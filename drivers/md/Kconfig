--- conflicted
+++ resolved
@@ -286,7 +286,6 @@
 
 	  If unsure, say N.
 
-<<<<<<< HEAD
 config DM_VERITY_CHROMEOS
 	tristate "Support Chrome OS specific verity error behavior"
 	depends on DM_VERITY
@@ -299,7 +298,7 @@
 	  reasonably if it only supplies the stubs.
 
 	  If unsure, say N.
-=======
+
 config DM_DEFAULT_KEY
 	tristate "Default-key target support"
 	depends on BLK_DEV_DM
@@ -320,7 +319,6 @@
 	  configuration is tightly controlled, like it is in Android,
 	  such that all fscrypt keys are at least as hard to compromise
 	  as the default key.
->>>>>>> d3c86f46
 
 config DM_SNAPSHOT
        tristate "Snapshot target"
@@ -678,8 +676,6 @@
 
 	  If unsure, say N.
 
-<<<<<<< HEAD
-=======
 config DM_USER
 	tristate "Block device in userspace"
 	depends on BLK_DEV_DM
@@ -694,5 +690,4 @@
 
 	  If unsure, say N.
 
->>>>>>> d3c86f46
 endif # MD