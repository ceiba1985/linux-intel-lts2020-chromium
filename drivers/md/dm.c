/*
 * Copyright (C) 2001, 2002 Sistina Software (UK) Limited.
 * Copyright (C) 2004-2008 Red Hat, Inc. All rights reserved.
 *
 * This file is released under the GPL.
 */

#include "dm-core.h"
#include "dm-rq.h"
#include "dm-uevent.h"

#include <linux/init.h>
#include <linux/module.h>
#include <linux/mutex.h>
#include <linux/sched/mm.h>
#include <linux/sched/signal.h>
#include <linux/blkpg.h>
#include <linux/bio.h>
#include <linux/mempool.h>
#include <linux/dax.h>
#include <linux/slab.h>
#include <linux/idr.h>
#include <linux/uio.h>
#include <linux/hdreg.h>
#include <linux/delay.h>
#include <linux/wait.h>
#include <linux/pr.h>
#include <linux/refcount.h>
#include <linux/part_stat.h>
#include <linux/blk-crypto.h>
#include <linux/keyslot-manager.h>

#define DM_MSG_PREFIX "core"

/*
 * Cookies are numeric values sent with CHANGE and REMOVE
 * uevents while resuming, removing or renaming the device.
 */
#define DM_COOKIE_ENV_VAR_NAME "DM_COOKIE"
#define DM_COOKIE_LENGTH 24

static const char *_name = DM_NAME;

static unsigned int major = 0;
static unsigned int _major = 0;

static DEFINE_IDR(_minor_idr);

static DEFINE_SPINLOCK(_minor_lock);

static void do_deferred_remove(struct work_struct *w);

static DECLARE_WORK(deferred_remove_work, do_deferred_remove);

static struct workqueue_struct *deferred_remove_workqueue;

atomic_t dm_global_event_nr = ATOMIC_INIT(0);
DECLARE_WAIT_QUEUE_HEAD(dm_global_eventq);

void dm_issue_global_event(void)
{
	atomic_inc(&dm_global_event_nr);
	wake_up(&dm_global_eventq);
}

/*
 * One of these is allocated (on-stack) per original bio.
 */
struct clone_info {
	struct dm_table *map;
	struct bio *bio;
	struct dm_io *io;
	sector_t sector;
	unsigned sector_count;
};

/*
 * One of these is allocated per clone bio.
 */
#define DM_TIO_MAGIC 7282014
struct dm_target_io {
	unsigned magic;
	struct dm_io *io;
	struct dm_target *ti;
	unsigned target_bio_nr;
	unsigned *len_ptr;
	bool inside_dm_io;
	struct bio clone;
};

/*
 * One of these is allocated per original bio.
 * It contains the first clone used for that original.
 */
#define DM_IO_MAGIC 5191977
struct dm_io {
	unsigned magic;
	struct mapped_device *md;
	blk_status_t status;
	atomic_t io_count;
	struct bio *orig_bio;
	unsigned long start_time;
	spinlock_t endio_lock;
	struct dm_stats_aux stats_aux;
	/* last member of dm_target_io is 'struct bio' */
	struct dm_target_io tio;
};

void *dm_per_bio_data(struct bio *bio, size_t data_size)
{
	struct dm_target_io *tio = container_of(bio, struct dm_target_io, clone);
	if (!tio->inside_dm_io)
		return (char *)bio - offsetof(struct dm_target_io, clone) - data_size;
	return (char *)bio - offsetof(struct dm_target_io, clone) - offsetof(struct dm_io, tio) - data_size;
}
EXPORT_SYMBOL_GPL(dm_per_bio_data);

struct bio *dm_bio_from_per_bio_data(void *data, size_t data_size)
{
	struct dm_io *io = (struct dm_io *)((char *)data + data_size);
	if (io->magic == DM_IO_MAGIC)
		return (struct bio *)((char *)io + offsetof(struct dm_io, tio) + offsetof(struct dm_target_io, clone));
	BUG_ON(io->magic != DM_TIO_MAGIC);
	return (struct bio *)((char *)io + offsetof(struct dm_target_io, clone));
}
EXPORT_SYMBOL_GPL(dm_bio_from_per_bio_data);

unsigned dm_bio_get_target_bio_nr(const struct bio *bio)
{
	return container_of(bio, struct dm_target_io, clone)->target_bio_nr;
}
EXPORT_SYMBOL_GPL(dm_bio_get_target_bio_nr);

#define MINOR_ALLOCED ((void *)-1)

/*
 * Bits for the md->flags field.
 */
#define DMF_BLOCK_IO_FOR_SUSPEND 0
#define DMF_SUSPENDED 1
#define DMF_FROZEN 2
#define DMF_FREEING 3
#define DMF_DELETING 4
#define DMF_NOFLUSH_SUSPENDING 5
#define DMF_DEFERRED_REMOVE 6
#define DMF_SUSPENDED_INTERNALLY 7
#define DMF_POST_SUSPENDING 8

#define DM_NUMA_NODE NUMA_NO_NODE
static int dm_numa_node = DM_NUMA_NODE;

#define DEFAULT_SWAP_BIOS	(8 * 1048576 / PAGE_SIZE)
static int swap_bios = DEFAULT_SWAP_BIOS;
static int get_swap_bios(void)
{
	int latch = READ_ONCE(swap_bios);
	if (unlikely(latch <= 0))
		latch = DEFAULT_SWAP_BIOS;
	return latch;
}

/*
 * For mempools pre-allocation at the table loading time.
 */
struct dm_md_mempools {
	struct bio_set bs;
	struct bio_set io_bs;
};

struct table_device {
	struct list_head list;
	refcount_t count;
	struct dm_dev dm_dev;
};

/*
 * Bio-based DM's mempools' reserved IOs set by the user.
 */
#define RESERVED_BIO_BASED_IOS		16
static unsigned reserved_bio_based_ios = RESERVED_BIO_BASED_IOS;

static int __dm_get_module_param_int(int *module_param, int min, int max)
{
	int param = READ_ONCE(*module_param);
	int modified_param = 0;
	bool modified = true;

	if (param < min)
		modified_param = min;
	else if (param > max)
		modified_param = max;
	else
		modified = false;

	if (modified) {
		(void)cmpxchg(module_param, param, modified_param);
		param = modified_param;
	}

	return param;
}

unsigned __dm_get_module_param(unsigned *module_param,
			       unsigned def, unsigned max)
{
	unsigned param = READ_ONCE(*module_param);
	unsigned modified_param = 0;

	if (!param)
		modified_param = def;
	else if (param > max)
		modified_param = max;

	if (modified_param) {
		(void)cmpxchg(module_param, param, modified_param);
		param = modified_param;
	}

	return param;
}

unsigned dm_get_reserved_bio_based_ios(void)
{
	return __dm_get_module_param(&reserved_bio_based_ios,
				     RESERVED_BIO_BASED_IOS, DM_RESERVED_MAX_IOS);
}
EXPORT_SYMBOL_GPL(dm_get_reserved_bio_based_ios);

static unsigned dm_get_numa_node(void)
{
	return __dm_get_module_param_int(&dm_numa_node,
					 DM_NUMA_NODE, num_online_nodes() - 1);
}

static int __init local_init(void)
{
	int r;

	r = dm_uevent_init();
	if (r)
		return r;

	deferred_remove_workqueue = alloc_workqueue("kdmremove", WQ_UNBOUND, 1);
	if (!deferred_remove_workqueue) {
		r = -ENOMEM;
		goto out_uevent_exit;
	}

	_major = major;
	r = register_blkdev(_major, _name);
	if (r < 0)
		goto out_free_workqueue;

	if (!_major)
		_major = r;

	return 0;

out_free_workqueue:
	destroy_workqueue(deferred_remove_workqueue);
out_uevent_exit:
	dm_uevent_exit();

	return r;
}

static void local_exit(void)
{
	flush_scheduled_work();
	destroy_workqueue(deferred_remove_workqueue);

	unregister_blkdev(_major, _name);
	dm_uevent_exit();

	_major = 0;

	DMINFO("cleaned up");
}

static int (*_inits[])(void) __initdata = {
	local_init,
	dm_target_init,
	dm_linear_init,
	dm_stripe_init,
	dm_io_init,
	dm_kcopyd_init,
	dm_interface_init,
	dm_statistics_init,
};

static void (*_exits[])(void) = {
	local_exit,
	dm_target_exit,
	dm_linear_exit,
	dm_stripe_exit,
	dm_io_exit,
	dm_kcopyd_exit,
	dm_interface_exit,
	dm_statistics_exit,
};

static int __init dm_init(void)
{
	const int count = ARRAY_SIZE(_inits);

	int r, i;

	for (i = 0; i < count; i++) {
		r = _inits[i]();
		if (r)
			goto bad;
	}

	return 0;

      bad:
	while (i--)
		_exits[i]();

	return r;
}

static void __exit dm_exit(void)
{
	int i = ARRAY_SIZE(_exits);

	while (i--)
		_exits[i]();

	/*
	 * Should be empty by this point.
	 */
	idr_destroy(&_minor_idr);
}

/*
 * Block device functions
 */
int dm_deleting_md(struct mapped_device *md)
{
	return test_bit(DMF_DELETING, &md->flags);
}

static int dm_blk_open(struct block_device *bdev, fmode_t mode)
{
	struct mapped_device *md;

	spin_lock(&_minor_lock);

	md = bdev->bd_disk->private_data;
	if (!md)
		goto out;

	if (test_bit(DMF_FREEING, &md->flags) ||
	    dm_deleting_md(md)) {
		md = NULL;
		goto out;
	}

	dm_get(md);
	atomic_inc(&md->open_count);
out:
	spin_unlock(&_minor_lock);

	return md ? 0 : -ENXIO;
}

static void dm_blk_close(struct gendisk *disk, fmode_t mode)
{
	struct mapped_device *md;

	spin_lock(&_minor_lock);

	md = disk->private_data;
	if (WARN_ON(!md))
		goto out;

	if (atomic_dec_and_test(&md->open_count) &&
	    (test_bit(DMF_DEFERRED_REMOVE, &md->flags)))
		queue_work(deferred_remove_workqueue, &deferred_remove_work);

	dm_put(md);
out:
	spin_unlock(&_minor_lock);
}

int dm_open_count(struct mapped_device *md)
{
	return atomic_read(&md->open_count);
}

/*
 * Guarantees nothing is using the device before it's deleted.
 */
int dm_lock_for_deletion(struct mapped_device *md, bool mark_deferred, bool only_deferred)
{
	int r = 0;

	spin_lock(&_minor_lock);

	if (dm_open_count(md)) {
		r = -EBUSY;
		if (mark_deferred)
			set_bit(DMF_DEFERRED_REMOVE, &md->flags);
	} else if (only_deferred && !test_bit(DMF_DEFERRED_REMOVE, &md->flags))
		r = -EEXIST;
	else
		set_bit(DMF_DELETING, &md->flags);

	spin_unlock(&_minor_lock);

	return r;
}

int dm_cancel_deferred_remove(struct mapped_device *md)
{
	int r = 0;

	spin_lock(&_minor_lock);

	if (test_bit(DMF_DELETING, &md->flags))
		r = -EBUSY;
	else
		clear_bit(DMF_DEFERRED_REMOVE, &md->flags);

	spin_unlock(&_minor_lock);

	return r;
}

static void do_deferred_remove(struct work_struct *w)
{
	dm_deferred_remove();
}

static int dm_blk_getgeo(struct block_device *bdev, struct hd_geometry *geo)
{
	struct mapped_device *md = bdev->bd_disk->private_data;

	return dm_get_geometry(md, geo);
}

#ifdef CONFIG_BLK_DEV_ZONED
int dm_report_zones_cb(struct blk_zone *zone, unsigned int idx, void *data)
{
	struct dm_report_zones_args *args = data;
	sector_t sector_diff = args->tgt->begin - args->start;

	/*
	 * Ignore zones beyond the target range.
	 */
	if (zone->start >= args->start + args->tgt->len)
		return 0;

	/*
	 * Remap the start sector and write pointer position of the zone
	 * to match its position in the target range.
	 */
	zone->start += sector_diff;
	if (zone->type != BLK_ZONE_TYPE_CONVENTIONAL) {
		if (zone->cond == BLK_ZONE_COND_FULL)
			zone->wp = zone->start + zone->len;
		else if (zone->cond == BLK_ZONE_COND_EMPTY)
			zone->wp = zone->start;
		else
			zone->wp += sector_diff;
	}

	args->next_sector = zone->start + zone->len;
	return args->orig_cb(zone, args->zone_idx++, args->orig_data);
}
EXPORT_SYMBOL_GPL(dm_report_zones_cb);

static int dm_blk_report_zones(struct gendisk *disk, sector_t sector,
		unsigned int nr_zones, report_zones_cb cb, void *data)
{
	struct mapped_device *md = disk->private_data;
	struct dm_table *map;
	int srcu_idx, ret;
	struct dm_report_zones_args args = {
		.next_sector = sector,
		.orig_data = data,
		.orig_cb = cb,
	};

	if (dm_suspended_md(md))
		return -EAGAIN;

	map = dm_get_live_table(md, &srcu_idx);
	if (!map) {
		ret = -EIO;
		goto out;
	}

	do {
		struct dm_target *tgt;

		tgt = dm_table_find_target(map, args.next_sector);
		if (WARN_ON_ONCE(!tgt->type->report_zones)) {
			ret = -EIO;
			goto out;
		}

		args.tgt = tgt;
		ret = tgt->type->report_zones(tgt, &args,
					      nr_zones - args.zone_idx);
		if (ret < 0)
			goto out;
	} while (args.zone_idx < nr_zones &&
		 args.next_sector < get_capacity(disk));

	ret = args.zone_idx;
out:
	dm_put_live_table(md, srcu_idx);
	return ret;
}
#else
#define dm_blk_report_zones		NULL
#endif /* CONFIG_BLK_DEV_ZONED */

static int dm_prepare_ioctl(struct mapped_device *md, int *srcu_idx,
			    struct block_device **bdev)
{
	struct dm_target *tgt;
	struct dm_table *map;
	int r;

retry:
	r = -ENOTTY;
	map = dm_get_live_table(md, srcu_idx);
	if (!map || !dm_table_get_size(map))
		return r;

	/* We only support devices that have a single target */
	if (dm_table_get_num_targets(map) != 1)
		return r;

	tgt = dm_table_get_target(map, 0);
	if (!tgt->type->prepare_ioctl)
		return r;

	if (dm_suspended_md(md))
		return -EAGAIN;

	r = tgt->type->prepare_ioctl(tgt, bdev);
	if (r == -ENOTCONN && !fatal_signal_pending(current)) {
		dm_put_live_table(md, *srcu_idx);
		msleep(10);
		goto retry;
	}

	return r;
}

static void dm_unprepare_ioctl(struct mapped_device *md, int srcu_idx)
{
	dm_put_live_table(md, srcu_idx);
}

static int dm_blk_ioctl(struct block_device *bdev, fmode_t mode,
			unsigned int cmd, unsigned long arg)
{
	struct mapped_device *md = bdev->bd_disk->private_data;
	int r, srcu_idx;

	r = dm_prepare_ioctl(md, &srcu_idx, &bdev);
	if (r < 0)
		goto out;

	if (r > 0) {
		/*
		 * Target determined this ioctl is being issued against a
		 * subset of the parent bdev; require extra privileges.
		 */
		if (!capable(CAP_SYS_RAWIO)) {
			DMDEBUG_LIMIT(
	"%s: sending ioctl %x to DM device without required privilege.",
				current->comm, cmd);
			r = -ENOIOCTLCMD;
			goto out;
		}
	}

	r =  __blkdev_driver_ioctl(bdev, mode, cmd, arg);
out:
	dm_unprepare_ioctl(md, srcu_idx);
	return r;
}

u64 dm_start_time_ns_from_clone(struct bio *bio)
{
	struct dm_target_io *tio = container_of(bio, struct dm_target_io, clone);
	struct dm_io *io = tio->io;

	return jiffies_to_nsecs(io->start_time);
}
EXPORT_SYMBOL_GPL(dm_start_time_ns_from_clone);

static void start_io_acct(struct dm_io *io)
{
	struct mapped_device *md = io->md;
	struct bio *bio = io->orig_bio;

	io->start_time = bio_start_io_acct(bio);
	if (unlikely(dm_stats_used(&md->stats)))
		dm_stats_account_io(&md->stats, bio_data_dir(bio),
				    bio->bi_iter.bi_sector, bio_sectors(bio),
				    false, 0, &io->stats_aux);
}

static void end_io_acct(struct mapped_device *md, struct bio *bio,
<<<<<<< HEAD
		unsigned long start_time, struct dm_stats_aux *stats_aux)
=======
			unsigned long start_time, struct dm_stats_aux *stats_aux)
>>>>>>> 54af9dd2
{
	unsigned long duration = jiffies - start_time;

	bio_end_io_acct(bio, start_time);

	if (unlikely(dm_stats_used(&md->stats)))
		dm_stats_account_io(&md->stats, bio_data_dir(bio),
				    bio->bi_iter.bi_sector, bio_sectors(bio),
				    true, duration, stats_aux);

	/* nudge anyone waiting on suspend queue */
	if (unlikely(wq_has_sleeper(&md->wait)))
		wake_up(&md->wait);
}

static struct dm_io *alloc_io(struct mapped_device *md, struct bio *bio)
{
	struct dm_io *io;
	struct dm_target_io *tio;
	struct bio *clone;

	clone = bio_alloc_bioset(GFP_NOIO, 0, &md->io_bs);
	if (!clone)
		return NULL;

	tio = container_of(clone, struct dm_target_io, clone);
	tio->inside_dm_io = true;
	tio->io = NULL;

	io = container_of(tio, struct dm_io, tio);
	io->magic = DM_IO_MAGIC;
	io->status = 0;
	atomic_set(&io->io_count, 1);
	io->orig_bio = bio;
	io->md = md;
	spin_lock_init(&io->endio_lock);

	start_io_acct(io);

	return io;
}

static void free_io(struct mapped_device *md, struct dm_io *io)
{
	bio_put(&io->tio.clone);
}

static struct dm_target_io *alloc_tio(struct clone_info *ci, struct dm_target *ti,
				      unsigned target_bio_nr, gfp_t gfp_mask)
{
	struct dm_target_io *tio;

	if (!ci->io->tio.io) {
		/* the dm_target_io embedded in ci->io is available */
		tio = &ci->io->tio;
	} else {
		struct bio *clone = bio_alloc_bioset(gfp_mask, 0, &ci->io->md->bs);
		if (!clone)
			return NULL;

		tio = container_of(clone, struct dm_target_io, clone);
		tio->inside_dm_io = false;
	}

	tio->magic = DM_TIO_MAGIC;
	tio->io = ci->io;
	tio->ti = ti;
	tio->target_bio_nr = target_bio_nr;

	return tio;
}

static void free_tio(struct dm_target_io *tio)
{
	if (tio->inside_dm_io)
		return;
	bio_put(&tio->clone);
}

/*
 * Add the bio to the list of deferred io.
 */
static void queue_io(struct mapped_device *md, struct bio *bio)
{
	unsigned long flags;

	spin_lock_irqsave(&md->deferred_lock, flags);
	bio_list_add(&md->deferred, bio);
	spin_unlock_irqrestore(&md->deferred_lock, flags);
	queue_work(md->wq, &md->work);
}

/*
 * Everyone (including functions in this file), should use this
 * function to access the md->map field, and make sure they call
 * dm_put_live_table() when finished.
 */
struct dm_table *dm_get_live_table(struct mapped_device *md, int *srcu_idx) __acquires(md->io_barrier)
{
	*srcu_idx = srcu_read_lock(&md->io_barrier);

	return srcu_dereference(md->map, &md->io_barrier);
}

void dm_put_live_table(struct mapped_device *md, int srcu_idx) __releases(md->io_barrier)
{
	srcu_read_unlock(&md->io_barrier, srcu_idx);
}

void dm_sync_table(struct mapped_device *md)
{
	synchronize_srcu(&md->io_barrier);
	synchronize_rcu_expedited();
}

/*
 * A fast alternative to dm_get_live_table/dm_put_live_table.
 * The caller must not block between these two functions.
 */
static struct dm_table *dm_get_live_table_fast(struct mapped_device *md) __acquires(RCU)
{
	rcu_read_lock();
	return rcu_dereference(md->map);
}

static void dm_put_live_table_fast(struct mapped_device *md) __releases(RCU)
{
	rcu_read_unlock();
}

static char *_dm_claim_ptr = "I belong to device-mapper";

/*
 * Open a table device so we can use it as a map destination.
 */
static int open_table_device(struct table_device *td, dev_t dev,
			     struct mapped_device *md)
{
	struct block_device *bdev;

	int r;

	BUG_ON(td->dm_dev.bdev);

	bdev = blkdev_get_by_dev(dev, td->dm_dev.mode | FMODE_EXCL, _dm_claim_ptr);
	if (IS_ERR(bdev))
		return PTR_ERR(bdev);

	r = bd_link_disk_holder(bdev, dm_disk(md));
	if (r) {
		blkdev_put(bdev, td->dm_dev.mode | FMODE_EXCL);
		return r;
	}

	td->dm_dev.bdev = bdev;
	td->dm_dev.dax_dev = dax_get_by_host(bdev->bd_disk->disk_name);
	return 0;
}

/*
 * Close a table device that we've been using.
 */
static void close_table_device(struct table_device *td, struct mapped_device *md)
{
	if (!td->dm_dev.bdev)
		return;

	bd_unlink_disk_holder(td->dm_dev.bdev, dm_disk(md));
	blkdev_put(td->dm_dev.bdev, td->dm_dev.mode | FMODE_EXCL);
	put_dax(td->dm_dev.dax_dev);
	td->dm_dev.bdev = NULL;
	td->dm_dev.dax_dev = NULL;
}

static struct table_device *find_table_device(struct list_head *l, dev_t dev,
					      fmode_t mode)
{
	struct table_device *td;

	list_for_each_entry(td, l, list)
		if (td->dm_dev.bdev->bd_dev == dev && td->dm_dev.mode == mode)
			return td;

	return NULL;
}

int dm_get_table_device(struct mapped_device *md, dev_t dev, fmode_t mode,
			struct dm_dev **result)
{
	int r;
	struct table_device *td;

	mutex_lock(&md->table_devices_lock);
	td = find_table_device(&md->table_devices, dev, mode);
	if (!td) {
		td = kmalloc_node(sizeof(*td), GFP_KERNEL, md->numa_node_id);
		if (!td) {
			mutex_unlock(&md->table_devices_lock);
			return -ENOMEM;
		}

		td->dm_dev.mode = mode;
		td->dm_dev.bdev = NULL;

		if ((r = open_table_device(td, dev, md))) {
			mutex_unlock(&md->table_devices_lock);
			kfree(td);
			return r;
		}

		format_dev_t(td->dm_dev.name, dev);

		refcount_set(&td->count, 1);
		list_add(&td->list, &md->table_devices);
	} else {
		refcount_inc(&td->count);
	}
	mutex_unlock(&md->table_devices_lock);

	*result = &td->dm_dev;
	return 0;
}
EXPORT_SYMBOL_GPL(dm_get_table_device);

void dm_put_table_device(struct mapped_device *md, struct dm_dev *d)
{
	struct table_device *td = container_of(d, struct table_device, dm_dev);

	mutex_lock(&md->table_devices_lock);
	if (refcount_dec_and_test(&td->count)) {
		close_table_device(td, md);
		list_del(&td->list);
		kfree(td);
	}
	mutex_unlock(&md->table_devices_lock);
}
EXPORT_SYMBOL(dm_put_table_device);

static void free_table_devices(struct list_head *devices)
{
	struct list_head *tmp, *next;

	list_for_each_safe(tmp, next, devices) {
		struct table_device *td = list_entry(tmp, struct table_device, list);

		DMWARN("dm_destroy: %s still exists with %d references",
		       td->dm_dev.name, refcount_read(&td->count));
		kfree(td);
	}
}

/*
 * Get the geometry associated with a dm device
 */
int dm_get_geometry(struct mapped_device *md, struct hd_geometry *geo)
{
	*geo = md->geometry;

	return 0;
}

/*
 * Set the geometry of a device.
 */
int dm_set_geometry(struct mapped_device *md, struct hd_geometry *geo)
{
	sector_t sz = (sector_t)geo->cylinders * geo->heads * geo->sectors;

	if (geo->start > sz) {
		DMWARN("Start sector is beyond the geometry limits.");
		return -EINVAL;
	}

	md->geometry = *geo;

	return 0;
}

static int __noflush_suspending(struct mapped_device *md)
{
	return test_bit(DMF_NOFLUSH_SUSPENDING, &md->flags);
}

/*
 * Decrements the number of outstanding ios that a bio has been
 * cloned into, completing the original io if necc.
 */
static void dec_pending(struct dm_io *io, blk_status_t error)
{
	unsigned long flags;
	blk_status_t io_error;
	struct bio *bio;
	struct mapped_device *md = io->md;
	unsigned long start_time = 0;
	struct dm_stats_aux stats_aux;

	/* Push-back supersedes any I/O errors */
	if (unlikely(error)) {
		spin_lock_irqsave(&io->endio_lock, flags);
		if (!(io->status == BLK_STS_DM_REQUEUE && __noflush_suspending(md)))
			io->status = error;
		spin_unlock_irqrestore(&io->endio_lock, flags);
	}

	if (atomic_dec_and_test(&io->io_count)) {
		if (io->status == BLK_STS_DM_REQUEUE) {
			/*
			 * Target requested pushing back the I/O.
			 */
			spin_lock_irqsave(&md->deferred_lock, flags);
			if (__noflush_suspending(md))
				/* NOTE early return due to BLK_STS_DM_REQUEUE below */
				bio_list_add_head(&md->deferred, io->orig_bio);
			else
				/* noflush suspend was interrupted. */
				io->status = BLK_STS_IOERR;
			spin_unlock_irqrestore(&md->deferred_lock, flags);
		}

		io_error = io->status;
		bio = io->orig_bio;
		start_time = io->start_time;
		stats_aux = io->stats_aux;
		free_io(md, io);
		end_io_acct(md, bio, start_time, &stats_aux);

		if (io_error == BLK_STS_DM_REQUEUE)
			return;

		if ((bio->bi_opf & REQ_PREFLUSH) && bio->bi_iter.bi_size) {
			/*
			 * Preflush done for flush with data, reissue
			 * without REQ_PREFLUSH.
			 */
			bio->bi_opf &= ~REQ_PREFLUSH;
			queue_io(md, bio);
		} else {
			/* done with normal IO or empty flush */
			if (io_error)
				bio->bi_status = io_error;
			bio_endio(bio);
		}
	}
}

void disable_discard(struct mapped_device *md)
{
	struct queue_limits *limits = dm_get_queue_limits(md);

	/* device doesn't really support DISCARD, disable it */
	limits->max_discard_sectors = 0;
	blk_queue_flag_clear(QUEUE_FLAG_DISCARD, md->queue);
}

void disable_write_same(struct mapped_device *md)
{
	struct queue_limits *limits = dm_get_queue_limits(md);

	/* device doesn't really support WRITE SAME, disable it */
	limits->max_write_same_sectors = 0;
}

void disable_write_zeroes(struct mapped_device *md)
{
	struct queue_limits *limits = dm_get_queue_limits(md);

	/* device doesn't really support WRITE ZEROES, disable it */
	limits->max_write_zeroes_sectors = 0;
}

static bool swap_bios_limit(struct dm_target *ti, struct bio *bio)
{
	return unlikely((bio->bi_opf & REQ_SWAP) != 0) && unlikely(ti->limit_swap_bios);
}

static void clone_endio(struct bio *bio)
{
	blk_status_t error = bio->bi_status;
	struct dm_target_io *tio = container_of(bio, struct dm_target_io, clone);
	struct dm_io *io = tio->io;
	struct mapped_device *md = tio->io->md;
	dm_endio_fn endio = tio->ti->type->end_io;
	struct bio *orig_bio = io->orig_bio;

	if (unlikely(error == BLK_STS_TARGET)) {
		if (bio_op(bio) == REQ_OP_DISCARD &&
		    !bio->bi_disk->queue->limits.max_discard_sectors)
			disable_discard(md);
		else if (bio_op(bio) == REQ_OP_WRITE_SAME &&
			 !bio->bi_disk->queue->limits.max_write_same_sectors)
			disable_write_same(md);
		else if (bio_op(bio) == REQ_OP_WRITE_ZEROES &&
			 !bio->bi_disk->queue->limits.max_write_zeroes_sectors)
			disable_write_zeroes(md);
	}

	/*
	 * For zone-append bios get offset in zone of the written
	 * sector and add that to the original bio sector pos.
	 */
	if (bio_op(orig_bio) == REQ_OP_ZONE_APPEND) {
		sector_t written_sector = bio->bi_iter.bi_sector;
		struct request_queue *q = orig_bio->bi_disk->queue;
		u64 mask = (u64)blk_queue_zone_sectors(q) - 1;

		orig_bio->bi_iter.bi_sector += written_sector & mask;
	}

	if (endio) {
		int r = endio(tio->ti, bio, &error);
		switch (r) {
		case DM_ENDIO_REQUEUE:
			error = BLK_STS_DM_REQUEUE;
			fallthrough;
		case DM_ENDIO_DONE:
			break;
		case DM_ENDIO_INCOMPLETE:
			/* The target will handle the io */
			return;
		default:
			DMWARN("unimplemented target endio return value: %d", r);
			BUG();
		}
	}

	if (unlikely(swap_bios_limit(tio->ti, bio))) {
		struct mapped_device *md = io->md;
		up(&md->swap_bios_semaphore);
	}

	free_tio(tio);
	dec_pending(io, error);
}

/*
 * Return maximum size of I/O possible at the supplied sector up to the current
 * target boundary.
 */
static inline sector_t max_io_len_target_boundary(struct dm_target *ti,
						  sector_t target_offset)
{
	return ti->len - target_offset;
}

static sector_t max_io_len(struct dm_target *ti, sector_t sector)
{
	sector_t target_offset = dm_target_offset(ti, sector);
	sector_t len = max_io_len_target_boundary(ti, target_offset);
	sector_t max_len;

	/*
	 * Does the target need to split IO even further?
	 * - varied (per target) IO splitting is a tenet of DM; this
	 *   explains why stacked chunk_sectors based splitting via
	 *   blk_max_size_offset() isn't possible here. So pass in
	 *   ti->max_io_len to override stacked chunk_sectors.
	 */
	if (ti->max_io_len) {
		max_len = blk_max_size_offset(ti->table->md->queue,
					      target_offset, ti->max_io_len);
		if (len > max_len)
			len = max_len;
	}

	return len;
}

int dm_set_target_max_io_len(struct dm_target *ti, sector_t len)
{
	if (len > UINT_MAX) {
		DMERR("Specified maximum size of target IO (%llu) exceeds limit (%u)",
		      (unsigned long long)len, UINT_MAX);
		ti->error = "Maximum size of target IO is too large";
		return -EINVAL;
	}

	ti->max_io_len = (uint32_t) len;

	return 0;
}
EXPORT_SYMBOL_GPL(dm_set_target_max_io_len);

static struct dm_target *dm_dax_get_live_target(struct mapped_device *md,
						sector_t sector, int *srcu_idx)
	__acquires(md->io_barrier)
{
	struct dm_table *map;
	struct dm_target *ti;

	map = dm_get_live_table(md, srcu_idx);
	if (!map)
		return NULL;

	ti = dm_table_find_target(map, sector);
	if (!ti)
		return NULL;

	return ti;
}

static long dm_dax_direct_access(struct dax_device *dax_dev, pgoff_t pgoff,
				 long nr_pages, void **kaddr, pfn_t *pfn)
{
	struct mapped_device *md = dax_get_private(dax_dev);
	sector_t sector = pgoff * PAGE_SECTORS;
	struct dm_target *ti;
	long len, ret = -EIO;
	int srcu_idx;

	ti = dm_dax_get_live_target(md, sector, &srcu_idx);

	if (!ti)
		goto out;
	if (!ti->type->direct_access)
		goto out;
	len = max_io_len(ti, sector) / PAGE_SECTORS;
	if (len < 1)
		goto out;
	nr_pages = min(len, nr_pages);
	ret = ti->type->direct_access(ti, pgoff, nr_pages, kaddr, pfn);

 out:
	dm_put_live_table(md, srcu_idx);

	return ret;
}

static bool dm_dax_supported(struct dax_device *dax_dev, struct block_device *bdev,
		int blocksize, sector_t start, sector_t len)
{
	struct mapped_device *md = dax_get_private(dax_dev);
	struct dm_table *map;
	bool ret = false;
	int srcu_idx;

	map = dm_get_live_table(md, &srcu_idx);
	if (!map)
		goto out;

	ret = dm_table_supports_dax(map, device_not_dax_capable, &blocksize);

out:
	dm_put_live_table(md, srcu_idx);

	return ret;
}

static size_t dm_dax_copy_from_iter(struct dax_device *dax_dev, pgoff_t pgoff,
				    void *addr, size_t bytes, struct iov_iter *i)
{
	struct mapped_device *md = dax_get_private(dax_dev);
	sector_t sector = pgoff * PAGE_SECTORS;
	struct dm_target *ti;
	long ret = 0;
	int srcu_idx;

	ti = dm_dax_get_live_target(md, sector, &srcu_idx);

	if (!ti)
		goto out;
	if (!ti->type->dax_copy_from_iter) {
		ret = copy_from_iter(addr, bytes, i);
		goto out;
	}
	ret = ti->type->dax_copy_from_iter(ti, pgoff, addr, bytes, i);
 out:
	dm_put_live_table(md, srcu_idx);

	return ret;
}

static size_t dm_dax_copy_to_iter(struct dax_device *dax_dev, pgoff_t pgoff,
		void *addr, size_t bytes, struct iov_iter *i)
{
	struct mapped_device *md = dax_get_private(dax_dev);
	sector_t sector = pgoff * PAGE_SECTORS;
	struct dm_target *ti;
	long ret = 0;
	int srcu_idx;

	ti = dm_dax_get_live_target(md, sector, &srcu_idx);

	if (!ti)
		goto out;
	if (!ti->type->dax_copy_to_iter) {
		ret = copy_to_iter(addr, bytes, i);
		goto out;
	}
	ret = ti->type->dax_copy_to_iter(ti, pgoff, addr, bytes, i);
 out:
	dm_put_live_table(md, srcu_idx);

	return ret;
}

static int dm_dax_zero_page_range(struct dax_device *dax_dev, pgoff_t pgoff,
				  size_t nr_pages)
{
	struct mapped_device *md = dax_get_private(dax_dev);
	sector_t sector = pgoff * PAGE_SECTORS;
	struct dm_target *ti;
	int ret = -EIO;
	int srcu_idx;

	ti = dm_dax_get_live_target(md, sector, &srcu_idx);

	if (!ti)
		goto out;
	if (WARN_ON(!ti->type->dax_zero_page_range)) {
		/*
		 * ->zero_page_range() is mandatory dax operation. If we are
		 *  here, something is wrong.
		 */
		goto out;
	}
	ret = ti->type->dax_zero_page_range(ti, pgoff, nr_pages);
 out:
	dm_put_live_table(md, srcu_idx);

	return ret;
}

/*
 * A target may call dm_accept_partial_bio only from the map routine.  It is
 * allowed for all bio types except REQ_PREFLUSH, REQ_OP_ZONE_* zone management
 * operations and REQ_OP_ZONE_APPEND (zone append writes).
 *
 * dm_accept_partial_bio informs the dm that the target only wants to process
 * additional n_sectors sectors of the bio and the rest of the data should be
 * sent in a next bio.
 *
 * A diagram that explains the arithmetics:
 * +--------------------+---------------+-------+
 * |         1          |       2       |   3   |
 * +--------------------+---------------+-------+
 *
 * <-------------- *tio->len_ptr --------------->
 *                      <------- bi_size ------->
 *                      <-- n_sectors -->
 *
 * Region 1 was already iterated over with bio_advance or similar function.
 *	(it may be empty if the target doesn't use bio_advance)
 * Region 2 is the remaining bio size that the target wants to process.
 *	(it may be empty if region 1 is non-empty, although there is no reason
 *	 to make it empty)
 * The target requires that region 3 is to be sent in the next bio.
 *
 * If the target wants to receive multiple copies of the bio (via num_*bios, etc),
 * the partially processed part (the sum of regions 1+2) must be the same for all
 * copies of the bio.
 */
void dm_accept_partial_bio(struct bio *bio, unsigned n_sectors)
{
	struct dm_target_io *tio = container_of(bio, struct dm_target_io, clone);
	unsigned bi_size = bio->bi_iter.bi_size >> SECTOR_SHIFT;

	BUG_ON(bio->bi_opf & REQ_PREFLUSH);
	BUG_ON(op_is_zone_mgmt(bio_op(bio)));
	BUG_ON(bio_op(bio) == REQ_OP_ZONE_APPEND);
	BUG_ON(bi_size > *tio->len_ptr);
	BUG_ON(n_sectors > bi_size);

	*tio->len_ptr -= bi_size - n_sectors;
	bio->bi_iter.bi_size = n_sectors << SECTOR_SHIFT;
}
EXPORT_SYMBOL_GPL(dm_accept_partial_bio);

static noinline void __set_swap_bios_limit(struct mapped_device *md, int latch)
{
	mutex_lock(&md->swap_bios_lock);
	while (latch < md->swap_bios) {
		cond_resched();
		down(&md->swap_bios_semaphore);
		md->swap_bios--;
	}
	while (latch > md->swap_bios) {
		cond_resched();
		up(&md->swap_bios_semaphore);
		md->swap_bios++;
	}
	mutex_unlock(&md->swap_bios_lock);
}

static blk_qc_t __map_bio(struct dm_target_io *tio)
{
	int r;
	sector_t sector;
	struct bio *clone = &tio->clone;
	struct dm_io *io = tio->io;
	struct dm_target *ti = tio->ti;
	blk_qc_t ret = BLK_QC_T_NONE;

	clone->bi_end_io = clone_endio;

	/*
	 * Map the clone.  If r == 0 we don't need to do
	 * anything, the target has assumed ownership of
	 * this io.
	 */
	atomic_inc(&io->io_count);
	sector = clone->bi_iter.bi_sector;

	if (unlikely(swap_bios_limit(ti, clone))) {
		struct mapped_device *md = io->md;
		int latch = get_swap_bios();
		if (unlikely(latch != md->swap_bios))
			__set_swap_bios_limit(md, latch);
		down(&md->swap_bios_semaphore);
	}

	r = ti->type->map(ti, clone);
	switch (r) {
	case DM_MAPIO_SUBMITTED:
		break;
	case DM_MAPIO_REMAPPED:
		/* the bio has been remapped so dispatch it */
		trace_block_bio_remap(clone->bi_disk->queue, clone,
				      bio_dev(io->orig_bio), sector);
		ret = submit_bio_noacct(clone);
		break;
	case DM_MAPIO_KILL:
		if (unlikely(swap_bios_limit(ti, clone))) {
			struct mapped_device *md = io->md;
			up(&md->swap_bios_semaphore);
		}
		free_tio(tio);
		dec_pending(io, BLK_STS_IOERR);
		break;
	case DM_MAPIO_REQUEUE:
		if (unlikely(swap_bios_limit(ti, clone))) {
			struct mapped_device *md = io->md;
			up(&md->swap_bios_semaphore);
		}
		free_tio(tio);
		dec_pending(io, BLK_STS_DM_REQUEUE);
		break;
	default:
		DMWARN("unimplemented target map return value: %d", r);
		BUG();
	}

	return ret;
}

static void bio_setup_sector(struct bio *bio, sector_t sector, unsigned len)
{
	bio->bi_iter.bi_sector = sector;
	bio->bi_iter.bi_size = to_bytes(len);
}

/*
 * Creates a bio that consists of range of complete bvecs.
 */
static int clone_bio(struct dm_target_io *tio, struct bio *bio,
		     sector_t sector, unsigned len)
{
	struct bio *clone = &tio->clone;
	int r;

	__bio_clone_fast(clone, bio);

	r = bio_crypt_clone(clone, bio, GFP_NOIO);
	if (r < 0)
		return r;

	if (bio_integrity(bio)) {
		if (unlikely(!dm_target_has_integrity(tio->ti->type) &&
			     !dm_target_passes_integrity(tio->ti->type))) {
			DMWARN("%s: the target %s doesn't support integrity data.",
				dm_device_name(tio->io->md),
				tio->ti->type->name);
			return -EIO;
		}

		r = bio_integrity_clone(clone, bio, GFP_NOIO);
		if (r < 0)
			return r;
	}

	bio_advance(clone, to_bytes(sector - clone->bi_iter.bi_sector));
	clone->bi_iter.bi_size = to_bytes(len);

	if (bio_integrity(bio))
		bio_integrity_trim(clone);

	return 0;
}

static void alloc_multiple_bios(struct bio_list *blist, struct clone_info *ci,
				struct dm_target *ti, unsigned num_bios)
{
	struct dm_target_io *tio;
	int try;

	if (!num_bios)
		return;

	if (num_bios == 1) {
		tio = alloc_tio(ci, ti, 0, GFP_NOIO);
		bio_list_add(blist, &tio->clone);
		return;
	}

	for (try = 0; try < 2; try++) {
		int bio_nr;
		struct bio *bio;

		if (try)
			mutex_lock(&ci->io->md->table_devices_lock);
		for (bio_nr = 0; bio_nr < num_bios; bio_nr++) {
			tio = alloc_tio(ci, ti, bio_nr, try ? GFP_NOIO : GFP_NOWAIT);
			if (!tio)
				break;

			bio_list_add(blist, &tio->clone);
		}
		if (try)
			mutex_unlock(&ci->io->md->table_devices_lock);
		if (bio_nr == num_bios)
			return;

		while ((bio = bio_list_pop(blist))) {
			tio = container_of(bio, struct dm_target_io, clone);
			free_tio(tio);
		}
	}
}

static blk_qc_t __clone_and_map_simple_bio(struct clone_info *ci,
					   struct dm_target_io *tio, unsigned *len)
{
	struct bio *clone = &tio->clone;

	tio->len_ptr = len;

	__bio_clone_fast(clone, ci->bio);
	if (len)
		bio_setup_sector(clone, ci->sector, *len);

	return __map_bio(tio);
}

static void __send_duplicate_bios(struct clone_info *ci, struct dm_target *ti,
				  unsigned num_bios, unsigned *len)
{
	struct bio_list blist = BIO_EMPTY_LIST;
	struct bio *bio;
	struct dm_target_io *tio;

	alloc_multiple_bios(&blist, ci, ti, num_bios);

	while ((bio = bio_list_pop(&blist))) {
		tio = container_of(bio, struct dm_target_io, clone);
		(void) __clone_and_map_simple_bio(ci, tio, len);
	}
}

static int __send_empty_flush(struct clone_info *ci)
{
	unsigned target_nr = 0;
	struct dm_target *ti;
	struct bio flush_bio;

	/*
	 * Use an on-stack bio for this, it's safe since we don't
	 * need to reference it after submit. It's just used as
	 * the basis for the clone(s).
	 */
	bio_init(&flush_bio, NULL, 0);
	flush_bio.bi_opf = REQ_OP_WRITE | REQ_PREFLUSH | REQ_SYNC;
	ci->bio = &flush_bio;
	ci->sector_count = 0;

	/*
	 * Empty flush uses a statically initialized bio, as the base for
	 * cloning.  However, blkg association requires that a bdev is
	 * associated with a gendisk, which doesn't happen until the bdev is
	 * opened.  So, blkg association is done at issue time of the flush
	 * rather than when the device is created in alloc_dev().
	 */
	bio_set_dev(ci->bio, ci->io->md->bdev);

	BUG_ON(bio_has_data(ci->bio));
	while ((ti = dm_table_get_target(ci->map, target_nr++)))
		__send_duplicate_bios(ci, ti, ti->num_flush_bios, NULL);

	bio_uninit(ci->bio);
	return 0;
}

static int __clone_and_map_data_bio(struct clone_info *ci, struct dm_target *ti,
				    sector_t sector, unsigned *len)
{
	struct bio *bio = ci->bio;
	struct dm_target_io *tio;
	int r;

	tio = alloc_tio(ci, ti, 0, GFP_NOIO);
	tio->len_ptr = len;
	r = clone_bio(tio, bio, sector, *len);
	if (r < 0) {
		free_tio(tio);
		return r;
	}
	(void) __map_bio(tio);

	return 0;
}

static int __send_changing_extent_only(struct clone_info *ci, struct dm_target *ti,
				       unsigned num_bios)
{
	unsigned len;

	/*
	 * Even though the device advertised support for this type of
	 * request, that does not mean every target supports it, and
	 * reconfiguration might also have changed that since the
	 * check was performed.
	 */
	if (!num_bios)
		return -EOPNOTSUPP;

	len = min_t(sector_t, ci->sector_count,
		    max_io_len_target_boundary(ti, dm_target_offset(ti, ci->sector)));

	__send_duplicate_bios(ci, ti, num_bios, &len);

	ci->sector += len;
	ci->sector_count -= len;

	return 0;
}

static bool is_abnormal_io(struct bio *bio)
{
	bool r = false;

	switch (bio_op(bio)) {
	case REQ_OP_DISCARD:
	case REQ_OP_SECURE_ERASE:
	case REQ_OP_WRITE_SAME:
	case REQ_OP_WRITE_ZEROES:
		r = true;
		break;
	}

	return r;
}

static bool __process_abnormal_io(struct clone_info *ci, struct dm_target *ti,
				  int *result)
{
	struct bio *bio = ci->bio;
	unsigned num_bios = 0;

	switch (bio_op(bio)) {
	case REQ_OP_DISCARD:
		num_bios = ti->num_discard_bios;
		break;
	case REQ_OP_SECURE_ERASE:
		num_bios = ti->num_secure_erase_bios;
		break;
	case REQ_OP_WRITE_SAME:
		num_bios = ti->num_write_same_bios;
		break;
	case REQ_OP_WRITE_ZEROES:
		num_bios = ti->num_write_zeroes_bios;
		break;
	default:
		return false;
	}

	*result = __send_changing_extent_only(ci, ti, num_bios);
	return true;
}

/*
 * Select the correct strategy for processing a non-flush bio.
 */
static int __split_and_process_non_flush(struct clone_info *ci)
{
	struct dm_target *ti;
	unsigned len;
	int r;

	ti = dm_table_find_target(ci->map, ci->sector);
	if (!ti)
		return -EIO;

	if (__process_abnormal_io(ci, ti, &r))
		return r;

	len = min_t(sector_t, max_io_len(ti, ci->sector), ci->sector_count);

	r = __clone_and_map_data_bio(ci, ti, ci->sector, &len);
	if (r < 0)
		return r;

	ci->sector += len;
	ci->sector_count -= len;

	return 0;
}

static void init_clone_info(struct clone_info *ci, struct mapped_device *md,
			    struct dm_table *map, struct bio *bio)
{
	ci->map = map;
	ci->io = alloc_io(md, bio);
	ci->sector = bio->bi_iter.bi_sector;
}

#define __dm_part_stat_sub(part, field, subnd)	\
	(part_stat_get(part, field) -= (subnd))

/*
 * Entry point to split a bio into clones and submit them to the targets.
 */
static blk_qc_t __split_and_process_bio(struct mapped_device *md,
					struct dm_table *map, struct bio *bio)
{
	struct clone_info ci;
	blk_qc_t ret = BLK_QC_T_NONE;
	int error = 0;

	init_clone_info(&ci, md, map, bio);

	if (bio->bi_opf & REQ_PREFLUSH) {
		error = __send_empty_flush(&ci);
		/* dec_pending submits any data associated with flush */
	} else if (op_is_zone_mgmt(bio_op(bio))) {
		ci.bio = bio;
		ci.sector_count = 0;
		error = __split_and_process_non_flush(&ci);
	} else {
		ci.bio = bio;
		ci.sector_count = bio_sectors(bio);
		while (ci.sector_count && !error) {
			error = __split_and_process_non_flush(&ci);
			if (current->bio_list && ci.sector_count && !error) {
				/*
				 * Remainder must be passed to submit_bio_noacct()
				 * so that it gets handled *after* bios already submitted
				 * have been completely processed.
				 * We take a clone of the original to store in
				 * ci.io->orig_bio to be used by end_io_acct() and
				 * for dec_pending to use for completion handling.
				 */
				struct bio *b = bio_split(bio, bio_sectors(bio) - ci.sector_count,
							  GFP_NOIO, &md->queue->bio_split);
				ci.io->orig_bio = b;

				/*
				 * Adjust IO stats for each split, otherwise upon queue
				 * reentry there will be redundant IO accounting.
				 * NOTE: this is a stop-gap fix, a proper fix involves
				 * significant refactoring of DM core's bio splitting
				 * (by eliminating DM's splitting and just using bio_split)
				 */
				part_stat_lock();
				__dm_part_stat_sub(&dm_disk(md)->part0,
						   sectors[op_stat_group(bio_op(bio))], ci.sector_count);
				part_stat_unlock();

				bio_chain(b, bio);
				trace_block_split(md->queue, b, bio->bi_iter.bi_sector);
				ret = submit_bio_noacct(bio);
				break;
			}
		}
	}

	/* drop the extra reference count */
	dec_pending(ci.io, errno_to_blk_status(error));
	return ret;
}

static blk_qc_t dm_submit_bio(struct bio *bio)
{
	struct mapped_device *md = bio->bi_disk->private_data;
	blk_qc_t ret = BLK_QC_T_NONE;
	int srcu_idx;
	struct dm_table *map;

	map = dm_get_live_table(md, &srcu_idx);

	/* If suspended, or map not yet available, queue this IO for later */
	if (unlikely(test_bit(DMF_BLOCK_IO_FOR_SUSPEND, &md->flags)) ||
	    unlikely(!map)) {
		if (bio->bi_opf & REQ_NOWAIT)
			bio_wouldblock_error(bio);
		else if (bio->bi_opf & REQ_RAHEAD)
			bio_io_error(bio);
		else
			queue_io(md, bio);
		goto out;
	}

	/*
	 * Use blk_queue_split() for abnormal IO (e.g. discard, writesame, etc)
	 * otherwise associated queue_limits won't be imposed.
	 */
	if (is_abnormal_io(bio))
		blk_queue_split(&bio);

	ret = __split_and_process_bio(md, map, bio);
out:
	dm_put_live_table(md, srcu_idx);
	return ret;
}

/*-----------------------------------------------------------------
 * An IDR is used to keep track of allocated minor numbers.
 *---------------------------------------------------------------*/
static void free_minor(int minor)
{
	spin_lock(&_minor_lock);
	idr_remove(&_minor_idr, minor);
	spin_unlock(&_minor_lock);
}

/*
 * See if the device with a specific minor # is free.
 */
static int specific_minor(int minor)
{
	int r;

	if (minor >= (1 << MINORBITS))
		return -EINVAL;

	idr_preload(GFP_KERNEL);
	spin_lock(&_minor_lock);

	r = idr_alloc(&_minor_idr, MINOR_ALLOCED, minor, minor + 1, GFP_NOWAIT);

	spin_unlock(&_minor_lock);
	idr_preload_end();
	if (r < 0)
		return r == -ENOSPC ? -EBUSY : r;
	return 0;
}

static int next_free_minor(int *minor)
{
	int r;

	idr_preload(GFP_KERNEL);
	spin_lock(&_minor_lock);

	r = idr_alloc(&_minor_idr, MINOR_ALLOCED, 0, 1 << MINORBITS, GFP_NOWAIT);

	spin_unlock(&_minor_lock);
	idr_preload_end();
	if (r < 0)
		return r;
	*minor = r;
	return 0;
}

static const struct block_device_operations dm_blk_dops;
static const struct block_device_operations dm_rq_blk_dops;
static const struct dax_operations dm_dax_ops;

static void dm_wq_work(struct work_struct *work);

#ifdef CONFIG_BLK_INLINE_ENCRYPTION
static void dm_queue_destroy_keyslot_manager(struct request_queue *q)
{
	dm_destroy_keyslot_manager(q->ksm);
}

#else /* CONFIG_BLK_INLINE_ENCRYPTION */

static inline void dm_queue_destroy_keyslot_manager(struct request_queue *q)
{
}
#endif /* !CONFIG_BLK_INLINE_ENCRYPTION */

static void cleanup_mapped_device(struct mapped_device *md)
{
	if (md->wq)
		destroy_workqueue(md->wq);
	bioset_exit(&md->bs);
	bioset_exit(&md->io_bs);

	if (md->dax_dev) {
		kill_dax(md->dax_dev);
		put_dax(md->dax_dev);
		md->dax_dev = NULL;
	}

	if (md->disk) {
		spin_lock(&_minor_lock);
		md->disk->private_data = NULL;
		spin_unlock(&_minor_lock);
		del_gendisk(md->disk);
		put_disk(md->disk);
	}

	if (md->queue) {
		dm_queue_destroy_keyslot_manager(md->queue);
		blk_cleanup_queue(md->queue);
	}

	cleanup_srcu_struct(&md->io_barrier);

	if (md->bdev) {
		bdput(md->bdev);
		md->bdev = NULL;
	}

	mutex_destroy(&md->suspend_lock);
	mutex_destroy(&md->type_lock);
	mutex_destroy(&md->table_devices_lock);
	mutex_destroy(&md->swap_bios_lock);

	dm_mq_cleanup_mapped_device(md);
}

/*
 * Allocate and initialise a blank device with a given minor.
 */
static struct mapped_device *alloc_dev(int minor)
{
	int r, numa_node_id = dm_get_numa_node();
	struct mapped_device *md;
	void *old_md;

	md = kvzalloc_node(sizeof(*md), GFP_KERNEL, numa_node_id);
	if (!md) {
		DMWARN("unable to allocate device, out of memory.");
		return NULL;
	}

	if (!try_module_get(THIS_MODULE))
		goto bad_module_get;

	/* get a minor number for the dev */
	if (minor == DM_ANY_MINOR)
		r = next_free_minor(&minor);
	else
		r = specific_minor(minor);
	if (r < 0)
		goto bad_minor;

	r = init_srcu_struct(&md->io_barrier);
	if (r < 0)
		goto bad_io_barrier;

	md->numa_node_id = numa_node_id;
	md->init_tio_pdu = false;
	md->type = DM_TYPE_NONE;
	mutex_init(&md->suspend_lock);
	mutex_init(&md->type_lock);
	mutex_init(&md->table_devices_lock);
	spin_lock_init(&md->deferred_lock);
	atomic_set(&md->holders, 1);
	atomic_set(&md->open_count, 0);
	atomic_set(&md->event_nr, 0);
	atomic_set(&md->uevent_seq, 0);
	INIT_LIST_HEAD(&md->uevent_list);
	INIT_LIST_HEAD(&md->table_devices);
	spin_lock_init(&md->uevent_lock);

	/*
	 * default to bio-based until DM table is loaded and md->type
	 * established. If request-based table is loaded: blk-mq will
	 * override accordingly.
	 */
	md->queue = blk_alloc_queue(numa_node_id);
	if (!md->queue)
		goto bad;

	md->disk = alloc_disk_node(1, md->numa_node_id);
	if (!md->disk)
		goto bad;

	init_waitqueue_head(&md->wait);
	INIT_WORK(&md->work, dm_wq_work);
	init_waitqueue_head(&md->eventq);
	init_completion(&md->kobj_holder.completion);

	md->swap_bios = get_swap_bios();
	sema_init(&md->swap_bios_semaphore, md->swap_bios);
	mutex_init(&md->swap_bios_lock);

	md->disk->major = _major;
	md->disk->first_minor = minor;
	md->disk->fops = &dm_blk_dops;
	md->disk->queue = md->queue;
	md->disk->private_data = md;
	sprintf(md->disk->disk_name, "dm-%d", minor);

	if (IS_ENABLED(CONFIG_DAX_DRIVER)) {
		md->dax_dev = alloc_dax(md, md->disk->disk_name,
					&dm_dax_ops, 0);
		if (IS_ERR(md->dax_dev)) {
			md->dax_dev = NULL;
			goto bad;
		}
	}

	add_disk_no_queue_reg(md->disk);
	format_dev_t(md->name, MKDEV(_major, minor));

	md->wq = alloc_workqueue("kdmflush", WQ_MEM_RECLAIM, 0);
	if (!md->wq)
		goto bad;

	md->bdev = bdget_disk(md->disk, 0);
	if (!md->bdev)
		goto bad;

	dm_stats_init(&md->stats);

	/* Populate the mapping, nobody knows we exist yet */
	spin_lock(&_minor_lock);
	old_md = idr_replace(&_minor_idr, md, minor);
	spin_unlock(&_minor_lock);

	BUG_ON(old_md != MINOR_ALLOCED);

	return md;

bad:
	cleanup_mapped_device(md);
bad_io_barrier:
	free_minor(minor);
bad_minor:
	module_put(THIS_MODULE);
bad_module_get:
	kvfree(md);
	return NULL;
}

static void unlock_fs(struct mapped_device *md);

static void free_dev(struct mapped_device *md)
{
	int minor = MINOR(disk_devt(md->disk));

	unlock_fs(md);

	cleanup_mapped_device(md);

	free_table_devices(&md->table_devices);
	dm_stats_cleanup(&md->stats);
	free_minor(minor);

	module_put(THIS_MODULE);
	kvfree(md);
}

static int __bind_mempools(struct mapped_device *md, struct dm_table *t)
{
	struct dm_md_mempools *p = dm_table_get_md_mempools(t);
	int ret = 0;

	if (dm_table_bio_based(t)) {
		/*
		 * The md may already have mempools that need changing.
		 * If so, reload bioset because front_pad may have changed
		 * because a different table was loaded.
		 */
		bioset_exit(&md->bs);
		bioset_exit(&md->io_bs);

	} else if (bioset_initialized(&md->bs)) {
		/*
		 * There's no need to reload with request-based dm
		 * because the size of front_pad doesn't change.
		 * Note for future: If you are to reload bioset,
		 * prep-ed requests in the queue may refer
		 * to bio from the old bioset, so you must walk
		 * through the queue to unprep.
		 */
		goto out;
	}

	BUG_ON(!p ||
	       bioset_initialized(&md->bs) ||
	       bioset_initialized(&md->io_bs));

	ret = bioset_init_from_src(&md->bs, &p->bs);
	if (ret)
		goto out;
	ret = bioset_init_from_src(&md->io_bs, &p->io_bs);
	if (ret)
		bioset_exit(&md->bs);
out:
	/* mempool bind completed, no longer need any mempools in the table */
	dm_table_free_md_mempools(t);
	return ret;
}

/*
 * Bind a table to the device.
 */
static void event_callback(void *context)
{
	unsigned long flags;
	LIST_HEAD(uevents);
	struct mapped_device *md = (struct mapped_device *) context;

	spin_lock_irqsave(&md->uevent_lock, flags);
	list_splice_init(&md->uevent_list, &uevents);
	spin_unlock_irqrestore(&md->uevent_lock, flags);

	dm_send_uevents(&uevents, &disk_to_dev(md->disk)->kobj);

	atomic_inc(&md->event_nr);
	wake_up(&md->eventq);
	dm_issue_global_event();
}

/*
 * Returns old map, which caller must destroy.
 */
static struct dm_table *__bind(struct mapped_device *md, struct dm_table *t,
			       struct queue_limits *limits)
{
	struct dm_table *old_map;
	struct request_queue *q = md->queue;
	bool request_based = dm_table_request_based(t);
	sector_t size;
	int ret;

	lockdep_assert_held(&md->suspend_lock);

	size = dm_table_get_size(t);

	/*
	 * Wipe any geometry if the size of the table changed.
	 */
	if (size != dm_get_size(md))
		memset(&md->geometry, 0, sizeof(md->geometry));

	set_capacity(md->disk, size);
	bd_set_nr_sectors(md->bdev, size);

	dm_table_event_callback(t, event_callback, md);

	/*
	 * The queue hasn't been stopped yet, if the old table type wasn't
	 * for request-based during suspension.  So stop it to prevent
	 * I/O mapping before resume.
	 * This must be done before setting the queue restrictions,
	 * because request-based dm may be run just after the setting.
	 */
	if (request_based)
		dm_stop_queue(q);

	if (request_based) {
		/*
		 * Leverage the fact that request-based DM targets are
		 * immutable singletons - used to optimize dm_mq_queue_rq.
		 */
		md->immutable_target = dm_table_get_immutable_target(t);
	}

	ret = __bind_mempools(md, t);
	if (ret) {
		old_map = ERR_PTR(ret);
		goto out;
	}

	old_map = rcu_dereference_protected(md->map, lockdep_is_held(&md->suspend_lock));
	rcu_assign_pointer(md->map, (void *)t);
	md->immutable_target_type = dm_table_get_immutable_target_type(t);

	dm_table_set_restrictions(t, q, limits);
	if (old_map)
		dm_sync_table(md);

out:
	return old_map;
}

/*
 * Returns unbound table for the caller to free.
 */
static struct dm_table *__unbind(struct mapped_device *md)
{
	struct dm_table *map = rcu_dereference_protected(md->map, 1);

	if (!map)
		return NULL;

	dm_table_event_callback(map, NULL, NULL);
	RCU_INIT_POINTER(md->map, NULL);
	dm_sync_table(md);

	return map;
}

/*
 * Constructor for a new device.
 */
int dm_create(int minor, struct mapped_device **result)
{
	int r;
	struct mapped_device *md;

	md = alloc_dev(minor);
	if (!md)
		return -ENXIO;

	r = dm_sysfs_init(md);
	if (r) {
		free_dev(md);
		return r;
	}

	*result = md;
	return 0;
}

/*
 * Functions to manage md->type.
 * All are required to hold md->type_lock.
 */
void dm_lock_md_type(struct mapped_device *md)
{
	mutex_lock(&md->type_lock);
}

void dm_unlock_md_type(struct mapped_device *md)
{
	mutex_unlock(&md->type_lock);
}

void dm_set_md_type(struct mapped_device *md, enum dm_queue_mode type)
{
	BUG_ON(!mutex_is_locked(&md->type_lock));
	md->type = type;
}

enum dm_queue_mode dm_get_md_type(struct mapped_device *md)
{
	return md->type;
}

struct target_type *dm_get_immutable_target_type(struct mapped_device *md)
{
	return md->immutable_target_type;
}

/*
 * The queue_limits are only valid as long as you have a reference
 * count on 'md'.
 */
struct queue_limits *dm_get_queue_limits(struct mapped_device *md)
{
	BUG_ON(!atomic_read(&md->holders));
	return &md->queue->limits;
}
EXPORT_SYMBOL_GPL(dm_get_queue_limits);

/*
 * Setup the DM device's queue based on md's type
 */
int dm_setup_md_queue(struct mapped_device *md, struct dm_table *t)
{
	int r;
	struct queue_limits limits;
	enum dm_queue_mode type = dm_get_md_type(md);

	switch (type) {
	case DM_TYPE_REQUEST_BASED:
		md->disk->fops = &dm_rq_blk_dops;
		r = dm_mq_init_request_queue(md, t);
		if (r) {
			DMERR("Cannot initialize queue for request-based dm mapped device");
			return r;
		}
		break;
	case DM_TYPE_BIO_BASED:
	case DM_TYPE_DAX_BIO_BASED:
		break;
	case DM_TYPE_NONE:
		WARN_ON_ONCE(true);
		break;
	}

	r = dm_calculate_queue_limits(t, &limits);
	if (r) {
		DMERR("Cannot calculate initial queue limits");
		return r;
	}
	dm_table_set_restrictions(t, md->queue, &limits);
	blk_register_queue(md->disk);

	return 0;
}

struct mapped_device *dm_get_md(dev_t dev)
{
	struct mapped_device *md;
	unsigned minor = MINOR(dev);

	if (MAJOR(dev) != _major || minor >= (1 << MINORBITS))
		return NULL;

	spin_lock(&_minor_lock);

	md = idr_find(&_minor_idr, minor);
	if (!md || md == MINOR_ALLOCED || (MINOR(disk_devt(dm_disk(md))) != minor) ||
	    test_bit(DMF_FREEING, &md->flags) || dm_deleting_md(md)) {
		md = NULL;
		goto out;
	}
	dm_get(md);
out:
	spin_unlock(&_minor_lock);

	return md;
}
EXPORT_SYMBOL_GPL(dm_get_md);

void *dm_get_mdptr(struct mapped_device *md)
{
	return md->interface_ptr;
}

void dm_set_mdptr(struct mapped_device *md, void *ptr)
{
	md->interface_ptr = ptr;
}

void dm_get(struct mapped_device *md)
{
	atomic_inc(&md->holders);
	BUG_ON(test_bit(DMF_FREEING, &md->flags));
}

int dm_hold(struct mapped_device *md)
{
	spin_lock(&_minor_lock);
	if (test_bit(DMF_FREEING, &md->flags)) {
		spin_unlock(&_minor_lock);
		return -EBUSY;
	}
	dm_get(md);
	spin_unlock(&_minor_lock);
	return 0;
}
EXPORT_SYMBOL_GPL(dm_hold);

const char *dm_device_name(struct mapped_device *md)
{
	return md->name;
}
EXPORT_SYMBOL_GPL(dm_device_name);

static void __dm_destroy(struct mapped_device *md, bool wait)
{
	struct dm_table *map;
	int srcu_idx;

	might_sleep();

	spin_lock(&_minor_lock);
	idr_replace(&_minor_idr, MINOR_ALLOCED, MINOR(disk_devt(dm_disk(md))));
	set_bit(DMF_FREEING, &md->flags);
	spin_unlock(&_minor_lock);

	blk_set_queue_dying(md->queue);

	/*
	 * Take suspend_lock so that presuspend and postsuspend methods
	 * do not race with internal suspend.
	 */
	mutex_lock(&md->suspend_lock);
	map = dm_get_live_table(md, &srcu_idx);
	if (!dm_suspended_md(md)) {
		dm_table_presuspend_targets(map);
		set_bit(DMF_SUSPENDED, &md->flags);
		set_bit(DMF_POST_SUSPENDING, &md->flags);
		dm_table_postsuspend_targets(map);
	}
	/* dm_put_live_table must be before msleep, otherwise deadlock is possible */
	dm_put_live_table(md, srcu_idx);
	mutex_unlock(&md->suspend_lock);

	/*
	 * Rare, but there may be I/O requests still going to complete,
	 * for example.  Wait for all references to disappear.
	 * No one should increment the reference count of the mapped_device,
	 * after the mapped_device state becomes DMF_FREEING.
	 */
	if (wait)
		while (atomic_read(&md->holders))
			msleep(1);
	else if (atomic_read(&md->holders))
		DMWARN("%s: Forcibly removing mapped_device still in use! (%d users)",
		       dm_device_name(md), atomic_read(&md->holders));

	dm_sysfs_exit(md);
	dm_table_destroy(__unbind(md));
	free_dev(md);
}

void dm_destroy(struct mapped_device *md)
{
	__dm_destroy(md, true);
}

void dm_destroy_immediate(struct mapped_device *md)
{
	__dm_destroy(md, false);
}

void dm_put(struct mapped_device *md)
{
	atomic_dec(&md->holders);
}
EXPORT_SYMBOL_GPL(dm_put);

static bool md_in_flight_bios(struct mapped_device *md)
{
	int cpu;
	struct hd_struct *part = &dm_disk(md)->part0;
	long sum = 0;

	for_each_possible_cpu(cpu) {
		sum += part_stat_local_read_cpu(part, in_flight[0], cpu);
		sum += part_stat_local_read_cpu(part, in_flight[1], cpu);
	}

	return sum != 0;
}

static int dm_wait_for_bios_completion(struct mapped_device *md, long task_state)
{
	int r = 0;
	DEFINE_WAIT(wait);

	while (true) {
		prepare_to_wait(&md->wait, &wait, task_state);

		if (!md_in_flight_bios(md))
			break;

		if (signal_pending_state(task_state, current)) {
			r = -EINTR;
			break;
		}

		io_schedule();
	}
	finish_wait(&md->wait, &wait);

	return r;
}

static int dm_wait_for_completion(struct mapped_device *md, long task_state)
{
	int r = 0;

	if (!queue_is_mq(md->queue))
		return dm_wait_for_bios_completion(md, task_state);

	while (true) {
		if (!blk_mq_queue_inflight(md->queue))
			break;

		if (signal_pending_state(task_state, current)) {
			r = -EINTR;
			break;
		}

		msleep(5);
	}

	return r;
}

/*
 * Process the deferred bios
 */
static void dm_wq_work(struct work_struct *work)
{
	struct mapped_device *md = container_of(work, struct mapped_device, work);
	struct bio *bio;

	while (!test_bit(DMF_BLOCK_IO_FOR_SUSPEND, &md->flags)) {
		spin_lock_irq(&md->deferred_lock);
		bio = bio_list_pop(&md->deferred);
		spin_unlock_irq(&md->deferred_lock);

		if (!bio)
			break;

		submit_bio_noacct(bio);
	}
}

static void dm_queue_flush(struct mapped_device *md)
{
	clear_bit(DMF_BLOCK_IO_FOR_SUSPEND, &md->flags);
	smp_mb__after_atomic();
	queue_work(md->wq, &md->work);
}

/*
 * Swap in a new table, returning the old one for the caller to destroy.
 */
struct dm_table *dm_swap_table(struct mapped_device *md, struct dm_table *table)
{
	struct dm_table *live_map = NULL, *map = ERR_PTR(-EINVAL);
	struct queue_limits limits;
	int r;

	mutex_lock(&md->suspend_lock);

	/* device must be suspended */
	if (!dm_suspended_md(md))
		goto out;

	/*
	 * If the new table has no data devices, retain the existing limits.
	 * This helps multipath with queue_if_no_path if all paths disappear,
	 * then new I/O is queued based on these limits, and then some paths
	 * reappear.
	 */
	if (dm_table_has_no_data_devices(table)) {
		live_map = dm_get_live_table_fast(md);
		if (live_map)
			limits = md->queue->limits;
		dm_put_live_table_fast(md);
	}

	if (!live_map) {
		r = dm_calculate_queue_limits(table, &limits);
		if (r) {
			map = ERR_PTR(r);
			goto out;
		}
	}

	map = __bind(md, table, &limits);
	dm_issue_global_event();

out:
	mutex_unlock(&md->suspend_lock);
	return map;
}

/*
 * Functions to lock and unlock any filesystem running on the
 * device.
 */
static int lock_fs(struct mapped_device *md)
{
	int r;

	WARN_ON(test_bit(DMF_FROZEN, &md->flags));

	r = freeze_bdev(md->bdev);
	if (!r)
		set_bit(DMF_FROZEN, &md->flags);
	return r;
}

static void unlock_fs(struct mapped_device *md)
{
	if (!test_bit(DMF_FROZEN, &md->flags))
		return;
	thaw_bdev(md->bdev);
	clear_bit(DMF_FROZEN, &md->flags);
}

/*
 * @suspend_flags: DM_SUSPEND_LOCKFS_FLAG and/or DM_SUSPEND_NOFLUSH_FLAG
 * @task_state: e.g. TASK_INTERRUPTIBLE or TASK_UNINTERRUPTIBLE
 * @dmf_suspended_flag: DMF_SUSPENDED or DMF_SUSPENDED_INTERNALLY
 *
 * If __dm_suspend returns 0, the device is completely quiescent
 * now. There is no request-processing activity. All new requests
 * are being added to md->deferred list.
 */
static int __dm_suspend(struct mapped_device *md, struct dm_table *map,
			unsigned suspend_flags, long task_state,
			int dmf_suspended_flag)
{
	bool do_lockfs = suspend_flags & DM_SUSPEND_LOCKFS_FLAG;
	bool noflush = suspend_flags & DM_SUSPEND_NOFLUSH_FLAG;
	int r;

	lockdep_assert_held(&md->suspend_lock);

	/*
	 * DMF_NOFLUSH_SUSPENDING must be set before presuspend.
	 * This flag is cleared before dm_suspend returns.
	 */
	if (noflush)
		set_bit(DMF_NOFLUSH_SUSPENDING, &md->flags);
	else
		DMDEBUG("%s: suspending with flush", dm_device_name(md));

	/*
	 * This gets reverted if there's an error later and the targets
	 * provide the .presuspend_undo hook.
	 */
	dm_table_presuspend_targets(map);

	/*
	 * Flush I/O to the device.
	 * Any I/O submitted after lock_fs() may not be flushed.
	 * noflush takes precedence over do_lockfs.
	 * (lock_fs() flushes I/Os and waits for them to complete.)
	 */
	if (!noflush && do_lockfs) {
		r = lock_fs(md);
		if (r) {
			dm_table_presuspend_undo_targets(map);
			return r;
		}
	}

	/*
	 * Here we must make sure that no processes are submitting requests
	 * to target drivers i.e. no one may be executing
	 * __split_and_process_bio from dm_submit_bio.
	 *
	 * To get all processes out of __split_and_process_bio in dm_submit_bio,
	 * we take the write lock. To prevent any process from reentering
	 * __split_and_process_bio from dm_submit_bio and quiesce the thread
	 * (dm_wq_work), we set DMF_BLOCK_IO_FOR_SUSPEND and call
	 * flush_workqueue(md->wq).
	 */
	set_bit(DMF_BLOCK_IO_FOR_SUSPEND, &md->flags);
	if (map)
		synchronize_srcu(&md->io_barrier);

	/*
	 * Stop md->queue before flushing md->wq in case request-based
	 * dm defers requests to md->wq from md->queue.
	 */
	if (dm_request_based(md))
		dm_stop_queue(md->queue);

	flush_workqueue(md->wq);

	/*
	 * At this point no more requests are entering target request routines.
	 * We call dm_wait_for_completion to wait for all existing requests
	 * to finish.
	 */
	r = dm_wait_for_completion(md, task_state);
	if (!r)
		set_bit(dmf_suspended_flag, &md->flags);

	if (noflush)
		clear_bit(DMF_NOFLUSH_SUSPENDING, &md->flags);
	if (map)
		synchronize_srcu(&md->io_barrier);

	/* were we interrupted ? */
	if (r < 0) {
		dm_queue_flush(md);

		if (dm_request_based(md))
			dm_start_queue(md->queue);

		unlock_fs(md);
		dm_table_presuspend_undo_targets(map);
		/* pushback list is already flushed, so skip flush */
	}

	return r;
}

/*
 * We need to be able to change a mapping table under a mounted
 * filesystem.  For example we might want to move some data in
 * the background.  Before the table can be swapped with
 * dm_bind_table, dm_suspend must be called to flush any in
 * flight bios and ensure that any further io gets deferred.
 */
/*
 * Suspend mechanism in request-based dm.
 *
 * 1. Flush all I/Os by lock_fs() if needed.
 * 2. Stop dispatching any I/O by stopping the request_queue.
 * 3. Wait for all in-flight I/Os to be completed or requeued.
 *
 * To abort suspend, start the request_queue.
 */
int dm_suspend(struct mapped_device *md, unsigned suspend_flags)
{
	struct dm_table *map = NULL;
	int r = 0;

retry:
	mutex_lock_nested(&md->suspend_lock, SINGLE_DEPTH_NESTING);

	if (dm_suspended_md(md)) {
		r = -EINVAL;
		goto out_unlock;
	}

	if (dm_suspended_internally_md(md)) {
		/* already internally suspended, wait for internal resume */
		mutex_unlock(&md->suspend_lock);
		r = wait_on_bit(&md->flags, DMF_SUSPENDED_INTERNALLY, TASK_INTERRUPTIBLE);
		if (r)
			return r;
		goto retry;
	}

	map = rcu_dereference_protected(md->map, lockdep_is_held(&md->suspend_lock));

	r = __dm_suspend(md, map, suspend_flags, TASK_INTERRUPTIBLE, DMF_SUSPENDED);
	if (r)
		goto out_unlock;

	set_bit(DMF_POST_SUSPENDING, &md->flags);
	dm_table_postsuspend_targets(map);
	clear_bit(DMF_POST_SUSPENDING, &md->flags);

out_unlock:
	mutex_unlock(&md->suspend_lock);
	return r;
}

static int __dm_resume(struct mapped_device *md, struct dm_table *map)
{
	if (map) {
		int r = dm_table_resume_targets(map);
		if (r)
			return r;
	}

	dm_queue_flush(md);

	/*
	 * Flushing deferred I/Os must be done after targets are resumed
	 * so that mapping of targets can work correctly.
	 * Request-based dm is queueing the deferred I/Os in its request_queue.
	 */
	if (dm_request_based(md))
		dm_start_queue(md->queue);

	unlock_fs(md);

	return 0;
}

int dm_resume(struct mapped_device *md)
{
	int r;
	struct dm_table *map = NULL;

retry:
	r = -EINVAL;
	mutex_lock_nested(&md->suspend_lock, SINGLE_DEPTH_NESTING);

	if (!dm_suspended_md(md))
		goto out;

	if (dm_suspended_internally_md(md)) {
		/* already internally suspended, wait for internal resume */
		mutex_unlock(&md->suspend_lock);
		r = wait_on_bit(&md->flags, DMF_SUSPENDED_INTERNALLY, TASK_INTERRUPTIBLE);
		if (r)
			return r;
		goto retry;
	}

	map = rcu_dereference_protected(md->map, lockdep_is_held(&md->suspend_lock));
	if (!map || !dm_table_get_size(map))
		goto out;

	r = __dm_resume(md, map);
	if (r)
		goto out;

	clear_bit(DMF_SUSPENDED, &md->flags);
out:
	mutex_unlock(&md->suspend_lock);

	return r;
}

/*
 * Internal suspend/resume works like userspace-driven suspend. It waits
 * until all bios finish and prevents issuing new bios to the target drivers.
 * It may be used only from the kernel.
 */

static void __dm_internal_suspend(struct mapped_device *md, unsigned suspend_flags)
{
	struct dm_table *map = NULL;

	lockdep_assert_held(&md->suspend_lock);

	if (md->internal_suspend_count++)
		return; /* nested internal suspend */

	if (dm_suspended_md(md)) {
		set_bit(DMF_SUSPENDED_INTERNALLY, &md->flags);
		return; /* nest suspend */
	}

	map = rcu_dereference_protected(md->map, lockdep_is_held(&md->suspend_lock));

	/*
	 * Using TASK_UNINTERRUPTIBLE because only NOFLUSH internal suspend is
	 * supported.  Properly supporting a TASK_INTERRUPTIBLE internal suspend
	 * would require changing .presuspend to return an error -- avoid this
	 * until there is a need for more elaborate variants of internal suspend.
	 */
	(void) __dm_suspend(md, map, suspend_flags, TASK_UNINTERRUPTIBLE,
			    DMF_SUSPENDED_INTERNALLY);

	set_bit(DMF_POST_SUSPENDING, &md->flags);
	dm_table_postsuspend_targets(map);
	clear_bit(DMF_POST_SUSPENDING, &md->flags);
}

static void __dm_internal_resume(struct mapped_device *md)
{
	BUG_ON(!md->internal_suspend_count);

	if (--md->internal_suspend_count)
		return; /* resume from nested internal suspend */

	if (dm_suspended_md(md))
		goto done; /* resume from nested suspend */

	/*
	 * NOTE: existing callers don't need to call dm_table_resume_targets
	 * (which may fail -- so best to avoid it for now by passing NULL map)
	 */
	(void) __dm_resume(md, NULL);

done:
	clear_bit(DMF_SUSPENDED_INTERNALLY, &md->flags);
	smp_mb__after_atomic();
	wake_up_bit(&md->flags, DMF_SUSPENDED_INTERNALLY);
}

void dm_internal_suspend_noflush(struct mapped_device *md)
{
	mutex_lock(&md->suspend_lock);
	__dm_internal_suspend(md, DM_SUSPEND_NOFLUSH_FLAG);
	mutex_unlock(&md->suspend_lock);
}
EXPORT_SYMBOL_GPL(dm_internal_suspend_noflush);

void dm_internal_resume(struct mapped_device *md)
{
	mutex_lock(&md->suspend_lock);
	__dm_internal_resume(md);
	mutex_unlock(&md->suspend_lock);
}
EXPORT_SYMBOL_GPL(dm_internal_resume);

/*
 * Fast variants of internal suspend/resume hold md->suspend_lock,
 * which prevents interaction with userspace-driven suspend.
 */

void dm_internal_suspend_fast(struct mapped_device *md)
{
	mutex_lock(&md->suspend_lock);
	if (dm_suspended_md(md) || dm_suspended_internally_md(md))
		return;

	set_bit(DMF_BLOCK_IO_FOR_SUSPEND, &md->flags);
	synchronize_srcu(&md->io_barrier);
	flush_workqueue(md->wq);
	dm_wait_for_completion(md, TASK_UNINTERRUPTIBLE);
}
EXPORT_SYMBOL_GPL(dm_internal_suspend_fast);

void dm_internal_resume_fast(struct mapped_device *md)
{
	if (dm_suspended_md(md) || dm_suspended_internally_md(md))
		goto done;

	dm_queue_flush(md);

done:
	mutex_unlock(&md->suspend_lock);
}
EXPORT_SYMBOL_GPL(dm_internal_resume_fast);

/*-----------------------------------------------------------------
 * Event notification.
 *---------------------------------------------------------------*/
int dm_kobject_uevent(struct mapped_device *md, enum kobject_action action,
		       unsigned cookie)
{
	int r;
	unsigned noio_flag;
	char udev_cookie[DM_COOKIE_LENGTH];
	char *envp[] = { udev_cookie, NULL };

	noio_flag = memalloc_noio_save();

	if (!cookie)
		r = kobject_uevent(&disk_to_dev(md->disk)->kobj, action);
	else {
		snprintf(udev_cookie, DM_COOKIE_LENGTH, "%s=%u",
			 DM_COOKIE_ENV_VAR_NAME, cookie);
		r = kobject_uevent_env(&disk_to_dev(md->disk)->kobj,
				       action, envp);
	}

	memalloc_noio_restore(noio_flag);

	return r;
}

uint32_t dm_next_uevent_seq(struct mapped_device *md)
{
	return atomic_add_return(1, &md->uevent_seq);
}

uint32_t dm_get_event_nr(struct mapped_device *md)
{
	return atomic_read(&md->event_nr);
}

int dm_wait_event(struct mapped_device *md, int event_nr)
{
	return wait_event_interruptible(md->eventq,
			(event_nr != atomic_read(&md->event_nr)));
}

void dm_uevent_add(struct mapped_device *md, struct list_head *elist)
{
	unsigned long flags;

	spin_lock_irqsave(&md->uevent_lock, flags);
	list_add(elist, &md->uevent_list);
	spin_unlock_irqrestore(&md->uevent_lock, flags);
}

/*
 * The gendisk is only valid as long as you have a reference
 * count on 'md'.
 */
struct gendisk *dm_disk(struct mapped_device *md)
{
	return md->disk;
}
EXPORT_SYMBOL_GPL(dm_disk);

struct kobject *dm_kobject(struct mapped_device *md)
{
	return &md->kobj_holder.kobj;
}

struct mapped_device *dm_get_from_kobject(struct kobject *kobj)
{
	struct mapped_device *md;

	md = container_of(kobj, struct mapped_device, kobj_holder.kobj);

	spin_lock(&_minor_lock);
	if (test_bit(DMF_FREEING, &md->flags) || dm_deleting_md(md)) {
		md = NULL;
		goto out;
	}
	dm_get(md);
out:
	spin_unlock(&_minor_lock);

	return md;
}

int dm_suspended_md(struct mapped_device *md)
{
	return test_bit(DMF_SUSPENDED, &md->flags);
}

static int dm_post_suspending_md(struct mapped_device *md)
{
	return test_bit(DMF_POST_SUSPENDING, &md->flags);
}

int dm_suspended_internally_md(struct mapped_device *md)
{
	return test_bit(DMF_SUSPENDED_INTERNALLY, &md->flags);
}

int dm_test_deferred_remove_flag(struct mapped_device *md)
{
	return test_bit(DMF_DEFERRED_REMOVE, &md->flags);
}

int dm_suspended(struct dm_target *ti)
{
	return dm_suspended_md(ti->table->md);
}
EXPORT_SYMBOL_GPL(dm_suspended);

int dm_post_suspending(struct dm_target *ti)
{
	return dm_post_suspending_md(ti->table->md);
}
EXPORT_SYMBOL_GPL(dm_post_suspending);

int dm_noflush_suspending(struct dm_target *ti)
{
	return __noflush_suspending(ti->table->md);
}
EXPORT_SYMBOL_GPL(dm_noflush_suspending);

struct dm_md_mempools *dm_alloc_md_mempools(struct mapped_device *md, enum dm_queue_mode type,
					    unsigned integrity, unsigned per_io_data_size,
					    unsigned min_pool_size)
{
	struct dm_md_mempools *pools = kzalloc_node(sizeof(*pools), GFP_KERNEL, md->numa_node_id);
	unsigned int pool_size = 0;
	unsigned int front_pad, io_front_pad;
	int ret;

	if (!pools)
		return NULL;

	switch (type) {
	case DM_TYPE_BIO_BASED:
	case DM_TYPE_DAX_BIO_BASED:
		pool_size = max(dm_get_reserved_bio_based_ios(), min_pool_size);
		front_pad = roundup(per_io_data_size, __alignof__(struct dm_target_io)) + offsetof(struct dm_target_io, clone);
		io_front_pad = roundup(front_pad,  __alignof__(struct dm_io)) + offsetof(struct dm_io, tio);
		ret = bioset_init(&pools->io_bs, pool_size, io_front_pad, 0);
		if (ret)
			goto out;
		if (integrity && bioset_integrity_create(&pools->io_bs, pool_size))
			goto out;
		break;
	case DM_TYPE_REQUEST_BASED:
		pool_size = max(dm_get_reserved_rq_based_ios(), min_pool_size);
		front_pad = offsetof(struct dm_rq_clone_bio_info, clone);
		/* per_io_data_size is used for blk-mq pdu at queue allocation */
		break;
	default:
		BUG();
	}

	ret = bioset_init(&pools->bs, pool_size, front_pad, 0);
	if (ret)
		goto out;

	if (integrity && bioset_integrity_create(&pools->bs, pool_size))
		goto out;

	return pools;

out:
	dm_free_md_mempools(pools);

	return NULL;
}

void dm_free_md_mempools(struct dm_md_mempools *pools)
{
	if (!pools)
		return;

	bioset_exit(&pools->bs);
	bioset_exit(&pools->io_bs);

	kfree(pools);
}

struct dm_pr {
	u64	old_key;
	u64	new_key;
	u32	flags;
	bool	fail_early;
};

static int dm_call_pr(struct block_device *bdev, iterate_devices_callout_fn fn,
		      void *data)
{
	struct mapped_device *md = bdev->bd_disk->private_data;
	struct dm_table *table;
	struct dm_target *ti;
	int ret = -ENOTTY, srcu_idx;

	table = dm_get_live_table(md, &srcu_idx);
	if (!table || !dm_table_get_size(table))
		goto out;

	/* We only support devices that have a single target */
	if (dm_table_get_num_targets(table) != 1)
		goto out;
	ti = dm_table_get_target(table, 0);

	ret = -EINVAL;
	if (!ti->type->iterate_devices)
		goto out;

	ret = ti->type->iterate_devices(ti, fn, data);
out:
	dm_put_live_table(md, srcu_idx);
	return ret;
}

/*
 * For register / unregister we need to manually call out to every path.
 */
static int __dm_pr_register(struct dm_target *ti, struct dm_dev *dev,
			    sector_t start, sector_t len, void *data)
{
	struct dm_pr *pr = data;
	const struct pr_ops *ops = dev->bdev->bd_disk->fops->pr_ops;

	if (!ops || !ops->pr_register)
		return -EOPNOTSUPP;
	return ops->pr_register(dev->bdev, pr->old_key, pr->new_key, pr->flags);
}

static int dm_pr_register(struct block_device *bdev, u64 old_key, u64 new_key,
			  u32 flags)
{
	struct dm_pr pr = {
		.old_key	= old_key,
		.new_key	= new_key,
		.flags		= flags,
		.fail_early	= true,
	};
	int ret;

	ret = dm_call_pr(bdev, __dm_pr_register, &pr);
	if (ret && new_key) {
		/* unregister all paths if we failed to register any path */
		pr.old_key = new_key;
		pr.new_key = 0;
		pr.flags = 0;
		pr.fail_early = false;
		dm_call_pr(bdev, __dm_pr_register, &pr);
	}

	return ret;
}

static int dm_pr_reserve(struct block_device *bdev, u64 key, enum pr_type type,
			 u32 flags)
{
	struct mapped_device *md = bdev->bd_disk->private_data;
	const struct pr_ops *ops;
	int r, srcu_idx;

	r = dm_prepare_ioctl(md, &srcu_idx, &bdev);
	if (r < 0)
		goto out;

	ops = bdev->bd_disk->fops->pr_ops;
	if (ops && ops->pr_reserve)
		r = ops->pr_reserve(bdev, key, type, flags);
	else
		r = -EOPNOTSUPP;
out:
	dm_unprepare_ioctl(md, srcu_idx);
	return r;
}

static int dm_pr_release(struct block_device *bdev, u64 key, enum pr_type type)
{
	struct mapped_device *md = bdev->bd_disk->private_data;
	const struct pr_ops *ops;
	int r, srcu_idx;

	r = dm_prepare_ioctl(md, &srcu_idx, &bdev);
	if (r < 0)
		goto out;

	ops = bdev->bd_disk->fops->pr_ops;
	if (ops && ops->pr_release)
		r = ops->pr_release(bdev, key, type);
	else
		r = -EOPNOTSUPP;
out:
	dm_unprepare_ioctl(md, srcu_idx);
	return r;
}

static int dm_pr_preempt(struct block_device *bdev, u64 old_key, u64 new_key,
			 enum pr_type type, bool abort)
{
	struct mapped_device *md = bdev->bd_disk->private_data;
	const struct pr_ops *ops;
	int r, srcu_idx;

	r = dm_prepare_ioctl(md, &srcu_idx, &bdev);
	if (r < 0)
		goto out;

	ops = bdev->bd_disk->fops->pr_ops;
	if (ops && ops->pr_preempt)
		r = ops->pr_preempt(bdev, old_key, new_key, type, abort);
	else
		r = -EOPNOTSUPP;
out:
	dm_unprepare_ioctl(md, srcu_idx);
	return r;
}

static int dm_pr_clear(struct block_device *bdev, u64 key)
{
	struct mapped_device *md = bdev->bd_disk->private_data;
	const struct pr_ops *ops;
	int r, srcu_idx;

	r = dm_prepare_ioctl(md, &srcu_idx, &bdev);
	if (r < 0)
		goto out;

	ops = bdev->bd_disk->fops->pr_ops;
	if (ops && ops->pr_clear)
		r = ops->pr_clear(bdev, key);
	else
		r = -EOPNOTSUPP;
out:
	dm_unprepare_ioctl(md, srcu_idx);
	return r;
}

static const struct pr_ops dm_pr_ops = {
	.pr_register	= dm_pr_register,
	.pr_reserve	= dm_pr_reserve,
	.pr_release	= dm_pr_release,
	.pr_preempt	= dm_pr_preempt,
	.pr_clear	= dm_pr_clear,
};

static const struct block_device_operations dm_blk_dops = {
	.submit_bio = dm_submit_bio,
	.open = dm_blk_open,
	.release = dm_blk_close,
	.ioctl = dm_blk_ioctl,
	.getgeo = dm_blk_getgeo,
	.report_zones = dm_blk_report_zones,
	.pr_ops = &dm_pr_ops,
	.owner = THIS_MODULE
};

static const struct block_device_operations dm_rq_blk_dops = {
	.open = dm_blk_open,
	.release = dm_blk_close,
	.ioctl = dm_blk_ioctl,
	.getgeo = dm_blk_getgeo,
	.pr_ops = &dm_pr_ops,
	.owner = THIS_MODULE
};

static const struct dax_operations dm_dax_ops = {
	.direct_access = dm_dax_direct_access,
	.dax_supported = dm_dax_supported,
	.copy_from_iter = dm_dax_copy_from_iter,
	.copy_to_iter = dm_dax_copy_to_iter,
	.zero_page_range = dm_dax_zero_page_range,
};

/*
 * module hooks
 */
module_init(dm_init);
module_exit(dm_exit);

module_param(major, uint, 0);
MODULE_PARM_DESC(major, "The major number of the device mapper");

module_param(reserved_bio_based_ios, uint, S_IRUGO | S_IWUSR);
MODULE_PARM_DESC(reserved_bio_based_ios, "Reserved IOs in bio-based mempools");

module_param(dm_numa_node, int, S_IRUGO | S_IWUSR);
MODULE_PARM_DESC(dm_numa_node, "NUMA node for DM device memory allocations");

module_param(swap_bios, int, S_IRUGO | S_IWUSR);
MODULE_PARM_DESC(swap_bios, "Maximum allowed inflight swap IOs");

MODULE_DESCRIPTION(DM_NAME " driver");
MODULE_AUTHOR("Joe Thornber <dm-devel@redhat.com>");
MODULE_LICENSE("GPL");<|MERGE_RESOLUTION|>--- conflicted
+++ resolved
@@ -609,11 +609,7 @@
 }
 
 static void end_io_acct(struct mapped_device *md, struct bio *bio,
-<<<<<<< HEAD
-		unsigned long start_time, struct dm_stats_aux *stats_aux)
-=======
 			unsigned long start_time, struct dm_stats_aux *stats_aux)
->>>>>>> 54af9dd2
 {
 	unsigned long duration = jiffies - start_time;
 
