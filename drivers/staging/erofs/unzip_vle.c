// SPDX-License-Identifier: GPL-2.0
/*
 * linux/drivers/staging/erofs/unzip_vle.c
 *
 * Copyright (C) 2018 HUAWEI, Inc.
 *             http://www.huawei.com/
 * Created by Gao Xiang <gaoxiang25@huawei.com>
 *
 * This file is subject to the terms and conditions of the GNU General Public
 * License.  See the file COPYING in the main directory of the Linux
 * distribution for more details.
 */
#include "unzip_vle.h"
#include <linux/prefetch.h>

#include <trace/events/erofs.h>

/*
 * a compressed_pages[] placeholder in order to avoid
 * being filled with file pages for in-place decompression.
 */
#define PAGE_UNALLOCATED     ((void *)0x5F0E4B1D)

/* how to allocate cached pages for a workgroup */
enum z_erofs_cache_alloctype {
	DONTALLOC,	/* don't allocate any cached pages */
	DELAYEDALLOC,	/* delayed allocation (at the time of submitting io) */
};

/*
 * tagged pointer with 1-bit tag for all compressed pages
 * tag 0 - the page is just found with an extra page reference
 */
typedef tagptr1_t compressed_page_t;

#define tag_compressed_page_justfound(page) \
	tagptr_fold(compressed_page_t, page, 1)

static struct workqueue_struct *z_erofs_workqueue __read_mostly;
static struct kmem_cache *z_erofs_workgroup_cachep __read_mostly;

void z_erofs_exit_zip_subsystem(void)
{
	destroy_workqueue(z_erofs_workqueue);
	kmem_cache_destroy(z_erofs_workgroup_cachep);
}

static inline int init_unzip_workqueue(void)
{
	const unsigned int onlinecpus = num_possible_cpus();

	/*
	 * we don't need too many threads, limiting threads
	 * could improve scheduling performance.
	 */
	z_erofs_workqueue =
		alloc_workqueue("erofs_unzipd",
				WQ_UNBOUND | WQ_HIGHPRI | WQ_CPU_INTENSIVE,
				onlinecpus + onlinecpus / 4);

	return z_erofs_workqueue ? 0 : -ENOMEM;
}
<<<<<<< HEAD

static void init_once(void *ptr)
{
	struct z_erofs_vle_workgroup *grp = ptr;
	struct z_erofs_vle_work *const work =
		z_erofs_vle_grab_primary_work(grp);
	unsigned int i;

	mutex_init(&work->lock);
	work->nr_pages = 0;
	work->vcnt = 0;
	for (i = 0; i < Z_EROFS_CLUSTER_MAX_PAGES; ++i)
		grp->compressed_pages[i] = NULL;
}

=======

static void init_once(void *ptr)
{
	struct z_erofs_vle_workgroup *grp = ptr;
	struct z_erofs_vle_work *const work =
		z_erofs_vle_grab_primary_work(grp);
	unsigned int i;

	mutex_init(&work->lock);
	work->nr_pages = 0;
	work->vcnt = 0;
	for (i = 0; i < Z_EROFS_CLUSTER_MAX_PAGES; ++i)
		grp->compressed_pages[i] = NULL;
}

>>>>>>> 0ecfebd2
static void init_always(struct z_erofs_vle_workgroup *grp)
{
	struct z_erofs_vle_work *const work =
		z_erofs_vle_grab_primary_work(grp);

	atomic_set(&grp->obj.refcount, 1);
	grp->flags = 0;

	DBG_BUGON(work->nr_pages);
	DBG_BUGON(work->vcnt);
}

int __init z_erofs_init_zip_subsystem(void)
{
	z_erofs_workgroup_cachep =
		kmem_cache_create("erofs_compress",
				  Z_EROFS_WORKGROUP_SIZE, 0,
				  SLAB_RECLAIM_ACCOUNT, init_once);

	if (z_erofs_workgroup_cachep) {
		if (!init_unzip_workqueue())
			return 0;

		kmem_cache_destroy(z_erofs_workgroup_cachep);
	}
	return -ENOMEM;
}

enum z_erofs_vle_work_role {
	Z_EROFS_VLE_WORK_SECONDARY,
	Z_EROFS_VLE_WORK_PRIMARY,
	/*
	 * The current work was the tail of an exist chain, and the previous
	 * processed chained works are all decided to be hooked up to it.
	 * A new chain should be created for the remaining unprocessed works,
	 * therefore different from Z_EROFS_VLE_WORK_PRIMARY_FOLLOWED,
	 * the next work cannot reuse the whole page in the following scenario:
	 *  ________________________________________________________________
	 * |      tail (partial) page     |       head (partial) page       |
	 * |  (belongs to the next work)  |  (belongs to the current work)  |
	 * |_______PRIMARY_FOLLOWED_______|________PRIMARY_HOOKED___________|
	 */
	Z_EROFS_VLE_WORK_PRIMARY_HOOKED,
	/*
	 * The current work has been linked with the processed chained works,
	 * and could be also linked with the potential remaining works, which
	 * means if the processing page is the tail partial page of the work,
	 * the current work can safely use the whole page (since the next work
	 * is under control) for in-place decompression, as illustrated below:
	 *  ________________________________________________________________
	 * |  tail (partial) page  |          head (partial) page           |
	 * | (of the current work) |         (of the previous work)         |
	 * |  PRIMARY_FOLLOWED or  |                                        |
	 * |_____PRIMARY_HOOKED____|____________PRIMARY_FOLLOWED____________|
	 *
	 * [  (*) the above page can be used for the current work itself.  ]
	 */
	Z_EROFS_VLE_WORK_PRIMARY_FOLLOWED,
	Z_EROFS_VLE_WORK_MAX
};

struct z_erofs_vle_work_builder {
	enum z_erofs_vle_work_role role;
	/*
	 * 'hosted = false' means that the current workgroup doesn't belong to
	 * the owned chained workgroups. In the other words, it is none of our
	 * business to submit this workgroup.
	 */
	bool hosted;

	struct z_erofs_vle_workgroup *grp;
	struct z_erofs_vle_work *work;
	struct z_erofs_pagevec_ctor vector;

	/* pages used for reading the compressed data */
	struct page **compressed_pages;
	unsigned int compressed_deficit;
};

#define VLE_WORK_BUILDER_INIT()	\
	{ .work = NULL, .role = Z_EROFS_VLE_WORK_PRIMARY_FOLLOWED }

#ifdef EROFS_FS_HAS_MANAGED_CACHE
static void preload_compressed_pages(struct z_erofs_vle_work_builder *bl,
				     struct address_space *mc,
				     pgoff_t index,
				     unsigned int clusterpages,
				     enum z_erofs_cache_alloctype type,
				     struct list_head *pagepool,
				     gfp_t gfp)
{
	struct page **const pages = bl->compressed_pages;
	const unsigned int remaining = bl->compressed_deficit;
	bool standalone = true;
	unsigned int i, j = 0;

	if (bl->role < Z_EROFS_VLE_WORK_PRIMARY_FOLLOWED)
		return;
<<<<<<< HEAD

	gfp = mapping_gfp_constraint(mc, gfp) & ~__GFP_RECLAIM;

	index += clusterpages - remaining;

=======

	gfp = mapping_gfp_constraint(mc, gfp) & ~__GFP_RECLAIM;

	index += clusterpages - remaining;

>>>>>>> 0ecfebd2
	for (i = 0; i < remaining; ++i) {
		struct page *page;
		compressed_page_t t;

		/* the compressed page was loaded before */
		if (READ_ONCE(pages[i]))
			continue;

		page = find_get_page(mc, index + i);

		if (page) {
			t = tag_compressed_page_justfound(page);
		} else if (type == DELAYEDALLOC) {
			t = tagptr_init(compressed_page_t, PAGE_UNALLOCATED);
		} else {	/* DONTALLOC */
			if (standalone)
				j = i;
			standalone = false;
			continue;
		}

		if (!cmpxchg_relaxed(&pages[i], NULL, tagptr_cast_ptr(t)))
			continue;

		if (page)
			put_page(page);
	}
	bl->compressed_pages += j;
	bl->compressed_deficit = remaining - j;

	if (standalone)
		bl->role = Z_EROFS_VLE_WORK_PRIMARY;
}

/* called by erofs_shrinker to get rid of all compressed_pages */
int erofs_try_to_free_all_cached_pages(struct erofs_sb_info *sbi,
				       struct erofs_workgroup *egrp)
{
	struct z_erofs_vle_workgroup *const grp =
		container_of(egrp, struct z_erofs_vle_workgroup, obj);
	struct address_space *const mapping = MNGD_MAPPING(sbi);
	const int clusterpages = erofs_clusterpages(sbi);
	int i;

	/*
	 * refcount of workgroup is now freezed as 1,
	 * therefore no need to worry about available decompression users.
	 */
	for (i = 0; i < clusterpages; ++i) {
		struct page *page = grp->compressed_pages[i];

		if (!page || page->mapping != mapping)
			continue;

		/* block other users from reclaiming or migrating the page */
		if (!trylock_page(page))
			return -EBUSY;

		/* barrier is implied in the following 'unlock_page' */
		WRITE_ONCE(grp->compressed_pages[i], NULL);

		set_page_private(page, 0);
		ClearPagePrivate(page);

		unlock_page(page);
		put_page(page);
	}
	return 0;
}

int erofs_try_to_free_cached_page(struct address_space *mapping,
				  struct page *page)
{
	struct erofs_sb_info *const sbi = EROFS_SB(mapping->host->i_sb);
	const unsigned int clusterpages = erofs_clusterpages(sbi);
	struct z_erofs_vle_workgroup *const grp = (void *)page_private(page);
	int ret = 0;	/* 0 - busy */

	if (erofs_workgroup_try_to_freeze(&grp->obj, 1)) {
		unsigned int i;

		for (i = 0; i < clusterpages; ++i) {
			if (grp->compressed_pages[i] == page) {
				WRITE_ONCE(grp->compressed_pages[i], NULL);
				ret = 1;
				break;
			}
		}
		erofs_workgroup_unfreeze(&grp->obj, 1);

		if (ret) {
			ClearPagePrivate(page);
			put_page(page);
		}
	}
	return ret;
}
#else
static void preload_compressed_pages(struct z_erofs_vle_work_builder *bl,
				     struct address_space *mc,
				     pgoff_t index,
				     unsigned int clusterpages,
				     enum z_erofs_cache_alloctype type,
				     struct list_head *pagepool,
				     gfp_t gfp)
{
	/* nowhere to load compressed pages from */
}
#endif

/* page_type must be Z_EROFS_PAGE_TYPE_EXCLUSIVE */
static inline bool try_to_reuse_as_compressed_page(
	struct z_erofs_vle_work_builder *b,
	struct page *page)
{
	while (b->compressed_deficit) {
		--b->compressed_deficit;
		if (!cmpxchg(b->compressed_pages++, NULL, page))
			return true;
	}

	return false;
}

/* callers must be with work->lock held */
static int z_erofs_vle_work_add_page(
	struct z_erofs_vle_work_builder *builder,
	struct page *page,
	enum z_erofs_page_type type)
{
	int ret;
	bool occupied;

	/* give priority for the compressed data storage */
	if (builder->role >= Z_EROFS_VLE_WORK_PRIMARY &&
	    type == Z_EROFS_PAGE_TYPE_EXCLUSIVE &&
	    try_to_reuse_as_compressed_page(builder, page))
		return 0;

	ret = z_erofs_pagevec_ctor_enqueue(&builder->vector,
					   page, type, &occupied);
	builder->work->vcnt += (unsigned int)ret;

	return ret ? 0 : -EAGAIN;
}

static enum z_erofs_vle_work_role
try_to_claim_workgroup(struct z_erofs_vle_workgroup *grp,
		       z_erofs_vle_owned_workgrp_t *owned_head,
		       bool *hosted)
{
	DBG_BUGON(*hosted == true);

	/* let's claim these following types of workgroup */
retry:
	if (grp->next == Z_EROFS_VLE_WORKGRP_NIL) {
		/* type 1, nil workgroup */
		if (cmpxchg(&grp->next, Z_EROFS_VLE_WORKGRP_NIL,
			    *owned_head) != Z_EROFS_VLE_WORKGRP_NIL)
			goto retry;

		*owned_head = &grp->next;
		*hosted = true;
		/* lucky, I am the followee :) */
		return Z_EROFS_VLE_WORK_PRIMARY_FOLLOWED;

	} else if (grp->next == Z_EROFS_VLE_WORKGRP_TAIL) {
		/*
		 * type 2, link to the end of a existing open chain,
		 * be careful that its submission itself is governed
		 * by the original owned chain.
		 */
		if (cmpxchg(&grp->next, Z_EROFS_VLE_WORKGRP_TAIL,
			    *owned_head) != Z_EROFS_VLE_WORKGRP_TAIL)
			goto retry;
		*owned_head = Z_EROFS_VLE_WORKGRP_TAIL;
		return Z_EROFS_VLE_WORK_PRIMARY_HOOKED;
	}

	return Z_EROFS_VLE_WORK_PRIMARY; /* :( better luck next time */
}

struct z_erofs_vle_work_finder {
	struct super_block *sb;
	pgoff_t idx;
	unsigned int pageofs;

	struct z_erofs_vle_workgroup **grp_ret;
	enum z_erofs_vle_work_role *role;
	z_erofs_vle_owned_workgrp_t *owned_head;
	bool *hosted;
};

static struct z_erofs_vle_work *
z_erofs_vle_work_lookup(const struct z_erofs_vle_work_finder *f)
{
	bool tag, primary;
	struct erofs_workgroup *egrp;
	struct z_erofs_vle_workgroup *grp;
	struct z_erofs_vle_work *work;

	egrp = erofs_find_workgroup(f->sb, f->idx, &tag);
	if (!egrp) {
		*f->grp_ret = NULL;
		return NULL;
	}

	grp = container_of(egrp, struct z_erofs_vle_workgroup, obj);
	*f->grp_ret = grp;

	work = z_erofs_vle_grab_work(grp, f->pageofs);
	/* if multiref is disabled, `primary' is always true */
	primary = true;

	DBG_BUGON(work->pageofs != f->pageofs);

	/*
	 * lock must be taken first to avoid grp->next == NIL between
	 * claiming workgroup and adding pages:
	 *                        grp->next != NIL
	 *   grp->next = NIL
	 *   mutex_unlock_all
	 *                        mutex_lock(&work->lock)
	 *                        add all pages to pagevec
	 *
	 * [correct locking case 1]:
	 *   mutex_lock(grp->work[a])
	 *   ...
	 *   mutex_lock(grp->work[b])     mutex_lock(grp->work[c])
	 *   ...                          *role = SECONDARY
	 *                                add all pages to pagevec
	 *                                ...
	 *                                mutex_unlock(grp->work[c])
	 *   mutex_lock(grp->work[c])
	 *   ...
	 *   grp->next = NIL
	 *   mutex_unlock_all
	 *
	 * [correct locking case 2]:
	 *   mutex_lock(grp->work[b])
	 *   ...
	 *   mutex_lock(grp->work[a])
	 *   ...
	 *   mutex_lock(grp->work[c])
	 *   ...
	 *   grp->next = NIL
	 *   mutex_unlock_all
	 *                                mutex_lock(grp->work[a])
	 *                                *role = PRIMARY_OWNER
	 *                                add all pages to pagevec
	 *                                ...
	 */
	mutex_lock(&work->lock);

	*f->hosted = false;
	if (!primary)
		*f->role = Z_EROFS_VLE_WORK_SECONDARY;
	else	/* claim the workgroup if possible */
		*f->role = try_to_claim_workgroup(grp, f->owned_head,
						  f->hosted);
	return work;
}

static struct z_erofs_vle_work *
z_erofs_vle_work_register(const struct z_erofs_vle_work_finder *f,
			  struct erofs_map_blocks *map)
{
	bool gnew = false;
	struct z_erofs_vle_workgroup *grp = *f->grp_ret;
	struct z_erofs_vle_work *work;

	/* if multiref is disabled, grp should never be nullptr */
	if (unlikely(grp)) {
		DBG_BUGON(1);
		return ERR_PTR(-EINVAL);
	}

	/* no available workgroup, let's allocate one */
	grp = kmem_cache_alloc(z_erofs_workgroup_cachep, GFP_NOFS);
	if (unlikely(!grp))
		return ERR_PTR(-ENOMEM);

	init_always(grp);
	grp->obj.index = f->idx;
	grp->llen = map->m_llen;

<<<<<<< HEAD
	z_erofs_vle_set_workgrp_fmt(grp,
		(map->m_flags & EROFS_MAP_ZIPPED) ?
			Z_EROFS_VLE_WORKGRP_FMT_LZ4 :
			Z_EROFS_VLE_WORKGRP_FMT_PLAIN);
=======
	z_erofs_vle_set_workgrp_fmt(grp, (map->m_flags & EROFS_MAP_ZIPPED) ?
				    Z_EROFS_VLE_WORKGRP_FMT_LZ4 :
				    Z_EROFS_VLE_WORKGRP_FMT_PLAIN);
>>>>>>> 0ecfebd2

	/* new workgrps have been claimed as type 1 */
	WRITE_ONCE(grp->next, *f->owned_head);
	/* primary and followed work for all new workgrps */
	*f->role = Z_EROFS_VLE_WORK_PRIMARY_FOLLOWED;
	/* it should be submitted by ourselves */
	*f->hosted = true;

	gnew = true;
	work = z_erofs_vle_grab_primary_work(grp);
	work->pageofs = f->pageofs;

	/*
	 * lock all primary followed works before visible to others
	 * and mutex_trylock *never* fails for a new workgroup.
	 */
	mutex_trylock(&work->lock);

	if (gnew) {
		int err = erofs_register_workgroup(f->sb, &grp->obj, 0);

		if (err) {
			mutex_unlock(&work->lock);
			kmem_cache_free(z_erofs_workgroup_cachep, grp);
			return ERR_PTR(-EAGAIN);
		}
	}

	*f->owned_head = &grp->next;
	*f->grp_ret = grp;
	return work;
}

#define builder_is_hooked(builder) \
	((builder)->role >= Z_EROFS_VLE_WORK_PRIMARY_HOOKED)

#define builder_is_followed(builder) \
	((builder)->role >= Z_EROFS_VLE_WORK_PRIMARY_FOLLOWED)

static int z_erofs_vle_work_iter_begin(struct z_erofs_vle_work_builder *builder,
				       struct super_block *sb,
				       struct erofs_map_blocks *map,
				       z_erofs_vle_owned_workgrp_t *owned_head)
{
	const unsigned int clusterpages = erofs_clusterpages(EROFS_SB(sb));
	struct z_erofs_vle_workgroup *grp;
	const struct z_erofs_vle_work_finder finder = {
		.sb = sb,
		.idx = erofs_blknr(map->m_pa),
		.pageofs = map->m_la & ~PAGE_MASK,
		.grp_ret = &grp,
		.role = &builder->role,
		.owned_head = owned_head,
		.hosted = &builder->hosted
	};
	struct z_erofs_vle_work *work;

	DBG_BUGON(builder->work);

	/* must be Z_EROFS_WORK_TAIL or the next chained work */
	DBG_BUGON(*owned_head == Z_EROFS_VLE_WORKGRP_NIL);
	DBG_BUGON(*owned_head == Z_EROFS_VLE_WORKGRP_TAIL_CLOSED);

	DBG_BUGON(erofs_blkoff(map->m_pa));

repeat:
	work = z_erofs_vle_work_lookup(&finder);
	if (work) {
		unsigned int orig_llen;

		/* increase workgroup `llen' if needed */
		while ((orig_llen = READ_ONCE(grp->llen)) < map->m_llen &&
		       orig_llen != cmpxchg_relaxed(&grp->llen,
						    orig_llen, map->m_llen))
			cpu_relax();
		goto got_it;
	}

	work = z_erofs_vle_work_register(&finder, map);
	if (unlikely(work == ERR_PTR(-EAGAIN)))
		goto repeat;

	if (IS_ERR(work))
		return PTR_ERR(work);
got_it:
	z_erofs_pagevec_ctor_init(&builder->vector,
				  Z_EROFS_VLE_INLINE_PAGEVECS,
				  work->pagevec, work->vcnt);

	if (builder->role >= Z_EROFS_VLE_WORK_PRIMARY) {
		/* enable possibly in-place decompression */
		builder->compressed_pages = grp->compressed_pages;
		builder->compressed_deficit = clusterpages;
	} else {
		builder->compressed_pages = NULL;
		builder->compressed_deficit = 0;
	}

	builder->grp = grp;
	builder->work = work;
	return 0;
}

/*
 * keep in mind that no referenced workgroups will be freed
 * only after a RCU grace period, so rcu_read_lock() could
 * prevent a workgroup from being freed.
 */
static void z_erofs_rcu_callback(struct rcu_head *head)
{
	struct z_erofs_vle_work *work =	container_of(head,
		struct z_erofs_vle_work, rcu);
	struct z_erofs_vle_workgroup *grp =
		z_erofs_vle_work_workgroup(work, true);

	kmem_cache_free(z_erofs_workgroup_cachep, grp);
}

void erofs_workgroup_free_rcu(struct erofs_workgroup *grp)
{
	struct z_erofs_vle_workgroup *const vgrp = container_of(grp,
		struct z_erofs_vle_workgroup, obj);
	struct z_erofs_vle_work *const work = &vgrp->work;

	call_rcu(&work->rcu, z_erofs_rcu_callback);
}

static void
__z_erofs_vle_work_release(struct z_erofs_vle_workgroup *grp,
			   struct z_erofs_vle_work *work __maybe_unused)
{
	erofs_workgroup_put(&grp->obj);
}

static void z_erofs_vle_work_release(struct z_erofs_vle_work *work)
{
	struct z_erofs_vle_workgroup *grp =
		z_erofs_vle_work_workgroup(work, true);

	__z_erofs_vle_work_release(grp, work);
}

static inline bool
z_erofs_vle_work_iter_end(struct z_erofs_vle_work_builder *builder)
{
	struct z_erofs_vle_work *work = builder->work;

	if (!work)
		return false;

	z_erofs_pagevec_ctor_exit(&builder->vector, false);
	mutex_unlock(&work->lock);

	/*
	 * if all pending pages are added, don't hold work reference
	 * any longer if the current work isn't hosted by ourselves.
	 */
	if (!builder->hosted)
		__z_erofs_vle_work_release(builder->grp, work);

	builder->work = NULL;
	builder->grp = NULL;
	return true;
}

static inline struct page *__stagingpage_alloc(struct list_head *pagepool,
					       gfp_t gfp)
{
	struct page *page = erofs_allocpage(pagepool, gfp);

	if (unlikely(!page))
		return NULL;

	page->mapping = Z_EROFS_MAPPING_STAGING;
	return page;
}

struct z_erofs_vle_frontend {
	struct inode *const inode;

	struct z_erofs_vle_work_builder builder;
	struct erofs_map_blocks map;

	z_erofs_vle_owned_workgrp_t owned_head;

	/* used for applying cache strategy on the fly */
	bool backmost;
	erofs_off_t headoffset;
};

#define VLE_FRONTEND_INIT(__i) { \
	.inode = __i, \
	.map = { \
		.m_llen = 0, \
		.m_plen = 0, \
		.mpage = NULL \
	}, \
	.builder = VLE_WORK_BUILDER_INIT(), \
	.owned_head = Z_EROFS_VLE_WORKGRP_TAIL, \
	.backmost = true, }

#ifdef EROFS_FS_HAS_MANAGED_CACHE
static inline bool
should_alloc_managed_pages(struct z_erofs_vle_frontend *fe, erofs_off_t la)
{
	if (fe->backmost)
		return true;

	if (EROFS_FS_ZIP_CACHE_LVL >= 2)
		return la < fe->headoffset;

	return false;
}
#else
static inline bool
should_alloc_managed_pages(struct z_erofs_vle_frontend *fe, erofs_off_t la)
{
	return false;
}
#endif

static int z_erofs_do_read_page(struct z_erofs_vle_frontend *fe,
				struct page *page,
				struct list_head *page_pool)
{
	struct super_block *const sb = fe->inode->i_sb;
	struct erofs_sb_info *const sbi __maybe_unused = EROFS_SB(sb);
	struct erofs_map_blocks *const map = &fe->map;
	struct z_erofs_vle_work_builder *const builder = &fe->builder;
	const loff_t offset = page_offset(page);

	bool tight = builder_is_hooked(builder);
	struct z_erofs_vle_work *work = builder->work;

	enum z_erofs_cache_alloctype cache_strategy;
	enum z_erofs_page_type page_type;
	unsigned int cur, end, spiltted, index;
	int err = 0;

	/* register locked file pages as online pages in pack */
	z_erofs_onlinepage_init(page);

	spiltted = 0;
	end = PAGE_SIZE;
repeat:
	cur = end - 1;

	/* lucky, within the range of the current map_blocks */
	if (offset + cur >= map->m_la &&
<<<<<<< HEAD
		offset + cur < map->m_la + map->m_llen) {
=======
	    offset + cur < map->m_la + map->m_llen) {
>>>>>>> 0ecfebd2
		/* didn't get a valid unzip work previously (very rare) */
		if (!builder->work)
			goto restart_now;
		goto hitted;
	}

	/* go ahead the next map_blocks */
	debugln("%s: [out-of-range] pos %llu", __func__, offset + cur);

	if (z_erofs_vle_work_iter_end(builder))
		fe->backmost = false;

	map->m_la = offset + cur;
	map->m_llen = 0;
	err = z_erofs_map_blocks_iter(fe->inode, map, 0);
	if (unlikely(err))
		goto err_out;

restart_now:
	if (unlikely(!(map->m_flags & EROFS_MAP_MAPPED)))
		goto hitted;

	DBG_BUGON(map->m_plen != 1 << sbi->clusterbits);
	DBG_BUGON(erofs_blkoff(map->m_pa));

	err = z_erofs_vle_work_iter_begin(builder, sb, map, &fe->owned_head);
	if (unlikely(err))
		goto err_out;

	/* preload all compressed pages (maybe downgrade role if necessary) */
	if (should_alloc_managed_pages(fe, map->m_la))
		cache_strategy = DELAYEDALLOC;
	else
		cache_strategy = DONTALLOC;
<<<<<<< HEAD

	preload_compressed_pages(builder, MNGD_MAPPING(sbi),
				 map->m_pa / PAGE_SIZE,
				 map->m_plen / PAGE_SIZE,
				 cache_strategy, page_pool, GFP_KERNEL);

=======

	preload_compressed_pages(builder, MNGD_MAPPING(sbi),
				 map->m_pa / PAGE_SIZE,
				 map->m_plen / PAGE_SIZE,
				 cache_strategy, page_pool, GFP_KERNEL);

>>>>>>> 0ecfebd2
	tight &= builder_is_hooked(builder);
	work = builder->work;
hitted:
	cur = end - min_t(unsigned int, offset + end - map->m_la, end);
	if (unlikely(!(map->m_flags & EROFS_MAP_MAPPED))) {
		zero_user_segment(page, cur, end);
		goto next_part;
	}

	/* let's derive page type */
	page_type = cur ? Z_EROFS_VLE_PAGE_TYPE_HEAD :
		(!spiltted ? Z_EROFS_PAGE_TYPE_EXCLUSIVE :
			(tight ? Z_EROFS_PAGE_TYPE_EXCLUSIVE :
				Z_EROFS_VLE_PAGE_TYPE_TAIL_SHARED));

	if (cur)
		tight &= builder_is_followed(builder);

retry:
	err = z_erofs_vle_work_add_page(builder, page, page_type);
	/* should allocate an additional staging page for pagevec */
	if (err == -EAGAIN) {
		struct page *const newpage =
			__stagingpage_alloc(page_pool, GFP_NOFS);

		err = z_erofs_vle_work_add_page(builder, newpage,
						Z_EROFS_PAGE_TYPE_EXCLUSIVE);
		if (likely(!err))
			goto retry;
	}

	if (unlikely(err))
		goto err_out;

	index = page->index - map->m_la / PAGE_SIZE;

	/* FIXME! avoid the last relundant fixup & endio */
	z_erofs_onlinepage_fixup(page, index, true);

	/* bump up the number of spiltted parts of a page */
	++spiltted;
	/* also update nr_pages */
	work->nr_pages = max_t(pgoff_t, work->nr_pages, index + 1);
next_part:
	/* can be used for verification */
	map->m_llen = offset + cur - map->m_la;

	end = cur;
	if (end > 0)
		goto repeat;

out:
	/* FIXME! avoid the last relundant fixup & endio */
	z_erofs_onlinepage_endio(page);

	debugln("%s, finish page: %pK spiltted: %u map->m_llen %llu",
		__func__, page, spiltted, map->m_llen);
	return err;

	/* if some error occurred while processing this page */
err_out:
	SetPageError(page);
	goto out;
}

static void z_erofs_vle_unzip_kickoff(void *ptr, int bios)
{
	tagptr1_t t = tagptr_init(tagptr1_t, ptr);
	struct z_erofs_vle_unzip_io *io = tagptr_unfold_ptr(t);
	bool background = tagptr_unfold_tags(t);

	if (!background) {
		unsigned long flags;

		spin_lock_irqsave(&io->u.wait.lock, flags);
		if (!atomic_add_return(bios, &io->pending_bios))
			wake_up_locked(&io->u.wait);
		spin_unlock_irqrestore(&io->u.wait.lock, flags);
		return;
	}

	if (!atomic_add_return(bios, &io->pending_bios))
		queue_work(z_erofs_workqueue, &io->u.work);
}

static inline void z_erofs_vle_read_endio(struct bio *bio)
{
	struct erofs_sb_info *sbi = NULL;
	blk_status_t err = bio->bi_status;
	struct bio_vec *bvec;
<<<<<<< HEAD
#ifdef EROFS_FS_HAS_MANAGED_CACHE
	struct address_space *mc = NULL;
#endif
	struct bvec_iter_all iter_all;

	bio_for_each_segment_all(bvec, bio, i, iter_all) {
=======
	struct bvec_iter_all iter_all;

	bio_for_each_segment_all(bvec, bio, iter_all) {
>>>>>>> 0ecfebd2
		struct page *page = bvec->bv_page;
		bool cachemngd = false;

		DBG_BUGON(PageUptodate(page));
		DBG_BUGON(!page->mapping);

<<<<<<< HEAD
#ifdef EROFS_FS_HAS_MANAGED_CACHE
		if (unlikely(!mc && !z_erofs_is_stagingpage(page))) {
			struct inode *const inode = page->mapping->host;
			struct super_block *const sb = inode->i_sb;

			mc = MNGD_MAPPING(EROFS_SB(sb));
		}

		/*
		 * If mc has not gotten, it equals NULL,
		 * however, page->mapping never be NULL if working properly.
		 */
		cachemngd = (page->mapping == mc);
#endif
=======
		if (unlikely(!sbi && !z_erofs_is_stagingpage(page))) {
			sbi = EROFS_SB(page->mapping->host->i_sb);

			if (time_to_inject(sbi, FAULT_READ_IO)) {
				erofs_show_injection_info(FAULT_READ_IO);
				err = BLK_STS_IOERR;
			}
		}

		/* sbi should already be gotten if the page is managed */
		if (sbi)
			cachemngd = erofs_page_is_managed(sbi, page);
>>>>>>> 0ecfebd2

		if (unlikely(err))
			SetPageError(page);
		else if (cachemngd)
			SetPageUptodate(page);

		if (cachemngd)
			unlock_page(page);
	}

	z_erofs_vle_unzip_kickoff(bio->bi_private, -1);
	bio_put(bio);
}

static struct page *z_pagemap_global[Z_EROFS_VLE_VMAP_GLOBAL_PAGES];
static DEFINE_MUTEX(z_pagemap_global_lock);

static int z_erofs_vle_unzip(struct super_block *sb,
			     struct z_erofs_vle_workgroup *grp,
			     struct list_head *page_pool)
{
	struct erofs_sb_info *const sbi = EROFS_SB(sb);
	const unsigned int clusterpages = erofs_clusterpages(sbi);

	struct z_erofs_pagevec_ctor ctor;
	unsigned int nr_pages;
	unsigned int sparsemem_pages = 0;
	struct page *pages_onstack[Z_EROFS_VLE_VMAP_ONSTACK_PAGES];
	struct page **pages, **compressed_pages, *page;
	unsigned int i, llen;

	enum z_erofs_page_type page_type;
	bool overlapped;
	struct z_erofs_vle_work *work;
	void *vout;
	int err;

	might_sleep();
	work = z_erofs_vle_grab_primary_work(grp);
	DBG_BUGON(!READ_ONCE(work->nr_pages));

	mutex_lock(&work->lock);
	nr_pages = work->nr_pages;

	if (likely(nr_pages <= Z_EROFS_VLE_VMAP_ONSTACK_PAGES))
		pages = pages_onstack;
	else if (nr_pages <= Z_EROFS_VLE_VMAP_GLOBAL_PAGES &&
		 mutex_trylock(&z_pagemap_global_lock))
		pages = z_pagemap_global;
	else {
repeat:
		pages = kvmalloc_array(nr_pages, sizeof(struct page *),
				       GFP_KERNEL);

		/* fallback to global pagemap for the lowmem scenario */
		if (unlikely(!pages)) {
			if (nr_pages > Z_EROFS_VLE_VMAP_GLOBAL_PAGES)
				goto repeat;
			else {
				mutex_lock(&z_pagemap_global_lock);
				pages = z_pagemap_global;
			}
		}
	}

	for (i = 0; i < nr_pages; ++i)
		pages[i] = NULL;

	z_erofs_pagevec_ctor_init(&ctor, Z_EROFS_VLE_INLINE_PAGEVECS,
				  work->pagevec, 0);

	for (i = 0; i < work->vcnt; ++i) {
		unsigned int pagenr;

		page = z_erofs_pagevec_ctor_dequeue(&ctor, &page_type);

		/* all pages in pagevec ought to be valid */
		DBG_BUGON(!page);
		DBG_BUGON(!page->mapping);

		if (z_erofs_gather_if_stagingpage(page_pool, page))
			continue;

		if (page_type == Z_EROFS_VLE_PAGE_TYPE_HEAD)
			pagenr = 0;
		else
			pagenr = z_erofs_onlinepage_index(page);

		DBG_BUGON(pagenr >= nr_pages);
		DBG_BUGON(pages[pagenr]);

		pages[pagenr] = page;
	}
	sparsemem_pages = i;

	z_erofs_pagevec_ctor_exit(&ctor, true);

	overlapped = false;
	compressed_pages = grp->compressed_pages;

	err = 0;
	for (i = 0; i < clusterpages; ++i) {
		unsigned int pagenr;

		page = compressed_pages[i];

		/* all compressed pages ought to be valid */
		DBG_BUGON(!page);
		DBG_BUGON(!page->mapping);

		if (!z_erofs_is_stagingpage(page)) {
<<<<<<< HEAD
#ifdef EROFS_FS_HAS_MANAGED_CACHE
			if (page->mapping == MNGD_MAPPING(sbi)) {
=======
			if (erofs_page_is_managed(sbi, page)) {
>>>>>>> 0ecfebd2
				if (unlikely(!PageUptodate(page)))
					err = -EIO;
				continue;
			}
<<<<<<< HEAD
#endif

			/*
			 * only if non-head page can be selected
			 * for inplace decompression
			 */
			pagenr = z_erofs_onlinepage_index(page);

			DBG_BUGON(pagenr >= nr_pages);
			DBG_BUGON(pages[pagenr]);
			++sparsemem_pages;
			pages[pagenr] = page;

=======

			/*
			 * only if non-head page can be selected
			 * for inplace decompression
			 */
			pagenr = z_erofs_onlinepage_index(page);

			DBG_BUGON(pagenr >= nr_pages);
			DBG_BUGON(pages[pagenr]);
			++sparsemem_pages;
			pages[pagenr] = page;

>>>>>>> 0ecfebd2
			overlapped = true;
		}

		/* PG_error needs checking for inplaced and staging pages */
		if (unlikely(PageError(page))) {
			DBG_BUGON(PageUptodate(page));
			err = -EIO;
		}
	}

	if (unlikely(err))
		goto out;

	llen = (nr_pages << PAGE_SHIFT) - work->pageofs;

	if (z_erofs_vle_workgrp_fmt(grp) == Z_EROFS_VLE_WORKGRP_FMT_PLAIN) {
		err = z_erofs_vle_plain_copy(compressed_pages, clusterpages,
					     pages, nr_pages, work->pageofs);
		goto out;
	}

	if (llen > grp->llen)
		llen = grp->llen;

	err = z_erofs_vle_unzip_fast_percpu(compressed_pages, clusterpages,
					    pages, llen, work->pageofs);
	if (err != -ENOTSUPP)
		goto out;

	if (sparsemem_pages >= nr_pages)
		goto skip_allocpage;

	for (i = 0; i < nr_pages; ++i) {
		if (pages[i])
			continue;

		pages[i] = __stagingpage_alloc(page_pool, GFP_NOFS);
	}

skip_allocpage:
	vout = erofs_vmap(pages, nr_pages);
	if (!vout) {
		err = -ENOMEM;
		goto out;
	}

	err = z_erofs_vle_unzip_vmap(compressed_pages, clusterpages, vout,
				     llen, work->pageofs, overlapped);

	erofs_vunmap(vout, nr_pages);

out:
	/* must handle all compressed pages before endding pages */
	for (i = 0; i < clusterpages; ++i) {
		page = compressed_pages[i];

<<<<<<< HEAD
#ifdef EROFS_FS_HAS_MANAGED_CACHE
		if (page->mapping == MNGD_MAPPING(sbi))
			continue;
#endif
=======
		if (erofs_page_is_managed(sbi, page))
			continue;

>>>>>>> 0ecfebd2
		/* recycle all individual staging pages */
		(void)z_erofs_gather_if_stagingpage(page_pool, page);

		WRITE_ONCE(compressed_pages[i], NULL);
	}

	for (i = 0; i < nr_pages; ++i) {
		page = pages[i];
		if (!page)
			continue;

		DBG_BUGON(!page->mapping);

		/* recycle all individual staging pages */
		if (z_erofs_gather_if_stagingpage(page_pool, page))
			continue;

		if (unlikely(err < 0))
			SetPageError(page);

		z_erofs_onlinepage_endio(page);
	}

	if (pages == z_pagemap_global)
		mutex_unlock(&z_pagemap_global_lock);
	else if (unlikely(pages != pages_onstack))
		kvfree(pages);

	work->nr_pages = 0;
	work->vcnt = 0;

	/* all work locks MUST be taken before the following line */

	WRITE_ONCE(grp->next, Z_EROFS_VLE_WORKGRP_NIL);

	/* all work locks SHOULD be released right now */
	mutex_unlock(&work->lock);

	z_erofs_vle_work_release(work);
	return err;
}

static void z_erofs_vle_unzip_all(struct super_block *sb,
				  struct z_erofs_vle_unzip_io *io,
				  struct list_head *page_pool)
{
	z_erofs_vle_owned_workgrp_t owned = io->head;

	while (owned != Z_EROFS_VLE_WORKGRP_TAIL_CLOSED) {
		struct z_erofs_vle_workgroup *grp;

		/* no possible that 'owned' equals Z_EROFS_WORK_TPTR_TAIL */
		DBG_BUGON(owned == Z_EROFS_VLE_WORKGRP_TAIL);

		/* no possible that 'owned' equals NULL */
		DBG_BUGON(owned == Z_EROFS_VLE_WORKGRP_NIL);

		grp = container_of(owned, struct z_erofs_vle_workgroup, next);
		owned = READ_ONCE(grp->next);

		z_erofs_vle_unzip(sb, grp, page_pool);
	}
}

static void z_erofs_vle_unzip_wq(struct work_struct *work)
{
	struct z_erofs_vle_unzip_io_sb *iosb = container_of(work,
		struct z_erofs_vle_unzip_io_sb, io.u.work);
	LIST_HEAD(page_pool);

	DBG_BUGON(iosb->io.head == Z_EROFS_VLE_WORKGRP_TAIL_CLOSED);
	z_erofs_vle_unzip_all(iosb->sb, &iosb->io, &page_pool);

	put_pages_list(&page_pool);
	kvfree(iosb);
}

static struct page *
pickup_page_for_submission(struct z_erofs_vle_workgroup *grp,
			   unsigned int nr,
			   struct list_head *pagepool,
			   struct address_space *mc,
			   gfp_t gfp)
{
	/* determined at compile time to avoid too many #ifdefs */
	const bool nocache = __builtin_constant_p(mc) ? !mc : false;
	const pgoff_t index = grp->obj.index;
	bool tocache = false;

	struct address_space *mapping;
	struct page *oldpage, *page;

	compressed_page_t t;
	int justfound;

repeat:
	page = READ_ONCE(grp->compressed_pages[nr]);
	oldpage = page;

	if (!page)
		goto out_allocpage;

	/*
	 * the cached page has not been allocated and
	 * an placeholder is out there, prepare it now.
	 */
	if (!nocache && page == PAGE_UNALLOCATED) {
		tocache = true;
		goto out_allocpage;
	}

	/* process the target tagged pointer */
	t = tagptr_init(compressed_page_t, page);
	justfound = tagptr_unfold_tags(t);
	page = tagptr_unfold_ptr(t);

	mapping = READ_ONCE(page->mapping);

	/*
	 * if managed cache is disabled, it's no way to
	 * get such a cached-like page.
	 */
	if (nocache) {
		/* if managed cache is disabled, it is impossible `justfound' */
		DBG_BUGON(justfound);

		/* and it should be locked, not uptodate, and not truncated */
		DBG_BUGON(!PageLocked(page));
		DBG_BUGON(PageUptodate(page));
		DBG_BUGON(!mapping);
		goto out;
	}

	/*
	 * unmanaged (file) pages are all locked solidly,
	 * therefore it is impossible for `mapping' to be NULL.
	 */
	if (mapping && mapping != mc)
		/* ought to be unmanaged pages */
		goto out;

	lock_page(page);

	/* only true if page reclaim goes wrong, should never happen */
	DBG_BUGON(justfound && PagePrivate(page));

	/* the page is still in manage cache */
	if (page->mapping == mc) {
		WRITE_ONCE(grp->compressed_pages[nr], page);

		ClearPageError(page);
		if (!PagePrivate(page)) {
			/*
			 * impossible to be !PagePrivate(page) for
			 * the current restriction as well if
			 * the page is already in compressed_pages[].
			 */
			DBG_BUGON(!justfound);

			justfound = 0;
			set_page_private(page, (unsigned long)grp);
			SetPagePrivate(page);
		}

		/* no need to submit io if it is already up-to-date */
		if (PageUptodate(page)) {
			unlock_page(page);
			page = NULL;
		}
		goto out;
	}

	/*
	 * the managed page has been truncated, it's unsafe to
	 * reuse this one, let's allocate a new cache-managed page.
	 */
	DBG_BUGON(page->mapping);
	DBG_BUGON(!justfound);

	tocache = true;
	unlock_page(page);
	put_page(page);
out_allocpage:
	page = __stagingpage_alloc(pagepool, gfp);
	if (oldpage != cmpxchg(&grp->compressed_pages[nr], oldpage, page)) {
		list_add(&page->lru, pagepool);
		cpu_relax();
		goto repeat;
	}
	if (nocache || !tocache)
		goto out;
	if (add_to_page_cache_lru(page, mc, index + nr, gfp)) {
		page->mapping = Z_EROFS_MAPPING_STAGING;
		goto out;
	}

	set_page_private(page, (unsigned long)grp);
	SetPagePrivate(page);
out:	/* the only exit (for tracing and debugging) */
	return page;
}

static struct z_erofs_vle_unzip_io *
jobqueue_init(struct super_block *sb,
	      struct z_erofs_vle_unzip_io *io,
	      bool foreground)
{
	struct z_erofs_vle_unzip_io_sb *iosb;

	if (foreground) {
		/* waitqueue available for foreground io */
		DBG_BUGON(!io);

		init_waitqueue_head(&io->u.wait);
		atomic_set(&io->pending_bios, 0);
		goto out;
	}

	iosb = kvzalloc(sizeof(struct z_erofs_vle_unzip_io_sb),
			GFP_KERNEL | __GFP_NOFAIL);
	DBG_BUGON(!iosb);

	/* initialize fields in the allocated descriptor */
	io = &iosb->io;
	iosb->sb = sb;
	INIT_WORK(&io->u.work, z_erofs_vle_unzip_wq);
out:
	io->head = Z_EROFS_VLE_WORKGRP_TAIL_CLOSED;
	return io;
}

/* define workgroup jobqueue types */
enum {
#ifdef EROFS_FS_HAS_MANAGED_CACHE
	JQ_BYPASS,
#endif
	JQ_SUBMIT,
	NR_JOBQUEUES,
};

static void *jobqueueset_init(struct super_block *sb,
			      z_erofs_vle_owned_workgrp_t qtail[],
			      struct z_erofs_vle_unzip_io *q[],
			      struct z_erofs_vle_unzip_io *fgq,
			      bool forcefg)
{
#ifdef EROFS_FS_HAS_MANAGED_CACHE
	/*
	 * if managed cache is enabled, bypass jobqueue is needed,
	 * no need to read from device for all workgroups in this queue.
	 */
	q[JQ_BYPASS] = jobqueue_init(sb, fgq + JQ_BYPASS, true);
	qtail[JQ_BYPASS] = &q[JQ_BYPASS]->head;
#endif

	q[JQ_SUBMIT] = jobqueue_init(sb, fgq + JQ_SUBMIT, forcefg);
	qtail[JQ_SUBMIT] = &q[JQ_SUBMIT]->head;

	return tagptr_cast_ptr(tagptr_fold(tagptr1_t, q[JQ_SUBMIT], !forcefg));
}

#ifdef EROFS_FS_HAS_MANAGED_CACHE
static void move_to_bypass_jobqueue(struct z_erofs_vle_workgroup *grp,
				    z_erofs_vle_owned_workgrp_t qtail[],
				    z_erofs_vle_owned_workgrp_t owned_head)
{
	z_erofs_vle_owned_workgrp_t *const submit_qtail = qtail[JQ_SUBMIT];
	z_erofs_vle_owned_workgrp_t *const bypass_qtail = qtail[JQ_BYPASS];

	DBG_BUGON(owned_head == Z_EROFS_VLE_WORKGRP_TAIL_CLOSED);
	if (owned_head == Z_EROFS_VLE_WORKGRP_TAIL)
		owned_head = Z_EROFS_VLE_WORKGRP_TAIL_CLOSED;

	WRITE_ONCE(grp->next, Z_EROFS_VLE_WORKGRP_TAIL_CLOSED);

	WRITE_ONCE(*submit_qtail, owned_head);
	WRITE_ONCE(*bypass_qtail, &grp->next);

	qtail[JQ_BYPASS] = &grp->next;
}

static bool postsubmit_is_all_bypassed(struct z_erofs_vle_unzip_io *q[],
				       unsigned int nr_bios,
				       bool force_fg)
{
	/*
	 * although background is preferred, no one is pending for submission.
	 * don't issue workqueue for decompression but drop it directly instead.
	 */
	if (force_fg || nr_bios)
		return false;

	kvfree(container_of(q[JQ_SUBMIT],
			    struct z_erofs_vle_unzip_io_sb,
			    io));
	return true;
}
#else
static void move_to_bypass_jobqueue(struct z_erofs_vle_workgroup *grp,
				    z_erofs_vle_owned_workgrp_t qtail[],
				    z_erofs_vle_owned_workgrp_t owned_head)
{
	/* impossible to bypass submission for managed cache disabled */
	DBG_BUGON(1);
}

static bool postsubmit_is_all_bypassed(struct z_erofs_vle_unzip_io *q[],
				       unsigned int nr_bios,
				       bool force_fg)
{
	/* bios should be >0 if managed cache is disabled */
	DBG_BUGON(!nr_bios);
	return false;
}
#endif

static bool z_erofs_vle_submit_all(struct super_block *sb,
				   z_erofs_vle_owned_workgrp_t owned_head,
				   struct list_head *pagepool,
				   struct z_erofs_vle_unzip_io *fgq,
				   bool force_fg)
{
	struct erofs_sb_info *const sbi = EROFS_SB(sb);
	const unsigned int clusterpages = erofs_clusterpages(sbi);
	const gfp_t gfp = GFP_NOFS;

	z_erofs_vle_owned_workgrp_t qtail[NR_JOBQUEUES];
	struct z_erofs_vle_unzip_io *q[NR_JOBQUEUES];
	struct bio *bio;
	void *bi_private;
	/* since bio will be NULL, no need to initialize last_index */
	pgoff_t uninitialized_var(last_index);
	bool force_submit = false;
	unsigned int nr_bios;

	if (unlikely(owned_head == Z_EROFS_VLE_WORKGRP_TAIL))
		return false;

	force_submit = false;
	bio = NULL;
	nr_bios = 0;
	bi_private = jobqueueset_init(sb, qtail, q, fgq, force_fg);

	/* by default, all need io submission */
	q[JQ_SUBMIT]->head = owned_head;

	do {
		struct z_erofs_vle_workgroup *grp;
		pgoff_t first_index;
		struct page *page;
		unsigned int i = 0, bypass = 0;
		int err;

		/* no possible 'owned_head' equals the following */
		DBG_BUGON(owned_head == Z_EROFS_VLE_WORKGRP_TAIL_CLOSED);
		DBG_BUGON(owned_head == Z_EROFS_VLE_WORKGRP_NIL);

		grp = container_of(owned_head,
				   struct z_erofs_vle_workgroup, next);

		/* close the main owned chain at first */
		owned_head = cmpxchg(&grp->next, Z_EROFS_VLE_WORKGRP_TAIL,
				     Z_EROFS_VLE_WORKGRP_TAIL_CLOSED);

		first_index = grp->obj.index;
		force_submit |= (first_index != last_index + 1);

repeat:
		page = pickup_page_for_submission(grp, i, pagepool,
						  MNGD_MAPPING(sbi), gfp);
		if (!page) {
			force_submit = true;
			++bypass;
			goto skippage;
		}

		if (bio && force_submit) {
submit_bio_retry:
			__submit_bio(bio, REQ_OP_READ, 0);
			bio = NULL;
		}

		if (!bio) {
			bio = erofs_grab_bio(sb, first_index + i,
<<<<<<< HEAD
					     BIO_MAX_PAGES,
					     z_erofs_vle_read_endio, true);
			bio->bi_private = bi_private;

=======
					     BIO_MAX_PAGES, bi_private,
					     z_erofs_vle_read_endio, true);
>>>>>>> 0ecfebd2
			++nr_bios;
		}

		err = bio_add_page(bio, page, PAGE_SIZE, 0);
		if (err < PAGE_SIZE)
			goto submit_bio_retry;

		force_submit = false;
		last_index = first_index + i;
skippage:
		if (++i < clusterpages)
			goto repeat;

		if (bypass < clusterpages)
			qtail[JQ_SUBMIT] = &grp->next;
		else
			move_to_bypass_jobqueue(grp, qtail, owned_head);
	} while (owned_head != Z_EROFS_VLE_WORKGRP_TAIL);

	if (bio)
		__submit_bio(bio, REQ_OP_READ, 0);

	if (postsubmit_is_all_bypassed(q, nr_bios, force_fg))
		return true;

	z_erofs_vle_unzip_kickoff(bi_private, nr_bios);
	return true;
}

static void z_erofs_submit_and_unzip(struct z_erofs_vle_frontend *f,
				     struct list_head *pagepool,
				     bool force_fg)
{
	struct super_block *sb = f->inode->i_sb;
	struct z_erofs_vle_unzip_io io[NR_JOBQUEUES];

	if (!z_erofs_vle_submit_all(sb, f->owned_head, pagepool, io, force_fg))
		return;

#ifdef EROFS_FS_HAS_MANAGED_CACHE
	z_erofs_vle_unzip_all(sb, &io[JQ_BYPASS], pagepool);
#endif
	if (!force_fg)
		return;

	/* wait until all bios are completed */
	wait_event(io[JQ_SUBMIT].u.wait,
		   !atomic_read(&io[JQ_SUBMIT].pending_bios));

	/* let's synchronous decompression */
	z_erofs_vle_unzip_all(sb, &io[JQ_SUBMIT], pagepool);
}

static int z_erofs_vle_normalaccess_readpage(struct file *file,
					     struct page *page)
{
	struct inode *const inode = page->mapping->host;
	struct z_erofs_vle_frontend f = VLE_FRONTEND_INIT(inode);
	int err;
	LIST_HEAD(pagepool);

	trace_erofs_readpage(page, false);

	f.headoffset = (erofs_off_t)page->index << PAGE_SHIFT;

	err = z_erofs_do_read_page(&f, page, &pagepool);
	(void)z_erofs_vle_work_iter_end(&f.builder);

	if (err) {
		errln("%s, failed to read, err [%d]", __func__, err);
		goto out;
	}

	z_erofs_submit_and_unzip(&f, &pagepool, true);
out:
	if (f.map.mpage)
		put_page(f.map.mpage);

	/* clean up the remaining free pages */
	put_pages_list(&pagepool);
	return 0;
}

static int z_erofs_vle_normalaccess_readpages(struct file *filp,
					      struct address_space *mapping,
					      struct list_head *pages,
					      unsigned int nr_pages)
{
	struct inode *const inode = mapping->host;
	struct erofs_sb_info *const sbi = EROFS_I_SB(inode);

	bool sync = __should_decompress_synchronously(sbi, nr_pages);
	struct z_erofs_vle_frontend f = VLE_FRONTEND_INIT(inode);
	gfp_t gfp = mapping_gfp_constraint(mapping, GFP_KERNEL);
	struct page *head = NULL;
	LIST_HEAD(pagepool);

	trace_erofs_readpages(mapping->host, lru_to_page(pages),
			      nr_pages, false);

	f.headoffset = (erofs_off_t)lru_to_page(pages)->index << PAGE_SHIFT;

	for (; nr_pages; --nr_pages) {
		struct page *page = lru_to_page(pages);

		prefetchw(&page->flags);
		list_del(&page->lru);

		/*
		 * A pure asynchronous readahead is indicated if
		 * a PG_readahead marked page is hitted at first.
		 * Let's also do asynchronous decompression for this case.
		 */
		sync &= !(PageReadahead(page) && !head);

		if (add_to_page_cache_lru(page, mapping, page->index, gfp)) {
			list_add(&page->lru, &pagepool);
			continue;
		}

		set_page_private(page, (unsigned long)head);
		head = page;
	}

	while (head) {
		struct page *page = head;
		int err;

		/* traversal in reverse order */
		head = (void *)page_private(page);

		err = z_erofs_do_read_page(&f, page, &pagepool);
		if (err) {
			struct erofs_vnode *vi = EROFS_V(inode);

			errln("%s, readahead error at page %lu of nid %llu",
			      __func__, page->index, vi->nid);
		}

		put_page(page);
	}

	(void)z_erofs_vle_work_iter_end(&f.builder);

	z_erofs_submit_and_unzip(&f, &pagepool, sync);

	if (f.map.mpage)
		put_page(f.map.mpage);

	/* clean up the remaining free pages */
	put_pages_list(&pagepool);
	return 0;
}

const struct address_space_operations z_erofs_vle_normalaccess_aops = {
	.readpage = z_erofs_vle_normalaccess_readpage,
	.readpages = z_erofs_vle_normalaccess_readpages,
};

/*
 * Variable-sized Logical Extent (Fixed Physical Cluster) Compression Mode
 * ---
 * VLE compression mode attempts to compress a number of logical data into
 * a physical cluster with a fixed size.
 * VLE compression mode uses "struct z_erofs_vle_decompressed_index".
 */
#define __vle_cluster_advise(x, bit, bits) \
	((le16_to_cpu(x) >> (bit)) & ((1 << (bits)) - 1))

#define __vle_cluster_type(advise) __vle_cluster_advise(advise, \
	Z_EROFS_VLE_DI_CLUSTER_TYPE_BIT, Z_EROFS_VLE_DI_CLUSTER_TYPE_BITS)

#define vle_cluster_type(di)	\
	__vle_cluster_type((di)->di_advise)

static int
vle_decompressed_index_clusterofs(unsigned int *clusterofs,
				  unsigned int clustersize,
				  struct z_erofs_vle_decompressed_index *di)
{
	switch (vle_cluster_type(di)) {
	case Z_EROFS_VLE_CLUSTER_TYPE_NONHEAD:
		*clusterofs = clustersize;
		break;
	case Z_EROFS_VLE_CLUSTER_TYPE_PLAIN:
	case Z_EROFS_VLE_CLUSTER_TYPE_HEAD:
		*clusterofs = le16_to_cpu(di->di_clusterofs);
		break;
	default:
		DBG_BUGON(1);
		return -EIO;
	}
	return 0;
}

static inline erofs_blk_t
vle_extent_blkaddr(struct inode *inode, pgoff_t index)
{
	struct erofs_sb_info *sbi = EROFS_I_SB(inode);
	struct erofs_vnode *vi = EROFS_V(inode);

	unsigned int ofs = Z_EROFS_VLE_EXTENT_ALIGN(vi->inode_isize +
		vi->xattr_isize) + sizeof(struct erofs_extent_header) +
		index * sizeof(struct z_erofs_vle_decompressed_index);

	return erofs_blknr(iloc(sbi, vi->nid) + ofs);
}

static inline unsigned int
vle_extent_blkoff(struct inode *inode, pgoff_t index)
{
	struct erofs_sb_info *sbi = EROFS_I_SB(inode);
	struct erofs_vnode *vi = EROFS_V(inode);

	unsigned int ofs = Z_EROFS_VLE_EXTENT_ALIGN(vi->inode_isize +
		vi->xattr_isize) + sizeof(struct erofs_extent_header) +
		index * sizeof(struct z_erofs_vle_decompressed_index);

	return erofs_blkoff(iloc(sbi, vi->nid) + ofs);
}

struct vle_map_blocks_iter_ctx {
	struct inode *inode;
	struct super_block *sb;
	unsigned int clusterbits;

	struct page **mpage_ret;
	void **kaddr_ret;
};

static int
vle_get_logical_extent_head(const struct vle_map_blocks_iter_ctx *ctx,
			    unsigned int lcn,	/* logical cluster number */
			    unsigned long long *ofs,
			    erofs_blk_t *pblk,
			    unsigned int *flags)
{
	const unsigned int clustersize = 1 << ctx->clusterbits;
	const erofs_blk_t mblk = vle_extent_blkaddr(ctx->inode, lcn);
	struct page *mpage = *ctx->mpage_ret;	/* extent metapage */

	struct z_erofs_vle_decompressed_index *di;
	unsigned int cluster_type, delta0;

	if (mpage->index != mblk) {
		kunmap_atomic(*ctx->kaddr_ret);
		unlock_page(mpage);
		put_page(mpage);

		mpage = erofs_get_meta_page(ctx->sb, mblk, false);
		if (IS_ERR(mpage)) {
			*ctx->mpage_ret = NULL;
			return PTR_ERR(mpage);
		}
		*ctx->mpage_ret = mpage;
		*ctx->kaddr_ret = kmap_atomic(mpage);
	}

	di = *ctx->kaddr_ret + vle_extent_blkoff(ctx->inode, lcn);

	cluster_type = vle_cluster_type(di);
	switch (cluster_type) {
	case Z_EROFS_VLE_CLUSTER_TYPE_NONHEAD:
		delta0 = le16_to_cpu(di->di_u.delta[0]);
		if (unlikely(!delta0 || delta0 > lcn)) {
			errln("invalid NONHEAD dl0 %u at lcn %u of nid %llu",
			      delta0, lcn, EROFS_V(ctx->inode)->nid);
			DBG_BUGON(1);
			return -EIO;
		}
		return vle_get_logical_extent_head(ctx,
			lcn - delta0, ofs, pblk, flags);
	case Z_EROFS_VLE_CLUSTER_TYPE_PLAIN:
		*flags ^= EROFS_MAP_ZIPPED;
		/* fallthrough */
	case Z_EROFS_VLE_CLUSTER_TYPE_HEAD:
		/* clustersize should be a power of two */
		*ofs = ((u64)lcn << ctx->clusterbits) +
			(le16_to_cpu(di->di_clusterofs) & (clustersize - 1));
		*pblk = le32_to_cpu(di->di_u.blkaddr);
		break;
	default:
		errln("unknown cluster type %u at lcn %u of nid %llu",
		      cluster_type, lcn, EROFS_V(ctx->inode)->nid);
		DBG_BUGON(1);
		return -EIO;
	}
	return 0;
}

int z_erofs_map_blocks_iter(struct inode *inode,
<<<<<<< HEAD
	struct erofs_map_blocks *map,
	int flags)
=======
			    struct erofs_map_blocks *map,
			    int flags)
>>>>>>> 0ecfebd2
{
	void *kaddr;
	const struct vle_map_blocks_iter_ctx ctx = {
		.inode = inode,
		.sb = inode->i_sb,
		.clusterbits = EROFS_I_SB(inode)->clusterbits,
		.mpage_ret = &map->mpage,
		.kaddr_ret = &kaddr
	};
	const unsigned int clustersize = 1 << ctx.clusterbits;
	/* if both m_(l,p)len are 0, regularize l_lblk, l_lofs, etc... */
	const bool initial = !map->m_llen;

	/* logicial extent (start, end) offset */
	unsigned long long ofs, end;
	unsigned int lcn;
	u32 ofs_rem;

	/* initialize `pblk' to keep gcc from printing foolish warnings */
	erofs_blk_t mblk, pblk = 0;
	struct page *mpage = map->mpage;
	struct z_erofs_vle_decompressed_index *di;
	unsigned int cluster_type, logical_cluster_ofs;
	int err = 0;

	trace_z_erofs_map_blocks_iter_enter(inode, map, flags);

	/* when trying to read beyond EOF, leave it unmapped */
	if (unlikely(map->m_la >= inode->i_size)) {
		DBG_BUGON(!initial);
		map->m_llen = map->m_la + 1 - inode->i_size;
		map->m_la = inode->i_size;
		map->m_flags = 0;
		goto out;
	}

	debugln("%s, m_la %llu m_llen %llu --- start", __func__,
		map->m_la, map->m_llen);

	ofs = map->m_la + map->m_llen;

	/* clustersize should be power of two */
	lcn = ofs >> ctx.clusterbits;
	ofs_rem = ofs & (clustersize - 1);

	mblk = vle_extent_blkaddr(inode, lcn);

	if (!mpage || mpage->index != mblk) {
		if (mpage)
			put_page(mpage);

		mpage = erofs_get_meta_page(ctx.sb, mblk, false);
		if (IS_ERR(mpage)) {
			err = PTR_ERR(mpage);
			goto out;
		}
		map->mpage = mpage;
	} else {
		lock_page(mpage);
		DBG_BUGON(!PageUptodate(mpage));
	}

	kaddr = kmap_atomic(mpage);
	di = kaddr + vle_extent_blkoff(inode, lcn);

	debugln("%s, lcn %u mblk %u e_blkoff %u", __func__, lcn,
		mblk, vle_extent_blkoff(inode, lcn));

	err = vle_decompressed_index_clusterofs(&logical_cluster_ofs,
						clustersize, di);
	if (unlikely(err))
		goto unmap_out;

	if (!initial) {
		/* [walking mode] 'map' has been already initialized */
		map->m_llen += logical_cluster_ofs;
		goto unmap_out;
	}

	/* by default, compressed */
	map->m_flags |= EROFS_MAP_ZIPPED;

	end = ((u64)lcn + 1) * clustersize;

	cluster_type = vle_cluster_type(di);

	switch (cluster_type) {
	case Z_EROFS_VLE_CLUSTER_TYPE_PLAIN:
		if (ofs_rem >= logical_cluster_ofs)
			map->m_flags ^= EROFS_MAP_ZIPPED;
		/* fallthrough */
	case Z_EROFS_VLE_CLUSTER_TYPE_HEAD:
		if (ofs_rem == logical_cluster_ofs) {
			pblk = le32_to_cpu(di->di_u.blkaddr);
			goto exact_hitted;
		}

		if (ofs_rem > logical_cluster_ofs) {
			ofs = (u64)lcn * clustersize | logical_cluster_ofs;
			pblk = le32_to_cpu(di->di_u.blkaddr);
			break;
		}

		/* logical cluster number should be >= 1 */
		if (unlikely(!lcn)) {
			errln("invalid logical cluster 0 at nid %llu",
			      EROFS_V(inode)->nid);
			err = -EIO;
			goto unmap_out;
		}
		end = ((u64)lcn-- * clustersize) | logical_cluster_ofs;
		/* fallthrough */
	case Z_EROFS_VLE_CLUSTER_TYPE_NONHEAD:
		/* get the correspoinding first chunk */
		err = vle_get_logical_extent_head(&ctx, lcn, &ofs,
						  &pblk, &map->m_flags);
		mpage = map->mpage;

		if (unlikely(err)) {
			if (mpage)
				goto unmap_out;
			goto out;
		}
		break;
	default:
		errln("unknown cluster type %u at offset %llu of nid %llu",
		      cluster_type, ofs, EROFS_V(inode)->nid);
		err = -EIO;
		goto unmap_out;
	}

	map->m_la = ofs;
exact_hitted:
	map->m_llen = end - ofs;
	map->m_plen = clustersize;
	map->m_pa = blknr_to_addr(pblk);
	map->m_flags |= EROFS_MAP_MAPPED;
unmap_out:
	kunmap_atomic(kaddr);
	unlock_page(mpage);
out:
	debugln("%s, m_la %llu m_pa %llu m_llen %llu m_plen %llu m_flags 0%o",
		__func__, map->m_la, map->m_pa,
		map->m_llen, map->m_plen, map->m_flags);

	trace_z_erofs_map_blocks_iter_exit(inode, map, flags, err);

	/* aggressively BUG_ON iff CONFIG_EROFS_FS_DEBUG is on */
	DBG_BUGON(err < 0 && err != -ENOMEM);
	return err;
}
<|MERGE_RESOLUTION|>--- conflicted
+++ resolved
@@ -60,7 +60,6 @@
 
 	return z_erofs_workqueue ? 0 : -ENOMEM;
 }
-<<<<<<< HEAD
 
 static void init_once(void *ptr)
 {
@@ -76,23 +75,6 @@
 		grp->compressed_pages[i] = NULL;
 }
 
-=======
-
-static void init_once(void *ptr)
-{
-	struct z_erofs_vle_workgroup *grp = ptr;
-	struct z_erofs_vle_work *const work =
-		z_erofs_vle_grab_primary_work(grp);
-	unsigned int i;
-
-	mutex_init(&work->lock);
-	work->nr_pages = 0;
-	work->vcnt = 0;
-	for (i = 0; i < Z_EROFS_CLUSTER_MAX_PAGES; ++i)
-		grp->compressed_pages[i] = NULL;
-}
-
->>>>>>> 0ecfebd2
 static void init_always(struct z_erofs_vle_workgroup *grp)
 {
 	struct z_erofs_vle_work *const work =
@@ -191,19 +173,11 @@
 
 	if (bl->role < Z_EROFS_VLE_WORK_PRIMARY_FOLLOWED)
 		return;
-<<<<<<< HEAD
 
 	gfp = mapping_gfp_constraint(mc, gfp) & ~__GFP_RECLAIM;
 
 	index += clusterpages - remaining;
 
-=======
-
-	gfp = mapping_gfp_constraint(mc, gfp) & ~__GFP_RECLAIM;
-
-	index += clusterpages - remaining;
-
->>>>>>> 0ecfebd2
 	for (i = 0; i < remaining; ++i) {
 		struct page *page;
 		compressed_page_t t;
@@ -490,16 +464,9 @@
 	grp->obj.index = f->idx;
 	grp->llen = map->m_llen;
 
-<<<<<<< HEAD
-	z_erofs_vle_set_workgrp_fmt(grp,
-		(map->m_flags & EROFS_MAP_ZIPPED) ?
-			Z_EROFS_VLE_WORKGRP_FMT_LZ4 :
-			Z_EROFS_VLE_WORKGRP_FMT_PLAIN);
-=======
 	z_erofs_vle_set_workgrp_fmt(grp, (map->m_flags & EROFS_MAP_ZIPPED) ?
 				    Z_EROFS_VLE_WORKGRP_FMT_LZ4 :
 				    Z_EROFS_VLE_WORKGRP_FMT_PLAIN);
->>>>>>> 0ecfebd2
 
 	/* new workgrps have been claimed as type 1 */
 	WRITE_ONCE(grp->next, *f->owned_head);
@@ -749,11 +716,7 @@
 
 	/* lucky, within the range of the current map_blocks */
 	if (offset + cur >= map->m_la &&
-<<<<<<< HEAD
-		offset + cur < map->m_la + map->m_llen) {
-=======
 	    offset + cur < map->m_la + map->m_llen) {
->>>>>>> 0ecfebd2
 		/* didn't get a valid unzip work previously (very rare) */
 		if (!builder->work)
 			goto restart_now;
@@ -788,21 +751,12 @@
 		cache_strategy = DELAYEDALLOC;
 	else
 		cache_strategy = DONTALLOC;
-<<<<<<< HEAD
 
 	preload_compressed_pages(builder, MNGD_MAPPING(sbi),
 				 map->m_pa / PAGE_SIZE,
 				 map->m_plen / PAGE_SIZE,
 				 cache_strategy, page_pool, GFP_KERNEL);
 
-=======
-
-	preload_compressed_pages(builder, MNGD_MAPPING(sbi),
-				 map->m_pa / PAGE_SIZE,
-				 map->m_plen / PAGE_SIZE,
-				 cache_strategy, page_pool, GFP_KERNEL);
-
->>>>>>> 0ecfebd2
 	tight &= builder_is_hooked(builder);
 	work = builder->work;
 hitted:
@@ -893,40 +847,15 @@
 	struct erofs_sb_info *sbi = NULL;
 	blk_status_t err = bio->bi_status;
 	struct bio_vec *bvec;
-<<<<<<< HEAD
-#ifdef EROFS_FS_HAS_MANAGED_CACHE
-	struct address_space *mc = NULL;
-#endif
 	struct bvec_iter_all iter_all;
 
-	bio_for_each_segment_all(bvec, bio, i, iter_all) {
-=======
-	struct bvec_iter_all iter_all;
-
 	bio_for_each_segment_all(bvec, bio, iter_all) {
->>>>>>> 0ecfebd2
 		struct page *page = bvec->bv_page;
 		bool cachemngd = false;
 
 		DBG_BUGON(PageUptodate(page));
 		DBG_BUGON(!page->mapping);
 
-<<<<<<< HEAD
-#ifdef EROFS_FS_HAS_MANAGED_CACHE
-		if (unlikely(!mc && !z_erofs_is_stagingpage(page))) {
-			struct inode *const inode = page->mapping->host;
-			struct super_block *const sb = inode->i_sb;
-
-			mc = MNGD_MAPPING(EROFS_SB(sb));
-		}
-
-		/*
-		 * If mc has not gotten, it equals NULL,
-		 * however, page->mapping never be NULL if working properly.
-		 */
-		cachemngd = (page->mapping == mc);
-#endif
-=======
 		if (unlikely(!sbi && !z_erofs_is_stagingpage(page))) {
 			sbi = EROFS_SB(page->mapping->host->i_sb);
 
@@ -939,7 +868,6 @@
 		/* sbi should already be gotten if the page is managed */
 		if (sbi)
 			cachemngd = erofs_page_is_managed(sbi, page);
->>>>>>> 0ecfebd2
 
 		if (unlikely(err))
 			SetPageError(page);
@@ -1051,18 +979,11 @@
 		DBG_BUGON(!page->mapping);
 
 		if (!z_erofs_is_stagingpage(page)) {
-<<<<<<< HEAD
-#ifdef EROFS_FS_HAS_MANAGED_CACHE
-			if (page->mapping == MNGD_MAPPING(sbi)) {
-=======
 			if (erofs_page_is_managed(sbi, page)) {
->>>>>>> 0ecfebd2
 				if (unlikely(!PageUptodate(page)))
 					err = -EIO;
 				continue;
 			}
-<<<<<<< HEAD
-#endif
 
 			/*
 			 * only if non-head page can be selected
@@ -1075,20 +996,6 @@
 			++sparsemem_pages;
 			pages[pagenr] = page;
 
-=======
-
-			/*
-			 * only if non-head page can be selected
-			 * for inplace decompression
-			 */
-			pagenr = z_erofs_onlinepage_index(page);
-
-			DBG_BUGON(pagenr >= nr_pages);
-			DBG_BUGON(pages[pagenr]);
-			++sparsemem_pages;
-			pages[pagenr] = page;
-
->>>>>>> 0ecfebd2
 			overlapped = true;
 		}
 
@@ -1145,16 +1052,9 @@
 	for (i = 0; i < clusterpages; ++i) {
 		page = compressed_pages[i];
 
-<<<<<<< HEAD
-#ifdef EROFS_FS_HAS_MANAGED_CACHE
-		if (page->mapping == MNGD_MAPPING(sbi))
-			continue;
-#endif
-=======
 		if (erofs_page_is_managed(sbi, page))
 			continue;
 
->>>>>>> 0ecfebd2
 		/* recycle all individual staging pages */
 		(void)z_erofs_gather_if_stagingpage(page_pool, page);
 
@@ -1539,15 +1439,8 @@
 
 		if (!bio) {
 			bio = erofs_grab_bio(sb, first_index + i,
-<<<<<<< HEAD
-					     BIO_MAX_PAGES,
-					     z_erofs_vle_read_endio, true);
-			bio->bi_private = bi_private;
-
-=======
 					     BIO_MAX_PAGES, bi_private,
 					     z_erofs_vle_read_endio, true);
->>>>>>> 0ecfebd2
 			++nr_bios;
 		}
 
@@ -1839,13 +1732,8 @@
 }
 
 int z_erofs_map_blocks_iter(struct inode *inode,
-<<<<<<< HEAD
-	struct erofs_map_blocks *map,
-	int flags)
-=======
 			    struct erofs_map_blocks *map,
 			    int flags)
->>>>>>> 0ecfebd2
 {
 	void *kaddr;
 	const struct vle_map_blocks_iter_ctx ctx = {
