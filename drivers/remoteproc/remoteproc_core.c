--- conflicted
+++ resolved
@@ -2490,16 +2490,11 @@
 	dev_err(&rproc->dev, "crash detected in %s: type %s\n",
 		rproc->name, rproc_crash_to_string(type));
 
-<<<<<<< HEAD
-	/* Have a worker handle the error; ensure system is not suspended */
-	queue_work(system_freezable_wq, &rproc->crash_handler);
-=======
 	if (rproc_recovery_wq)
 		queue_work(rproc_recovery_wq, &rproc->crash_handler);
 	else
 	/* Have a worker handle the error; ensure system is not suspended */
 		queue_work(system_freezable_wq, &rproc->crash_handler);
->>>>>>> 43ca8e1d
 }
 EXPORT_SYMBOL(rproc_report_crash);
 
