--- conflicted
+++ resolved
@@ -348,8 +348,6 @@
 	.bInterval = 4,
 };
 
-<<<<<<< HEAD
-=======
 static struct usb_ss_ep_comp_descriptor ss_epin_fback_desc_comp = {
 	.bLength		= sizeof(ss_epin_fback_desc_comp),
 	.bDescriptorType	= USB_DT_SS_ENDPOINT_COMP,
@@ -358,7 +356,6 @@
 	.wBytesPerInterval	= cpu_to_le16(4),
 };
 
->>>>>>> a7394896
 
 /* Audio Streaming IN Interface - Alt0 */
 static struct usb_interface_descriptor std_as_in_if0_desc = {
@@ -538,11 +535,7 @@
 	(struct usb_descriptor_header *)&ss_epout_desc_comp,
 	(struct usb_descriptor_header *)&as_iso_out_desc,
 	(struct usb_descriptor_header *)&ss_epin_fback_desc,
-<<<<<<< HEAD
-	(struct usb_descriptor_header *)&ss_epin_desc_comp,
-=======
 	(struct usb_descriptor_header *)&ss_epin_fback_desc_comp,
->>>>>>> a7394896
 
 	(struct usb_descriptor_header *)&std_as_in_if0_desc,
 	(struct usb_descriptor_header *)&std_as_in_if1_desc,
@@ -626,10 +619,7 @@
 {
 	struct usb_ss_ep_comp_descriptor *epout_desc_comp = NULL;
 	struct usb_ss_ep_comp_descriptor *epin_desc_comp = NULL;
-<<<<<<< HEAD
-=======
 	struct usb_ss_ep_comp_descriptor *epin_fback_desc_comp = NULL;
->>>>>>> a7394896
 	struct usb_endpoint_descriptor *epout_desc;
 	struct usb_endpoint_descriptor *epin_desc;
 	struct usb_endpoint_descriptor *epin_fback_desc;
@@ -652,10 +642,7 @@
 		epout_desc_comp = &ss_epout_desc_comp;
 		epin_desc_comp = &ss_epin_desc_comp;
 		epin_fback_desc = &ss_epin_fback_desc;
-<<<<<<< HEAD
-=======
 		epin_fback_desc_comp = &ss_epin_fback_desc_comp;
->>>>>>> a7394896
 	}
 
 	i = 0;
@@ -686,13 +673,8 @@
 
 		if (EPOUT_FBACK_IN_EN(opts)) {
 			headers[i++] = USBDHDR(epin_fback_desc);
-<<<<<<< HEAD
-			if (epin_desc_comp)
-				headers[i++] = USBDHDR(epin_desc_comp);
-=======
 			if (epin_fback_desc_comp)
 				headers[i++] = USBDHDR(epin_fback_desc_comp);
->>>>>>> a7394896
 		}
 	}
 	if (EPIN_EN(opts)) {
@@ -975,12 +957,9 @@
 	agdev->out_ep_maxpsize = max_t(u16, agdev->out_ep_maxpsize,
 				le16_to_cpu(ss_epout_desc.wMaxPacketSize));
 
-<<<<<<< HEAD
-=======
 	ss_epin_desc_comp.wBytesPerInterval = ss_epin_desc.wMaxPacketSize;
 	ss_epout_desc_comp.wBytesPerInterval = ss_epout_desc.wMaxPacketSize;
 
->>>>>>> a7394896
 	hs_epout_desc.bEndpointAddress = fs_epout_desc.bEndpointAddress;
 	hs_epin_fback_desc.bEndpointAddress = fs_epin_fback_desc.bEndpointAddress;
 	hs_epin_desc.bEndpointAddress = fs_epin_desc.bEndpointAddress;
