// SPDX-License-Identifier: GPL-2.0
/*
 * core.c - DesignWare USB3 DRD Controller Core file
 *
 * Copyright (C) 2010-2011 Texas Instruments Incorporated - https://www.ti.com
 *
 * Authors: Felipe Balbi <balbi@ti.com>,
 *	    Sebastian Andrzej Siewior <bigeasy@linutronix.de>
 */

#include <linux/clk.h>
#include <linux/version.h>
#include <linux/module.h>
#include <linux/kernel.h>
#include <linux/slab.h>
#include <linux/spinlock.h>
#include <linux/platform_device.h>
#include <linux/pm_runtime.h>
#include <linux/interrupt.h>
#include <linux/ioport.h>
#include <linux/io.h>
#include <linux/list.h>
#include <linux/delay.h>
#include <linux/dma-mapping.h>
#include <linux/of.h>
#include <linux/acpi.h>
#include <linux/pinctrl/consumer.h>
#include <linux/reset.h>

#include <linux/usb/ch9.h>
#include <linux/usb/gadget.h>
#include <linux/usb/of.h>
#include <linux/usb/otg.h>
#include <linux/usb/hcd.h>

#include "core.h"
#include "gadget.h"
#include "io.h"

#include "debug.h"
#include "../host/xhci.h"

#define DWC3_DEFAULT_AUTOSUSPEND_DELAY	5000 /* ms */

/**
 * dwc3_get_dr_mode - Validates and sets dr_mode
 * @dwc: pointer to our context structure
 */
static int dwc3_get_dr_mode(struct dwc3 *dwc)
{
	enum usb_dr_mode mode;
	struct device *dev = dwc->dev;
	unsigned int hw_mode;

	if (dwc->dr_mode == USB_DR_MODE_UNKNOWN)
		dwc->dr_mode = USB_DR_MODE_OTG;

	mode = dwc->dr_mode;
	hw_mode = DWC3_GHWPARAMS0_MODE(dwc->hwparams.hwparams0);

	switch (hw_mode) {
	case DWC3_GHWPARAMS0_MODE_GADGET:
		if (IS_ENABLED(CONFIG_USB_DWC3_HOST)) {
			dev_err(dev,
				"Controller does not support host mode.\n");
			return -EINVAL;
		}
		mode = USB_DR_MODE_PERIPHERAL;
		break;
	case DWC3_GHWPARAMS0_MODE_HOST:
		if (IS_ENABLED(CONFIG_USB_DWC3_GADGET)) {
			dev_err(dev,
				"Controller does not support device mode.\n");
			return -EINVAL;
		}
		mode = USB_DR_MODE_HOST;
		break;
	default:
		if (IS_ENABLED(CONFIG_USB_DWC3_HOST))
			mode = USB_DR_MODE_HOST;
		else if (IS_ENABLED(CONFIG_USB_DWC3_GADGET))
			mode = USB_DR_MODE_PERIPHERAL;

		/*
		 * DWC_usb31 and DWC_usb3 v3.30a and higher do not support OTG
		 * mode. If the controller supports DRD but the dr_mode is not
		 * specified or set to OTG, then set the mode to peripheral.
		 */
		if (mode == USB_DR_MODE_OTG &&
		    (!IS_ENABLED(CONFIG_USB_ROLE_SWITCH) ||
		     !device_property_read_bool(dwc->dev, "usb-role-switch")) &&
		    !DWC3_VER_IS_PRIOR(DWC3, 330A))
			mode = USB_DR_MODE_PERIPHERAL;
	}

	if (mode != dwc->dr_mode) {
		dev_warn(dev,
			 "Configuration mismatch. dr_mode forced to %s\n",
			 mode == USB_DR_MODE_HOST ? "host" : "gadget");

		dwc->dr_mode = mode;
	}

	return 0;
}

void dwc3_set_prtcap(struct dwc3 *dwc, u32 mode)
{
	u32 reg;

	reg = dwc3_readl(dwc->regs, DWC3_GCTL);
	reg &= ~(DWC3_GCTL_PRTCAPDIR(DWC3_GCTL_PRTCAP_OTG));
	reg |= DWC3_GCTL_PRTCAPDIR(mode);
	dwc3_writel(dwc->regs, DWC3_GCTL, reg);

	dwc->current_dr_role = mode;
}

static int dwc3_core_soft_reset(struct dwc3 *dwc);

static void __dwc3_set_mode(struct work_struct *work)
{
	struct dwc3 *dwc = work_to_dwc(work);
	unsigned long flags;
	int ret;
	u32 reg;

	mutex_lock(&dwc->mutex);

	pm_runtime_get_sync(dwc->dev);

	if (dwc->current_dr_role == DWC3_GCTL_PRTCAP_OTG)
		dwc3_otg_update(dwc, 0);

	if (!dwc->desired_dr_role)
		goto out;

	if (dwc->desired_dr_role == dwc->current_dr_role)
		goto out;

	if (dwc->desired_dr_role == DWC3_GCTL_PRTCAP_OTG && dwc->edev)
		goto out;

	switch (dwc->current_dr_role) {
	case DWC3_GCTL_PRTCAP_HOST:
		dwc3_host_exit(dwc);
		break;
	case DWC3_GCTL_PRTCAP_DEVICE:
		dwc3_gadget_exit(dwc);
		dwc3_event_buffers_cleanup(dwc);
		break;
	case DWC3_GCTL_PRTCAP_OTG:
		dwc3_otg_exit(dwc);
		spin_lock_irqsave(&dwc->lock, flags);
		dwc->desired_otg_role = DWC3_OTG_ROLE_IDLE;
		spin_unlock_irqrestore(&dwc->lock, flags);
		dwc3_otg_update(dwc, 1);
		break;
	default:
		break;
	}

	/* For DRD host or device mode only */
	if (dwc->desired_dr_role != DWC3_GCTL_PRTCAP_OTG) {
		reg = dwc3_readl(dwc->regs, DWC3_GCTL);
		reg |= DWC3_GCTL_CORESOFTRESET;
		dwc3_writel(dwc->regs, DWC3_GCTL, reg);

		/*
		 * Wait for internal clocks to synchronized. DWC_usb31 and
		 * DWC_usb32 may need at least 50ms (less for DWC_usb3). To
		 * keep it consistent across different IPs, let's wait up to
		 * 100ms before clearing GCTL.CORESOFTRESET.
		 */
		msleep(100);

		reg = dwc3_readl(dwc->regs, DWC3_GCTL);
		reg &= ~DWC3_GCTL_CORESOFTRESET;
		dwc3_writel(dwc->regs, DWC3_GCTL, reg);
	}

	spin_lock_irqsave(&dwc->lock, flags);

	dwc3_set_prtcap(dwc, dwc->desired_dr_role);

	spin_unlock_irqrestore(&dwc->lock, flags);

	switch (dwc->desired_dr_role) {
	case DWC3_GCTL_PRTCAP_HOST:
		ret = dwc3_host_init(dwc);
		if (ret) {
			dev_err(dwc->dev, "failed to initialize host\n");
		} else {
			if (dwc->usb2_phy)
				otg_set_vbus(dwc->usb2_phy->otg, true);
			phy_set_mode(dwc->usb2_generic_phy, PHY_MODE_USB_HOST);
			phy_set_mode(dwc->usb3_generic_phy, PHY_MODE_USB_HOST);
			if (dwc->dis_split_quirk) {
				reg = dwc3_readl(dwc->regs, DWC3_GUCTL3);
				reg |= DWC3_GUCTL3_SPLITDISABLE;
				dwc3_writel(dwc->regs, DWC3_GUCTL3, reg);
			}
		}
		break;
	case DWC3_GCTL_PRTCAP_DEVICE:
		dwc3_core_soft_reset(dwc);

		dwc3_event_buffers_setup(dwc);

		if (dwc->usb2_phy)
			otg_set_vbus(dwc->usb2_phy->otg, false);
		phy_set_mode(dwc->usb2_generic_phy, PHY_MODE_USB_DEVICE);
		phy_set_mode(dwc->usb3_generic_phy, PHY_MODE_USB_DEVICE);

		ret = dwc3_gadget_init(dwc);
		if (ret)
			dev_err(dwc->dev, "failed to initialize peripheral\n");
		break;
	case DWC3_GCTL_PRTCAP_OTG:
		dwc3_otg_init(dwc);
		dwc3_otg_update(dwc, 0);
		break;
	default:
		break;
	}

out:
	pm_runtime_mark_last_busy(dwc->dev);
	pm_runtime_put_autosuspend(dwc->dev);
	mutex_unlock(&dwc->mutex);
}

void dwc3_set_mode(struct dwc3 *dwc, u32 mode)
{
	unsigned long flags;

	if (dwc->dr_mode != USB_DR_MODE_OTG)
		return;

	spin_lock_irqsave(&dwc->lock, flags);
	dwc->desired_dr_role = mode;
	spin_unlock_irqrestore(&dwc->lock, flags);

	queue_work(system_freezable_wq, &dwc->drd_work);
}

u32 dwc3_core_fifo_space(struct dwc3_ep *dep, u8 type)
{
	struct dwc3		*dwc = dep->dwc;
	u32			reg;

	dwc3_writel(dwc->regs, DWC3_GDBGFIFOSPACE,
			DWC3_GDBGFIFOSPACE_NUM(dep->number) |
			DWC3_GDBGFIFOSPACE_TYPE(type));

	reg = dwc3_readl(dwc->regs, DWC3_GDBGFIFOSPACE);

	return DWC3_GDBGFIFOSPACE_SPACE_AVAILABLE(reg);
}

/**
 * dwc3_core_soft_reset - Issues core soft reset and PHY reset
 * @dwc: pointer to our context structure
 */
static int dwc3_core_soft_reset(struct dwc3 *dwc)
{
	u32		reg;
	int		retries = 1000;

	/*
	 * We're resetting only the device side because, if we're in host mode,
	 * XHCI driver will reset the host block. If dwc3 was configured for
	 * host-only mode, then we can return early.
	 */
	if (dwc->current_dr_role == DWC3_GCTL_PRTCAP_HOST)
		return 0;

	reg = dwc3_readl(dwc->regs, DWC3_DCTL);
	reg |= DWC3_DCTL_CSFTRST;
	reg &= ~DWC3_DCTL_RUN_STOP;
	dwc3_gadget_dctl_write_safe(dwc, reg);

	/*
	 * For DWC_usb31 controller 1.90a and later, the DCTL.CSFRST bit
	 * is cleared only after all the clocks are synchronized. This can
	 * take a little more than 50ms. Set the polling rate at 20ms
	 * for 10 times instead.
	 */
	if (DWC3_VER_IS_WITHIN(DWC31, 190A, ANY) || DWC3_IP_IS(DWC32))
		retries = 10;

	do {
		reg = dwc3_readl(dwc->regs, DWC3_DCTL);
		if (!(reg & DWC3_DCTL_CSFTRST))
			goto done;

		if (DWC3_VER_IS_WITHIN(DWC31, 190A, ANY) || DWC3_IP_IS(DWC32))
			msleep(20);
		else
			udelay(1);
	} while (--retries);

	return -ETIMEDOUT;

done:
	/*
	 * For DWC_usb31 controller 1.80a and prior, once DCTL.CSFRST bit
	 * is cleared, we must wait at least 50ms before accessing the PHY
	 * domain (synchronization delay).
	 */
	if (DWC3_VER_IS_WITHIN(DWC31, ANY, 180A))
		msleep(50);

	return 0;
}

/*
 * dwc3_frame_length_adjustment - Adjusts frame length if required
 * @dwc3: Pointer to our controller context structure
 */
static void dwc3_frame_length_adjustment(struct dwc3 *dwc)
{
	u32 reg;
	u32 dft;

	if (DWC3_VER_IS_PRIOR(DWC3, 250A))
		return;

	if (dwc->fladj == 0)
		return;

	reg = dwc3_readl(dwc->regs, DWC3_GFLADJ);
	dft = reg & DWC3_GFLADJ_30MHZ_MASK;
	if (dft != dwc->fladj) {
		reg &= ~DWC3_GFLADJ_30MHZ_MASK;
		reg |= DWC3_GFLADJ_30MHZ_SDBND_SEL | dwc->fladj;
		dwc3_writel(dwc->regs, DWC3_GFLADJ, reg);
	}
}

/**
 * dwc3_free_one_event_buffer - Frees one event buffer
 * @dwc: Pointer to our controller context structure
 * @evt: Pointer to event buffer to be freed
 */
static void dwc3_free_one_event_buffer(struct dwc3 *dwc,
		struct dwc3_event_buffer *evt)
{
	dma_free_coherent(dwc->sysdev, evt->length, evt->buf, evt->dma);
}

/**
 * dwc3_alloc_one_event_buffer - Allocates one event buffer structure
 * @dwc: Pointer to our controller context structure
 * @length: size of the event buffer
 *
 * Returns a pointer to the allocated event buffer structure on success
 * otherwise ERR_PTR(errno).
 */
static struct dwc3_event_buffer *dwc3_alloc_one_event_buffer(struct dwc3 *dwc,
		unsigned length)
{
	struct dwc3_event_buffer	*evt;

	evt = devm_kzalloc(dwc->dev, sizeof(*evt), GFP_KERNEL);
	if (!evt)
		return ERR_PTR(-ENOMEM);

	evt->dwc	= dwc;
	evt->length	= length;
	evt->cache	= devm_kzalloc(dwc->dev, length, GFP_KERNEL);
	if (!evt->cache)
		return ERR_PTR(-ENOMEM);

	evt->buf	= dma_alloc_coherent(dwc->sysdev, length,
			&evt->dma, GFP_KERNEL);
	if (!evt->buf)
		return ERR_PTR(-ENOMEM);

	return evt;
}

/**
 * dwc3_free_event_buffers - frees all allocated event buffers
 * @dwc: Pointer to our controller context structure
 */
static void dwc3_free_event_buffers(struct dwc3 *dwc)
{
	struct dwc3_event_buffer	*evt;

	evt = dwc->ev_buf;
	if (evt)
		dwc3_free_one_event_buffer(dwc, evt);
}

/**
 * dwc3_alloc_event_buffers - Allocates @num event buffers of size @length
 * @dwc: pointer to our controller context structure
 * @length: size of event buffer
 *
 * Returns 0 on success otherwise negative errno. In the error case, dwc
 * may contain some buffers allocated but not all which were requested.
 */
static int dwc3_alloc_event_buffers(struct dwc3 *dwc, unsigned length)
{
	struct dwc3_event_buffer *evt;

	evt = dwc3_alloc_one_event_buffer(dwc, length);
	if (IS_ERR(evt)) {
		dev_err(dwc->dev, "can't allocate event buffer\n");
		return PTR_ERR(evt);
	}
	dwc->ev_buf = evt;

	return 0;
}

/**
 * dwc3_event_buffers_setup - setup our allocated event buffers
 * @dwc: pointer to our controller context structure
 *
 * Returns 0 on success otherwise negative errno.
 */
int dwc3_event_buffers_setup(struct dwc3 *dwc)
{
	struct dwc3_event_buffer	*evt;

	evt = dwc->ev_buf;
	evt->lpos = 0;
	dwc3_writel(dwc->regs, DWC3_GEVNTADRLO(0),
			lower_32_bits(evt->dma));
	dwc3_writel(dwc->regs, DWC3_GEVNTADRHI(0),
			upper_32_bits(evt->dma));
	dwc3_writel(dwc->regs, DWC3_GEVNTSIZ(0),
			DWC3_GEVNTSIZ_SIZE(evt->length));
	dwc3_writel(dwc->regs, DWC3_GEVNTCOUNT(0), 0);

	return 0;
}

void dwc3_event_buffers_cleanup(struct dwc3 *dwc)
{
	struct dwc3_event_buffer	*evt;

	evt = dwc->ev_buf;

	evt->lpos = 0;

	dwc3_writel(dwc->regs, DWC3_GEVNTADRLO(0), 0);
	dwc3_writel(dwc->regs, DWC3_GEVNTADRHI(0), 0);
	dwc3_writel(dwc->regs, DWC3_GEVNTSIZ(0), DWC3_GEVNTSIZ_INTMASK
			| DWC3_GEVNTSIZ_SIZE(0));
	dwc3_writel(dwc->regs, DWC3_GEVNTCOUNT(0), 0);
}

static int dwc3_alloc_scratch_buffers(struct dwc3 *dwc)
{
	if (!dwc->has_hibernation)
		return 0;

	if (!dwc->nr_scratch)
		return 0;

	dwc->scratchbuf = kmalloc_array(dwc->nr_scratch,
			DWC3_SCRATCHBUF_SIZE, GFP_KERNEL);
	if (!dwc->scratchbuf)
		return -ENOMEM;

	return 0;
}

static int dwc3_setup_scratch_buffers(struct dwc3 *dwc)
{
	dma_addr_t scratch_addr;
	u32 param;
	int ret;

	if (!dwc->has_hibernation)
		return 0;

	if (!dwc->nr_scratch)
		return 0;

	 /* should never fall here */
	if (!WARN_ON(dwc->scratchbuf))
		return 0;

	scratch_addr = dma_map_single(dwc->sysdev, dwc->scratchbuf,
			dwc->nr_scratch * DWC3_SCRATCHBUF_SIZE,
			DMA_BIDIRECTIONAL);
	if (dma_mapping_error(dwc->sysdev, scratch_addr)) {
		dev_err(dwc->sysdev, "failed to map scratch buffer\n");
		ret = -EFAULT;
		goto err0;
	}

	dwc->scratch_addr = scratch_addr;

	param = lower_32_bits(scratch_addr);

	ret = dwc3_send_gadget_generic_command(dwc,
			DWC3_DGCMD_SET_SCRATCHPAD_ADDR_LO, param);
	if (ret < 0)
		goto err1;

	param = upper_32_bits(scratch_addr);

	ret = dwc3_send_gadget_generic_command(dwc,
			DWC3_DGCMD_SET_SCRATCHPAD_ADDR_HI, param);
	if (ret < 0)
		goto err1;

	return 0;

err1:
	dma_unmap_single(dwc->sysdev, dwc->scratch_addr, dwc->nr_scratch *
			DWC3_SCRATCHBUF_SIZE, DMA_BIDIRECTIONAL);

err0:
	return ret;
}

static void dwc3_free_scratch_buffers(struct dwc3 *dwc)
{
	if (!dwc->has_hibernation)
		return;

	if (!dwc->nr_scratch)
		return;

	 /* should never fall here */
	if (!WARN_ON(dwc->scratchbuf))
		return;

	dma_unmap_single(dwc->sysdev, dwc->scratch_addr, dwc->nr_scratch *
			DWC3_SCRATCHBUF_SIZE, DMA_BIDIRECTIONAL);
	kfree(dwc->scratchbuf);
}

static void dwc3_core_num_eps(struct dwc3 *dwc)
{
	struct dwc3_hwparams	*parms = &dwc->hwparams;

	dwc->num_eps = DWC3_NUM_EPS(parms);
}

static void dwc3_cache_hwparams(struct dwc3 *dwc)
{
	struct dwc3_hwparams	*parms = &dwc->hwparams;

	parms->hwparams0 = dwc3_readl(dwc->regs, DWC3_GHWPARAMS0);
	parms->hwparams1 = dwc3_readl(dwc->regs, DWC3_GHWPARAMS1);
	parms->hwparams2 = dwc3_readl(dwc->regs, DWC3_GHWPARAMS2);
	parms->hwparams3 = dwc3_readl(dwc->regs, DWC3_GHWPARAMS3);
	parms->hwparams4 = dwc3_readl(dwc->regs, DWC3_GHWPARAMS4);
	parms->hwparams5 = dwc3_readl(dwc->regs, DWC3_GHWPARAMS5);
	parms->hwparams6 = dwc3_readl(dwc->regs, DWC3_GHWPARAMS6);
	parms->hwparams7 = dwc3_readl(dwc->regs, DWC3_GHWPARAMS7);
	parms->hwparams8 = dwc3_readl(dwc->regs, DWC3_GHWPARAMS8);

	if (DWC3_IP_IS(DWC32))
		parms->hwparams9 = dwc3_readl(dwc->regs, DWC3_GHWPARAMS9);
}

static int dwc3_core_ulpi_init(struct dwc3 *dwc)
{
	int intf;
	int ret = 0;

	intf = DWC3_GHWPARAMS3_HSPHY_IFC(dwc->hwparams.hwparams3);

	if (intf == DWC3_GHWPARAMS3_HSPHY_IFC_ULPI ||
	    (intf == DWC3_GHWPARAMS3_HSPHY_IFC_UTMI_ULPI &&
	     dwc->hsphy_interface &&
	     !strncmp(dwc->hsphy_interface, "ulpi", 4)))
		ret = dwc3_ulpi_init(dwc);

	return ret;
}

/**
 * dwc3_phy_setup - Configure USB PHY Interface of DWC3 Core
 * @dwc: Pointer to our controller context structure
 *
 * Returns 0 on success. The USB PHY interfaces are configured but not
 * initialized. The PHY interfaces and the PHYs get initialized together with
 * the core in dwc3_core_init.
 */
static int dwc3_phy_setup(struct dwc3 *dwc)
{
	unsigned int hw_mode;
	u32 reg;

	hw_mode = DWC3_GHWPARAMS0_MODE(dwc->hwparams.hwparams0);

	reg = dwc3_readl(dwc->regs, DWC3_GUSB3PIPECTL(0));

	/*
	 * Make sure UX_EXIT_PX is cleared as that causes issues with some
	 * PHYs. Also, this bit is not supposed to be used in normal operation.
	 */
	reg &= ~DWC3_GUSB3PIPECTL_UX_EXIT_PX;

	/*
	 * Above 1.94a, it is recommended to set DWC3_GUSB3PIPECTL_SUSPHY
	 * to '0' during coreConsultant configuration. So default value
	 * will be '0' when the core is reset. Application needs to set it
	 * to '1' after the core initialization is completed.
	 */
	if (!DWC3_VER_IS_WITHIN(DWC3, ANY, 194A))
		reg |= DWC3_GUSB3PIPECTL_SUSPHY;

	/*
	 * For DRD controllers, GUSB3PIPECTL.SUSPENDENABLE must be cleared after
	 * power-on reset, and it can be set after core initialization, which is
	 * after device soft-reset during initialization.
	 */
	if (hw_mode == DWC3_GHWPARAMS0_MODE_DRD)
		reg &= ~DWC3_GUSB3PIPECTL_SUSPHY;

	if (dwc->u2ss_inp3_quirk)
		reg |= DWC3_GUSB3PIPECTL_U2SSINP3OK;

	if (dwc->dis_rxdet_inp3_quirk)
		reg |= DWC3_GUSB3PIPECTL_DISRXDETINP3;

	if (dwc->req_p1p2p3_quirk)
		reg |= DWC3_GUSB3PIPECTL_REQP1P2P3;

	if (dwc->del_p1p2p3_quirk)
		reg |= DWC3_GUSB3PIPECTL_DEP1P2P3_EN;

	if (dwc->del_phy_power_chg_quirk)
		reg |= DWC3_GUSB3PIPECTL_DEPOCHANGE;

	if (dwc->lfps_filter_quirk)
		reg |= DWC3_GUSB3PIPECTL_LFPSFILT;

	if (dwc->rx_detect_poll_quirk)
		reg |= DWC3_GUSB3PIPECTL_RX_DETOPOLL;

	if (dwc->tx_de_emphasis_quirk)
		reg |= DWC3_GUSB3PIPECTL_TX_DEEPH(dwc->tx_de_emphasis);

	if (dwc->dis_u3_susphy_quirk)
		reg &= ~DWC3_GUSB3PIPECTL_SUSPHY;

	if (dwc->dis_del_phy_power_chg_quirk)
		reg &= ~DWC3_GUSB3PIPECTL_DEPOCHANGE;

	dwc3_writel(dwc->regs, DWC3_GUSB3PIPECTL(0), reg);

	reg = dwc3_readl(dwc->regs, DWC3_GUSB2PHYCFG(0));

	/* Select the HS PHY interface */
	switch (DWC3_GHWPARAMS3_HSPHY_IFC(dwc->hwparams.hwparams3)) {
	case DWC3_GHWPARAMS3_HSPHY_IFC_UTMI_ULPI:
		if (dwc->hsphy_interface &&
				!strncmp(dwc->hsphy_interface, "utmi", 4)) {
			reg &= ~DWC3_GUSB2PHYCFG_ULPI_UTMI;
			break;
		} else if (dwc->hsphy_interface &&
				!strncmp(dwc->hsphy_interface, "ulpi", 4)) {
			reg |= DWC3_GUSB2PHYCFG_ULPI_UTMI;
			dwc3_writel(dwc->regs, DWC3_GUSB2PHYCFG(0), reg);
		} else {
			/* Relying on default value. */
			if (!(reg & DWC3_GUSB2PHYCFG_ULPI_UTMI))
				break;
		}
		fallthrough;
	case DWC3_GHWPARAMS3_HSPHY_IFC_ULPI:
	default:
		break;
	}

	switch (dwc->hsphy_mode) {
	case USBPHY_INTERFACE_MODE_UTMI:
		reg &= ~(DWC3_GUSB2PHYCFG_PHYIF_MASK |
		       DWC3_GUSB2PHYCFG_USBTRDTIM_MASK);
		reg |= DWC3_GUSB2PHYCFG_PHYIF(UTMI_PHYIF_8_BIT) |
		       DWC3_GUSB2PHYCFG_USBTRDTIM(USBTRDTIM_UTMI_8_BIT);
		break;
	case USBPHY_INTERFACE_MODE_UTMIW:
		reg &= ~(DWC3_GUSB2PHYCFG_PHYIF_MASK |
		       DWC3_GUSB2PHYCFG_USBTRDTIM_MASK);
		reg |= DWC3_GUSB2PHYCFG_PHYIF(UTMI_PHYIF_16_BIT) |
		       DWC3_GUSB2PHYCFG_USBTRDTIM(USBTRDTIM_UTMI_16_BIT);
		break;
	default:
		break;
	}

	/*
	 * Above 1.94a, it is recommended to set DWC3_GUSB2PHYCFG_SUSPHY to
	 * '0' during coreConsultant configuration. So default value will
	 * be '0' when the core is reset. Application needs to set it to
	 * '1' after the core initialization is completed.
	 */
	if (!DWC3_VER_IS_WITHIN(DWC3, ANY, 194A))
		reg |= DWC3_GUSB2PHYCFG_SUSPHY;

	/*
	 * For DRD controllers, GUSB2PHYCFG.SUSPHY must be cleared after
	 * power-on reset, and it can be set after core initialization, which is
	 * after device soft-reset during initialization.
	 */
	if (hw_mode == DWC3_GHWPARAMS0_MODE_DRD)
		reg &= ~DWC3_GUSB2PHYCFG_SUSPHY;

	if (dwc->dis_u2_susphy_quirk)
		reg &= ~DWC3_GUSB2PHYCFG_SUSPHY;

	if (dwc->dis_enblslpm_quirk)
		reg &= ~DWC3_GUSB2PHYCFG_ENBLSLPM;
	else
		reg |= DWC3_GUSB2PHYCFG_ENBLSLPM;

	if (dwc->dis_u2_freeclk_exists_quirk)
		reg &= ~DWC3_GUSB2PHYCFG_U2_FREECLK_EXISTS;

	dwc3_writel(dwc->regs, DWC3_GUSB2PHYCFG(0), reg);

	return 0;
}

static void dwc3_core_exit(struct dwc3 *dwc)
{
	dwc3_event_buffers_cleanup(dwc);

	usb_phy_shutdown(dwc->usb2_phy);
	usb_phy_shutdown(dwc->usb3_phy);
	phy_exit(dwc->usb2_generic_phy);
	phy_exit(dwc->usb3_generic_phy);

	usb_phy_set_suspend(dwc->usb2_phy, 1);
	usb_phy_set_suspend(dwc->usb3_phy, 1);
	phy_power_off(dwc->usb2_generic_phy);
	phy_power_off(dwc->usb3_generic_phy);
	clk_bulk_disable_unprepare(dwc->num_clks, dwc->clks);
	reset_control_assert(dwc->reset);
}

static bool dwc3_core_is_valid(struct dwc3 *dwc)
{
	u32 reg;

	reg = dwc3_readl(dwc->regs, DWC3_GSNPSID);
	dwc->ip = DWC3_GSNPS_ID(reg);

	/* This should read as U3 followed by revision number */
	if (DWC3_IP_IS(DWC3)) {
		dwc->revision = reg;
	} else if (DWC3_IP_IS(DWC31) || DWC3_IP_IS(DWC32)) {
		dwc->revision = dwc3_readl(dwc->regs, DWC3_VER_NUMBER);
		dwc->version_type = dwc3_readl(dwc->regs, DWC3_VER_TYPE);
	} else {
		return false;
	}

	return true;
}

static void dwc3_core_setup_global_control(struct dwc3 *dwc)
{
	u32 hwparams4 = dwc->hwparams.hwparams4;
	u32 reg;

	reg = dwc3_readl(dwc->regs, DWC3_GCTL);
	reg &= ~DWC3_GCTL_SCALEDOWN_MASK;

	switch (DWC3_GHWPARAMS1_EN_PWROPT(dwc->hwparams.hwparams1)) {
	case DWC3_GHWPARAMS1_EN_PWROPT_CLK:
		/**
		 * WORKAROUND: DWC3 revisions between 2.10a and 2.50a have an
		 * issue which would cause xHCI compliance tests to fail.
		 *
		 * Because of that we cannot enable clock gating on such
		 * configurations.
		 *
		 * Refers to:
		 *
		 * STAR#9000588375: Clock Gating, SOF Issues when ref_clk-Based
		 * SOF/ITP Mode Used
		 */
		if ((dwc->dr_mode == USB_DR_MODE_HOST ||
				dwc->dr_mode == USB_DR_MODE_OTG) &&
				DWC3_VER_IS_WITHIN(DWC3, 210A, 250A))
			reg |= DWC3_GCTL_DSBLCLKGTNG | DWC3_GCTL_SOFITPSYNC;
		else
			reg &= ~DWC3_GCTL_DSBLCLKGTNG;
		break;
	case DWC3_GHWPARAMS1_EN_PWROPT_HIB:
		/* enable hibernation here */
		dwc->nr_scratch = DWC3_GHWPARAMS4_HIBER_SCRATCHBUFS(hwparams4);

		/*
		 * REVISIT Enabling this bit so that host-mode hibernation
		 * will work. Device-mode hibernation is not yet implemented.
		 */
		reg |= DWC3_GCTL_GBLHIBERNATIONEN;
		break;
	default:
		/* nothing */
		break;
	}

	/* check if current dwc3 is on simulation board */
	if (dwc->hwparams.hwparams6 & DWC3_GHWPARAMS6_EN_FPGA) {
		dev_info(dwc->dev, "Running with FPGA optimizations\n");
		dwc->is_fpga = true;
	}

	WARN_ONCE(dwc->disable_scramble_quirk && !dwc->is_fpga,
			"disable_scramble cannot be used on non-FPGA builds\n");

	if (dwc->disable_scramble_quirk && dwc->is_fpga)
		reg |= DWC3_GCTL_DISSCRAMBLE;
	else
		reg &= ~DWC3_GCTL_DISSCRAMBLE;

	if (dwc->u2exit_lfps_quirk)
		reg |= DWC3_GCTL_U2EXIT_LFPS;

	/*
	 * WORKAROUND: DWC3 revisions <1.90a have a bug
	 * where the device can fail to connect at SuperSpeed
	 * and falls back to high-speed mode which causes
	 * the device to enter a Connect/Disconnect loop
	 */
	if (DWC3_VER_IS_PRIOR(DWC3, 190A))
		reg |= DWC3_GCTL_U2RSTECN;

	dwc3_writel(dwc->regs, DWC3_GCTL, reg);
}

static int dwc3_core_get_phy(struct dwc3 *dwc);
static int dwc3_core_ulpi_init(struct dwc3 *dwc);

/* set global incr burst type configuration registers */
static void dwc3_set_incr_burst_type(struct dwc3 *dwc)
{
	struct device *dev = dwc->dev;
	/* incrx_mode : for INCR burst type. */
	bool incrx_mode;
	/* incrx_size : for size of INCRX burst. */
	u32 incrx_size;
	u32 *vals;
	u32 cfg;
	int ntype;
	int ret;
	int i;

	cfg = dwc3_readl(dwc->regs, DWC3_GSBUSCFG0);

	/*
	 * Handle property "snps,incr-burst-type-adjustment".
	 * Get the number of value from this property:
	 * result <= 0, means this property is not supported.
	 * result = 1, means INCRx burst mode supported.
	 * result > 1, means undefined length burst mode supported.
	 */
	ntype = device_property_count_u32(dev, "snps,incr-burst-type-adjustment");
	if (ntype <= 0)
		return;

	vals = kcalloc(ntype, sizeof(u32), GFP_KERNEL);
	if (!vals) {
		dev_err(dev, "Error to get memory\n");
		return;
	}

	/* Get INCR burst type, and parse it */
	ret = device_property_read_u32_array(dev,
			"snps,incr-burst-type-adjustment", vals, ntype);
	if (ret) {
		kfree(vals);
		dev_err(dev, "Error to get property\n");
		return;
	}

	incrx_size = *vals;

	if (ntype > 1) {
		/* INCRX (undefined length) burst mode */
		incrx_mode = INCRX_UNDEF_LENGTH_BURST_MODE;
		for (i = 1; i < ntype; i++) {
			if (vals[i] > incrx_size)
				incrx_size = vals[i];
		}
	} else {
		/* INCRX burst mode */
		incrx_mode = INCRX_BURST_MODE;
	}

	kfree(vals);

	/* Enable Undefined Length INCR Burst and Enable INCRx Burst */
	cfg &= ~DWC3_GSBUSCFG0_INCRBRST_MASK;
	if (incrx_mode)
		cfg |= DWC3_GSBUSCFG0_INCRBRSTENA;
	switch (incrx_size) {
	case 256:
		cfg |= DWC3_GSBUSCFG0_INCR256BRSTENA;
		break;
	case 128:
		cfg |= DWC3_GSBUSCFG0_INCR128BRSTENA;
		break;
	case 64:
		cfg |= DWC3_GSBUSCFG0_INCR64BRSTENA;
		break;
	case 32:
		cfg |= DWC3_GSBUSCFG0_INCR32BRSTENA;
		break;
	case 16:
		cfg |= DWC3_GSBUSCFG0_INCR16BRSTENA;
		break;
	case 8:
		cfg |= DWC3_GSBUSCFG0_INCR8BRSTENA;
		break;
	case 4:
		cfg |= DWC3_GSBUSCFG0_INCR4BRSTENA;
		break;
	case 1:
		break;
	default:
		dev_err(dev, "Invalid property\n");
		break;
	}

	dwc3_writel(dwc->regs, DWC3_GSBUSCFG0, cfg);
}

/**
 * dwc3_core_init - Low-level initialization of DWC3 Core
 * @dwc: Pointer to our controller context structure
 *
 * Returns 0 on success otherwise negative errno.
 */
static int dwc3_core_init(struct dwc3 *dwc)
{
	unsigned int		hw_mode;
	u32			reg;
	int			ret;

	hw_mode = DWC3_GHWPARAMS0_MODE(dwc->hwparams.hwparams0);

	/*
	 * Write Linux Version Code to our GUID register so it's easy to figure
	 * out which kernel version a bug was found.
	 */
	dwc3_writel(dwc->regs, DWC3_GUID, LINUX_VERSION_CODE);

	ret = dwc3_phy_setup(dwc);
	if (ret)
		goto err0;

	if (!dwc->ulpi_ready) {
		ret = dwc3_core_ulpi_init(dwc);
		if (ret)
			goto err0;
		dwc->ulpi_ready = true;
	}

	if (!dwc->phys_ready) {
		ret = dwc3_core_get_phy(dwc);
		if (ret)
			goto err0a;
		dwc->phys_ready = true;
	}

	usb_phy_init(dwc->usb2_phy);
	usb_phy_init(dwc->usb3_phy);
	ret = phy_init(dwc->usb2_generic_phy);
	if (ret < 0)
		goto err0a;

	ret = phy_init(dwc->usb3_generic_phy);
	if (ret < 0) {
		phy_exit(dwc->usb2_generic_phy);
		goto err0a;
	}

	ret = dwc3_core_soft_reset(dwc);
	if (ret)
		goto err1;

	if (hw_mode == DWC3_GHWPARAMS0_MODE_DRD &&
	    !DWC3_VER_IS_WITHIN(DWC3, ANY, 194A)) {
		if (!dwc->dis_u3_susphy_quirk) {
			reg = dwc3_readl(dwc->regs, DWC3_GUSB3PIPECTL(0));
			reg |= DWC3_GUSB3PIPECTL_SUSPHY;
			dwc3_writel(dwc->regs, DWC3_GUSB3PIPECTL(0), reg);
		}

		if (!dwc->dis_u2_susphy_quirk) {
			reg = dwc3_readl(dwc->regs, DWC3_GUSB2PHYCFG(0));
			reg |= DWC3_GUSB2PHYCFG_SUSPHY;
			dwc3_writel(dwc->regs, DWC3_GUSB2PHYCFG(0), reg);
		}
	}

	dwc3_core_setup_global_control(dwc);
	dwc3_core_num_eps(dwc);

	ret = dwc3_setup_scratch_buffers(dwc);
	if (ret)
		goto err1;

	/* Adjust Frame Length */
	dwc3_frame_length_adjustment(dwc);

	dwc3_set_incr_burst_type(dwc);

	usb_phy_set_suspend(dwc->usb2_phy, 0);
	usb_phy_set_suspend(dwc->usb3_phy, 0);
	ret = phy_power_on(dwc->usb2_generic_phy);
	if (ret < 0)
		goto err2;

	ret = phy_power_on(dwc->usb3_generic_phy);
	if (ret < 0)
		goto err3;

	ret = dwc3_event_buffers_setup(dwc);
	if (ret) {
		dev_err(dwc->dev, "failed to setup event buffers\n");
		goto err4;
	}

	/*
	 * ENDXFER polling is available on version 3.10a and later of
	 * the DWC_usb3 controller. It is NOT available in the
	 * DWC_usb31 controller.
	 */
	if (DWC3_VER_IS_WITHIN(DWC3, 310A, ANY)) {
		reg = dwc3_readl(dwc->regs, DWC3_GUCTL2);
		reg |= DWC3_GUCTL2_RST_ACTBITLATER;
		dwc3_writel(dwc->regs, DWC3_GUCTL2, reg);
	}

	if (!DWC3_VER_IS_PRIOR(DWC3, 250A)) {
		reg = dwc3_readl(dwc->regs, DWC3_GUCTL1);

		/*
		 * Enable hardware control of sending remote wakeup
		 * in HS when the device is in the L1 state.
		 */
		if (!DWC3_VER_IS_PRIOR(DWC3, 290A))
			reg |= DWC3_GUCTL1_DEV_L1_EXIT_BY_HW;

		/*
		 * Decouple USB 2.0 L1 & L2 events which will allow for
		 * gadget driver to only receive U3/L2 suspend & wakeup
		 * events and prevent the more frequent L1 LPM transitions
		 * from interrupting the driver.
		 */
		if (!DWC3_VER_IS_PRIOR(DWC3, 300A))
			reg |= DWC3_GUCTL1_DEV_DECOUPLE_L1L2_EVT;

		if (dwc->dis_tx_ipgap_linecheck_quirk)
			reg |= DWC3_GUCTL1_TX_IPGAP_LINECHECK_DIS;

		if (dwc->parkmode_disable_ss_quirk)
			reg |= DWC3_GUCTL1_PARKMODE_DISABLE_SS;

		dwc3_writel(dwc->regs, DWC3_GUCTL1, reg);
	}

	if (dwc->dr_mode == USB_DR_MODE_HOST ||
	    dwc->dr_mode == USB_DR_MODE_OTG) {
		reg = dwc3_readl(dwc->regs, DWC3_GUCTL);

		/*
		 * Enable Auto retry Feature to make the controller operating in
		 * Host mode on seeing transaction errors(CRC errors or internal
		 * overrun scenerios) on IN transfers to reply to the device
		 * with a non-terminating retry ACK (i.e, an ACK transcation
		 * packet with Retry=1 & Nump != 0)
		 */
		reg |= DWC3_GUCTL_HSTINAUTORETRY;

		dwc3_writel(dwc->regs, DWC3_GUCTL, reg);
	}

	/*
	 * Must config both number of packets and max burst settings to enable
	 * RX and/or TX threshold.
	 */
	if (!DWC3_IP_IS(DWC3) && dwc->dr_mode == USB_DR_MODE_HOST) {
		u8 rx_thr_num = dwc->rx_thr_num_pkt_prd;
		u8 rx_maxburst = dwc->rx_max_burst_prd;
		u8 tx_thr_num = dwc->tx_thr_num_pkt_prd;
		u8 tx_maxburst = dwc->tx_max_burst_prd;

		if (rx_thr_num && rx_maxburst) {
			reg = dwc3_readl(dwc->regs, DWC3_GRXTHRCFG);
			reg |= DWC31_RXTHRNUMPKTSEL_PRD;

			reg &= ~DWC31_RXTHRNUMPKT_PRD(~0);
			reg |= DWC31_RXTHRNUMPKT_PRD(rx_thr_num);

			reg &= ~DWC31_MAXRXBURSTSIZE_PRD(~0);
			reg |= DWC31_MAXRXBURSTSIZE_PRD(rx_maxburst);

			dwc3_writel(dwc->regs, DWC3_GRXTHRCFG, reg);
		}

		if (tx_thr_num && tx_maxburst) {
			reg = dwc3_readl(dwc->regs, DWC3_GTXTHRCFG);
			reg |= DWC31_TXTHRNUMPKTSEL_PRD;

			reg &= ~DWC31_TXTHRNUMPKT_PRD(~0);
			reg |= DWC31_TXTHRNUMPKT_PRD(tx_thr_num);

			reg &= ~DWC31_MAXTXBURSTSIZE_PRD(~0);
			reg |= DWC31_MAXTXBURSTSIZE_PRD(tx_maxburst);

			dwc3_writel(dwc->regs, DWC3_GTXTHRCFG, reg);
		}
	}

	return 0;

err4:
	phy_power_off(dwc->usb3_generic_phy);

err3:
	phy_power_off(dwc->usb2_generic_phy);

err2:
	usb_phy_set_suspend(dwc->usb2_phy, 1);
	usb_phy_set_suspend(dwc->usb3_phy, 1);

err1:
	usb_phy_shutdown(dwc->usb2_phy);
	usb_phy_shutdown(dwc->usb3_phy);
	phy_exit(dwc->usb2_generic_phy);
	phy_exit(dwc->usb3_generic_phy);

err0a:
	dwc3_ulpi_exit(dwc);

err0:
	return ret;
}

static int dwc3_core_get_phy(struct dwc3 *dwc)
{
	struct device		*dev = dwc->dev;
	struct device_node	*node = dev->of_node;
	int ret;

	if (node) {
		dwc->usb2_phy = devm_usb_get_phy_by_phandle(dev, "usb-phy", 0);
		dwc->usb3_phy = devm_usb_get_phy_by_phandle(dev, "usb-phy", 1);
	} else {
		dwc->usb2_phy = devm_usb_get_phy(dev, USB_PHY_TYPE_USB2);
		dwc->usb3_phy = devm_usb_get_phy(dev, USB_PHY_TYPE_USB3);
	}

	if (IS_ERR(dwc->usb2_phy)) {
		ret = PTR_ERR(dwc->usb2_phy);
		if (ret == -ENXIO || ret == -ENODEV) {
			dwc->usb2_phy = NULL;
		} else {
			return dev_err_probe(dev, ret, "no usb2 phy configured\n");
		}
	}

	if (IS_ERR(dwc->usb3_phy)) {
		ret = PTR_ERR(dwc->usb3_phy);
		if (ret == -ENXIO || ret == -ENODEV) {
			dwc->usb3_phy = NULL;
		} else {
			return dev_err_probe(dev, ret, "no usb3 phy configured\n");
		}
	}

	dwc->usb2_generic_phy = devm_phy_get(dev, "usb2-phy");
	if (IS_ERR(dwc->usb2_generic_phy)) {
		ret = PTR_ERR(dwc->usb2_generic_phy);
		if (ret == -ENOSYS || ret == -ENODEV) {
			dwc->usb2_generic_phy = NULL;
		} else {
			return dev_err_probe(dev, ret, "no usb2 phy configured\n");
		}
	}

	dwc->usb3_generic_phy = devm_phy_get(dev, "usb3-phy");
	if (IS_ERR(dwc->usb3_generic_phy)) {
		ret = PTR_ERR(dwc->usb3_generic_phy);
		if (ret == -ENOSYS || ret == -ENODEV) {
			dwc->usb3_generic_phy = NULL;
		} else {
			return dev_err_probe(dev, ret, "no usb3 phy configured\n");
		}
	}

	return 0;
}

static int dwc3_core_init_mode(struct dwc3 *dwc)
{
	struct device *dev = dwc->dev;
	int ret;

	switch (dwc->dr_mode) {
	case USB_DR_MODE_PERIPHERAL:
		dwc3_set_prtcap(dwc, DWC3_GCTL_PRTCAP_DEVICE);

		if (dwc->usb2_phy)
			otg_set_vbus(dwc->usb2_phy->otg, false);
		phy_set_mode(dwc->usb2_generic_phy, PHY_MODE_USB_DEVICE);
		phy_set_mode(dwc->usb3_generic_phy, PHY_MODE_USB_DEVICE);

		ret = dwc3_gadget_init(dwc);
		if (ret)
			return dev_err_probe(dev, ret, "failed to initialize gadget\n");
		break;
	case USB_DR_MODE_HOST:
		dwc3_set_prtcap(dwc, DWC3_GCTL_PRTCAP_HOST);

		if (dwc->usb2_phy)
			otg_set_vbus(dwc->usb2_phy->otg, true);
		phy_set_mode(dwc->usb2_generic_phy, PHY_MODE_USB_HOST);
		phy_set_mode(dwc->usb3_generic_phy, PHY_MODE_USB_HOST);

		ret = dwc3_host_init(dwc);
		if (ret)
			return dev_err_probe(dev, ret, "failed to initialize host\n");
		break;
	case USB_DR_MODE_OTG:
		INIT_WORK(&dwc->drd_work, __dwc3_set_mode);
		ret = dwc3_drd_init(dwc);
		if (ret)
			return dev_err_probe(dev, ret, "failed to initialize dual-role\n");
		break;
	default:
		dev_err(dev, "Unsupported mode of operation %d\n", dwc->dr_mode);
		return -EINVAL;
	}

	return 0;
}

static void dwc3_core_exit_mode(struct dwc3 *dwc)
{
	switch (dwc->dr_mode) {
	case USB_DR_MODE_PERIPHERAL:
		dwc3_gadget_exit(dwc);
		break;
	case USB_DR_MODE_HOST:
		dwc3_host_exit(dwc);
		break;
	case USB_DR_MODE_OTG:
		dwc3_drd_exit(dwc);
		break;
	default:
		/* do nothing */
		break;
	}

	/* de-assert DRVVBUS for HOST and OTG mode */
	dwc3_set_prtcap(dwc, DWC3_GCTL_PRTCAP_DEVICE);
}

static void dwc3_get_properties(struct dwc3 *dwc)
{
	struct device		*dev = dwc->dev;
	u8			lpm_nyet_threshold;
	u8			tx_de_emphasis;
	u8			hird_threshold;
<<<<<<< HEAD
	u8			rx_thr_num_pkt_prd;
	u8			rx_max_burst_prd;
	u8			tx_thr_num_pkt_prd;
	u8			tx_max_burst_prd;
	u8			tx_fifo_resize_max_num;
	const char		*usb_psy_name;
	int			ret;
=======
	u8			rx_thr_num_pkt_prd = 0;
	u8			rx_max_burst_prd = 0;
	u8			tx_thr_num_pkt_prd = 0;
	u8			tx_max_burst_prd = 0;
>>>>>>> 88045014

	/* default to highest possible threshold */
	lpm_nyet_threshold = 0xf;

	/* default to -3.5dB de-emphasis */
	tx_de_emphasis = 1;

	/*
	 * default to assert utmi_sleep_n and use maximum allowed HIRD
	 * threshold value of 0b1100
	 */
	hird_threshold = 12;

	/*
	 * default to a TXFIFO size large enough to fit 6 max packets.  This
	 * allows for systems with larger bus latencies to have some headroom
	 * for endpoints that have a large bMaxBurst value.
	 */
	tx_fifo_resize_max_num = 6;

	dwc->maximum_speed = usb_get_maximum_speed(dev);
	dwc->max_ssp_rate = usb_get_maximum_ssp_rate(dev);
	dwc->dr_mode = usb_get_dr_mode(dev);
	dwc->hsphy_mode = of_usb_get_phy_mode(dev->of_node);

	dwc->sysdev_is_parent = device_property_read_bool(dev,
				"linux,sysdev_is_parent");
	if (dwc->sysdev_is_parent)
		dwc->sysdev = dwc->dev->parent;
	else
		dwc->sysdev = dwc->dev;

	ret = device_property_read_string(dev, "usb-psy-name", &usb_psy_name);
	if (ret >= 0) {
		dwc->usb_psy = power_supply_get_by_name(usb_psy_name);
		if (!dwc->usb_psy)
			dev_err(dev, "couldn't get usb power supply\n");
	}

	dwc->has_lpm_erratum = device_property_read_bool(dev,
				"snps,has-lpm-erratum");
	device_property_read_u8(dev, "snps,lpm-nyet-threshold",
				&lpm_nyet_threshold);
	dwc->is_utmi_l1_suspend = device_property_read_bool(dev,
				"snps,is-utmi-l1-suspend");
	device_property_read_u8(dev, "snps,hird-threshold",
				&hird_threshold);
	dwc->dis_start_transfer_quirk = device_property_read_bool(dev,
				"snps,dis-start-transfer-quirk");
	dwc->usb3_lpm_capable = device_property_read_bool(dev,
				"snps,usb3_lpm_capable");
	dwc->usb2_lpm_disable = device_property_read_bool(dev,
				"snps,usb2-lpm-disable");
	dwc->usb2_gadget_lpm_disable = device_property_read_bool(dev,
				"snps,usb2-gadget-lpm-disable");
	device_property_read_u8(dev, "snps,rx-thr-num-pkt-prd",
				&rx_thr_num_pkt_prd);
	device_property_read_u8(dev, "snps,rx-max-burst-prd",
				&rx_max_burst_prd);
	device_property_read_u8(dev, "snps,tx-thr-num-pkt-prd",
				&tx_thr_num_pkt_prd);
	device_property_read_u8(dev, "snps,tx-max-burst-prd",
				&tx_max_burst_prd);
	dwc->do_fifo_resize = device_property_read_bool(dev,
							"tx-fifo-resize");
	if (dwc->do_fifo_resize)
		device_property_read_u8(dev, "tx-fifo-max-num",
					&tx_fifo_resize_max_num);

	dwc->disable_scramble_quirk = device_property_read_bool(dev,
				"snps,disable_scramble_quirk");
	dwc->u2exit_lfps_quirk = device_property_read_bool(dev,
				"snps,u2exit_lfps_quirk");
	dwc->u2ss_inp3_quirk = device_property_read_bool(dev,
				"snps,u2ss_inp3_quirk");
	dwc->req_p1p2p3_quirk = device_property_read_bool(dev,
				"snps,req_p1p2p3_quirk");
	dwc->del_p1p2p3_quirk = device_property_read_bool(dev,
				"snps,del_p1p2p3_quirk");
	dwc->del_phy_power_chg_quirk = device_property_read_bool(dev,
				"snps,del_phy_power_chg_quirk");
	dwc->lfps_filter_quirk = device_property_read_bool(dev,
				"snps,lfps_filter_quirk");
	dwc->rx_detect_poll_quirk = device_property_read_bool(dev,
				"snps,rx_detect_poll_quirk");
	dwc->dis_u3_susphy_quirk = device_property_read_bool(dev,
				"snps,dis_u3_susphy_quirk");
	dwc->dis_u2_susphy_quirk = device_property_read_bool(dev,
				"snps,dis_u2_susphy_quirk");
	dwc->dis_enblslpm_quirk = device_property_read_bool(dev,
				"snps,dis_enblslpm_quirk");
	dwc->dis_u1_entry_quirk = device_property_read_bool(dev,
				"snps,dis-u1-entry-quirk");
	dwc->dis_u2_entry_quirk = device_property_read_bool(dev,
				"snps,dis-u2-entry-quirk");
	dwc->dis_rxdet_inp3_quirk = device_property_read_bool(dev,
				"snps,dis_rxdet_inp3_quirk");
	dwc->dis_u2_freeclk_exists_quirk = device_property_read_bool(dev,
				"snps,dis-u2-freeclk-exists-quirk");
	dwc->dis_del_phy_power_chg_quirk = device_property_read_bool(dev,
				"snps,dis-del-phy-power-chg-quirk");
	dwc->dis_tx_ipgap_linecheck_quirk = device_property_read_bool(dev,
				"snps,dis-tx-ipgap-linecheck-quirk");
	dwc->parkmode_disable_ss_quirk = device_property_read_bool(dev,
				"snps,parkmode-disable-ss-quirk");

	dwc->tx_de_emphasis_quirk = device_property_read_bool(dev,
				"snps,tx_de_emphasis_quirk");
	device_property_read_u8(dev, "snps,tx_de_emphasis",
				&tx_de_emphasis);
	device_property_read_string(dev, "snps,hsphy_interface",
				    &dwc->hsphy_interface);
	device_property_read_u32(dev, "snps,quirk-frame-length-adjustment",
				 &dwc->fladj);

	dwc->dis_metastability_quirk = device_property_read_bool(dev,
				"snps,dis_metastability_quirk");

	dwc->dis_split_quirk = device_property_read_bool(dev,
				"snps,dis-split-quirk");

	dwc->lpm_nyet_threshold = lpm_nyet_threshold;
	dwc->tx_de_emphasis = tx_de_emphasis;

	dwc->hird_threshold = hird_threshold;

	dwc->rx_thr_num_pkt_prd = rx_thr_num_pkt_prd;
	dwc->rx_max_burst_prd = rx_max_burst_prd;

	dwc->tx_thr_num_pkt_prd = tx_thr_num_pkt_prd;
	dwc->tx_max_burst_prd = tx_max_burst_prd;

	dwc->imod_interval = 0;

	dwc->tx_fifo_resize_max_num = tx_fifo_resize_max_num;
}

/* check whether the core supports IMOD */
bool dwc3_has_imod(struct dwc3 *dwc)
{
	return DWC3_VER_IS_WITHIN(DWC3, 300A, ANY) ||
		DWC3_VER_IS_WITHIN(DWC31, 120A, ANY) ||
		DWC3_IP_IS(DWC32);
}

static void dwc3_check_params(struct dwc3 *dwc)
{
	struct device *dev = dwc->dev;
	unsigned int hwparam_gen =
		DWC3_GHWPARAMS3_SSPHY_IFC(dwc->hwparams.hwparams3);

	/* Check for proper value of imod_interval */
	if (dwc->imod_interval && !dwc3_has_imod(dwc)) {
		dev_warn(dwc->dev, "Interrupt moderation not supported\n");
		dwc->imod_interval = 0;
	}

	/*
	 * Workaround for STAR 9000961433 which affects only version
	 * 3.00a of the DWC_usb3 core. This prevents the controller
	 * interrupt from being masked while handling events. IMOD
	 * allows us to work around this issue. Enable it for the
	 * affected version.
	 */
	if (!dwc->imod_interval &&
	    DWC3_VER_IS(DWC3, 300A))
		dwc->imod_interval = 1;

	/* Check the maximum_speed parameter */
	switch (dwc->maximum_speed) {
	case USB_SPEED_LOW:
	case USB_SPEED_FULL:
	case USB_SPEED_HIGH:
		break;
	case USB_SPEED_SUPER:
		if (hwparam_gen == DWC3_GHWPARAMS3_SSPHY_IFC_DIS)
			dev_warn(dev, "UDC doesn't support Gen 1\n");
		break;
	case USB_SPEED_SUPER_PLUS:
		if ((DWC3_IP_IS(DWC32) &&
		     hwparam_gen == DWC3_GHWPARAMS3_SSPHY_IFC_DIS) ||
		    (!DWC3_IP_IS(DWC32) &&
		     hwparam_gen != DWC3_GHWPARAMS3_SSPHY_IFC_GEN2))
			dev_warn(dev, "UDC doesn't support SSP\n");
		break;
	default:
		dev_err(dev, "invalid maximum_speed parameter %d\n",
			dwc->maximum_speed);
		fallthrough;
	case USB_SPEED_UNKNOWN:
		switch (hwparam_gen) {
		case DWC3_GHWPARAMS3_SSPHY_IFC_GEN2:
			dwc->maximum_speed = USB_SPEED_SUPER_PLUS;
			break;
		case DWC3_GHWPARAMS3_SSPHY_IFC_GEN1:
			if (DWC3_IP_IS(DWC32))
				dwc->maximum_speed = USB_SPEED_SUPER_PLUS;
			else
				dwc->maximum_speed = USB_SPEED_SUPER;
			break;
		case DWC3_GHWPARAMS3_SSPHY_IFC_DIS:
			dwc->maximum_speed = USB_SPEED_HIGH;
			break;
		default:
			dwc->maximum_speed = USB_SPEED_SUPER;
			break;
		}
		break;
	}

	/*
	 * Currently the controller does not have visibility into the HW
	 * parameter to determine the maximum number of lanes the HW supports.
	 * If the number of lanes is not specified in the device property, then
	 * set the default to support dual-lane for DWC_usb32 and single-lane
	 * for DWC_usb31 for super-speed-plus.
	 */
	if (dwc->maximum_speed == USB_SPEED_SUPER_PLUS) {
		switch (dwc->max_ssp_rate) {
		case USB_SSP_GEN_2x1:
			if (hwparam_gen == DWC3_GHWPARAMS3_SSPHY_IFC_GEN1)
				dev_warn(dev, "UDC only supports Gen 1\n");
			break;
		case USB_SSP_GEN_1x2:
		case USB_SSP_GEN_2x2:
			if (DWC3_IP_IS(DWC31))
				dev_warn(dev, "UDC only supports single lane\n");
			break;
		case USB_SSP_GEN_UNKNOWN:
		default:
			switch (hwparam_gen) {
			case DWC3_GHWPARAMS3_SSPHY_IFC_GEN2:
				if (DWC3_IP_IS(DWC32))
					dwc->max_ssp_rate = USB_SSP_GEN_2x2;
				else
					dwc->max_ssp_rate = USB_SSP_GEN_2x1;
				break;
			case DWC3_GHWPARAMS3_SSPHY_IFC_GEN1:
				if (DWC3_IP_IS(DWC32))
					dwc->max_ssp_rate = USB_SSP_GEN_1x2;
				break;
			}
			break;
		}
	}
}

static int dwc3_probe(struct platform_device *pdev)
{
	struct device		*dev = &pdev->dev;
	struct resource		*res, dwc_res;
	struct dwc3_vendor	*vdwc;
	struct dwc3		*dwc;

	int			ret;

	void __iomem		*regs;

	vdwc = devm_kzalloc(dev, sizeof(*vdwc), GFP_KERNEL);
	if (!vdwc)
		return -ENOMEM;
	dwc = &vdwc->dwc;

	dwc->dev = dev;

	res = platform_get_resource(pdev, IORESOURCE_MEM, 0);
	if (!res) {
		dev_err(dev, "missing memory resource\n");
		return -ENODEV;
	}

	dwc->xhci_resources[0].start = res->start;
	dwc->xhci_resources[0].end = dwc->xhci_resources[0].start +
					DWC3_XHCI_REGS_END;
	dwc->xhci_resources[0].flags = res->flags;
	dwc->xhci_resources[0].name = res->name;

	/*
	 * Request memory region but exclude xHCI regs,
	 * since it will be requested by the xhci-plat driver.
	 */
	dwc_res = *res;
	dwc_res.start += DWC3_GLOBALS_REGS_START;

	regs = devm_ioremap_resource(dev, &dwc_res);
	if (IS_ERR(regs))
		return PTR_ERR(regs);

	dwc->regs	= regs;
	dwc->regs_size	= resource_size(&dwc_res);

	dwc3_get_properties(dwc);

	dwc->reset = devm_reset_control_array_get_optional_shared(dev);
	if (IS_ERR(dwc->reset))
		return PTR_ERR(dwc->reset);

	if (dev->of_node) {
		ret = devm_clk_bulk_get_all(dev, &dwc->clks);
		if (ret == -EPROBE_DEFER)
			return ret;
		/*
		 * Clocks are optional, but new DT platforms should support all
		 * clocks as required by the DT-binding.
		 */
		if (ret < 0)
			dwc->num_clks = 0;
		else
			dwc->num_clks = ret;

	}

	ret = reset_control_deassert(dwc->reset);
	if (ret)
		return ret;

	ret = clk_bulk_prepare_enable(dwc->num_clks, dwc->clks);
	if (ret)
		goto assert_reset;

	if (!dwc3_core_is_valid(dwc)) {
		dev_err(dwc->dev, "this is not a DesignWare USB3 DRD Core\n");
		ret = -ENODEV;
		goto disable_clks;
	}

	platform_set_drvdata(pdev, dwc);
	dwc3_cache_hwparams(dwc);

	spin_lock_init(&dwc->lock);
	mutex_init(&dwc->mutex);

	pm_runtime_set_active(dev);
	pm_runtime_use_autosuspend(dev);
	pm_runtime_set_autosuspend_delay(dev, DWC3_DEFAULT_AUTOSUSPEND_DELAY);
	pm_runtime_enable(dev);
	ret = pm_runtime_get_sync(dev);
	if (ret < 0)
		goto err1;

	pm_runtime_forbid(dev);

	ret = dwc3_alloc_event_buffers(dwc, DWC3_EVENT_BUFFERS_SIZE);
	if (ret) {
		dev_err(dwc->dev, "failed to allocate event buffers\n");
		ret = -ENOMEM;
		goto err2;
	}

	ret = dwc3_get_dr_mode(dwc);
	if (ret)
		goto err3;

	ret = dwc3_alloc_scratch_buffers(dwc);
	if (ret)
		goto err3;

	ret = dwc3_core_init(dwc);
	if (ret) {
		dev_err_probe(dev, ret, "failed to initialize core\n");
		goto err4;
	}

	dwc3_check_params(dwc);
	dwc3_debugfs_init(dwc);

	ret = dwc3_core_init_mode(dwc);
	if (ret)
		goto err5;

	pm_runtime_put(dev);

	return 0;

err5:
	dwc3_debugfs_exit(dwc);
	dwc3_event_buffers_cleanup(dwc);

	usb_phy_shutdown(dwc->usb2_phy);
	usb_phy_shutdown(dwc->usb3_phy);
	phy_exit(dwc->usb2_generic_phy);
	phy_exit(dwc->usb3_generic_phy);

	usb_phy_set_suspend(dwc->usb2_phy, 1);
	usb_phy_set_suspend(dwc->usb3_phy, 1);
	phy_power_off(dwc->usb2_generic_phy);
	phy_power_off(dwc->usb3_generic_phy);

	dwc3_ulpi_exit(dwc);

err4:
	dwc3_free_scratch_buffers(dwc);

err3:
	dwc3_free_event_buffers(dwc);

err2:
	pm_runtime_allow(&pdev->dev);

err1:
	pm_runtime_put_sync(&pdev->dev);
	pm_runtime_disable(&pdev->dev);

disable_clks:
	clk_bulk_disable_unprepare(dwc->num_clks, dwc->clks);
assert_reset:
	reset_control_assert(dwc->reset);

	if (dwc->usb_psy)
		power_supply_put(dwc->usb_psy);

	return ret;
}

static int dwc3_remove(struct platform_device *pdev)
{
	struct dwc3	*dwc = platform_get_drvdata(pdev);

	pm_runtime_get_sync(&pdev->dev);

	dwc3_core_exit_mode(dwc);
	dwc3_debugfs_exit(dwc);

	dwc3_core_exit(dwc);
	dwc3_ulpi_exit(dwc);

	pm_runtime_disable(&pdev->dev);
	pm_runtime_put_noidle(&pdev->dev);
	pm_runtime_set_suspended(&pdev->dev);

	dwc3_free_event_buffers(dwc);
	dwc3_free_scratch_buffers(dwc);

	if (dwc->usb_psy)
		power_supply_put(dwc->usb_psy);

	return 0;
}

#ifdef CONFIG_PM
static int dwc3_core_init_for_resume(struct dwc3 *dwc)
{
	int ret;

	ret = reset_control_deassert(dwc->reset);
	if (ret)
		return ret;

	ret = clk_bulk_prepare_enable(dwc->num_clks, dwc->clks);
	if (ret)
		goto assert_reset;

	ret = dwc3_core_init(dwc);
	if (ret)
		goto disable_clks;

	return 0;

disable_clks:
	clk_bulk_disable_unprepare(dwc->num_clks, dwc->clks);
assert_reset:
	reset_control_assert(dwc->reset);

	return ret;
}

static void dwc3_set_phy_speed_flags(struct dwc3 *dwc)
{

	int i, num_ports;
	u32 reg;
	struct usb_hcd	*hcd = platform_get_drvdata(dwc->xhci);
	struct xhci_hcd	*xhci_hcd = hcd_to_xhci(hcd);

	dwc->hs_phy_flags &= ~(PHY_MODE_USB_HOST_HS | PHY_MODE_USB_HOST_LS);

	reg = readl(&xhci_hcd->cap_regs->hcs_params1);

	num_ports = HCS_MAX_PORTS(reg);
	for (i = 0; i < num_ports; i++) {
		reg = readl(&xhci_hcd->op_regs->port_status_base + i * 0x04);
		if (reg & PORT_PE) {
			if (DEV_HIGHSPEED(reg) || DEV_FULLSPEED(reg))
				dwc->hs_phy_flags |= PHY_MODE_USB_HOST_HS;
			else if (DEV_LOWSPEED(reg))
				dwc->hs_phy_flags |= PHY_MODE_USB_HOST_LS;
		}
	}
	phy_set_mode(dwc->usb2_generic_phy, dwc->hs_phy_flags);
}

static int dwc3_suspend_common(struct dwc3 *dwc, pm_message_t msg)
{
	unsigned long	flags;
	u32 reg;
	struct usb_hcd  *hcd = platform_get_drvdata(dwc->xhci);

	switch (dwc->current_dr_role) {
	case DWC3_GCTL_PRTCAP_DEVICE:
		if (pm_runtime_suspended(dwc->dev))
			break;
		spin_lock_irqsave(&dwc->lock, flags);
		dwc3_gadget_suspend(dwc);
		spin_unlock_irqrestore(&dwc->lock, flags);
		synchronize_irq(dwc->irq_gadget);
		dwc3_core_exit(dwc);
		break;
	case DWC3_GCTL_PRTCAP_HOST:
		dwc3_set_phy_speed_flags(dwc);

		/* Let controller to suspend HSPHY before PHY driver suspends */
		if (dwc->dis_u2_susphy_quirk ||
		    dwc->dis_enblslpm_quirk) {
			reg = dwc3_readl(dwc->regs, DWC3_GUSB2PHYCFG(0));
			reg |=  DWC3_GUSB2PHYCFG_ENBLSLPM |
				DWC3_GUSB2PHYCFG_SUSPHY;
			dwc3_writel(dwc->regs, DWC3_GUSB2PHYCFG(0), reg);

			/* Give some time for USB2 PHY to suspend */
			usleep_range(5000, 6000);
		}

		phy_pm_runtime_put_sync(dwc->usb2_generic_phy);
		phy_pm_runtime_put_sync(dwc->usb3_generic_phy);

		if (!PMSG_IS_AUTO(msg)) {
			if (device_may_wakeup(&dwc->xhci->dev) &&
			    usb_wakeup_enabled_descendants(hcd->self.root_hub)) {
				dwc->need_phy_for_wakeup = true;
			} else {
				dwc->need_phy_for_wakeup = false;
				dwc3_core_exit(dwc);
			}
		}
		break;
	case DWC3_GCTL_PRTCAP_OTG:
		/* do nothing during runtime_suspend */
		if (PMSG_IS_AUTO(msg))
			break;

		if (dwc->current_otg_role == DWC3_OTG_ROLE_DEVICE) {
			spin_lock_irqsave(&dwc->lock, flags);
			dwc3_gadget_suspend(dwc);
			spin_unlock_irqrestore(&dwc->lock, flags);
			synchronize_irq(dwc->irq_gadget);
		}

		dwc3_otg_exit(dwc);
		dwc3_core_exit(dwc);
		break;
	default:
		/* do nothing */
		break;
	}

	return 0;
}

static int dwc3_resume_common(struct dwc3 *dwc, pm_message_t msg)
{
	unsigned long	flags;
	int		ret;
	u32		reg;

	switch (dwc->current_dr_role) {
	case DWC3_GCTL_PRTCAP_DEVICE:
		ret = dwc3_core_init_for_resume(dwc);
		if (ret)
			return ret;

		dwc3_set_prtcap(dwc, DWC3_GCTL_PRTCAP_DEVICE);
		spin_lock_irqsave(&dwc->lock, flags);
		dwc3_gadget_resume(dwc);
		spin_unlock_irqrestore(&dwc->lock, flags);
		break;
	case DWC3_GCTL_PRTCAP_HOST:
		if (!PMSG_IS_AUTO(msg)) {
			if (!dwc->need_phy_for_wakeup) {
				ret = dwc3_core_init_for_resume(dwc);
				if (ret)
					return ret;
				dwc3_set_prtcap(dwc, DWC3_GCTL_PRTCAP_HOST);
			}
		}
		/* Restore GUSB2PHYCFG bits that were modified in suspend */
		reg = dwc3_readl(dwc->regs, DWC3_GUSB2PHYCFG(0));
		if (dwc->dis_u2_susphy_quirk)
			reg &= ~DWC3_GUSB2PHYCFG_SUSPHY;

		if (dwc->dis_enblslpm_quirk)
			reg &= ~DWC3_GUSB2PHYCFG_ENBLSLPM;

		dwc3_writel(dwc->regs, DWC3_GUSB2PHYCFG(0), reg);

		phy_pm_runtime_get_sync(dwc->usb2_generic_phy);
		phy_pm_runtime_get_sync(dwc->usb3_generic_phy);
		break;
	case DWC3_GCTL_PRTCAP_OTG:
		/* nothing to do on runtime_resume */
		if (PMSG_IS_AUTO(msg))
			break;

		ret = dwc3_core_init_for_resume(dwc);
		if (ret)
			return ret;

		dwc3_set_prtcap(dwc, dwc->current_dr_role);

		dwc3_otg_init(dwc);
		if (dwc->current_otg_role == DWC3_OTG_ROLE_HOST) {
			dwc3_otg_host_init(dwc);
		} else if (dwc->current_otg_role == DWC3_OTG_ROLE_DEVICE) {
			spin_lock_irqsave(&dwc->lock, flags);
			dwc3_gadget_resume(dwc);
			spin_unlock_irqrestore(&dwc->lock, flags);
		}

		break;
	default:
		/* do nothing */
		break;
	}

	return 0;
}

static int dwc3_runtime_checks(struct dwc3 *dwc)
{
	switch (dwc->current_dr_role) {
	case DWC3_GCTL_PRTCAP_DEVICE:
		if (dwc->connected)
			return -EBUSY;
		break;
	case DWC3_GCTL_PRTCAP_HOST:
	default:
		/* do nothing */
		break;
	}

	return 0;
}

static int dwc3_runtime_suspend(struct device *dev)
{
	struct dwc3     *dwc = dev_get_drvdata(dev);
	int		ret;

	if (dwc3_runtime_checks(dwc))
		return -EBUSY;

	ret = dwc3_suspend_common(dwc, PMSG_AUTO_SUSPEND);
	if (ret)
		return ret;

	device_init_wakeup(dev, true);

	return 0;
}

static int dwc3_runtime_resume(struct device *dev)
{
	struct dwc3     *dwc = dev_get_drvdata(dev);
	int		ret;

	device_init_wakeup(dev, false);

	ret = dwc3_resume_common(dwc, PMSG_AUTO_RESUME);
	if (ret)
		return ret;

	switch (dwc->current_dr_role) {
	case DWC3_GCTL_PRTCAP_DEVICE:
		dwc3_gadget_process_pending_events(dwc);
		break;
	case DWC3_GCTL_PRTCAP_HOST:
	default:
		/* do nothing */
		break;
	}

	pm_runtime_mark_last_busy(dev);

	return 0;
}

static int dwc3_runtime_idle(struct device *dev)
{
	struct dwc3     *dwc = dev_get_drvdata(dev);

	switch (dwc->current_dr_role) {
	case DWC3_GCTL_PRTCAP_DEVICE:
		if (dwc3_runtime_checks(dwc))
			return -EBUSY;
		break;
	case DWC3_GCTL_PRTCAP_HOST:
	default:
		/* do nothing */
		break;
	}

	pm_runtime_mark_last_busy(dev);
	pm_runtime_autosuspend(dev);

	return 0;
}
#endif /* CONFIG_PM */

#ifdef CONFIG_PM_SLEEP
static int dwc3_suspend(struct device *dev)
{
	struct dwc3	*dwc = dev_get_drvdata(dev);
	int		ret;

	ret = dwc3_suspend_common(dwc, PMSG_SUSPEND);
	if (ret)
		return ret;

	pinctrl_pm_select_sleep_state(dev);

	return 0;
}

static int dwc3_resume(struct device *dev)
{
	struct dwc3	*dwc = dev_get_drvdata(dev);
	int		ret;

	pinctrl_pm_select_default_state(dev);

	ret = dwc3_resume_common(dwc, PMSG_RESUME);
	if (ret)
		return ret;

	pm_runtime_disable(dev);
	pm_runtime_set_active(dev);
	pm_runtime_enable(dev);

	return 0;
}

static void dwc3_complete(struct device *dev)
{
	struct dwc3	*dwc = dev_get_drvdata(dev);
	u32		reg;

	if (dwc->current_dr_role == DWC3_GCTL_PRTCAP_HOST &&
			dwc->dis_split_quirk) {
		reg = dwc3_readl(dwc->regs, DWC3_GUCTL3);
		reg |= DWC3_GUCTL3_SPLITDISABLE;
		dwc3_writel(dwc->regs, DWC3_GUCTL3, reg);
	}
}
#else
#define dwc3_complete NULL
#endif /* CONFIG_PM_SLEEP */

static const struct dev_pm_ops dwc3_dev_pm_ops = {
	SET_SYSTEM_SLEEP_PM_OPS(dwc3_suspend, dwc3_resume)
	.complete = dwc3_complete,
	SET_RUNTIME_PM_OPS(dwc3_runtime_suspend, dwc3_runtime_resume,
			dwc3_runtime_idle)
};

#ifdef CONFIG_OF
static const struct of_device_id of_dwc3_match[] = {
	{
		.compatible = "snps,dwc3"
	},
	{
		.compatible = "synopsys,dwc3"
	},
	{ },
};
MODULE_DEVICE_TABLE(of, of_dwc3_match);
#endif

#ifdef CONFIG_ACPI

#define ACPI_ID_INTEL_BSW	"808622B7"

static const struct acpi_device_id dwc3_acpi_match[] = {
	{ ACPI_ID_INTEL_BSW, 0 },
	{ },
};
MODULE_DEVICE_TABLE(acpi, dwc3_acpi_match);
#endif

static struct platform_driver dwc3_driver = {
	.probe		= dwc3_probe,
	.remove		= dwc3_remove,
	.driver		= {
		.name	= "dwc3",
		.of_match_table	= of_match_ptr(of_dwc3_match),
		.acpi_match_table = ACPI_PTR(dwc3_acpi_match),
		.pm	= &dwc3_dev_pm_ops,
	},
};

module_platform_driver(dwc3_driver);

MODULE_ALIAS("platform:dwc3");
MODULE_AUTHOR("Felipe Balbi <balbi@ti.com>");
MODULE_LICENSE("GPL v2");
MODULE_DESCRIPTION("DesignWare USB3 DRD Controller Driver");<|MERGE_RESOLUTION|>--- conflicted
+++ resolved
@@ -1271,7 +1271,6 @@
 	u8			lpm_nyet_threshold;
 	u8			tx_de_emphasis;
 	u8			hird_threshold;
-<<<<<<< HEAD
 	u8			rx_thr_num_pkt_prd;
 	u8			rx_max_burst_prd;
 	u8			tx_thr_num_pkt_prd;
@@ -1279,12 +1278,6 @@
 	u8			tx_fifo_resize_max_num;
 	const char		*usb_psy_name;
 	int			ret;
-=======
-	u8			rx_thr_num_pkt_prd = 0;
-	u8			rx_max_burst_prd = 0;
-	u8			tx_thr_num_pkt_prd = 0;
-	u8			tx_max_burst_prd = 0;
->>>>>>> 88045014
 
 	/* default to highest possible threshold */
 	lpm_nyet_threshold = 0xf;
