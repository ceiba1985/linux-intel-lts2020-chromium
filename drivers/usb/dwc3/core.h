--- conflicted
+++ resolved
@@ -1319,8 +1319,6 @@
 	ANDROID_KABI_RESERVE(2);
 	ANDROID_KABI_RESERVE(3);
 	ANDROID_KABI_RESERVE(4);
-<<<<<<< HEAD
-=======
 };
 
 /**
@@ -1331,7 +1329,6 @@
 struct dwc3_vendor {
 	struct dwc3	dwc;
 	unsigned	softconnect:1;
->>>>>>> a7394896
 };
 
 #define INCRX_BURST_MODE 0
