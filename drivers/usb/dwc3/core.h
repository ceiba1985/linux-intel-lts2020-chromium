/* SPDX-License-Identifier: GPL-2.0 */
/*
 * core.h - DesignWare USB3 DRD Core Header
 *
 * Copyright (C) 2010-2011 Texas Instruments Incorporated - https://www.ti.com
 *
 * Authors: Felipe Balbi <balbi@ti.com>,
 *	    Sebastian Andrzej Siewior <bigeasy@linutronix.de>
 */

#ifndef __DRIVERS_USB_DWC3_CORE_H
#define __DRIVERS_USB_DWC3_CORE_H

#include <linux/device.h>
#include <linux/spinlock.h>
#include <linux/mutex.h>
#include <linux/ioport.h>
#include <linux/list.h>
#include <linux/bitops.h>
#include <linux/dma-mapping.h>
#include <linux/mm.h>
#include <linux/debugfs.h>
#include <linux/wait.h>
#include <linux/workqueue.h>
#include <linux/android_kabi.h>

#include <linux/usb/ch9.h>
#include <linux/usb/gadget.h>
#include <linux/usb/otg.h>
#include <linux/usb/role.h>
#include <linux/ulpi/interface.h>

#include <linux/phy/phy.h>

#include <linux/power_supply.h>

#define DWC3_MSG_MAX	500

/* Global constants */
#define DWC3_PULL_UP_TIMEOUT	500	/* ms */
#define DWC3_BOUNCE_SIZE	1024	/* size of a superspeed bulk */
#define DWC3_EP0_SETUP_SIZE	512
#define DWC3_ENDPOINTS_NUM	32
#define DWC3_XHCI_RESOURCES_NUM	2
#define DWC3_ISOC_MAX_RETRIES	5

#define DWC3_SCRATCHBUF_SIZE	4096	/* each buffer is assumed to be 4KiB */
#define DWC3_EVENT_BUFFERS_SIZE	4096
#define DWC3_EVENT_TYPE_MASK	0xfe

#define DWC3_EVENT_TYPE_DEV	0
#define DWC3_EVENT_TYPE_CARKIT	3
#define DWC3_EVENT_TYPE_I2C	4

#define DWC3_DEVICE_EVENT_DISCONNECT		0
#define DWC3_DEVICE_EVENT_RESET			1
#define DWC3_DEVICE_EVENT_CONNECT_DONE		2
#define DWC3_DEVICE_EVENT_LINK_STATUS_CHANGE	3
#define DWC3_DEVICE_EVENT_WAKEUP		4
#define DWC3_DEVICE_EVENT_HIBER_REQ		5
#define DWC3_DEVICE_EVENT_SUSPEND		6
#define DWC3_DEVICE_EVENT_SOF			7
#define DWC3_DEVICE_EVENT_ERRATIC_ERROR		9
#define DWC3_DEVICE_EVENT_CMD_CMPL		10
#define DWC3_DEVICE_EVENT_OVERFLOW		11

/* Controller's role while using the OTG block */
#define DWC3_OTG_ROLE_IDLE	0
#define DWC3_OTG_ROLE_HOST	1
#define DWC3_OTG_ROLE_DEVICE	2

#define DWC3_GEVNTCOUNT_MASK	0xfffc
#define DWC3_GEVNTCOUNT_EHB	BIT(31)
#define DWC3_GSNPSID_MASK	0xffff0000
#define DWC3_GSNPSREV_MASK	0xffff
#define DWC3_GSNPS_ID(p)	(((p) & DWC3_GSNPSID_MASK) >> 16)

/* DWC3 registers memory space boundries */
#define DWC3_XHCI_REGS_START		0x0
#define DWC3_XHCI_REGS_END		0x7fff
#define DWC3_GLOBALS_REGS_START		0xc100
#define DWC3_GLOBALS_REGS_END		0xc6ff
#define DWC3_DEVICE_REGS_START		0xc700
#define DWC3_DEVICE_REGS_END		0xcbff
#define DWC3_OTG_REGS_START		0xcc00
#define DWC3_OTG_REGS_END		0xccff

/* Global Registers */
#define DWC3_GSBUSCFG0		0xc100
#define DWC3_GSBUSCFG1		0xc104
#define DWC3_GTXTHRCFG		0xc108
#define DWC3_GRXTHRCFG		0xc10c
#define DWC3_GCTL		0xc110
#define DWC3_GEVTEN		0xc114
#define DWC3_GSTS		0xc118
#define DWC3_GUCTL1		0xc11c
#define DWC3_GSNPSID		0xc120
#define DWC3_GGPIO		0xc124
#define DWC3_GUID		0xc128
#define DWC3_GUCTL		0xc12c
#define DWC3_GBUSERRADDR0	0xc130
#define DWC3_GBUSERRADDR1	0xc134
#define DWC3_GPRTBIMAP0		0xc138
#define DWC3_GPRTBIMAP1		0xc13c
#define DWC3_GHWPARAMS0		0xc140
#define DWC3_GHWPARAMS1		0xc144
#define DWC3_GHWPARAMS2		0xc148
#define DWC3_GHWPARAMS3		0xc14c
#define DWC3_GHWPARAMS4		0xc150
#define DWC3_GHWPARAMS5		0xc154
#define DWC3_GHWPARAMS6		0xc158
#define DWC3_GHWPARAMS7		0xc15c
#define DWC3_GDBGFIFOSPACE	0xc160
#define DWC3_GDBGLTSSM		0xc164
#define DWC3_GDBGBMU		0xc16c
#define DWC3_GDBGLSPMUX		0xc170
#define DWC3_GDBGLSP		0xc174
#define DWC3_GDBGEPINFO0	0xc178
#define DWC3_GDBGEPINFO1	0xc17c
#define DWC3_GPRTBIMAP_HS0	0xc180
#define DWC3_GPRTBIMAP_HS1	0xc184
#define DWC3_GPRTBIMAP_FS0	0xc188
#define DWC3_GPRTBIMAP_FS1	0xc18c
#define DWC3_GUCTL2		0xc19c

#define DWC3_VER_NUMBER		0xc1a0
#define DWC3_VER_TYPE		0xc1a4

#define DWC3_GUSB2PHYCFG(n)	(0xc200 + ((n) * 0x04))
#define DWC3_GUSB2I2CCTL(n)	(0xc240 + ((n) * 0x04))

#define DWC3_GUSB2PHYACC(n)	(0xc280 + ((n) * 0x04))

#define DWC3_GUSB3PIPECTL(n)	(0xc2c0 + ((n) * 0x04))

#define DWC3_GTXFIFOSIZ(n)	(0xc300 + ((n) * 0x04))
#define DWC3_GRXFIFOSIZ(n)	(0xc380 + ((n) * 0x04))

#define DWC3_GEVNTADRLO(n)	(0xc400 + ((n) * 0x10))
#define DWC3_GEVNTADRHI(n)	(0xc404 + ((n) * 0x10))
#define DWC3_GEVNTSIZ(n)	(0xc408 + ((n) * 0x10))
#define DWC3_GEVNTCOUNT(n)	(0xc40c + ((n) * 0x10))

#define DWC3_GHWPARAMS8		0xc600
#define DWC3_GUCTL3		0xc60c
#define DWC3_GFLADJ		0xc630
<<<<<<< HEAD
#define DWC3_GHWPARAMS9		0xc680
=======
#define DWC3_GHWPARAMS9		0xc6e0
>>>>>>> 95f4203f

/* Device Registers */
#define DWC3_DCFG		0xc700
#define DWC3_DCTL		0xc704
#define DWC3_DEVTEN		0xc708
#define DWC3_DSTS		0xc70c
#define DWC3_DGCMDPAR		0xc710
#define DWC3_DGCMD		0xc714
#define DWC3_DALEPENA		0xc720

#define DWC3_DEP_BASE(n)	(0xc800 + ((n) * 0x10))
#define DWC3_DEPCMDPAR2		0x00
#define DWC3_DEPCMDPAR1		0x04
#define DWC3_DEPCMDPAR0		0x08
#define DWC3_DEPCMD		0x0c

#define DWC3_DEV_IMOD(n)	(0xca00 + ((n) * 0x4))

/* OTG Registers */
#define DWC3_OCFG		0xcc00
#define DWC3_OCTL		0xcc04
#define DWC3_OEVT		0xcc08
#define DWC3_OEVTEN		0xcc0C
#define DWC3_OSTS		0xcc10

/* Bit fields */

/* Global SoC Bus Configuration INCRx Register 0 */
#define DWC3_GSBUSCFG0_INCR256BRSTENA	(1 << 7) /* INCR256 burst */
#define DWC3_GSBUSCFG0_INCR128BRSTENA	(1 << 6) /* INCR128 burst */
#define DWC3_GSBUSCFG0_INCR64BRSTENA	(1 << 5) /* INCR64 burst */
#define DWC3_GSBUSCFG0_INCR32BRSTENA	(1 << 4) /* INCR32 burst */
#define DWC3_GSBUSCFG0_INCR16BRSTENA	(1 << 3) /* INCR16 burst */
#define DWC3_GSBUSCFG0_INCR8BRSTENA	(1 << 2) /* INCR8 burst */
#define DWC3_GSBUSCFG0_INCR4BRSTENA	(1 << 1) /* INCR4 burst */
#define DWC3_GSBUSCFG0_INCRBRSTENA	(1 << 0) /* undefined length enable */
#define DWC3_GSBUSCFG0_INCRBRST_MASK	0xff

/* Global Debug LSP MUX Select */
#define DWC3_GDBGLSPMUX_ENDBC		BIT(15)	/* Host only */
#define DWC3_GDBGLSPMUX_HOSTSELECT(n)	((n) & 0x3fff)
#define DWC3_GDBGLSPMUX_DEVSELECT(n)	(((n) & 0xf) << 4)
#define DWC3_GDBGLSPMUX_EPSELECT(n)	((n) & 0xf)

/* Global Debug Queue/FIFO Space Available Register */
#define DWC3_GDBGFIFOSPACE_NUM(n)	((n) & 0x1f)
#define DWC3_GDBGFIFOSPACE_TYPE(n)	(((n) << 5) & 0x1e0)
#define DWC3_GDBGFIFOSPACE_SPACE_AVAILABLE(n) (((n) >> 16) & 0xffff)

#define DWC3_TXFIFO		0
#define DWC3_RXFIFO		1
#define DWC3_TXREQQ		2
#define DWC3_RXREQQ		3
#define DWC3_RXINFOQ		4
#define DWC3_PSTATQ		5
#define DWC3_DESCFETCHQ		6
#define DWC3_EVENTQ		7
#define DWC3_AUXEVENTQ		8

/* Global RX Threshold Configuration Register */
#define DWC3_GRXTHRCFG_MAXRXBURSTSIZE(n) (((n) & 0x1f) << 19)
#define DWC3_GRXTHRCFG_RXPKTCNT(n) (((n) & 0xf) << 24)
#define DWC3_GRXTHRCFG_PKTCNTSEL BIT(29)

/* Global RX Threshold Configuration Register for DWC_usb31 only */
#define DWC31_GRXTHRCFG_MAXRXBURSTSIZE(n)	(((n) & 0x1f) << 16)
#define DWC31_GRXTHRCFG_RXPKTCNT(n)		(((n) & 0x1f) << 21)
#define DWC31_GRXTHRCFG_PKTCNTSEL		BIT(26)
#define DWC31_RXTHRNUMPKTSEL_HS_PRD		BIT(15)
#define DWC31_RXTHRNUMPKT_HS_PRD(n)		(((n) & 0x3) << 13)
#define DWC31_RXTHRNUMPKTSEL_PRD		BIT(10)
#define DWC31_RXTHRNUMPKT_PRD(n)		(((n) & 0x1f) << 5)
#define DWC31_MAXRXBURSTSIZE_PRD(n)		((n) & 0x1f)

/* Global TX Threshold Configuration Register for DWC_usb31 only */
#define DWC31_GTXTHRCFG_MAXTXBURSTSIZE(n)	(((n) & 0x1f) << 16)
#define DWC31_GTXTHRCFG_TXPKTCNT(n)		(((n) & 0x1f) << 21)
#define DWC31_GTXTHRCFG_PKTCNTSEL		BIT(26)
#define DWC31_TXTHRNUMPKTSEL_HS_PRD		BIT(15)
#define DWC31_TXTHRNUMPKT_HS_PRD(n)		(((n) & 0x3) << 13)
#define DWC31_TXTHRNUMPKTSEL_PRD		BIT(10)
#define DWC31_TXTHRNUMPKT_PRD(n)		(((n) & 0x1f) << 5)
#define DWC31_MAXTXBURSTSIZE_PRD(n)		((n) & 0x1f)

/* Global Configuration Register */
#define DWC3_GCTL_PWRDNSCALE(n)	((n) << 19)
#define DWC3_GCTL_U2RSTECN	BIT(16)
#define DWC3_GCTL_RAMCLKSEL(x)	(((x) & DWC3_GCTL_CLK_MASK) << 6)
#define DWC3_GCTL_CLK_BUS	(0)
#define DWC3_GCTL_CLK_PIPE	(1)
#define DWC3_GCTL_CLK_PIPEHALF	(2)
#define DWC3_GCTL_CLK_MASK	(3)

#define DWC3_GCTL_PRTCAP(n)	(((n) & (3 << 12)) >> 12)
#define DWC3_GCTL_PRTCAPDIR(n)	((n) << 12)
#define DWC3_GCTL_PRTCAP_HOST	1
#define DWC3_GCTL_PRTCAP_DEVICE	2
#define DWC3_GCTL_PRTCAP_OTG	3

#define DWC3_GCTL_CORESOFTRESET		BIT(11)
#define DWC3_GCTL_SOFITPSYNC		BIT(10)
#define DWC3_GCTL_SCALEDOWN(n)		((n) << 4)
#define DWC3_GCTL_SCALEDOWN_MASK	DWC3_GCTL_SCALEDOWN(3)
#define DWC3_GCTL_DISSCRAMBLE		BIT(3)
#define DWC3_GCTL_U2EXIT_LFPS		BIT(2)
#define DWC3_GCTL_GBLHIBERNATIONEN	BIT(1)
#define DWC3_GCTL_DSBLCLKGTNG		BIT(0)

/* Global User Control Register */
#define DWC3_GUCTL_HSTINAUTORETRY	BIT(14)

/* Global User Control 1 Register */
#define DWC3_GUCTL1_DEV_DECOUPLE_L1L2_EVT	BIT(31)
#define DWC3_GUCTL1_TX_IPGAP_LINECHECK_DIS	BIT(28)
#define DWC3_GUCTL1_DEV_L1_EXIT_BY_HW		BIT(24)
#define DWC3_GUCTL1_PARKMODE_DISABLE_SS		BIT(17)

/* Global Status Register */
#define DWC3_GSTS_OTG_IP	BIT(10)
#define DWC3_GSTS_BC_IP		BIT(9)
#define DWC3_GSTS_ADP_IP	BIT(8)
#define DWC3_GSTS_HOST_IP	BIT(7)
#define DWC3_GSTS_DEVICE_IP	BIT(6)
#define DWC3_GSTS_CSR_TIMEOUT	BIT(5)
#define DWC3_GSTS_BUS_ERR_ADDR_VLD	BIT(4)
#define DWC3_GSTS_CURMOD(n)	((n) & 0x3)
#define DWC3_GSTS_CURMOD_DEVICE	0
#define DWC3_GSTS_CURMOD_HOST	1

/* Global USB2 PHY Configuration Register */
#define DWC3_GUSB2PHYCFG_PHYSOFTRST	BIT(31)
#define DWC3_GUSB2PHYCFG_U2_FREECLK_EXISTS	BIT(30)
#define DWC3_GUSB2PHYCFG_SUSPHY		BIT(6)
#define DWC3_GUSB2PHYCFG_ULPI_UTMI	BIT(4)
#define DWC3_GUSB2PHYCFG_ENBLSLPM	BIT(8)
#define DWC3_GUSB2PHYCFG_PHYIF(n)	(n << 3)
#define DWC3_GUSB2PHYCFG_PHYIF_MASK	DWC3_GUSB2PHYCFG_PHYIF(1)
#define DWC3_GUSB2PHYCFG_USBTRDTIM(n)	(n << 10)
#define DWC3_GUSB2PHYCFG_USBTRDTIM_MASK	DWC3_GUSB2PHYCFG_USBTRDTIM(0xf)
#define USBTRDTIM_UTMI_8_BIT		9
#define USBTRDTIM_UTMI_16_BIT		5
#define UTMI_PHYIF_16_BIT		1
#define UTMI_PHYIF_8_BIT		0

/* Global USB2 PHY Vendor Control Register */
#define DWC3_GUSB2PHYACC_NEWREGREQ	BIT(25)
#define DWC3_GUSB2PHYACC_DONE		BIT(24)
#define DWC3_GUSB2PHYACC_BUSY		BIT(23)
#define DWC3_GUSB2PHYACC_WRITE		BIT(22)
#define DWC3_GUSB2PHYACC_ADDR(n)	(n << 16)
#define DWC3_GUSB2PHYACC_EXTEND_ADDR(n)	(n << 8)
#define DWC3_GUSB2PHYACC_DATA(n)	(n & 0xff)

/* Global USB3 PIPE Control Register */
#define DWC3_GUSB3PIPECTL_PHYSOFTRST	BIT(31)
#define DWC3_GUSB3PIPECTL_U2SSINP3OK	BIT(29)
#define DWC3_GUSB3PIPECTL_DISRXDETINP3	BIT(28)
#define DWC3_GUSB3PIPECTL_UX_EXIT_PX	BIT(27)
#define DWC3_GUSB3PIPECTL_REQP1P2P3	BIT(24)
#define DWC3_GUSB3PIPECTL_DEP1P2P3(n)	((n) << 19)
#define DWC3_GUSB3PIPECTL_DEP1P2P3_MASK	DWC3_GUSB3PIPECTL_DEP1P2P3(7)
#define DWC3_GUSB3PIPECTL_DEP1P2P3_EN	DWC3_GUSB3PIPECTL_DEP1P2P3(1)
#define DWC3_GUSB3PIPECTL_DEPOCHANGE	BIT(18)
#define DWC3_GUSB3PIPECTL_SUSPHY	BIT(17)
#define DWC3_GUSB3PIPECTL_LFPSFILT	BIT(9)
#define DWC3_GUSB3PIPECTL_RX_DETOPOLL	BIT(8)
#define DWC3_GUSB3PIPECTL_TX_DEEPH_MASK	DWC3_GUSB3PIPECTL_TX_DEEPH(3)
#define DWC3_GUSB3PIPECTL_TX_DEEPH(n)	((n) << 1)

/* Global TX Fifo Size Register */
#define DWC31_GTXFIFOSIZ_TXFRAMNUM	BIT(15)		/* DWC_usb31 only */
#define DWC31_GTXFIFOSIZ_TXFDEP(n)	((n) & 0x7fff)	/* DWC_usb31 only */
#define DWC3_GTXFIFOSIZ_TXFDEP(n)	((n) & 0xffff)
#define DWC3_GTXFIFOSIZ_TXFSTADDR(n)	((n) & 0xffff0000)

/* Global RX Fifo Size Register */
#define DWC31_GRXFIFOSIZ_RXFDEP(n)	((n) & 0x7fff)	/* DWC_usb31 only */
#define DWC3_GRXFIFOSIZ_RXFDEP(n)	((n) & 0xffff)

/* Global Event Size Registers */
#define DWC3_GEVNTSIZ_INTMASK		BIT(31)
#define DWC3_GEVNTSIZ_SIZE(n)		((n) & 0xffff)

/* Global HWPARAMS0 Register */
#define DWC3_GHWPARAMS0_MODE(n)		((n) & 0x3)
#define DWC3_GHWPARAMS0_MODE_GADGET	0
#define DWC3_GHWPARAMS0_MODE_HOST	1
#define DWC3_GHWPARAMS0_MODE_DRD	2
#define DWC3_GHWPARAMS0_MBUS_TYPE(n)	(((n) >> 3) & 0x7)
#define DWC3_GHWPARAMS0_SBUS_TYPE(n)	(((n) >> 6) & 0x3)
#define DWC3_GHWPARAMS0_MDWIDTH(n)	(((n) >> 8) & 0xff)
#define DWC3_GHWPARAMS0_SDWIDTH(n)	(((n) >> 16) & 0xff)
#define DWC3_GHWPARAMS0_AWIDTH(n)	(((n) >> 24) & 0xff)

/* Global HWPARAMS1 Register */
#define DWC3_GHWPARAMS1_EN_PWROPT(n)	(((n) & (3 << 24)) >> 24)
#define DWC3_GHWPARAMS1_EN_PWROPT_NO	0
#define DWC3_GHWPARAMS1_EN_PWROPT_CLK	1
#define DWC3_GHWPARAMS1_EN_PWROPT_HIB	2
#define DWC3_GHWPARAMS1_PWROPT(n)	((n) << 24)
#define DWC3_GHWPARAMS1_PWROPT_MASK	DWC3_GHWPARAMS1_PWROPT(3)
#define DWC3_GHWPARAMS1_ENDBC		BIT(31)

/* Global HWPARAMS3 Register */
#define DWC3_GHWPARAMS3_SSPHY_IFC(n)		((n) & 3)
#define DWC3_GHWPARAMS3_SSPHY_IFC_DIS		0
#define DWC3_GHWPARAMS3_SSPHY_IFC_GEN1		1
#define DWC3_GHWPARAMS3_SSPHY_IFC_GEN2		2 /* DWC_usb31 only */
#define DWC3_GHWPARAMS3_HSPHY_IFC(n)		(((n) & (3 << 2)) >> 2)
#define DWC3_GHWPARAMS3_HSPHY_IFC_DIS		0
#define DWC3_GHWPARAMS3_HSPHY_IFC_UTMI		1
#define DWC3_GHWPARAMS3_HSPHY_IFC_ULPI		2
#define DWC3_GHWPARAMS3_HSPHY_IFC_UTMI_ULPI	3
#define DWC3_GHWPARAMS3_FSPHY_IFC(n)		(((n) & (3 << 4)) >> 4)
#define DWC3_GHWPARAMS3_FSPHY_IFC_DIS		0
#define DWC3_GHWPARAMS3_FSPHY_IFC_ENA		1

/* Global HWPARAMS4 Register */
#define DWC3_GHWPARAMS4_HIBER_SCRATCHBUFS(n)	(((n) & (0x0f << 13)) >> 13)
#define DWC3_MAX_HIBER_SCRATCHBUFS		15

/* Global HWPARAMS6 Register */
#define DWC3_GHWPARAMS6_BCSUPPORT		BIT(14)
#define DWC3_GHWPARAMS6_OTG3SUPPORT		BIT(13)
#define DWC3_GHWPARAMS6_ADPSUPPORT		BIT(12)
#define DWC3_GHWPARAMS6_HNPSUPPORT		BIT(11)
#define DWC3_GHWPARAMS6_SRPSUPPORT		BIT(10)
#define DWC3_GHWPARAMS6_EN_FPGA			BIT(7)

/* DWC_usb32 only */
#define DWC3_GHWPARAMS6_MDWIDTH(n)		((n) & (0x3 << 8))

/* Global HWPARAMS7 Register */
#define DWC3_GHWPARAMS7_RAM1_DEPTH(n)	((n) & 0xffff)
#define DWC3_GHWPARAMS7_RAM2_DEPTH(n)	(((n) >> 16) & 0xffff)

/* Global HWPARAMS9 Register */
#define DWC3_GHWPARAMS9_DEV_TXF_FLUSH_BYPASS	BIT(0)

/* Global Frame Length Adjustment Register */
#define DWC3_GFLADJ_30MHZ_SDBND_SEL		BIT(7)
#define DWC3_GFLADJ_30MHZ_MASK			0x3f

/* Global User Control Register 2 */
#define DWC3_GUCTL2_RST_ACTBITLATER		BIT(14)

/* Global User Control Register 3 */
#define DWC3_GUCTL3_SPLITDISABLE		BIT(14)

/* Device Configuration Register */
#define DWC3_DCFG_NUMLANES(n)	(((n) & 0x3) << 30) /* DWC_usb32 only */

#define DWC3_DCFG_DEVADDR(addr)	((addr) << 3)
#define DWC3_DCFG_DEVADDR_MASK	DWC3_DCFG_DEVADDR(0x7f)

#define DWC3_DCFG_SPEED_MASK	(7 << 0)
#define DWC3_DCFG_SUPERSPEED_PLUS (5 << 0)  /* DWC_usb31 only */
#define DWC3_DCFG_SUPERSPEED	(4 << 0)
#define DWC3_DCFG_HIGHSPEED	(0 << 0)
#define DWC3_DCFG_FULLSPEED	BIT(0)
#define DWC3_DCFG_LOWSPEED	(2 << 0)

#define DWC3_DCFG_NUMP_SHIFT	17
#define DWC3_DCFG_NUMP(n)	(((n) >> DWC3_DCFG_NUMP_SHIFT) & 0x1f)
#define DWC3_DCFG_NUMP_MASK	(0x1f << DWC3_DCFG_NUMP_SHIFT)
#define DWC3_DCFG_LPM_CAP	BIT(22)
#define DWC3_DCFG_IGNSTRMPP	BIT(23)

/* Device Control Register */
#define DWC3_DCTL_RUN_STOP	BIT(31)
#define DWC3_DCTL_CSFTRST	BIT(30)
#define DWC3_DCTL_LSFTRST	BIT(29)

#define DWC3_DCTL_HIRD_THRES_MASK	(0x1f << 24)
#define DWC3_DCTL_HIRD_THRES(n)	((n) << 24)

#define DWC3_DCTL_APPL1RES	BIT(23)

/* These apply for core versions 1.87a and earlier */
#define DWC3_DCTL_TRGTULST_MASK		(0x0f << 17)
#define DWC3_DCTL_TRGTULST(n)		((n) << 17)
#define DWC3_DCTL_TRGTULST_U2		(DWC3_DCTL_TRGTULST(2))
#define DWC3_DCTL_TRGTULST_U3		(DWC3_DCTL_TRGTULST(3))
#define DWC3_DCTL_TRGTULST_SS_DIS	(DWC3_DCTL_TRGTULST(4))
#define DWC3_DCTL_TRGTULST_RX_DET	(DWC3_DCTL_TRGTULST(5))
#define DWC3_DCTL_TRGTULST_SS_INACT	(DWC3_DCTL_TRGTULST(6))

/* These apply for core versions 1.94a and later */
#define DWC3_DCTL_NYET_THRES(n)		(((n) & 0xf) << 20)

#define DWC3_DCTL_KEEP_CONNECT		BIT(19)
#define DWC3_DCTL_L1_HIBER_EN		BIT(18)
#define DWC3_DCTL_CRS			BIT(17)
#define DWC3_DCTL_CSS			BIT(16)

#define DWC3_DCTL_INITU2ENA		BIT(12)
#define DWC3_DCTL_ACCEPTU2ENA		BIT(11)
#define DWC3_DCTL_INITU1ENA		BIT(10)
#define DWC3_DCTL_ACCEPTU1ENA		BIT(9)
#define DWC3_DCTL_TSTCTRL_MASK		(0xf << 1)

#define DWC3_DCTL_ULSTCHNGREQ_MASK	(0x0f << 5)
#define DWC3_DCTL_ULSTCHNGREQ(n) (((n) << 5) & DWC3_DCTL_ULSTCHNGREQ_MASK)

#define DWC3_DCTL_ULSTCHNG_NO_ACTION	(DWC3_DCTL_ULSTCHNGREQ(0))
#define DWC3_DCTL_ULSTCHNG_SS_DISABLED	(DWC3_DCTL_ULSTCHNGREQ(4))
#define DWC3_DCTL_ULSTCHNG_RX_DETECT	(DWC3_DCTL_ULSTCHNGREQ(5))
#define DWC3_DCTL_ULSTCHNG_SS_INACTIVE	(DWC3_DCTL_ULSTCHNGREQ(6))
#define DWC3_DCTL_ULSTCHNG_RECOVERY	(DWC3_DCTL_ULSTCHNGREQ(8))
#define DWC3_DCTL_ULSTCHNG_COMPLIANCE	(DWC3_DCTL_ULSTCHNGREQ(10))
#define DWC3_DCTL_ULSTCHNG_LOOPBACK	(DWC3_DCTL_ULSTCHNGREQ(11))

/* Device Event Enable Register */
#define DWC3_DEVTEN_VNDRDEVTSTRCVEDEN	BIT(12)
#define DWC3_DEVTEN_EVNTOVERFLOWEN	BIT(11)
#define DWC3_DEVTEN_CMDCMPLTEN		BIT(10)
#define DWC3_DEVTEN_ERRTICERREN		BIT(9)
#define DWC3_DEVTEN_SOFEN		BIT(7)
#define DWC3_DEVTEN_U3L2L1SUSPEN	BIT(6)
#define DWC3_DEVTEN_HIBERNATIONREQEVTEN	BIT(5)
#define DWC3_DEVTEN_WKUPEVTEN		BIT(4)
#define DWC3_DEVTEN_ULSTCNGEN		BIT(3)
#define DWC3_DEVTEN_CONNECTDONEEN	BIT(2)
#define DWC3_DEVTEN_USBRSTEN		BIT(1)
#define DWC3_DEVTEN_DISCONNEVTEN	BIT(0)

#define DWC3_DSTS_CONNLANES(n)		(((n) >> 30) & 0x3) /* DWC_usb32 only */

/* Device Status Register */
#define DWC3_DSTS_DCNRD			BIT(29)

/* This applies for core versions 1.87a and earlier */
#define DWC3_DSTS_PWRUPREQ		BIT(24)

/* These apply for core versions 1.94a and later */
#define DWC3_DSTS_RSS			BIT(25)
#define DWC3_DSTS_SSS			BIT(24)

#define DWC3_DSTS_COREIDLE		BIT(23)
#define DWC3_DSTS_DEVCTRLHLT		BIT(22)

#define DWC3_DSTS_USBLNKST_MASK		(0x0f << 18)
#define DWC3_DSTS_USBLNKST(n)		(((n) & DWC3_DSTS_USBLNKST_MASK) >> 18)

#define DWC3_DSTS_RXFIFOEMPTY		BIT(17)

#define DWC3_DSTS_SOFFN_MASK		(0x3fff << 3)
#define DWC3_DSTS_SOFFN(n)		(((n) & DWC3_DSTS_SOFFN_MASK) >> 3)

#define DWC3_DSTS_CONNECTSPD		(7 << 0)

#define DWC3_DSTS_SUPERSPEED_PLUS	(5 << 0) /* DWC_usb31 only */
#define DWC3_DSTS_SUPERSPEED		(4 << 0)
#define DWC3_DSTS_HIGHSPEED		(0 << 0)
#define DWC3_DSTS_FULLSPEED		BIT(0)
#define DWC3_DSTS_LOWSPEED		(2 << 0)

/* Device Generic Command Register */
#define DWC3_DGCMD_SET_LMP		0x01
#define DWC3_DGCMD_SET_PERIODIC_PAR	0x02
#define DWC3_DGCMD_XMIT_FUNCTION	0x03

/* These apply for core versions 1.94a and later */
#define DWC3_DGCMD_SET_SCRATCHPAD_ADDR_LO	0x04
#define DWC3_DGCMD_SET_SCRATCHPAD_ADDR_HI	0x05

#define DWC3_DGCMD_SELECTED_FIFO_FLUSH	0x09
#define DWC3_DGCMD_ALL_FIFO_FLUSH	0x0a
#define DWC3_DGCMD_SET_ENDPOINT_NRDY	0x0c
#define DWC3_DGCMD_SET_ENDPOINT_PRIME	0x0d
#define DWC3_DGCMD_RUN_SOC_BUS_LOOPBACK	0x10

#define DWC3_DGCMD_STATUS(n)		(((n) >> 12) & 0x0F)
#define DWC3_DGCMD_CMDACT		BIT(10)
#define DWC3_DGCMD_CMDIOC		BIT(8)

/* Device Generic Command Parameter Register */
#define DWC3_DGCMDPAR_FORCE_LINKPM_ACCEPT	BIT(0)
#define DWC3_DGCMDPAR_FIFO_NUM(n)		((n) << 0)
#define DWC3_DGCMDPAR_RX_FIFO			(0 << 5)
#define DWC3_DGCMDPAR_TX_FIFO			BIT(5)
#define DWC3_DGCMDPAR_LOOPBACK_DIS		(0 << 0)
#define DWC3_DGCMDPAR_LOOPBACK_ENA		BIT(0)

/* Device Endpoint Command Register */
#define DWC3_DEPCMD_PARAM_SHIFT		16
#define DWC3_DEPCMD_PARAM(x)		((x) << DWC3_DEPCMD_PARAM_SHIFT)
#define DWC3_DEPCMD_GET_RSC_IDX(x)	(((x) >> DWC3_DEPCMD_PARAM_SHIFT) & 0x7f)
#define DWC3_DEPCMD_STATUS(x)		(((x) >> 12) & 0x0F)
#define DWC3_DEPCMD_HIPRI_FORCERM	BIT(11)
#define DWC3_DEPCMD_CLEARPENDIN		BIT(11)
#define DWC3_DEPCMD_CMDACT		BIT(10)
#define DWC3_DEPCMD_CMDIOC		BIT(8)

#define DWC3_DEPCMD_DEPSTARTCFG		(0x09 << 0)
#define DWC3_DEPCMD_ENDTRANSFER		(0x08 << 0)
#define DWC3_DEPCMD_UPDATETRANSFER	(0x07 << 0)
#define DWC3_DEPCMD_STARTTRANSFER	(0x06 << 0)
#define DWC3_DEPCMD_CLEARSTALL		(0x05 << 0)
#define DWC3_DEPCMD_SETSTALL		(0x04 << 0)
/* This applies for core versions 1.90a and earlier */
#define DWC3_DEPCMD_GETSEQNUMBER	(0x03 << 0)
/* This applies for core versions 1.94a and later */
#define DWC3_DEPCMD_GETEPSTATE		(0x03 << 0)
#define DWC3_DEPCMD_SETTRANSFRESOURCE	(0x02 << 0)
#define DWC3_DEPCMD_SETEPCONFIG		(0x01 << 0)

#define DWC3_DEPCMD_CMD(x)		((x) & 0xf)

/* The EP number goes 0..31 so ep0 is always out and ep1 is always in */
#define DWC3_DALEPENA_EP(n)		BIT(n)

#define DWC3_DEPCMD_TYPE_CONTROL	0
#define DWC3_DEPCMD_TYPE_ISOC		1
#define DWC3_DEPCMD_TYPE_BULK		2
#define DWC3_DEPCMD_TYPE_INTR		3

#define DWC3_DEV_IMOD_COUNT_SHIFT	16
#define DWC3_DEV_IMOD_COUNT_MASK	(0xffff << 16)
#define DWC3_DEV_IMOD_INTERVAL_SHIFT	0
#define DWC3_DEV_IMOD_INTERVAL_MASK	(0xffff << 0)

/* OTG Configuration Register */
#define DWC3_OCFG_DISPWRCUTTOFF		BIT(5)
#define DWC3_OCFG_HIBDISMASK		BIT(4)
#define DWC3_OCFG_SFTRSTMASK		BIT(3)
#define DWC3_OCFG_OTGVERSION		BIT(2)
#define DWC3_OCFG_HNPCAP		BIT(1)
#define DWC3_OCFG_SRPCAP		BIT(0)

/* OTG CTL Register */
#define DWC3_OCTL_OTG3GOERR		BIT(7)
#define DWC3_OCTL_PERIMODE		BIT(6)
#define DWC3_OCTL_PRTPWRCTL		BIT(5)
#define DWC3_OCTL_HNPREQ		BIT(4)
#define DWC3_OCTL_SESREQ		BIT(3)
#define DWC3_OCTL_TERMSELIDPULSE	BIT(2)
#define DWC3_OCTL_DEVSETHNPEN		BIT(1)
#define DWC3_OCTL_HSTSETHNPEN		BIT(0)

/* OTG Event Register */
#define DWC3_OEVT_DEVICEMODE		BIT(31)
#define DWC3_OEVT_XHCIRUNSTPSET		BIT(27)
#define DWC3_OEVT_DEVRUNSTPSET		BIT(26)
#define DWC3_OEVT_HIBENTRY		BIT(25)
#define DWC3_OEVT_CONIDSTSCHNG		BIT(24)
#define DWC3_OEVT_HRRCONFNOTIF		BIT(23)
#define DWC3_OEVT_HRRINITNOTIF		BIT(22)
#define DWC3_OEVT_ADEVIDLE		BIT(21)
#define DWC3_OEVT_ADEVBHOSTEND		BIT(20)
#define DWC3_OEVT_ADEVHOST		BIT(19)
#define DWC3_OEVT_ADEVHNPCHNG		BIT(18)
#define DWC3_OEVT_ADEVSRPDET		BIT(17)
#define DWC3_OEVT_ADEVSESSENDDET	BIT(16)
#define DWC3_OEVT_BDEVBHOSTEND		BIT(11)
#define DWC3_OEVT_BDEVHNPCHNG		BIT(10)
#define DWC3_OEVT_BDEVSESSVLDDET	BIT(9)
#define DWC3_OEVT_BDEVVBUSCHNG		BIT(8)
#define DWC3_OEVT_BSESSVLD		BIT(3)
#define DWC3_OEVT_HSTNEGSTS		BIT(2)
#define DWC3_OEVT_SESREQSTS		BIT(1)
#define DWC3_OEVT_ERROR			BIT(0)

/* OTG Event Enable Register */
#define DWC3_OEVTEN_XHCIRUNSTPSETEN	BIT(27)
#define DWC3_OEVTEN_DEVRUNSTPSETEN	BIT(26)
#define DWC3_OEVTEN_HIBENTRYEN		BIT(25)
#define DWC3_OEVTEN_CONIDSTSCHNGEN	BIT(24)
#define DWC3_OEVTEN_HRRCONFNOTIFEN	BIT(23)
#define DWC3_OEVTEN_HRRINITNOTIFEN	BIT(22)
#define DWC3_OEVTEN_ADEVIDLEEN		BIT(21)
#define DWC3_OEVTEN_ADEVBHOSTENDEN	BIT(20)
#define DWC3_OEVTEN_ADEVHOSTEN		BIT(19)
#define DWC3_OEVTEN_ADEVHNPCHNGEN	BIT(18)
#define DWC3_OEVTEN_ADEVSRPDETEN	BIT(17)
#define DWC3_OEVTEN_ADEVSESSENDDETEN	BIT(16)
#define DWC3_OEVTEN_BDEVBHOSTENDEN	BIT(11)
#define DWC3_OEVTEN_BDEVHNPCHNGEN	BIT(10)
#define DWC3_OEVTEN_BDEVSESSVLDDETEN	BIT(9)
#define DWC3_OEVTEN_BDEVVBUSCHNGEN	BIT(8)

/* OTG Status Register */
#define DWC3_OSTS_DEVRUNSTP		BIT(13)
#define DWC3_OSTS_XHCIRUNSTP		BIT(12)
#define DWC3_OSTS_PERIPHERALSTATE	BIT(4)
#define DWC3_OSTS_XHCIPRTPOWER		BIT(3)
#define DWC3_OSTS_BSESVLD		BIT(2)
#define DWC3_OSTS_VBUSVLD		BIT(1)
#define DWC3_OSTS_CONIDSTS		BIT(0)

/* Structures */

struct dwc3_trb;

/**
 * struct dwc3_event_buffer - Software event buffer representation
 * @buf: _THE_ buffer
 * @cache: The buffer cache used in the threaded interrupt
 * @length: size of this buffer
 * @lpos: event offset
 * @count: cache of last read event count register
 * @flags: flags related to this event buffer
 * @dma: dma_addr_t
 * @dwc: pointer to DWC controller
 */
struct dwc3_event_buffer {
	void			*buf;
	void			*cache;
	unsigned int		length;
	unsigned int		lpos;
	unsigned int		count;
	unsigned int		flags;

#define DWC3_EVENT_PENDING	BIT(0)

	dma_addr_t		dma;

	struct dwc3		*dwc;

	ANDROID_KABI_RESERVE(1);
};

#define DWC3_EP_FLAG_STALLED	BIT(0)
#define DWC3_EP_FLAG_WEDGED	BIT(1)

#define DWC3_EP_DIRECTION_TX	true
#define DWC3_EP_DIRECTION_RX	false

#define DWC3_TRB_NUM		256

/**
 * struct dwc3_ep - device side endpoint representation
 * @endpoint: usb endpoint
 * @cancelled_list: list of cancelled requests for this endpoint
 * @pending_list: list of pending requests for this endpoint
 * @started_list: list of started requests on this endpoint
 * @regs: pointer to first endpoint register
 * @trb_pool: array of transaction buffers
 * @trb_pool_dma: dma address of @trb_pool
 * @trb_enqueue: enqueue 'pointer' into TRB array
 * @trb_dequeue: dequeue 'pointer' into TRB array
 * @dwc: pointer to DWC controller
 * @saved_state: ep state saved during hibernation
 * @flags: endpoint flags (wedged, stalled, ...)
 * @number: endpoint number (1 - 15)
 * @type: set to bmAttributes & USB_ENDPOINT_XFERTYPE_MASK
 * @resource_index: Resource transfer index
 * @frame_number: set to the frame number we want this transfer to start (ISOC)
 * @interval: the interval on which the ISOC transfer is started
 * @name: a human readable name e.g. ep1out-bulk
 * @direction: true for TX, false for RX
 * @stream_capable: true when streams are enabled
 * @combo_num: the test combination BIT[15:14] of the frame number to test
 *		isochronous START TRANSFER command failure workaround
 * @start_cmd_status: the status of testing START TRANSFER command with
 *		combo_num = 'b00
 */
struct dwc3_ep {
	struct usb_ep		endpoint;
	struct list_head	cancelled_list;
	struct list_head	pending_list;
	struct list_head	started_list;

	void __iomem		*regs;

	struct dwc3_trb		*trb_pool;
	dma_addr_t		trb_pool_dma;
	struct dwc3		*dwc;

	u32			saved_state;
	unsigned int		flags;
#define DWC3_EP_ENABLED		BIT(0)
#define DWC3_EP_STALL		BIT(1)
#define DWC3_EP_WEDGE		BIT(2)
#define DWC3_EP_TRANSFER_STARTED BIT(3)
#define DWC3_EP_END_TRANSFER_PENDING BIT(4)
#define DWC3_EP_PENDING_REQUEST	BIT(5)
#define DWC3_EP_DELAY_START	BIT(6)
#define DWC3_EP_WAIT_TRANSFER_COMPLETE	BIT(7)
#define DWC3_EP_IGNORE_NEXT_NOSTREAM	BIT(8)
#define DWC3_EP_FORCE_RESTART_STREAM	BIT(9)
#define DWC3_EP_FIRST_STREAM_PRIMED	BIT(10)
#define DWC3_EP_PENDING_CLEAR_STALL	BIT(11)
#define DWC3_EP_TXFIFO_RESIZED		BIT(12)

	/* This last one is specific to EP0 */
#define DWC3_EP0_DIR_IN		BIT(31)

	/*
	 * IMPORTANT: we *know* we have 256 TRBs in our @trb_pool, so we will
	 * use a u8 type here. If anybody decides to increase number of TRBs to
	 * anything larger than 256 - I can't see why people would want to do
	 * this though - then this type needs to be changed.
	 *
	 * By using u8 types we ensure that our % operator when incrementing
	 * enqueue and dequeue get optimized away by the compiler.
	 */
	u8			trb_enqueue;
	u8			trb_dequeue;

	u8			number;
	u8			type;
	u8			resource_index;
	u32			frame_number;
	u32			interval;

	char			name[20];

	unsigned		direction:1;
	unsigned		stream_capable:1;

	/* For isochronous START TRANSFER workaround only */
	u8			combo_num;
	int			start_cmd_status;

	ANDROID_KABI_RESERVE(1);
	ANDROID_KABI_RESERVE(2);
};

enum dwc3_phy {
	DWC3_PHY_UNKNOWN = 0,
	DWC3_PHY_USB3,
	DWC3_PHY_USB2,
};

enum dwc3_ep0_next {
	DWC3_EP0_UNKNOWN = 0,
	DWC3_EP0_COMPLETE,
	DWC3_EP0_NRDY_DATA,
	DWC3_EP0_NRDY_STATUS,
};

enum dwc3_ep0_state {
	EP0_UNCONNECTED		= 0,
	EP0_SETUP_PHASE,
	EP0_DATA_PHASE,
	EP0_STATUS_PHASE,
};

enum dwc3_link_state {
	/* In SuperSpeed */
	DWC3_LINK_STATE_U0		= 0x00, /* in HS, means ON */
	DWC3_LINK_STATE_U1		= 0x01,
	DWC3_LINK_STATE_U2		= 0x02, /* in HS, means SLEEP */
	DWC3_LINK_STATE_U3		= 0x03, /* in HS, means SUSPEND */
	DWC3_LINK_STATE_SS_DIS		= 0x04,
	DWC3_LINK_STATE_RX_DET		= 0x05, /* in HS, means Early Suspend */
	DWC3_LINK_STATE_SS_INACT	= 0x06,
	DWC3_LINK_STATE_POLL		= 0x07,
	DWC3_LINK_STATE_RECOV		= 0x08,
	DWC3_LINK_STATE_HRESET		= 0x09,
	DWC3_LINK_STATE_CMPLY		= 0x0a,
	DWC3_LINK_STATE_LPBK		= 0x0b,
	DWC3_LINK_STATE_RESET		= 0x0e,
	DWC3_LINK_STATE_RESUME		= 0x0f,
	DWC3_LINK_STATE_MASK		= 0x0f,
};

/* TRB Length, PCM and Status */
#define DWC3_TRB_SIZE_MASK	(0x00ffffff)
#define DWC3_TRB_SIZE_LENGTH(n)	((n) & DWC3_TRB_SIZE_MASK)
#define DWC3_TRB_SIZE_PCM1(n)	(((n) & 0x03) << 24)
#define DWC3_TRB_SIZE_TRBSTS(n)	(((n) & (0x0f << 28)) >> 28)

#define DWC3_TRBSTS_OK			0
#define DWC3_TRBSTS_MISSED_ISOC		1
#define DWC3_TRBSTS_SETUP_PENDING	2
#define DWC3_TRB_STS_XFER_IN_PROG	4

/* TRB Control */
#define DWC3_TRB_CTRL_HWO		BIT(0)
#define DWC3_TRB_CTRL_LST		BIT(1)
#define DWC3_TRB_CTRL_CHN		BIT(2)
#define DWC3_TRB_CTRL_CSP		BIT(3)
#define DWC3_TRB_CTRL_TRBCTL(n)		(((n) & 0x3f) << 4)
#define DWC3_TRB_CTRL_ISP_IMI		BIT(10)
#define DWC3_TRB_CTRL_IOC		BIT(11)
#define DWC3_TRB_CTRL_SID_SOFN(n)	(((n) & 0xffff) << 14)
#define DWC3_TRB_CTRL_GET_SID_SOFN(n)	(((n) & (0xffff << 14)) >> 14)

#define DWC3_TRBCTL_TYPE(n)		((n) & (0x3f << 4))
#define DWC3_TRBCTL_NORMAL		DWC3_TRB_CTRL_TRBCTL(1)
#define DWC3_TRBCTL_CONTROL_SETUP	DWC3_TRB_CTRL_TRBCTL(2)
#define DWC3_TRBCTL_CONTROL_STATUS2	DWC3_TRB_CTRL_TRBCTL(3)
#define DWC3_TRBCTL_CONTROL_STATUS3	DWC3_TRB_CTRL_TRBCTL(4)
#define DWC3_TRBCTL_CONTROL_DATA	DWC3_TRB_CTRL_TRBCTL(5)
#define DWC3_TRBCTL_ISOCHRONOUS_FIRST	DWC3_TRB_CTRL_TRBCTL(6)
#define DWC3_TRBCTL_ISOCHRONOUS		DWC3_TRB_CTRL_TRBCTL(7)
#define DWC3_TRBCTL_LINK_TRB		DWC3_TRB_CTRL_TRBCTL(8)

/**
 * struct dwc3_trb - transfer request block (hw format)
 * @bpl: DW0-3
 * @bph: DW4-7
 * @size: DW8-B
 * @ctrl: DWC-F
 */
struct dwc3_trb {
	u32		bpl;
	u32		bph;
	u32		size;
	u32		ctrl;
} __packed;

/**
 * struct dwc3_hwparams - copy of HWPARAMS registers
 * @hwparams0: GHWPARAMS0
 * @hwparams1: GHWPARAMS1
 * @hwparams2: GHWPARAMS2
 * @hwparams3: GHWPARAMS3
 * @hwparams4: GHWPARAMS4
 * @hwparams5: GHWPARAMS5
 * @hwparams6: GHWPARAMS6
 * @hwparams7: GHWPARAMS7
 * @hwparams8: GHWPARAMS8
 * @hwparams9: GHWPARAMS9
 */
struct dwc3_hwparams {
	u32	hwparams0;
	u32	hwparams1;
	u32	hwparams2;
	u32	hwparams3;
	u32	hwparams4;
	u32	hwparams5;
	u32	hwparams6;
	u32	hwparams7;
	u32	hwparams8;
	u32	hwparams9;

	ANDROID_KABI_RESERVE(1);
	ANDROID_KABI_RESERVE(2);
};

/* HWPARAMS0 */
#define DWC3_MODE(n)		((n) & 0x7)

/* HWPARAMS1 */
#define DWC3_NUM_INT(n)		(((n) & (0x3f << 15)) >> 15)

/* HWPARAMS3 */
#define DWC3_NUM_IN_EPS_MASK	(0x1f << 18)
#define DWC3_NUM_EPS_MASK	(0x3f << 12)
#define DWC3_NUM_EPS(p)		(((p)->hwparams3 &		\
			(DWC3_NUM_EPS_MASK)) >> 12)
#define DWC3_NUM_IN_EPS(p)	(((p)->hwparams3 &		\
			(DWC3_NUM_IN_EPS_MASK)) >> 18)

/* HWPARAMS7 */
#define DWC3_RAM1_DEPTH(n)	((n) & 0xffff)

/**
 * struct dwc3_request - representation of a transfer request
 * @request: struct usb_request to be transferred
 * @list: a list_head used for request queueing
 * @dep: struct dwc3_ep owning this request
 * @sg: pointer to first incomplete sg
 * @start_sg: pointer to the sg which should be queued next
 * @num_pending_sgs: counter to pending sgs
 * @num_queued_sgs: counter to the number of sgs which already got queued
 * @remaining: amount of data remaining
 * @status: internal dwc3 request status tracking
 * @epnum: endpoint number to which this request refers
 * @trb: pointer to struct dwc3_trb
 * @trb_dma: DMA address of @trb
 * @num_trbs: number of TRBs used by this request
 * @needs_extra_trb: true when request needs one extra TRB (either due to ZLP
 *	or unaligned OUT)
 * @direction: IN or OUT direction flag
 * @mapped: true when request has been dma-mapped
 */
struct dwc3_request {
	struct usb_request	request;
	struct list_head	list;
	struct dwc3_ep		*dep;
	struct scatterlist	*sg;
	struct scatterlist	*start_sg;

	unsigned int		num_pending_sgs;
	unsigned int		num_queued_sgs;
	unsigned int		remaining;

	unsigned int		status;
#define DWC3_REQUEST_STATUS_QUEUED		0
#define DWC3_REQUEST_STATUS_STARTED		1
#define DWC3_REQUEST_STATUS_DISCONNECTED	2
#define DWC3_REQUEST_STATUS_DEQUEUED		3
#define DWC3_REQUEST_STATUS_STALLED		4
#define DWC3_REQUEST_STATUS_COMPLETED		5
#define DWC3_REQUEST_STATUS_UNKNOWN		-1

	u8			epnum;
	struct dwc3_trb		*trb;
	dma_addr_t		trb_dma;

	unsigned int		num_trbs;

	unsigned int		needs_extra_trb:1;
	unsigned int		direction:1;
	unsigned int		mapped:1;

	ANDROID_KABI_RESERVE(1);
	ANDROID_KABI_RESERVE(2);
};

/*
 * struct dwc3_scratchpad_array - hibernation scratchpad array
 * (format defined by hw)
 */
struct dwc3_scratchpad_array {
	__le64	dma_adr[DWC3_MAX_HIBER_SCRATCHBUFS];
};

/**
 * struct dwc3 - representation of our controller
 * @drd_work: workqueue used for role swapping
 * @ep0_trb: trb which is used for the ctrl_req
 * @bounce: address of bounce buffer
 * @scratchbuf: address of scratch buffer
 * @setup_buf: used while precessing STD USB requests
 * @ep0_trb_addr: dma address of @ep0_trb
 * @bounce_addr: dma address of @bounce
 * @ep0_usb_req: dummy req used while handling STD USB requests
 * @scratch_addr: dma address of scratchbuf
 * @ep0_in_setup: one control transfer is completed and enter setup phase
 * @lock: for synchronizing
 * @mutex: for mode switching
 * @dev: pointer to our struct device
 * @sysdev: pointer to the DMA-capable device
 * @xhci: pointer to our xHCI child
 * @xhci_resources: struct resources for our @xhci child
 * @ev_buf: struct dwc3_event_buffer pointer
 * @eps: endpoint array
 * @gadget: device side representation of the peripheral controller
 * @gadget_driver: pointer to the gadget driver
 * @clks: array of clocks
 * @num_clks: number of clocks
 * @reset: reset control
 * @regs: base address for our registers
 * @regs_size: address space size
 * @fladj: frame length adjustment
 * @irq_gadget: peripheral controller's IRQ number
 * @otg_irq: IRQ number for OTG IRQs
 * @current_otg_role: current role of operation while using the OTG block
 * @desired_otg_role: desired role of operation while using the OTG block
 * @otg_restart_host: flag that OTG controller needs to restart host
 * @nr_scratch: number of scratch buffers
 * @u1u2: only used on revisions <1.83a for workaround
 * @maximum_speed: maximum speed requested (mainly for testing purposes)
 * @max_ssp_rate: SuperSpeed Plus maximum signaling rate and lane count
 * @gadget_max_speed: maximum gadget speed requested
 * @gadget_ssp_rate: Gadget driver's maximum supported SuperSpeed Plus signaling
 *			rate and lane count.
 * @ip: controller's ID
 * @revision: controller's version of an IP
 * @version_type: VERSIONTYPE register contents, a sub release of a revision
 * @dr_mode: requested mode of operation
 * @current_dr_role: current role of operation when in dual-role mode
 * @desired_dr_role: desired role of operation when in dual-role mode
 * @edev: extcon handle
 * @edev_nb: extcon notifier
 * @hsphy_mode: UTMI phy mode, one of following:
 *		- USBPHY_INTERFACE_MODE_UTMI
 *		- USBPHY_INTERFACE_MODE_UTMIW
 * @role_sw: usb_role_switch handle
 * @role_switch_default_mode: default operation mode of controller while
 *			usb role is USB_ROLE_NONE.
 * @usb_psy: pointer to power supply interface.
 * @usb2_phy: pointer to USB2 PHY
 * @usb3_phy: pointer to USB3 PHY
 * @usb2_generic_phy: pointer to USB2 PHY
 * @usb3_generic_phy: pointer to USB3 PHY
 * @phys_ready: flag to indicate that PHYs are ready
 * @ulpi: pointer to ulpi interface
 * @ulpi_ready: flag to indicate that ULPI is initialized
 * @u2sel: parameter from Set SEL request.
 * @u2pel: parameter from Set SEL request.
 * @u1sel: parameter from Set SEL request.
 * @u1pel: parameter from Set SEL request.
 * @num_eps: number of endpoints
 * @ep0_next_event: hold the next expected event
 * @ep0state: state of endpoint zero
 * @link_state: link state
 * @speed: device speed (super, high, full, low)
 * @hwparams: copy of hwparams registers
 * @root: debugfs root folder pointer
 * @regset: debugfs pointer to regdump file
 * @dbg_lsp_select: current debug lsp mux register selection
 * @test_mode: true when we're entering a USB test mode
 * @test_mode_nr: test feature selector
 * @lpm_nyet_threshold: LPM NYET response threshold
 * @hird_threshold: HIRD threshold
 * @rx_thr_num_pkt_prd: periodic ESS receive packet count
 * @rx_max_burst_prd: max periodic ESS receive burst size
 * @tx_thr_num_pkt_prd: periodic ESS transmit packet count
 * @tx_max_burst_prd: max periodic ESS transmit burst size
 * @tx_fifo_resize_max_num: max number of fifos allocated during txfifo resize
 * @hsphy_interface: "utmi" or "ulpi"
 * @connected: true when we're connected to a host, false otherwise
 * @delayed_status: true when gadget driver asks for delayed status
 * @ep0_bounced: true when we used bounce buffer
 * @ep0_expect_in: true when we expect a DATA IN transfer
 * @has_hibernation: true when dwc3 was configured with Hibernation
 * @sysdev_is_parent: true when dwc3 device has a parent driver
 * @has_lpm_erratum: true when core was configured with LPM Erratum. Note that
 *			there's now way for software to detect this in runtime.
 * @is_utmi_l1_suspend: the core asserts output signal
 *	0	- utmi_sleep_n
 *	1	- utmi_l1_suspend_n
 * @is_fpga: true when we are using the FPGA board
 * @pending_events: true when we have pending IRQs to be handled
 * @do_fifo_resize: true when txfifo resizing is enabled for dwc3 endpoints
 * @pullups_connected: true when Run/Stop bit is set
 * @setup_packet_pending: true when there's a Setup Packet in FIFO. Workaround
 * @three_stage_setup: set if we perform a three phase setup
 * @dis_start_transfer_quirk: set if start_transfer failure SW workaround is
 *			not needed for DWC_usb31 version 1.70a-ea06 and below
 * @usb3_lpm_capable: set if hadrware supports Link Power Management
 * @usb2_lpm_disable: set to disable usb2 lpm for host
 * @usb2_gadget_lpm_disable: set to disable usb2 lpm for gadget
 * @disable_scramble_quirk: set if we enable the disable scramble quirk
 * @u2exit_lfps_quirk: set if we enable u2exit lfps quirk
 * @u2ss_inp3_quirk: set if we enable P3 OK for U2/SS Inactive quirk
 * @req_p1p2p3_quirk: set if we enable request p1p2p3 quirk
 * @del_p1p2p3_quirk: set if we enable delay p1p2p3 quirk
 * @del_phy_power_chg_quirk: set if we enable delay phy power change quirk
 * @lfps_filter_quirk: set if we enable LFPS filter quirk
 * @rx_detect_poll_quirk: set if we enable rx_detect to polling lfps quirk
 * @dis_u3_susphy_quirk: set if we disable usb3 suspend phy
 * @dis_u2_susphy_quirk: set if we disable usb2 suspend phy
 * @dis_enblslpm_quirk: set if we clear enblslpm in GUSB2PHYCFG,
 *                      disabling the suspend signal to the PHY.
 * @dis_u1_entry_quirk: set if link entering into U1 state needs to be disabled.
 * @dis_u2_entry_quirk: set if link entering into U2 state needs to be disabled.
 * @dis_rxdet_inp3_quirk: set if we disable Rx.Detect in P3
 * @dis_u2_freeclk_exists_quirk : set if we clear u2_freeclk_exists
 *			in GUSB2PHYCFG, specify that USB2 PHY doesn't
 *			provide a free-running PHY clock.
 * @dis_del_phy_power_chg_quirk: set if we disable delay phy power
 *			change quirk.
 * @dis_tx_ipgap_linecheck_quirk: set if we disable u2mac linestate
 *			check during HS transmit.
 * @parkmode_disable_ss_quirk: set if we need to disable all SuperSpeed
 *			instances in park mode.
 * @tx_de_emphasis_quirk: set if we enable Tx de-emphasis quirk
 * @tx_de_emphasis: Tx de-emphasis value
 *	0	- -6dB de-emphasis
 *	1	- -3.5dB de-emphasis
 *	2	- No de-emphasis
 *	3	- Reserved
 * @dis_metastability_quirk: set to disable metastability quirk.
 * @dis_split_quirk: set to disable split boundary.
 * @imod_interval: set the interrupt moderation interval in 250ns
 *			increments or 0 to disable.
 * @max_cfg_eps: current max number of IN eps used across all USB configs.
 * @last_fifo_depth: last fifo depth used to determine next fifo ram start
 *		     address.
 * @num_ep_resized: carries the current number endpoints which have had its tx
 *		    fifo resized.
 */
struct dwc3 {
	struct work_struct	drd_work;
	struct dwc3_trb		*ep0_trb;
	void			*bounce;
	void			*scratchbuf;
	u8			*setup_buf;
	dma_addr_t		ep0_trb_addr;
	dma_addr_t		bounce_addr;
	dma_addr_t		scratch_addr;
	struct dwc3_request	ep0_usb_req;
	struct completion	ep0_in_setup;

	/* device lock */
	spinlock_t		lock;

	/* mode switching lock */
	struct mutex		mutex;

	struct device		*dev;
	struct device		*sysdev;

	struct platform_device	*xhci;
	struct resource		xhci_resources[DWC3_XHCI_RESOURCES_NUM];

	struct dwc3_event_buffer *ev_buf;
	struct dwc3_ep		*eps[DWC3_ENDPOINTS_NUM];

	struct usb_gadget	*gadget;
	struct usb_gadget_driver *gadget_driver;

	struct clk_bulk_data	*clks;
	int			num_clks;

	struct reset_control	*reset;

	struct usb_phy		*usb2_phy;
	struct usb_phy		*usb3_phy;

	struct phy		*usb2_generic_phy;
	struct phy		*usb3_generic_phy;

	bool			phys_ready;
	bool                    need_phy_for_wakeup;
	unsigned int            hs_phy_flags;

	struct ulpi		*ulpi;
	bool			ulpi_ready;

	void __iomem		*regs;
	size_t			regs_size;

	enum usb_dr_mode	dr_mode;
	u32			current_dr_role;
	u32			desired_dr_role;
	struct extcon_dev	*edev;
	struct notifier_block	edev_nb;
	enum usb_phy_interface	hsphy_mode;
	struct usb_role_switch	*role_sw;
	enum usb_dr_mode	role_switch_default_mode;

	struct power_supply	*usb_psy;

	u32			fladj;
	u32			irq_gadget;
	u32			otg_irq;
	u32			current_otg_role;
	u32			desired_otg_role;
	bool			otg_restart_host;
	u32			nr_scratch;
	u32			u1u2;
	u32			maximum_speed;
	u32			gadget_max_speed;
	enum usb_ssp_rate	max_ssp_rate;
	enum usb_ssp_rate	gadget_ssp_rate;

	u32			ip;

#define DWC3_IP			0x5533
#define DWC31_IP		0x3331
#define DWC32_IP		0x3332

	u32			revision;

#define DWC3_REVISION_ANY	0x0
#define DWC3_REVISION_173A	0x5533173a
#define DWC3_REVISION_175A	0x5533175a
#define DWC3_REVISION_180A	0x5533180a
#define DWC3_REVISION_183A	0x5533183a
#define DWC3_REVISION_185A	0x5533185a
#define DWC3_REVISION_187A	0x5533187a
#define DWC3_REVISION_188A	0x5533188a
#define DWC3_REVISION_190A	0x5533190a
#define DWC3_REVISION_194A	0x5533194a
#define DWC3_REVISION_200A	0x5533200a
#define DWC3_REVISION_202A	0x5533202a
#define DWC3_REVISION_210A	0x5533210a
#define DWC3_REVISION_220A	0x5533220a
#define DWC3_REVISION_230A	0x5533230a
#define DWC3_REVISION_240A	0x5533240a
#define DWC3_REVISION_250A	0x5533250a
#define DWC3_REVISION_260A	0x5533260a
#define DWC3_REVISION_270A	0x5533270a
#define DWC3_REVISION_280A	0x5533280a
#define DWC3_REVISION_290A	0x5533290a
#define DWC3_REVISION_300A	0x5533300a
#define DWC3_REVISION_310A	0x5533310a
#define DWC3_REVISION_330A	0x5533330a

#define DWC31_REVISION_ANY	0x0
#define DWC31_REVISION_110A	0x3131302a
#define DWC31_REVISION_120A	0x3132302a
#define DWC31_REVISION_160A	0x3136302a
#define DWC31_REVISION_170A	0x3137302a
#define DWC31_REVISION_180A	0x3138302a
#define DWC31_REVISION_190A	0x3139302a

#define DWC32_REVISION_ANY	0x0
#define DWC32_REVISION_100A	0x3130302a

	u32			version_type;

#define DWC31_VERSIONTYPE_ANY		0x0
#define DWC31_VERSIONTYPE_EA01		0x65613031
#define DWC31_VERSIONTYPE_EA02		0x65613032
#define DWC31_VERSIONTYPE_EA03		0x65613033
#define DWC31_VERSIONTYPE_EA04		0x65613034
#define DWC31_VERSIONTYPE_EA05		0x65613035
#define DWC31_VERSIONTYPE_EA06		0x65613036

	enum dwc3_ep0_next	ep0_next_event;
	enum dwc3_ep0_state	ep0state;
	enum dwc3_link_state	link_state;

	u16			u2sel;
	u16			u2pel;
	u8			u1sel;
	u8			u1pel;

	u8			speed;

	u8			num_eps;

	struct dwc3_hwparams	hwparams;
	struct dentry		*root;
	struct debugfs_regset32	*regset;

	u32			dbg_lsp_select;

	u8			test_mode;
	u8			test_mode_nr;
	u8			lpm_nyet_threshold;
	u8			hird_threshold;
	u8			rx_thr_num_pkt_prd;
	u8			rx_max_burst_prd;
	u8			tx_thr_num_pkt_prd;
	u8			tx_max_burst_prd;
	u8			tx_fifo_resize_max_num;

	const char		*hsphy_interface;

	unsigned		connected:1;
	unsigned		delayed_status:1;
	unsigned		ep0_bounced:1;
	unsigned		ep0_expect_in:1;
	unsigned		has_hibernation:1;
	unsigned		sysdev_is_parent:1;
	unsigned		has_lpm_erratum:1;
	unsigned		is_utmi_l1_suspend:1;
	unsigned		is_fpga:1;
	unsigned		pending_events:1;
	unsigned		do_fifo_resize:1;
	unsigned		pullups_connected:1;
	unsigned		setup_packet_pending:1;
	unsigned		three_stage_setup:1;
	unsigned		dis_start_transfer_quirk:1;
	unsigned		usb3_lpm_capable:1;
	unsigned		usb2_lpm_disable:1;
	unsigned		usb2_gadget_lpm_disable:1;

	unsigned		disable_scramble_quirk:1;
	unsigned		u2exit_lfps_quirk:1;
	unsigned		u2ss_inp3_quirk:1;
	unsigned		req_p1p2p3_quirk:1;
	unsigned                del_p1p2p3_quirk:1;
	unsigned		del_phy_power_chg_quirk:1;
	unsigned		lfps_filter_quirk:1;
	unsigned		rx_detect_poll_quirk:1;
	unsigned		dis_u3_susphy_quirk:1;
	unsigned		dis_u2_susphy_quirk:1;
	unsigned		dis_enblslpm_quirk:1;
	unsigned		dis_u1_entry_quirk:1;
	unsigned		dis_u2_entry_quirk:1;
	unsigned		dis_rxdet_inp3_quirk:1;
	unsigned		dis_u2_freeclk_exists_quirk:1;
	unsigned		dis_del_phy_power_chg_quirk:1;
	unsigned		dis_tx_ipgap_linecheck_quirk:1;
	unsigned		parkmode_disable_ss_quirk:1;

	unsigned		tx_de_emphasis_quirk:1;
	unsigned		tx_de_emphasis:2;

	unsigned		dis_metastability_quirk:1;

	unsigned		dis_split_quirk:1;
	unsigned		async_callbacks:1;

	u16			imod_interval;

	int			max_cfg_eps;
	int			last_fifo_depth;
	int			num_ep_resized;

	ANDROID_KABI_RESERVE(1);
	ANDROID_KABI_RESERVE(2);
	ANDROID_KABI_RESERVE(3);
	ANDROID_KABI_RESERVE(4);
};

/**
 * struct dwc3_vendor - contains parameters without modifying the format of DWC3 core
 * @dwc: contains dwc3 core reference
 * @softconnect: true when gadget connect is called, false when disconnect runs
 */
struct dwc3_vendor {
	struct dwc3	dwc;
	unsigned	softconnect:1;
};

#define INCRX_BURST_MODE 0
#define INCRX_UNDEF_LENGTH_BURST_MODE 1

#define work_to_dwc(w)		(container_of((w), struct dwc3, drd_work))

/* -------------------------------------------------------------------------- */

struct dwc3_event_type {
	u32	is_devspec:1;
	u32	type:7;
	u32	reserved8_31:24;
} __packed;

#define DWC3_DEPEVT_XFERCOMPLETE	0x01
#define DWC3_DEPEVT_XFERINPROGRESS	0x02
#define DWC3_DEPEVT_XFERNOTREADY	0x03
#define DWC3_DEPEVT_RXTXFIFOEVT		0x04
#define DWC3_DEPEVT_STREAMEVT		0x06
#define DWC3_DEPEVT_EPCMDCMPLT		0x07

/**
 * struct dwc3_event_depevt - Device Endpoint Events
 * @one_bit: indicates this is an endpoint event (not used)
 * @endpoint_number: number of the endpoint
 * @endpoint_event: The event we have:
 *	0x00	- Reserved
 *	0x01	- XferComplete
 *	0x02	- XferInProgress
 *	0x03	- XferNotReady
 *	0x04	- RxTxFifoEvt (IN->Underrun, OUT->Overrun)
 *	0x05	- Reserved
 *	0x06	- StreamEvt
 *	0x07	- EPCmdCmplt
 * @reserved11_10: Reserved, don't use.
 * @status: Indicates the status of the event. Refer to databook for
 *	more information.
 * @parameters: Parameters of the current event. Refer to databook for
 *	more information.
 */
struct dwc3_event_depevt {
	u32	one_bit:1;
	u32	endpoint_number:5;
	u32	endpoint_event:4;
	u32	reserved11_10:2;
	u32	status:4;

/* Within XferNotReady */
#define DEPEVT_STATUS_TRANSFER_ACTIVE	BIT(3)

/* Within XferComplete or XferInProgress */
#define DEPEVT_STATUS_BUSERR	BIT(0)
#define DEPEVT_STATUS_SHORT	BIT(1)
#define DEPEVT_STATUS_IOC	BIT(2)
#define DEPEVT_STATUS_LST	BIT(3) /* XferComplete */
#define DEPEVT_STATUS_MISSED_ISOC BIT(3) /* XferInProgress */

/* Stream event only */
#define DEPEVT_STREAMEVT_FOUND		1
#define DEPEVT_STREAMEVT_NOTFOUND	2

/* Stream event parameter */
#define DEPEVT_STREAM_PRIME		0xfffe
#define DEPEVT_STREAM_NOSTREAM		0x0

/* Control-only Status */
#define DEPEVT_STATUS_CONTROL_DATA	1
#define DEPEVT_STATUS_CONTROL_STATUS	2
#define DEPEVT_STATUS_CONTROL_PHASE(n)	((n) & 3)

/* In response to Start Transfer */
#define DEPEVT_TRANSFER_NO_RESOURCE	1
#define DEPEVT_TRANSFER_BUS_EXPIRY	2

	u32	parameters:16;

/* For Command Complete Events */
#define DEPEVT_PARAMETER_CMD(n)	(((n) & (0xf << 8)) >> 8)
} __packed;

/**
 * struct dwc3_event_devt - Device Events
 * @one_bit: indicates this is a non-endpoint event (not used)
 * @device_event: indicates it's a device event. Should read as 0x00
 * @type: indicates the type of device event.
 *	0	- DisconnEvt
 *	1	- USBRst
 *	2	- ConnectDone
 *	3	- ULStChng
 *	4	- WkUpEvt
 *	5	- Reserved
 *	6	- Suspend (EOPF on revisions 2.10a and prior)
 *	7	- SOF
 *	8	- Reserved
 *	9	- ErrticErr
 *	10	- CmdCmplt
 *	11	- EvntOverflow
 *	12	- VndrDevTstRcved
 * @reserved15_12: Reserved, not used
 * @event_info: Information about this event
 * @reserved31_25: Reserved, not used
 */
struct dwc3_event_devt {
	u32	one_bit:1;
	u32	device_event:7;
	u32	type:4;
	u32	reserved15_12:4;
	u32	event_info:9;
	u32	reserved31_25:7;
} __packed;

/**
 * struct dwc3_event_gevt - Other Core Events
 * @one_bit: indicates this is a non-endpoint event (not used)
 * @device_event: indicates it's (0x03) Carkit or (0x04) I2C event.
 * @phy_port_number: self-explanatory
 * @reserved31_12: Reserved, not used.
 */
struct dwc3_event_gevt {
	u32	one_bit:1;
	u32	device_event:7;
	u32	phy_port_number:4;
	u32	reserved31_12:20;
} __packed;

/**
 * union dwc3_event - representation of Event Buffer contents
 * @raw: raw 32-bit event
 * @type: the type of the event
 * @depevt: Device Endpoint Event
 * @devt: Device Event
 * @gevt: Global Event
 */
union dwc3_event {
	u32				raw;
	struct dwc3_event_type		type;
	struct dwc3_event_depevt	depevt;
	struct dwc3_event_devt		devt;
	struct dwc3_event_gevt		gevt;
};

/**
 * struct dwc3_gadget_ep_cmd_params - representation of endpoint command
 * parameters
 * @param2: third parameter
 * @param1: second parameter
 * @param0: first parameter
 */
struct dwc3_gadget_ep_cmd_params {
	u32	param2;
	u32	param1;
	u32	param0;
};

/*
 * DWC3 Features to be used as Driver Data
 */

#define DWC3_HAS_PERIPHERAL		BIT(0)
#define DWC3_HAS_XHCI			BIT(1)
#define DWC3_HAS_OTG			BIT(3)

/* prototypes */
void dwc3_set_prtcap(struct dwc3 *dwc, u32 mode);
void dwc3_set_mode(struct dwc3 *dwc, u32 mode);
u32 dwc3_core_fifo_space(struct dwc3_ep *dep, u8 type);

#define DWC3_IP_IS(_ip)							\
	(dwc->ip == _ip##_IP)

#define DWC3_VER_IS(_ip, _ver)						\
	(DWC3_IP_IS(_ip) && dwc->revision == _ip##_REVISION_##_ver)

#define DWC3_VER_IS_PRIOR(_ip, _ver)					\
	(DWC3_IP_IS(_ip) && dwc->revision < _ip##_REVISION_##_ver)

#define DWC3_VER_IS_WITHIN(_ip, _from, _to)				\
	(DWC3_IP_IS(_ip) &&						\
	 dwc->revision >= _ip##_REVISION_##_from &&			\
	 (!(_ip##_REVISION_##_to) ||					\
	  dwc->revision <= _ip##_REVISION_##_to))

#define DWC3_VER_TYPE_IS_WITHIN(_ip, _ver, _from, _to)			\
	(DWC3_VER_IS(_ip, _ver) &&					\
	 dwc->version_type >= _ip##_VERSIONTYPE_##_from &&		\
	 (!(_ip##_VERSIONTYPE_##_to) ||					\
	  dwc->version_type <= _ip##_VERSIONTYPE_##_to))

/**
 * dwc3_mdwidth - get MDWIDTH value in bits
 * @dwc: pointer to our context structure
 *
 * Return MDWIDTH configuration value in bits.
 */
static inline u32 dwc3_mdwidth(struct dwc3 *dwc)
{
	u32 mdwidth;

	mdwidth = DWC3_GHWPARAMS0_MDWIDTH(dwc->hwparams.hwparams0);
	if (DWC3_IP_IS(DWC32))
		mdwidth += DWC3_GHWPARAMS6_MDWIDTH(dwc->hwparams.hwparams6);

	return mdwidth;
}

bool dwc3_has_imod(struct dwc3 *dwc);

int dwc3_event_buffers_setup(struct dwc3 *dwc);
void dwc3_event_buffers_cleanup(struct dwc3 *dwc);

#if IS_ENABLED(CONFIG_USB_DWC3_HOST) || IS_ENABLED(CONFIG_USB_DWC3_DUAL_ROLE)
int dwc3_host_init(struct dwc3 *dwc);
void dwc3_host_exit(struct dwc3 *dwc);
#else
static inline int dwc3_host_init(struct dwc3 *dwc)
{ return 0; }
static inline void dwc3_host_exit(struct dwc3 *dwc)
{ }
#endif

#if IS_ENABLED(CONFIG_USB_DWC3_GADGET) || IS_ENABLED(CONFIG_USB_DWC3_DUAL_ROLE)
int dwc3_gadget_init(struct dwc3 *dwc);
void dwc3_gadget_exit(struct dwc3 *dwc);
int dwc3_gadget_set_test_mode(struct dwc3 *dwc, int mode);
int dwc3_gadget_get_link_state(struct dwc3 *dwc);
int dwc3_gadget_set_link_state(struct dwc3 *dwc, enum dwc3_link_state state);
int dwc3_send_gadget_ep_cmd(struct dwc3_ep *dep, unsigned int cmd,
		struct dwc3_gadget_ep_cmd_params *params);
int dwc3_send_gadget_generic_command(struct dwc3 *dwc, unsigned int cmd,
		u32 param);
void dwc3_stop_active_transfer(struct dwc3_ep *dep, bool force, bool interrupt);
void dwc3_gadget_clear_tx_fifos(struct dwc3 *dwc);
#else
static inline int dwc3_gadget_init(struct dwc3 *dwc)
{ return 0; }
static inline void dwc3_gadget_exit(struct dwc3 *dwc)
{ }
static inline int dwc3_gadget_set_test_mode(struct dwc3 *dwc, int mode)
{ return 0; }
static inline int dwc3_gadget_get_link_state(struct dwc3 *dwc)
{ return 0; }
static inline int dwc3_gadget_set_link_state(struct dwc3 *dwc,
		enum dwc3_link_state state)
{ return 0; }

static inline int dwc3_send_gadget_ep_cmd(struct dwc3_ep *dep, unsigned int cmd,
		struct dwc3_gadget_ep_cmd_params *params)
{ return 0; }
static inline int dwc3_send_gadget_generic_command(struct dwc3 *dwc,
		int cmd, u32 param)
{ return 0; }
static inline void dwc3_stop_active_transfer(struct dwc3_ep *dep, bool force,
					     bool interrupt)
{ }
static inline void dwc3_gadget_clear_tx_fifos(struct dwc3 *dwc)
{ }
#endif

#if IS_ENABLED(CONFIG_USB_DWC3_DUAL_ROLE)
int dwc3_drd_init(struct dwc3 *dwc);
void dwc3_drd_exit(struct dwc3 *dwc);
void dwc3_otg_init(struct dwc3 *dwc);
void dwc3_otg_exit(struct dwc3 *dwc);
void dwc3_otg_update(struct dwc3 *dwc, bool ignore_idstatus);
void dwc3_otg_host_init(struct dwc3 *dwc);
#else
static inline int dwc3_drd_init(struct dwc3 *dwc)
{ return 0; }
static inline void dwc3_drd_exit(struct dwc3 *dwc)
{ }
static inline void dwc3_otg_init(struct dwc3 *dwc)
{ }
static inline void dwc3_otg_exit(struct dwc3 *dwc)
{ }
static inline void dwc3_otg_update(struct dwc3 *dwc, bool ignore_idstatus)
{ }
static inline void dwc3_otg_host_init(struct dwc3 *dwc)
{ }
#endif

/* power management interface */
#if !IS_ENABLED(CONFIG_USB_DWC3_HOST)
int dwc3_gadget_suspend(struct dwc3 *dwc);
int dwc3_gadget_resume(struct dwc3 *dwc);
void dwc3_gadget_process_pending_events(struct dwc3 *dwc);
#else
static inline int dwc3_gadget_suspend(struct dwc3 *dwc)
{
	return 0;
}

static inline int dwc3_gadget_resume(struct dwc3 *dwc)
{
	return 0;
}

static inline void dwc3_gadget_process_pending_events(struct dwc3 *dwc)
{
}
#endif /* !IS_ENABLED(CONFIG_USB_DWC3_HOST) */

#if IS_ENABLED(CONFIG_USB_DWC3_ULPI)
int dwc3_ulpi_init(struct dwc3 *dwc);
void dwc3_ulpi_exit(struct dwc3 *dwc);
#else
static inline int dwc3_ulpi_init(struct dwc3 *dwc)
{ return 0; }
static inline void dwc3_ulpi_exit(struct dwc3 *dwc)
{ }
#endif

#endif /* __DRIVERS_USB_DWC3_CORE_H */<|MERGE_RESOLUTION|>--- conflicted
+++ resolved
@@ -144,11 +144,7 @@
 #define DWC3_GHWPARAMS8		0xc600
 #define DWC3_GUCTL3		0xc60c
 #define DWC3_GFLADJ		0xc630
-<<<<<<< HEAD
-#define DWC3_GHWPARAMS9		0xc680
-=======
 #define DWC3_GHWPARAMS9		0xc6e0
->>>>>>> 95f4203f
 
 /* Device Registers */
 #define DWC3_DCFG		0xc700
