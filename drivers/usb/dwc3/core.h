--- conflicted
+++ resolved
@@ -729,10 +729,7 @@
 #define DWC3_EP_FIRST_STREAM_PRIMED	BIT(10)
 #define DWC3_EP_PENDING_CLEAR_STALL	BIT(11)
 #define DWC3_EP_TXFIFO_RESIZED		BIT(12)
-<<<<<<< HEAD
-=======
 #define DWC3_EP_DELAY_STOP             BIT(13)
->>>>>>> 43ca8e1d
 
 	/* This last one is specific to EP0 */
 #define DWC3_EP0_DIR_IN		BIT(31)
