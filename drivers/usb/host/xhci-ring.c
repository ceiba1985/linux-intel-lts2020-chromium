// SPDX-License-Identifier: GPL-2.0
/*
 * xHCI host controller driver
 *
 * Copyright (C) 2008 Intel Corp.
 *
 * Author: Sarah Sharp
 * Some code borrowed from the Linux EHCI driver.
 */

/*
 * Ring initialization rules:
 * 1. Each segment is initialized to zero, except for link TRBs.
 * 2. Ring cycle state = 0.  This represents Producer Cycle State (PCS) or
 *    Consumer Cycle State (CCS), depending on ring function.
 * 3. Enqueue pointer = dequeue pointer = address of first TRB in the segment.
 *
 * Ring behavior rules:
 * 1. A ring is empty if enqueue == dequeue.  This means there will always be at
 *    least one free TRB in the ring.  This is useful if you want to turn that
 *    into a link TRB and expand the ring.
 * 2. When incrementing an enqueue or dequeue pointer, if the next TRB is a
 *    link TRB, then load the pointer with the address in the link TRB.  If the
 *    link TRB had its toggle bit set, you may need to update the ring cycle
 *    state (see cycle bit rules).  You may have to do this multiple times
 *    until you reach a non-link TRB.
 * 3. A ring is full if enqueue++ (for the definition of increment above)
 *    equals the dequeue pointer.
 *
 * Cycle bit rules:
 * 1. When a consumer increments a dequeue pointer and encounters a toggle bit
 *    in a link TRB, it must toggle the ring cycle state.
 * 2. When a producer increments an enqueue pointer and encounters a toggle bit
 *    in a link TRB, it must toggle the ring cycle state.
 *
 * Producer rules:
 * 1. Check if ring is full before you enqueue.
 * 2. Write the ring cycle state to the cycle bit in the TRB you're enqueuing.
 *    Update enqueue pointer between each write (which may update the ring
 *    cycle state).
 * 3. Notify consumer.  If SW is producer, it rings the doorbell for command
 *    and endpoint rings.  If HC is the producer for the event ring,
 *    and it generates an interrupt according to interrupt modulation rules.
 *
 * Consumer rules:
 * 1. Check if TRB belongs to you.  If the cycle bit == your ring cycle state,
 *    the TRB is owned by the consumer.
 * 2. Update dequeue pointer (which may update the ring cycle state) and
 *    continue processing TRBs until you reach a TRB which is not owned by you.
 * 3. Notify the producer.  SW is the consumer for the event ring, and it
 *   updates event ring dequeue pointer.  HC is the consumer for the command and
 *   endpoint rings; it generates events on the event ring for these.
 */

#include <linux/scatterlist.h>
#include <linux/slab.h>
#include <linux/dma-mapping.h>
#include "xhci.h"
#include "xhci-trace.h"

static int queue_command(struct xhci_hcd *xhci, struct xhci_command *cmd,
			 u32 field1, u32 field2,
			 u32 field3, u32 field4, bool command_must_succeed);

/*
 * Returns zero if the TRB isn't in this segment, otherwise it returns the DMA
 * address of the TRB.
 */
dma_addr_t xhci_trb_virt_to_dma(struct xhci_segment *seg,
		union xhci_trb *trb)
{
	unsigned long segment_offset;

	if (!seg || !trb || trb < seg->trbs)
		return 0;
	/* offset in TRBs */
	segment_offset = trb - seg->trbs;
	if (segment_offset >= TRBS_PER_SEGMENT)
		return 0;
	return seg->dma + (segment_offset * sizeof(*trb));
}
EXPORT_SYMBOL_GPL(xhci_trb_virt_to_dma);

static bool trb_is_noop(union xhci_trb *trb)
{
	return TRB_TYPE_NOOP_LE32(trb->generic.field[3]);
}

static bool trb_is_link(union xhci_trb *trb)
{
	return TRB_TYPE_LINK_LE32(trb->link.control);
}

static bool last_trb_on_seg(struct xhci_segment *seg, union xhci_trb *trb)
{
	return trb == &seg->trbs[TRBS_PER_SEGMENT - 1];
}

static bool last_trb_on_ring(struct xhci_ring *ring,
			struct xhci_segment *seg, union xhci_trb *trb)
{
	return last_trb_on_seg(seg, trb) && (seg->next == ring->first_seg);
}

static bool link_trb_toggles_cycle(union xhci_trb *trb)
{
	return le32_to_cpu(trb->link.control) & LINK_TOGGLE;
}

static bool last_td_in_urb(struct xhci_td *td)
{
	struct urb_priv *urb_priv = td->urb->hcpriv;

	return urb_priv->num_tds_done == urb_priv->num_tds;
}

static void inc_td_cnt(struct urb *urb)
{
	struct urb_priv *urb_priv = urb->hcpriv;

	urb_priv->num_tds_done++;
}

static void trb_to_noop(union xhci_trb *trb, u32 noop_type)
{
	if (trb_is_link(trb)) {
		/* unchain chained link TRBs */
		trb->link.control &= cpu_to_le32(~TRB_CHAIN);
	} else {
		trb->generic.field[0] = 0;
		trb->generic.field[1] = 0;
		trb->generic.field[2] = 0;
		/* Preserve only the cycle bit of this TRB */
		trb->generic.field[3] &= cpu_to_le32(TRB_CYCLE);
		trb->generic.field[3] |= cpu_to_le32(TRB_TYPE(noop_type));
	}
}

/* Updates trb to point to the next TRB in the ring, and updates seg if the next
 * TRB is in a new segment.  This does not skip over link TRBs, and it does not
 * effect the ring dequeue or enqueue pointers.
 */
static void next_trb(struct xhci_hcd *xhci,
		struct xhci_ring *ring,
		struct xhci_segment **seg,
		union xhci_trb **trb)
{
	if (trb_is_link(*trb)) {
		*seg = (*seg)->next;
		*trb = ((*seg)->trbs);
	} else {
		(*trb)++;
	}
}

/* Forward dequeue pointer to the specific position,
 * walk through the ring and reclaim free trb slots to num_trbs_free
 */
static int move_deq(struct xhci_hcd *xhci, struct xhci_ring *ep_ring,
		    struct xhci_segment *new_seg, union xhci_trb *new_deq)
{
	unsigned int steps;
	union xhci_trb *deq;
	struct xhci_segment *seg = ep_ring->deq_seg;

	/* direct paths */
	if (ep_ring->dequeue == new_deq) {
		return 0;
	} else if ((ep_ring->deq_seg == new_seg) &&
	    (ep_ring->dequeue <= new_deq)) {
		steps = new_deq - ep_ring->dequeue;
		deq = new_deq;
		goto found;
	}

	/* fast walk to the next segment */
	seg = seg->next;
	steps = (TRBS_PER_SEGMENT - 1) -
		(ep_ring->dequeue - ep_ring->deq_seg->trbs);
	deq = &seg->trbs[0];

	while (deq != new_deq) {
		if (trb_is_link(deq)) {
			seg = seg->next;
			deq = seg->trbs;
		} else {
			steps++;
			deq++;
		}
		if (deq == ep_ring->dequeue) {
			xhci_warn(xhci, "Unable to find new dequeue pointer\n");
			return -ENOENT;
		}
	}

found:
	ep_ring->deq_seg = seg;
	ep_ring->dequeue = deq;
	ep_ring->num_trbs_free += steps;

	return 0;
}

/*
 * See Cycle bit rules. SW is the consumer for the event ring only.
 */
void inc_deq(struct xhci_hcd *xhci, struct xhci_ring *ring)
{
	unsigned int link_trb_count = 0;

	/* event ring doesn't have link trbs, check for last trb */
	if (ring->type == TYPE_EVENT) {
		if (!last_trb_on_seg(ring->deq_seg, ring->dequeue)) {
			ring->dequeue++;
			goto out;
		}
		if (last_trb_on_ring(ring, ring->deq_seg, ring->dequeue))
			ring->cycle_state ^= 1;
		ring->deq_seg = ring->deq_seg->next;
		ring->dequeue = ring->deq_seg->trbs;
		goto out;
	}

	/* All other rings have link trbs */
	if (!trb_is_link(ring->dequeue)) {
		if (last_trb_on_seg(ring->deq_seg, ring->dequeue)) {
			xhci_warn(xhci, "Missing link TRB at end of segment\n");
		} else {
			ring->dequeue++;
			ring->num_trbs_free++;
		}
	}

	while (trb_is_link(ring->dequeue)) {
		ring->deq_seg = ring->deq_seg->next;
		ring->dequeue = ring->deq_seg->trbs;

		if (link_trb_count++ > ring->num_segs) {
			xhci_warn(xhci, "Ring is an endless link TRB loop\n");
			break;
		}
	}
out:
	trace_xhci_inc_deq(ring);

	return;
}

/*
 * See Cycle bit rules. SW is the consumer for the event ring only.
 *
 * If we've just enqueued a TRB that is in the middle of a TD (meaning the
 * chain bit is set), then set the chain bit in all the following link TRBs.
 * If we've enqueued the last TRB in a TD, make sure the following link TRBs
 * have their chain bit cleared (so that each Link TRB is a separate TD).
 *
 * Section 6.4.4.1 of the 0.95 spec says link TRBs cannot have the chain bit
 * set, but other sections talk about dealing with the chain bit set.  This was
 * fixed in the 0.96 specification errata, but we have to assume that all 0.95
 * xHCI hardware can't handle the chain bit being cleared on a link TRB.
 *
 * @more_trbs_coming:	Will you enqueue more TRBs before calling
 *			prepare_transfer()?
 */
static void inc_enq(struct xhci_hcd *xhci, struct xhci_ring *ring,
			bool more_trbs_coming)
{
	u32 chain;
	union xhci_trb *next;
	unsigned int link_trb_count = 0;

	chain = le32_to_cpu(ring->enqueue->generic.field[3]) & TRB_CHAIN;
	/* If this is not event ring, there is one less usable TRB */
	if (!trb_is_link(ring->enqueue))
		ring->num_trbs_free--;

	if (last_trb_on_seg(ring->enq_seg, ring->enqueue)) {
		xhci_err(xhci, "Tried to move enqueue past ring segment\n");
		return;
	}

	next = ++(ring->enqueue);

	/* Update the dequeue pointer further if that was a link TRB */
	while (trb_is_link(next)) {

		/*
		 * If the caller doesn't plan on enqueueing more TDs before
		 * ringing the doorbell, then we don't want to give the link TRB
		 * to the hardware just yet. We'll give the link TRB back in
		 * prepare_ring() just before we enqueue the TD at the top of
		 * the ring.
		 */
		if (!chain && !more_trbs_coming)
			break;

		/* If we're not dealing with 0.95 hardware or isoc rings on
		 * AMD 0.96 host, carry over the chain bit of the previous TRB
		 * (which may mean the chain bit is cleared).
		 */
		if (!(ring->type == TYPE_ISOC &&
		      (xhci->quirks & XHCI_AMD_0x96_HOST)) &&
		    !xhci_link_trb_quirk(xhci)) {
			next->link.control &= cpu_to_le32(~TRB_CHAIN);
			next->link.control |= cpu_to_le32(chain);
		}
		/* Give this link TRB to the hardware */
		wmb();
		next->link.control ^= cpu_to_le32(TRB_CYCLE);

		/* Toggle the cycle bit after the last ring segment. */
		if (link_trb_toggles_cycle(next))
			ring->cycle_state ^= 1;

		ring->enq_seg = ring->enq_seg->next;
		ring->enqueue = ring->enq_seg->trbs;
		next = ring->enqueue;

		if (link_trb_count++ > ring->num_segs) {
			xhci_warn(xhci, "%s: Ring link TRB loop\n", __func__);
			break;
		}
	}

	trace_xhci_inc_enq(ring);
}

/*
 * Check to see if there's room to enqueue num_trbs on the ring and make sure
 * enqueue pointer will not advance into dequeue segment. See rules above.
 */
static inline int room_on_ring(struct xhci_hcd *xhci, struct xhci_ring *ring,
		unsigned int num_trbs)
{
	int num_trbs_in_deq_seg;

	if (ring->num_trbs_free < num_trbs)
		return 0;

	if (ring->type != TYPE_COMMAND && ring->type != TYPE_EVENT) {
		num_trbs_in_deq_seg = ring->dequeue - ring->deq_seg->trbs;
		if (ring->num_trbs_free < num_trbs + num_trbs_in_deq_seg)
			return 0;
	}

	return 1;
}

/* Ring the host controller doorbell after placing a command on the ring */
void xhci_ring_cmd_db(struct xhci_hcd *xhci)
{
	if (!(xhci->cmd_ring_state & CMD_RING_STATE_RUNNING))
		return;

	xhci_dbg(xhci, "// Ding dong!\n");

	trace_xhci_ring_host_doorbell(0, DB_VALUE_HOST);

	writel(DB_VALUE_HOST, &xhci->dba->doorbell[0]);
	/* Flush PCI posted writes */
	readl(&xhci->dba->doorbell[0]);
}
EXPORT_SYMBOL_GPL(xhci_ring_cmd_db);

static bool xhci_mod_cmd_timer(struct xhci_hcd *xhci, unsigned long delay)
{
	return mod_delayed_work(system_wq, &xhci->cmd_timer, delay);
}

static struct xhci_command *xhci_next_queued_cmd(struct xhci_hcd *xhci)
{
	return list_first_entry_or_null(&xhci->cmd_list, struct xhci_command,
					cmd_list);
}

/*
 * Turn all commands on command ring with status set to "aborted" to no-op trbs.
 * If there are other commands waiting then restart the ring and kick the timer.
 * This must be called with command ring stopped and xhci->lock held.
 */
static void xhci_handle_stopped_cmd_ring(struct xhci_hcd *xhci,
					 struct xhci_command *cur_cmd)
{
	struct xhci_command *i_cmd;

	/* Turn all aborted commands in list to no-ops, then restart */
	list_for_each_entry(i_cmd, &xhci->cmd_list, cmd_list) {

		if (i_cmd->status != COMP_COMMAND_ABORTED)
			continue;

		i_cmd->status = COMP_COMMAND_RING_STOPPED;

		xhci_dbg(xhci, "Turn aborted command %p to no-op\n",
			 i_cmd->command_trb);

		trb_to_noop(i_cmd->command_trb, TRB_CMD_NOOP);

		/*
		 * caller waiting for completion is called when command
		 *  completion event is received for these no-op commands
		 */
	}

	xhci->cmd_ring_state = CMD_RING_STATE_RUNNING;

	/* ring command ring doorbell to restart the command ring */
	if ((xhci->cmd_ring->dequeue != xhci->cmd_ring->enqueue) &&
	    !(xhci->xhc_state & XHCI_STATE_DYING)) {
		xhci->current_cmd = cur_cmd;
		xhci_mod_cmd_timer(xhci, XHCI_CMD_DEFAULT_TIMEOUT);
		xhci_ring_cmd_db(xhci);
	}
}

/* Must be called with xhci->lock held, releases and aquires lock back */
static int xhci_abort_cmd_ring(struct xhci_hcd *xhci, unsigned long flags)
{
	struct xhci_segment *new_seg	= xhci->cmd_ring->deq_seg;
	union xhci_trb *new_deq		= xhci->cmd_ring->dequeue;
	u64 crcr;
	int ret;

	xhci_dbg(xhci, "Abort command ring\n");

	reinit_completion(&xhci->cmd_ring_stop_completion);

	/*
	 * The control bits like command stop, abort are located in lower
	 * dword of the command ring control register.
	 * Some controllers require all 64 bits to be written to abort the ring.
	 * Make sure the upper dword is valid, pointing to the next command,
	 * avoiding corrupting the command ring pointer in case the command ring
	 * is stopped by the time the upper dword is written.
	 */
	next_trb(xhci, NULL, &new_seg, &new_deq);
	if (trb_is_link(new_deq))
		next_trb(xhci, NULL, &new_seg, &new_deq);

	crcr = xhci_trb_virt_to_dma(new_seg, new_deq);
	xhci_write_64(xhci, crcr | CMD_RING_ABORT, &xhci->op_regs->cmd_ring);

	/* Section 4.6.1.2 of xHCI 1.0 spec says software should also time the
	 * completion of the Command Abort operation. If CRR is not negated in 5
	 * seconds then driver handles it as if host died (-ENODEV).
	 * In the future we should distinguish between -ENODEV and -ETIMEDOUT
	 * and try to recover a -ETIMEDOUT with a host controller reset.
	 */
	ret = xhci_handshake(&xhci->op_regs->cmd_ring,
			CMD_RING_RUNNING, 0, 5 * 1000 * 1000);
	if (ret < 0) {
		xhci_err(xhci, "Abort failed to stop command ring: %d\n", ret);
		xhci_halt(xhci);
		xhci_hc_died(xhci);
		return ret;
	}
	/*
	 * Writing the CMD_RING_ABORT bit should cause a cmd completion event,
	 * however on some host hw the CMD_RING_RUNNING bit is correctly cleared
	 * but the completion event in never sent. Wait 2 secs (arbitrary
	 * number) to handle those cases after negation of CMD_RING_RUNNING.
	 */
	spin_unlock_irqrestore(&xhci->lock, flags);
	ret = wait_for_completion_timeout(&xhci->cmd_ring_stop_completion,
					  msecs_to_jiffies(2000));
	spin_lock_irqsave(&xhci->lock, flags);
	if (!ret) {
		xhci_dbg(xhci, "No stop event for abort, ring start fail?\n");
		xhci_cleanup_command_queue(xhci);
	} else {
		xhci_handle_stopped_cmd_ring(xhci, xhci_next_queued_cmd(xhci));
	}
	return 0;
}

void xhci_ring_ep_doorbell(struct xhci_hcd *xhci,
		unsigned int slot_id,
		unsigned int ep_index,
		unsigned int stream_id)
{
	__le32 __iomem *db_addr = &xhci->dba->doorbell[slot_id];
	struct xhci_virt_ep *ep = &xhci->devs[slot_id]->eps[ep_index];
	unsigned int ep_state = ep->ep_state;

	/* Don't ring the doorbell for this endpoint if there are pending
	 * cancellations because we don't want to interrupt processing.
	 * We don't want to restart any stream rings if there's a set dequeue
	 * pointer command pending because the device can choose to start any
	 * stream once the endpoint is on the HW schedule.
	 */
	if ((ep_state & EP_STOP_CMD_PENDING) || (ep_state & SET_DEQ_PENDING) ||
	    (ep_state & EP_HALTED) || (ep_state & EP_CLEARING_TT))
		return;

	trace_xhci_ring_ep_doorbell(slot_id, DB_VALUE(ep_index, stream_id));

	writel(DB_VALUE(ep_index, stream_id), db_addr);
	/* flush the write */
	readl(db_addr);
}

/* Ring the doorbell for any rings with pending URBs */
static void ring_doorbell_for_active_rings(struct xhci_hcd *xhci,
		unsigned int slot_id,
		unsigned int ep_index)
{
	unsigned int stream_id;
	struct xhci_virt_ep *ep;

	ep = &xhci->devs[slot_id]->eps[ep_index];

	/* A ring has pending URBs if its TD list is not empty */
	if (!(ep->ep_state & EP_HAS_STREAMS)) {
		if (ep->ring && !(list_empty(&ep->ring->td_list)))
			xhci_ring_ep_doorbell(xhci, slot_id, ep_index, 0);
		return;
	}

	for (stream_id = 1; stream_id < ep->stream_info->num_streams;
			stream_id++) {
		struct xhci_stream_info *stream_info = ep->stream_info;
		if (!list_empty(&stream_info->stream_rings[stream_id]->td_list))
			xhci_ring_ep_doorbell(xhci, slot_id, ep_index,
						stream_id);
	}
}

void xhci_ring_doorbell_for_active_rings(struct xhci_hcd *xhci,
		unsigned int slot_id,
		unsigned int ep_index)
{
	ring_doorbell_for_active_rings(xhci, slot_id, ep_index);
}

static struct xhci_virt_ep *xhci_get_virt_ep(struct xhci_hcd *xhci,
					     unsigned int slot_id,
					     unsigned int ep_index)
{
	if (slot_id == 0 || slot_id >= MAX_HC_SLOTS) {
		xhci_warn(xhci, "Invalid slot_id %u\n", slot_id);
		return NULL;
	}
	if (ep_index >= EP_CTX_PER_DEV) {
		xhci_warn(xhci, "Invalid endpoint index %u\n", ep_index);
		return NULL;
	}
	if (!xhci->devs[slot_id]) {
		xhci_warn(xhci, "No xhci virt device for slot_id %u\n", slot_id);
		return NULL;
	}

	return &xhci->devs[slot_id]->eps[ep_index];
}

static struct xhci_ring *xhci_virt_ep_to_ring(struct xhci_hcd *xhci,
					      struct xhci_virt_ep *ep,
					      unsigned int stream_id)
{
	/* common case, no streams */
	if (!(ep->ep_state & EP_HAS_STREAMS))
		return ep->ring;

	if (!ep->stream_info)
		return NULL;

	if (stream_id == 0 || stream_id >= ep->stream_info->num_streams) {
		xhci_warn(xhci, "Invalid stream_id %u request for slot_id %u ep_index %u\n",
			  stream_id, ep->vdev->slot_id, ep->ep_index);
		return NULL;
	}

	return ep->stream_info->stream_rings[stream_id];
}

/* Get the right ring for the given slot_id, ep_index and stream_id.
 * If the endpoint supports streams, boundary check the URB's stream ID.
 * If the endpoint doesn't support streams, return the singular endpoint ring.
 */
struct xhci_ring *xhci_triad_to_transfer_ring(struct xhci_hcd *xhci,
		unsigned int slot_id, unsigned int ep_index,
		unsigned int stream_id)
{
	struct xhci_virt_ep *ep;

	ep = xhci_get_virt_ep(xhci, slot_id, ep_index);
	if (!ep)
		return NULL;

	return xhci_virt_ep_to_ring(xhci, ep, stream_id);
}


/*
 * Get the hw dequeue pointer xHC stopped on, either directly from the
 * endpoint context, or if streams are in use from the stream context.
 * The returned hw_dequeue contains the lowest four bits with cycle state
 * and possbile stream context type.
 */
static u64 xhci_get_hw_deq(struct xhci_hcd *xhci, struct xhci_virt_device *vdev,
			   unsigned int ep_index, unsigned int stream_id)
{
	struct xhci_ep_ctx *ep_ctx;
	struct xhci_stream_ctx *st_ctx;
	struct xhci_virt_ep *ep;

	ep = &vdev->eps[ep_index];

	if (ep->ep_state & EP_HAS_STREAMS) {
		st_ctx = &ep->stream_info->stream_ctx_array[stream_id];
		return le64_to_cpu(st_ctx->stream_ring);
	}
	ep_ctx = xhci_get_ep_ctx(xhci, vdev->out_ctx, ep_index);
	return le64_to_cpu(ep_ctx->deq);
}

static int xhci_move_dequeue_past_td(struct xhci_hcd *xhci,
				unsigned int slot_id, unsigned int ep_index,
				unsigned int stream_id, struct xhci_td *td)
{
	struct xhci_virt_device *dev = xhci->devs[slot_id];
	struct xhci_virt_ep *ep = &dev->eps[ep_index];
	struct xhci_ring *ep_ring;
	struct xhci_command *cmd;
	struct xhci_segment *new_seg;
	struct xhci_segment *halted_seg = NULL;
	union xhci_trb *new_deq;
	int new_cycle;
	union xhci_trb *halted_trb;
	int index = 0;
	dma_addr_t addr;
	u64 hw_dequeue;
	bool cycle_found = false;
	bool td_last_trb_found = false;
	u32 trb_sct = 0;
	int ret;

	ep_ring = xhci_triad_to_transfer_ring(xhci, slot_id,
			ep_index, stream_id);
	if (!ep_ring) {
		xhci_warn(xhci, "WARN can't find new dequeue, invalid stream ID %u\n",
			  stream_id);
		return -ENODEV;
	}
	/*
	 * A cancelled TD can complete with a stall if HW cached the trb.
	 * In this case driver can't find td, but if the ring is empty we
	 * can move the dequeue pointer to the current enqueue position.
	 * We shouldn't hit this anymore as cached cancelled TRBs are given back
	 * after clearing the cache, but be on the safe side and keep it anyway
	 */
	if (!td) {
		if (list_empty(&ep_ring->td_list)) {
			new_seg = ep_ring->enq_seg;
			new_deq = ep_ring->enqueue;
			new_cycle = ep_ring->cycle_state;
			xhci_dbg(xhci, "ep ring empty, Set new dequeue = enqueue");
			goto deq_found;
		} else {
			xhci_warn(xhci, "Can't find new dequeue state, missing td\n");
			return -EINVAL;
		}
	}

	hw_dequeue = xhci_get_hw_deq(xhci, dev, ep_index, stream_id);
	new_seg = ep_ring->deq_seg;
	new_deq = ep_ring->dequeue;

	/*
	 * Quirk: xHC write-back of the DCS field in the hardware dequeue
	 * pointer is wrong - use the cycle state of the TRB pointed to by
	 * the dequeue pointer.
	 */
	if (xhci->quirks & XHCI_EP_CTX_BROKEN_DCS &&
	    !(ep->ep_state & EP_HAS_STREAMS))
		halted_seg = trb_in_td(xhci, td->start_seg,
				       td->first_trb, td->last_trb,
				       hw_dequeue & ~0xf, false);
	if (halted_seg) {
		index = ((dma_addr_t)(hw_dequeue & ~0xf) - halted_seg->dma) /
			 sizeof(*halted_trb);
		halted_trb = &halted_seg->trbs[index];
		new_cycle = halted_trb->generic.field[3] & 0x1;
		xhci_dbg(xhci, "Endpoint DCS = %d TRB index = %d cycle = %d\n",
			 (u8)(hw_dequeue & 0x1), index, new_cycle);
	} else {
		new_cycle = hw_dequeue & 0x1;
	}

	/*
	 * We want to find the pointer, segment and cycle state of the new trb
	 * (the one after current TD's last_trb). We know the cycle state at
	 * hw_dequeue, so walk the ring until both hw_dequeue and last_trb are
	 * found.
	 */
	do {
		if (!cycle_found && xhci_trb_virt_to_dma(new_seg, new_deq)
		    == (dma_addr_t)(hw_dequeue & ~0xf)) {
			cycle_found = true;
			if (td_last_trb_found)
				break;
		}
		if (new_deq == td->last_trb)
			td_last_trb_found = true;

		if (cycle_found && trb_is_link(new_deq) &&
		    link_trb_toggles_cycle(new_deq))
			new_cycle ^= 0x1;

		next_trb(xhci, ep_ring, &new_seg, &new_deq);

		/* Search wrapped around, bail out */
		if (new_deq == ep->ring->dequeue) {
			xhci_err(xhci, "Error: Failed finding new dequeue state\n");
			return -EINVAL;
		}

	} while (!cycle_found || !td_last_trb_found);

deq_found:

	/* Don't update the ring cycle state for the producer (us). */
	addr = xhci_trb_virt_to_dma(new_seg, new_deq);
	if (addr == 0) {
		xhci_warn(xhci, "Can't find dma of new dequeue ptr\n");
		xhci_warn(xhci, "deq seg = %p, deq ptr = %p\n", new_seg, new_deq);
		return -EINVAL;
	}

	if ((ep->ep_state & SET_DEQ_PENDING)) {
		xhci_warn(xhci, "Set TR Deq already pending, don't submit for 0x%pad\n",
			  &addr);
		return -EBUSY;
	}

	/* This function gets called from contexts where it cannot sleep */
	cmd = xhci_alloc_command(xhci, false, GFP_ATOMIC);
	if (!cmd) {
		xhci_warn(xhci, "Can't alloc Set TR Deq cmd 0x%pad\n", &addr);
		return -ENOMEM;
	}

	if (stream_id)
		trb_sct = SCT_FOR_TRB(SCT_PRI_TR);
	ret = queue_command(xhci, cmd,
		lower_32_bits(addr) | trb_sct | new_cycle,
		upper_32_bits(addr),
		STREAM_ID_FOR_TRB(stream_id), SLOT_ID_FOR_TRB(slot_id) |
		EP_ID_FOR_TRB(ep_index) | TRB_TYPE(TRB_SET_DEQ), false);
	if (ret < 0) {
		xhci_free_command(xhci, cmd);
		return ret;
	}
	ep->queued_deq_seg = new_seg;
	ep->queued_deq_ptr = new_deq;

	xhci_dbg_trace(xhci, trace_xhci_dbg_cancel_urb,
		       "Set TR Deq ptr 0x%llx, cycle %u\n", addr, new_cycle);

	/* Stop the TD queueing code from ringing the doorbell until
	 * this command completes.  The HC won't set the dequeue pointer
	 * if the ring is running, and ringing the doorbell starts the
	 * ring running.
	 */
	ep->ep_state |= SET_DEQ_PENDING;
	xhci_ring_cmd_db(xhci);
	return 0;
}

/* flip_cycle means flip the cycle bit of all but the first and last TRB.
 * (The last TRB actually points to the ring enqueue pointer, which is not part
 * of this TD.)  This is used to remove partially enqueued isoc TDs from a ring.
 */
static void td_to_noop(struct xhci_hcd *xhci, struct xhci_ring *ep_ring,
		       struct xhci_td *td, bool flip_cycle)
{
	struct xhci_segment *seg	= td->start_seg;
	union xhci_trb *trb		= td->first_trb;

	while (1) {
		trb_to_noop(trb, TRB_TR_NOOP);

		/* flip cycle if asked to */
		if (flip_cycle && trb != td->first_trb && trb != td->last_trb)
			trb->generic.field[3] ^= cpu_to_le32(TRB_CYCLE);

		if (trb == td->last_trb)
			break;

		next_trb(xhci, ep_ring, &seg, &trb);
	}
}

/*
 * Must be called with xhci->lock held in interrupt context,
 * releases and re-acquires xhci->lock
 */
static void xhci_giveback_urb_in_irq(struct xhci_hcd *xhci,
				     struct xhci_td *cur_td, int status)
{
	struct urb	*urb		= cur_td->urb;
	struct urb_priv	*urb_priv	= urb->hcpriv;
	struct usb_hcd	*hcd		= bus_to_hcd(urb->dev->bus);

	if (usb_pipetype(urb->pipe) == PIPE_ISOCHRONOUS) {
		xhci_to_hcd(xhci)->self.bandwidth_isoc_reqs--;
		if (xhci_to_hcd(xhci)->self.bandwidth_isoc_reqs	== 0) {
			if (xhci->quirks & XHCI_AMD_PLL_FIX)
				usb_amd_quirk_pll_enable();
		}
	}
	xhci_urb_free_priv(urb_priv);
	usb_hcd_unlink_urb_from_ep(hcd, urb);
	trace_xhci_urb_giveback(urb);
	usb_hcd_giveback_urb(hcd, urb, status);
}

static void xhci_unmap_td_bounce_buffer(struct xhci_hcd *xhci,
		struct xhci_ring *ring, struct xhci_td *td)
{
	struct device *dev = xhci_to_hcd(xhci)->self.controller;
	struct xhci_segment *seg = td->bounce_seg;
	struct urb *urb = td->urb;
	size_t len;

	if (!ring || !seg || !urb)
		return;

	if (usb_urb_dir_out(urb)) {
		dma_unmap_single(dev, seg->bounce_dma, ring->bounce_buf_len,
				 DMA_TO_DEVICE);
		return;
	}

	dma_unmap_single(dev, seg->bounce_dma, ring->bounce_buf_len,
			 DMA_FROM_DEVICE);
	/* for in tranfers we need to copy the data from bounce to sg */
	if (urb->num_sgs) {
		len = sg_pcopy_from_buffer(urb->sg, urb->num_sgs, seg->bounce_buf,
					   seg->bounce_len, seg->bounce_offs);
		if (len != seg->bounce_len)
			xhci_warn(xhci, "WARN Wrong bounce buffer read length: %zu != %d\n",
				  len, seg->bounce_len);
	} else {
		memcpy(urb->transfer_buffer + seg->bounce_offs, seg->bounce_buf,
		       seg->bounce_len);
	}
	seg->bounce_len = 0;
	seg->bounce_offs = 0;
}

static int xhci_td_cleanup(struct xhci_hcd *xhci, struct xhci_td *td,
			   struct xhci_ring *ep_ring, int status)
{
	struct urb *urb = NULL;

	/* Clean up the endpoint's TD list */
	urb = td->urb;

	/* if a bounce buffer was used to align this td then unmap it */
	xhci_unmap_td_bounce_buffer(xhci, ep_ring, td);

	/* Do one last check of the actual transfer length.
	 * If the host controller said we transferred more data than the buffer
	 * length, urb->actual_length will be a very big number (since it's
	 * unsigned).  Play it safe and say we didn't transfer anything.
	 */
	if (urb->actual_length > urb->transfer_buffer_length) {
		xhci_warn(xhci, "URB req %u and actual %u transfer length mismatch\n",
			  urb->transfer_buffer_length, urb->actual_length);
		urb->actual_length = 0;
		status = 0;
	}
	/* TD might be removed from td_list if we are giving back a cancelled URB */
	if (!list_empty(&td->td_list))
		list_del_init(&td->td_list);
	/* Giving back a cancelled URB, or if a slated TD completed anyway */
	if (!list_empty(&td->cancelled_td_list))
		list_del_init(&td->cancelled_td_list);

	inc_td_cnt(urb);
	/* Giveback the urb when all the tds are completed */
	if (last_td_in_urb(td)) {
		if ((urb->actual_length != urb->transfer_buffer_length &&
		     (urb->transfer_flags & URB_SHORT_NOT_OK)) ||
		    (status != 0 && !usb_endpoint_xfer_isoc(&urb->ep->desc)))
			xhci_dbg(xhci, "Giveback URB %p, len = %d, expected = %d, status = %d\n",
				 urb, urb->actual_length,
				 urb->transfer_buffer_length, status);

		/* set isoc urb status to 0 just as EHCI, UHCI, and OHCI */
		if (usb_pipetype(urb->pipe) == PIPE_ISOCHRONOUS)
			status = 0;
		xhci_giveback_urb_in_irq(xhci, td, status);
	}

	return 0;
}


/* Complete the cancelled URBs we unlinked from td_list. */
static void xhci_giveback_invalidated_tds(struct xhci_virt_ep *ep)
{
	struct xhci_ring *ring;
	struct xhci_td *td, *tmp_td;

	list_for_each_entry_safe(td, tmp_td, &ep->cancelled_td_list,
				 cancelled_td_list) {

		ring = xhci_urb_to_transfer_ring(ep->xhci, td->urb);

		if (td->cancel_status == TD_CLEARED) {
			xhci_dbg(ep->xhci, "%s: Giveback cancelled URB %p TD\n",
				 __func__, td->urb);
			xhci_td_cleanup(ep->xhci, td, ring, td->status);
		} else {
			xhci_dbg(ep->xhci, "%s: Keep cancelled URB %p TD as cancel_status is %d\n",
				 __func__, td->urb, td->cancel_status);
		}
		if (ep->xhci->xhc_state & XHCI_STATE_DYING)
			return;
	}
}

static int xhci_reset_halted_ep(struct xhci_hcd *xhci, unsigned int slot_id,
				unsigned int ep_index, enum xhci_ep_reset_type reset_type)
{
	struct xhci_command *command;
	int ret = 0;

	command = xhci_alloc_command(xhci, false, GFP_ATOMIC);
	if (!command) {
		ret = -ENOMEM;
		goto done;
	}

	xhci_dbg(xhci, "%s-reset ep %u, slot %u\n",
		 (reset_type == EP_HARD_RESET) ? "Hard" : "Soft",
		 ep_index, slot_id);

	ret = xhci_queue_reset_ep(xhci, command, slot_id, ep_index, reset_type);
done:
	if (ret)
		xhci_err(xhci, "ERROR queuing reset endpoint for slot %d ep_index %d, %d\n",
			 slot_id, ep_index, ret);
	return ret;
}

static int xhci_handle_halted_endpoint(struct xhci_hcd *xhci,
				struct xhci_virt_ep *ep, unsigned int stream_id,
				struct xhci_td *td,
				enum xhci_ep_reset_type reset_type)
{
	unsigned int slot_id = ep->vdev->slot_id;
	int err;

	/*
	 * Avoid resetting endpoint if link is inactive. Can cause host hang.
	 * Device will be reset soon to recover the link so don't do anything
	 */
	if (ep->vdev->flags & VDEV_PORT_ERROR)
		return -ENODEV;

	/* add td to cancelled list and let reset ep handler take care of it */
	if (reset_type == EP_HARD_RESET) {
		ep->ep_state |= EP_HARD_CLEAR_TOGGLE;
		if (td && list_empty(&td->cancelled_td_list)) {
			list_add_tail(&td->cancelled_td_list, &ep->cancelled_td_list);
			td->cancel_status = TD_HALTED;
		}
	}

	if (ep->ep_state & EP_HALTED) {
		xhci_dbg(xhci, "Reset ep command for ep_index %d already pending\n",
			 ep->ep_index);
		return 0;
	}

	err = xhci_reset_halted_ep(xhci, slot_id, ep->ep_index, reset_type);
	if (err)
		return err;

	ep->ep_state |= EP_HALTED;

	xhci_ring_cmd_db(xhci);

	return 0;
}

/*
 * Fix up the ep ring first, so HW stops executing cancelled TDs.
 * We have the xHCI lock, so nothing can modify this list until we drop it.
 * We're also in the event handler, so we can't get re-interrupted if another
 * Stop Endpoint command completes.
 *
 * only call this when ring is not in a running state
 */

static int xhci_invalidate_cancelled_tds(struct xhci_virt_ep *ep)
{
	struct xhci_hcd		*xhci;
	struct xhci_td		*td = NULL;
	struct xhci_td		*tmp_td = NULL;
	struct xhci_td		*cached_td = NULL;
	struct xhci_ring	*ring;
	u64			hw_deq;
	unsigned int		slot_id = ep->vdev->slot_id;
	int			err;

	xhci = ep->xhci;

	list_for_each_entry_safe(td, tmp_td, &ep->cancelled_td_list, cancelled_td_list) {
		xhci_dbg_trace(xhci, trace_xhci_dbg_cancel_urb,
			       "Removing canceled TD starting at 0x%llx (dma) in stream %u URB %p",
			       (unsigned long long)xhci_trb_virt_to_dma(
				       td->start_seg, td->first_trb),
			       td->urb->stream_id, td->urb);
		list_del_init(&td->td_list);
		ring = xhci_urb_to_transfer_ring(xhci, td->urb);
		if (!ring) {
			xhci_warn(xhci, "WARN Cancelled URB %p has invalid stream ID %u.\n",
				  td->urb, td->urb->stream_id);
			continue;
		}
		/*
		 * If a ring stopped on the TD we need to cancel then we have to
		 * move the xHC endpoint ring dequeue pointer past this TD.
		 * Rings halted due to STALL may show hw_deq is past the stalled
		 * TD, but still require a set TR Deq command to flush xHC cache.
		 */
		hw_deq = xhci_get_hw_deq(xhci, ep->vdev, ep->ep_index,
					 td->urb->stream_id);
		hw_deq &= ~0xf;

		if (td->cancel_status == TD_HALTED ||
		    trb_in_td(xhci, td->start_seg, td->first_trb, td->last_trb, hw_deq, false)) {
			switch (td->cancel_status) {
			case TD_CLEARED: /* TD is already no-op */
			case TD_CLEARING_CACHE: /* set TR deq command already queued */
				break;
			case TD_DIRTY: /* TD is cached, clear it */
			case TD_HALTED:
				td->cancel_status = TD_CLEARING_CACHE;
				if (cached_td)
					/* FIXME  stream case, several stopped rings */
					xhci_dbg(xhci,
						 "Move dq past stream %u URB %p instead of stream %u URB %p\n",
						 td->urb->stream_id, td->urb,
						 cached_td->urb->stream_id, cached_td->urb);
				cached_td = td;
				break;
			}
		} else {
			td_to_noop(xhci, ring, td, false);
			td->cancel_status = TD_CLEARED;
		}
	}
<<<<<<< HEAD
=======

>>>>>>> c194212a
	/* If there's no need to move the dequeue pointer then we're done */
	if (!cached_td)
		return 0;

	err = xhci_move_dequeue_past_td(xhci, slot_id, ep->ep_index,
					cached_td->urb->stream_id,
					cached_td);
	if (err) {
		/* Failed to move past cached td, just set cached TDs to no-op */
		list_for_each_entry_safe(td, tmp_td, &ep->cancelled_td_list, cancelled_td_list) {
			if (td->cancel_status != TD_CLEARING_CACHE)
				continue;
			xhci_dbg(xhci, "Failed to clear cancelled cached URB %p, mark clear anyway\n",
				 td->urb);
			td_to_noop(xhci, ring, td, false);
			td->cancel_status = TD_CLEARED;
		}
	}
	return 0;
}

/*
 * Returns the TD the endpoint ring halted on.
 * Only call for non-running rings without streams.
 */
static struct xhci_td *find_halted_td(struct xhci_virt_ep *ep)
{
	struct xhci_td	*td;
	u64		hw_deq;

	if (!list_empty(&ep->ring->td_list)) { /* Not streams compatible */
		hw_deq = xhci_get_hw_deq(ep->xhci, ep->vdev, ep->ep_index, 0);
		hw_deq &= ~0xf;
		td = list_first_entry(&ep->ring->td_list, struct xhci_td, td_list);
		if (trb_in_td(ep->xhci, td->start_seg, td->first_trb,
				td->last_trb, hw_deq, false))
			return td;
	}
	return NULL;
}

/*
 * When we get a command completion for a Stop Endpoint Command, we need to
 * unlink any cancelled TDs from the ring.  There are two ways to do that:
 *
 *  1. If the HW was in the middle of processing the TD that needs to be
 *     cancelled, then we must move the ring's dequeue pointer past the last TRB
 *     in the TD with a Set Dequeue Pointer Command.
 *  2. Otherwise, we turn all the TRBs in the TD into No-op TRBs (with the chain
 *     bit cleared) so that the HW will skip over them.
 */
static void xhci_handle_cmd_stop_ep(struct xhci_hcd *xhci, int slot_id,
				    union xhci_trb *trb, u32 comp_code)
{
	unsigned int ep_index;
	struct xhci_virt_ep *ep;
	struct xhci_ep_ctx *ep_ctx;
	struct xhci_td *td = NULL;
	enum xhci_ep_reset_type reset_type;
	struct xhci_command *command;
	int err;

	if (unlikely(TRB_TO_SUSPEND_PORT(le32_to_cpu(trb->generic.field[3])))) {
		if (!xhci->devs[slot_id])
			xhci_warn(xhci, "Stop endpoint command completion for disabled slot %u\n",
				  slot_id);
		return;
	}

	ep_index = TRB_TO_EP_INDEX(le32_to_cpu(trb->generic.field[3]));
	ep = xhci_get_virt_ep(xhci, slot_id, ep_index);
	if (!ep)
		return;

	ep_ctx = xhci_get_ep_ctx(xhci, ep->vdev->out_ctx, ep_index);
<<<<<<< HEAD

	trace_xhci_handle_cmd_stop_ep(ep_ctx);

	if (comp_code == COMP_CONTEXT_STATE_ERROR) {
	/*
	 * If stop endpoint command raced with a halting endpoint we need to
	 * reset the host side endpoint first.
	 * If the TD we halted on isn't cancelled the TD should be given back
	 * with a proper error code, and the ring dequeue moved past the TD.
	 * If streams case we can't find hw_deq, or the TD we halted on so do a
	 * soft reset.
	 *
	 * Proper error code is unknown here, it would be -EPIPE if device side
	 * of enadpoit halted (aka STALL), and -EPROTO if not (transaction error)
	 * We use -EPROTO, if device is stalled it should return a stall error on
	 * next transfer, which then will return -EPIPE, and device side stall is
	 * noted and cleared by class driver.
	 */
		switch (GET_EP_CTX_STATE(ep_ctx)) {
		case EP_STATE_HALTED:
			xhci_dbg(xhci, "Stop ep completion raced with stall, reset ep\n");
			if (ep->ep_state & EP_HAS_STREAMS) {
				reset_type = EP_SOFT_RESET;
			} else {
				reset_type = EP_HARD_RESET;
				td = find_halted_td(ep);
				if (td)
					td->status = -EPROTO;
			}
			/* reset ep, reset handler cleans up cancelled tds */
			err = xhci_handle_halted_endpoint(xhci, ep, 0, td,
							  reset_type);
			if (err)
				break;
			ep->ep_state &= ~EP_STOP_CMD_PENDING;
			return;
		case EP_STATE_RUNNING:
			/* Race, HW handled stop ep cmd before ep was running */
			xhci_dbg(xhci, "Stop ep completion ctx error, ep is running\n");

			command = xhci_alloc_command(xhci, false, GFP_ATOMIC);
			if (!command) {
				ep->ep_state &= ~EP_STOP_CMD_PENDING;
				return;
			}
=======

	trace_xhci_handle_cmd_stop_ep(ep_ctx);

	if (comp_code == COMP_CONTEXT_STATE_ERROR) {
	/*
	 * If stop endpoint command raced with a halting endpoint we need to
	 * reset the host side endpoint first.
	 * If the TD we halted on isn't cancelled the TD should be given back
	 * with a proper error code, and the ring dequeue moved past the TD.
	 * If streams case we can't find hw_deq, or the TD we halted on so do a
	 * soft reset.
	 *
	 * Proper error code is unknown here, it would be -EPIPE if device side
	 * of enadpoit halted (aka STALL), and -EPROTO if not (transaction error)
	 * We use -EPROTO, if device is stalled it should return a stall error on
	 * next transfer, which then will return -EPIPE, and device side stall is
	 * noted and cleared by class driver.
	 */
		switch (GET_EP_CTX_STATE(ep_ctx)) {
		case EP_STATE_HALTED:
			xhci_dbg(xhci, "Stop ep completion raced with stall, reset ep\n");
			if (ep->ep_state & EP_HAS_STREAMS) {
				reset_type = EP_SOFT_RESET;
			} else {
				reset_type = EP_HARD_RESET;
				td = find_halted_td(ep);
				if (td)
					td->status = -EPROTO;
			}
			/* reset ep, reset handler cleans up cancelled tds */
			err = xhci_handle_halted_endpoint(xhci, ep, 0, td,
							  reset_type);
			if (err)
				break;
			xhci_stop_watchdog_timer_in_irq(xhci, ep);
			return;
		case EP_STATE_RUNNING:
			/* Race, HW handled stop ep cmd before ep was running */
			xhci_dbg(xhci, "Stop ep completion ctx error, ep is running\n");

			command = xhci_alloc_command(xhci, false, GFP_ATOMIC);
			if (!command)
				xhci_stop_watchdog_timer_in_irq(xhci, ep);

			mod_timer(&ep->stop_cmd_timer,
				  jiffies + XHCI_STOP_EP_CMD_TIMEOUT * HZ);
>>>>>>> c194212a
			xhci_queue_stop_endpoint(xhci, command, slot_id, ep_index, 0);
			xhci_ring_cmd_db(xhci);

			return;
		default:
			break;
		}
	}
<<<<<<< HEAD

	/* will queue a set TR deq if stopped on a cancelled, uncleared TD */
	xhci_invalidate_cancelled_tds(ep);
	ep->ep_state &= ~EP_STOP_CMD_PENDING;
=======
	/* will queue a set TR deq if stopped on a cancelled, uncleared TD */
	xhci_invalidate_cancelled_tds(ep);
	xhci_stop_watchdog_timer_in_irq(xhci, ep);
>>>>>>> c194212a

	/* Otherwise ring the doorbell(s) to restart queued transfers */
	xhci_giveback_invalidated_tds(ep);
	ring_doorbell_for_active_rings(xhci, slot_id, ep_index);
}

static void xhci_kill_ring_urbs(struct xhci_hcd *xhci, struct xhci_ring *ring)
{
	struct xhci_td *cur_td;
	struct xhci_td *tmp;

	list_for_each_entry_safe(cur_td, tmp, &ring->td_list, td_list) {
		list_del_init(&cur_td->td_list);

		if (!list_empty(&cur_td->cancelled_td_list))
			list_del_init(&cur_td->cancelled_td_list);

		xhci_unmap_td_bounce_buffer(xhci, ring, cur_td);

		inc_td_cnt(cur_td->urb);
		if (last_td_in_urb(cur_td))
			xhci_giveback_urb_in_irq(xhci, cur_td, -ESHUTDOWN);
	}
}

static void xhci_kill_endpoint_urbs(struct xhci_hcd *xhci,
		int slot_id, int ep_index)
{
	struct xhci_td *cur_td;
	struct xhci_td *tmp;
	struct xhci_virt_ep *ep;
	struct xhci_ring *ring;

	ep = &xhci->devs[slot_id]->eps[ep_index];
	if ((ep->ep_state & EP_HAS_STREAMS) ||
			(ep->ep_state & EP_GETTING_NO_STREAMS)) {
		int stream_id;

		for (stream_id = 1; stream_id < ep->stream_info->num_streams;
				stream_id++) {
			ring = ep->stream_info->stream_rings[stream_id];
			if (!ring)
				continue;

			xhci_dbg_trace(xhci, trace_xhci_dbg_cancel_urb,
					"Killing URBs for slot ID %u, ep index %u, stream %u",
					slot_id, ep_index, stream_id);
			xhci_kill_ring_urbs(xhci, ring);
		}
	} else {
		ring = ep->ring;
		if (!ring)
			return;
		xhci_dbg_trace(xhci, trace_xhci_dbg_cancel_urb,
				"Killing URBs for slot ID %u, ep index %u",
				slot_id, ep_index);
		xhci_kill_ring_urbs(xhci, ring);
	}

	list_for_each_entry_safe(cur_td, tmp, &ep->cancelled_td_list,
			cancelled_td_list) {
		list_del_init(&cur_td->cancelled_td_list);
		inc_td_cnt(cur_td->urb);

		if (last_td_in_urb(cur_td))
			xhci_giveback_urb_in_irq(xhci, cur_td, -ESHUTDOWN);
	}
}

/*
 * host controller died, register read returns 0xffffffff
 * Complete pending commands, mark them ABORTED.
 * URBs need to be given back as usb core might be waiting with device locks
 * held for the URBs to finish during device disconnect, blocking host remove.
 *
 * Call with xhci->lock held.
 * lock is relased and re-acquired while giving back urb.
 */
void xhci_hc_died(struct xhci_hcd *xhci)
{
	int i, j;

	if (xhci->xhc_state & XHCI_STATE_DYING)
		return;

	xhci_err(xhci, "xHCI host controller not responding, assume dead\n");
	xhci->xhc_state |= XHCI_STATE_DYING;

	xhci_cleanup_command_queue(xhci);

	/* return any pending urbs, remove may be waiting for them */
	for (i = 0; i <= HCS_MAX_SLOTS(xhci->hcs_params1); i++) {
		if (!xhci->devs[i])
			continue;
		for (j = 0; j < 31; j++)
			xhci_kill_endpoint_urbs(xhci, i, j);
	}

	/* inform usb core hc died if PCI remove isn't already handling it */
	if (!(xhci->xhc_state & XHCI_STATE_REMOVING))
		usb_hc_died(xhci_to_hcd(xhci));
}

/*
 * When we get a completion for a Set Transfer Ring Dequeue Pointer command,
 * we need to clear the set deq pending flag in the endpoint ring state, so that
 * the TD queueing code can ring the doorbell again.  We also need to ring the
 * endpoint doorbell to restart the ring, but only if there aren't more
 * cancellations pending.
 */
static void xhci_handle_cmd_set_deq(struct xhci_hcd *xhci, int slot_id,
		union xhci_trb *trb, u32 cmd_comp_code)
{
	unsigned int ep_index;
	unsigned int stream_id;
	struct xhci_ring *ep_ring;
	struct xhci_virt_ep *ep;
	struct xhci_ep_ctx *ep_ctx;
	struct xhci_slot_ctx *slot_ctx;
	struct xhci_td *td, *tmp_td;

	ep_index = TRB_TO_EP_INDEX(le32_to_cpu(trb->generic.field[3]));
	stream_id = TRB_TO_STREAM_ID(le32_to_cpu(trb->generic.field[2]));
	ep = xhci_get_virt_ep(xhci, slot_id, ep_index);
	if (!ep)
		return;

	ep_ring = xhci_virt_ep_to_ring(xhci, ep, stream_id);
	if (!ep_ring) {
		xhci_warn(xhci, "WARN Set TR deq ptr command for freed stream ID %u\n",
				stream_id);
		/* XXX: Harmless??? */
		goto cleanup;
	}

	ep_ctx = xhci_get_ep_ctx(xhci, ep->vdev->out_ctx, ep_index);
	slot_ctx = xhci_get_slot_ctx(xhci, ep->vdev->out_ctx);
	trace_xhci_handle_cmd_set_deq(slot_ctx);
	trace_xhci_handle_cmd_set_deq_ep(ep_ctx);

	if (cmd_comp_code != COMP_SUCCESS) {
		unsigned int ep_state;
		unsigned int slot_state;

		switch (cmd_comp_code) {
		case COMP_TRB_ERROR:
			xhci_warn(xhci, "WARN Set TR Deq Ptr cmd invalid because of stream ID configuration\n");
			break;
		case COMP_CONTEXT_STATE_ERROR:
			xhci_warn(xhci, "WARN Set TR Deq Ptr cmd failed due to incorrect slot or ep state.\n");
			ep_state = GET_EP_CTX_STATE(ep_ctx);
			slot_state = le32_to_cpu(slot_ctx->dev_state);
			slot_state = GET_SLOT_STATE(slot_state);
			xhci_dbg_trace(xhci, trace_xhci_dbg_cancel_urb,
					"Slot state = %u, EP state = %u",
					slot_state, ep_state);
			break;
		case COMP_SLOT_NOT_ENABLED_ERROR:
			xhci_warn(xhci, "WARN Set TR Deq Ptr cmd failed because slot %u was not enabled.\n",
					slot_id);
			break;
		default:
			xhci_warn(xhci, "WARN Set TR Deq Ptr cmd with unknown completion code of %u.\n",
					cmd_comp_code);
			break;
		}
		/* OK what do we do now?  The endpoint state is hosed, and we
		 * should never get to this point if the synchronization between
		 * queueing, and endpoint state are correct.  This might happen
		 * if the device gets disconnected after we've finished
		 * cancelling URBs, which might not be an error...
		 */
	} else {
		u64 deq;
		/* 4.6.10 deq ptr is written to the stream ctx for streams */
		if (ep->ep_state & EP_HAS_STREAMS) {
			struct xhci_stream_ctx *ctx =
				&ep->stream_info->stream_ctx_array[stream_id];
			deq = le64_to_cpu(ctx->stream_ring) & SCTX_DEQ_MASK;
		} else {
			deq = le64_to_cpu(ep_ctx->deq) & ~EP_CTX_CYCLE_MASK;
		}
		xhci_dbg_trace(xhci, trace_xhci_dbg_cancel_urb,
			"Successful Set TR Deq Ptr cmd, deq = @%08llx", deq);
		if (xhci_trb_virt_to_dma(ep->queued_deq_seg,
					 ep->queued_deq_ptr) == deq) {
			/* Update the ring's dequeue segment and dequeue pointer
			 * to reflect the new position.
			 */
<<<<<<< HEAD
			move_deq(xhci, ep_ring, ep->queued_deq_seg,
				 ep->queued_deq_ptr);
=======
			update_ring_for_set_deq_completion(xhci, ep->vdev,
				ep_ring, ep_index);
>>>>>>> c194212a
		} else {
			xhci_warn(xhci, "Mismatch between completed Set TR Deq Ptr command & xHCI internal state.\n");
			xhci_warn(xhci, "ep deq seg = %p, deq ptr = %p\n",
				  ep->queued_deq_seg, ep->queued_deq_ptr);
		}
	}
	/* HW cached TDs cleared from cache, give them back */
	list_for_each_entry_safe(td, tmp_td, &ep->cancelled_td_list,
				 cancelled_td_list) {
		ep_ring = xhci_urb_to_transfer_ring(ep->xhci, td->urb);
		if (td->cancel_status == TD_CLEARING_CACHE) {
			td->cancel_status = TD_CLEARED;
			xhci_dbg(ep->xhci, "%s: Giveback cancelled URB %p TD\n",
				 __func__, td->urb);
			xhci_td_cleanup(ep->xhci, td, ep_ring, td->status);
		} else {
			xhci_dbg(ep->xhci, "%s: Keep cancelled URB %p TD as cancel_status is %d\n",
				 __func__, td->urb, td->cancel_status);
		}
	}
cleanup:
	ep->ep_state &= ~SET_DEQ_PENDING;
	ep->queued_deq_seg = NULL;
	ep->queued_deq_ptr = NULL;
	/* Restart any rings with pending URBs */
	ring_doorbell_for_active_rings(xhci, slot_id, ep_index);
}

static void xhci_handle_cmd_reset_ep(struct xhci_hcd *xhci, int slot_id,
		union xhci_trb *trb, u32 cmd_comp_code)
{
	struct xhci_virt_ep *ep;
	struct xhci_ep_ctx *ep_ctx;
	unsigned int ep_index;

	ep_index = TRB_TO_EP_INDEX(le32_to_cpu(trb->generic.field[3]));
	ep = xhci_get_virt_ep(xhci, slot_id, ep_index);
	if (!ep)
		return;

	ep_ctx = xhci_get_ep_ctx(xhci, ep->vdev->out_ctx, ep_index);
	trace_xhci_handle_cmd_reset_ep(ep_ctx);

	/* This command will only fail if the endpoint wasn't halted,
	 * but we don't care.
	 */
	xhci_dbg_trace(xhci, trace_xhci_dbg_reset_ep,
		"Ignoring reset ep completion code of %u", cmd_comp_code);

	/* Cleanup cancelled TDs as ep is stopped. May queue a Set TR Deq cmd */
	xhci_invalidate_cancelled_tds(ep);

	if (xhci->quirks & XHCI_RESET_EP_QUIRK)
		xhci_dbg(xhci, "Note: Removed workaround to queue config ep for this hw");
	/* Clear our internal halted state */
	ep->ep_state &= ~EP_HALTED;

	xhci_giveback_invalidated_tds(ep);

	/* if this was a soft reset, then restart */
	if ((le32_to_cpu(trb->generic.field[3])) & TRB_TSP)
		ring_doorbell_for_active_rings(xhci, slot_id, ep_index);
}

static void xhci_handle_cmd_enable_slot(struct xhci_hcd *xhci, int slot_id,
		struct xhci_command *command, u32 cmd_comp_code)
{
	if (cmd_comp_code == COMP_SUCCESS)
		command->slot_id = slot_id;
	else
		command->slot_id = 0;
}

static void xhci_handle_cmd_disable_slot(struct xhci_hcd *xhci, int slot_id)
{
	struct xhci_virt_device *virt_dev;
	struct xhci_slot_ctx *slot_ctx;

	virt_dev = xhci->devs[slot_id];
	if (!virt_dev)
		return;

	slot_ctx = xhci_get_slot_ctx(xhci, virt_dev->out_ctx);
	trace_xhci_handle_cmd_disable_slot(slot_ctx);

	if (xhci->quirks & XHCI_EP_LIMIT_QUIRK)
		/* Delete default control endpoint resources */
		xhci_free_device_endpoint_resources(xhci, virt_dev, true);
}

static void xhci_handle_cmd_config_ep(struct xhci_hcd *xhci, int slot_id,
		u32 cmd_comp_code)
{
	struct xhci_virt_device *virt_dev;
	struct xhci_input_control_ctx *ctrl_ctx;
	struct xhci_ep_ctx *ep_ctx;
	unsigned int ep_index;
	unsigned int ep_state;
	u32 add_flags, drop_flags;

	/*
	 * Configure endpoint commands can come from the USB core
	 * configuration or alt setting changes, or because the HW
	 * needed an extra configure endpoint command after a reset
	 * endpoint command or streams were being configured.
	 * If the command was for a halted endpoint, the xHCI driver
	 * is not waiting on the configure endpoint command.
	 */
	virt_dev = xhci->devs[slot_id];
	if (!virt_dev)
		return;
	ctrl_ctx = xhci_get_input_control_ctx(virt_dev->in_ctx);
	if (!ctrl_ctx) {
		xhci_warn(xhci, "Could not get input context, bad type.\n");
		return;
	}

	add_flags = le32_to_cpu(ctrl_ctx->add_flags);
	drop_flags = le32_to_cpu(ctrl_ctx->drop_flags);
	/* Input ctx add_flags are the endpoint index plus one */
	ep_index = xhci_last_valid_endpoint(add_flags) - 1;

	ep_ctx = xhci_get_ep_ctx(xhci, virt_dev->out_ctx, ep_index);
	trace_xhci_handle_cmd_config_ep(ep_ctx);

	/* A usb_set_interface() call directly after clearing a halted
	 * condition may race on this quirky hardware.  Not worth
	 * worrying about, since this is prototype hardware.  Not sure
	 * if this will work for streams, but streams support was
	 * untested on this prototype.
	 */
	if (xhci->quirks & XHCI_RESET_EP_QUIRK &&
			ep_index != (unsigned int) -1 &&
			add_flags - SLOT_FLAG == drop_flags) {
		ep_state = virt_dev->eps[ep_index].ep_state;
		if (!(ep_state & EP_HALTED))
			return;
		xhci_dbg_trace(xhci, trace_xhci_dbg_quirks,
				"Completed config ep cmd - "
				"last ep index = %d, state = %d",
				ep_index, ep_state);
		/* Clear internal halted state and restart ring(s) */
		virt_dev->eps[ep_index].ep_state &= ~EP_HALTED;
		ring_doorbell_for_active_rings(xhci, slot_id, ep_index);
		return;
	}
	return;
}

static void xhci_handle_cmd_addr_dev(struct xhci_hcd *xhci, int slot_id)
{
	struct xhci_virt_device *vdev;
	struct xhci_slot_ctx *slot_ctx;

	vdev = xhci->devs[slot_id];
	if (!vdev)
		return;
	slot_ctx = xhci_get_slot_ctx(xhci, vdev->out_ctx);
	trace_xhci_handle_cmd_addr_dev(slot_ctx);
}

static void xhci_handle_cmd_reset_dev(struct xhci_hcd *xhci, int slot_id)
{
	struct xhci_virt_device *vdev;
	struct xhci_slot_ctx *slot_ctx;

	vdev = xhci->devs[slot_id];
	if (!vdev) {
		xhci_warn(xhci, "Reset device command completion for disabled slot %u\n",
			  slot_id);
		return;
	}
	slot_ctx = xhci_get_slot_ctx(xhci, vdev->out_ctx);
	trace_xhci_handle_cmd_reset_dev(slot_ctx);

	xhci_dbg(xhci, "Completed reset device command.\n");
}

static void xhci_handle_cmd_nec_get_fw(struct xhci_hcd *xhci,
		struct xhci_event_cmd *event)
{
	if (!(xhci->quirks & XHCI_NEC_HOST)) {
		xhci_warn(xhci, "WARN NEC_GET_FW command on non-NEC host\n");
		return;
	}
	xhci_dbg_trace(xhci, trace_xhci_dbg_quirks,
			"NEC firmware version %2x.%02x",
			NEC_FW_MAJOR(le32_to_cpu(event->status)),
			NEC_FW_MINOR(le32_to_cpu(event->status)));
}

static void xhci_complete_del_and_free_cmd(struct xhci_command *cmd, u32 status)
{
	list_del(&cmd->cmd_list);

	if (cmd->completion) {
		cmd->status = status;
		complete(cmd->completion);
	} else {
		kfree(cmd);
	}
}

void xhci_cleanup_command_queue(struct xhci_hcd *xhci)
{
	struct xhci_command *cur_cmd, *tmp_cmd;
	xhci->current_cmd = NULL;
	list_for_each_entry_safe(cur_cmd, tmp_cmd, &xhci->cmd_list, cmd_list)
		xhci_complete_del_and_free_cmd(cur_cmd, COMP_COMMAND_ABORTED);
}

static bool xhci_pending_command_completion(struct xhci_hcd *xhci)
{
	struct xhci_segment	*seg = xhci->event_ring->deq_seg;
	union xhci_trb		*deq = xhci->event_ring->dequeue;
	u32			deq_flags = le32_to_cpu(deq->event_cmd.flags);
	u32			cycle = xhci->event_ring->cycle_state;
	int			i = 0;

	/* Check if event ring contains an unhandled command completion */
	while ((deq_flags & TRB_CYCLE) == cycle) {
		if ((deq_flags & TRB_TYPE_BITMASK) == TRB_TYPE(TRB_COMPLETION))
			return true;
		if (last_trb_on_ring(xhci->event_ring, seg, deq))
			cycle ^= 1;
		next_trb(xhci, xhci->event_ring,  &seg, &deq);
		deq_flags = le32_to_cpu(deq->event_cmd.flags);
		if (i++ > TRBS_PER_SEGMENT)
			break;
	}
	return false;
}

void xhci_handle_command_timeout(struct work_struct *work)
{
	struct xhci_hcd	*xhci;
	unsigned long	flags;
	char		str[XHCI_MSG_MAX];
	u64		hw_ring_state;
	u32		cmd_field3;
	u32		usbsts;

	xhci = container_of(to_delayed_work(work), struct xhci_hcd, cmd_timer);

	spin_lock_irqsave(&xhci->lock, flags);

	/*
	 * If timeout work is pending, or current_cmd is NULL, it means we
	 * raced with command completion. Command is handled so just return.
	 */
	if (!xhci->current_cmd || delayed_work_pending(&xhci->cmd_timer)) {
		spin_unlock_irqrestore(&xhci->lock, flags);
		return;
	}

	/* Did hw complete the command but event handler was blocked? */
	if (xhci_pending_interrupt(xhci) > 0 &&
	    xhci_pending_command_completion(xhci)) {
		xhci_dbg(xhci, "Command timeout with unhandled command completion\n");
		xhci_mod_cmd_timer(xhci, XHCI_CMD_DEFAULT_TIMEOUT);
		goto time_out_completed;
	}

	cmd_field3 = le32_to_cpu(xhci->current_cmd->command_trb->generic.field[3]);
	usbsts = readl(&xhci->op_regs->status);
	xhci_dbg(xhci, "Command timeout, USBSTS:%s\n", xhci_decode_usbsts(str, usbsts));

	/* Bail out and tear down xhci if a stop endpoint command failed */
	if (TRB_FIELD_TO_TYPE(cmd_field3) == TRB_STOP_RING) {
		struct xhci_virt_ep	*ep;

		xhci_warn(xhci, "xHCI host not responding to stop endpoint command\n");

		ep = xhci_get_virt_ep(xhci, TRB_TO_SLOT_ID(cmd_field3),
				      TRB_TO_EP_INDEX(cmd_field3));
		if (ep)
			ep->ep_state &= ~EP_STOP_CMD_PENDING;

		xhci_halt(xhci);
		xhci_hc_died(xhci);
		goto time_out_completed;
	}

	/* mark this command to be cancelled */
	xhci->current_cmd->status = COMP_COMMAND_ABORTED;

	/* Make sure command ring is running before aborting it */
	hw_ring_state = xhci_read_64(xhci, &xhci->op_regs->cmd_ring);
	if (hw_ring_state == ~(u64)0) {
		xhci_hc_died(xhci);
		goto time_out_completed;
	}

	if ((xhci->cmd_ring_state & CMD_RING_STATE_RUNNING) &&
	    (hw_ring_state & CMD_RING_RUNNING))  {
		/* Prevent new doorbell, and start command abort */
		xhci->cmd_ring_state = CMD_RING_STATE_ABORTED;
		xhci_dbg(xhci, "Command timeout\n");
		xhci_abort_cmd_ring(xhci, flags);
		goto time_out_completed;
	}

	/* host removed. Bail out */
	if (xhci->xhc_state & XHCI_STATE_REMOVING) {
		xhci_dbg(xhci, "host removed, ring start fail?\n");
		xhci_cleanup_command_queue(xhci);

		goto time_out_completed;
	}

	/* command timeout on stopped ring, ring can't be aborted */
	xhci_dbg(xhci, "Command timeout on stopped ring\n");
	xhci_handle_stopped_cmd_ring(xhci, xhci->current_cmd);

time_out_completed:
	spin_unlock_irqrestore(&xhci->lock, flags);
	return;
}

static void handle_cmd_completion(struct xhci_hcd *xhci,
		struct xhci_event_cmd *event)
{
	unsigned int slot_id = TRB_TO_SLOT_ID(le32_to_cpu(event->flags));
	u64 cmd_dma;
	dma_addr_t cmd_dequeue_dma;
	u32 cmd_comp_code;
	union xhci_trb *cmd_trb;
	struct xhci_command *cmd;
	u32 cmd_type;

	if (slot_id >= MAX_HC_SLOTS) {
		xhci_warn(xhci, "Invalid slot_id %u\n", slot_id);
		return;
	}

	cmd_dma = le64_to_cpu(event->cmd_trb);
	cmd_trb = xhci->cmd_ring->dequeue;

	trace_xhci_handle_command(xhci->cmd_ring, &cmd_trb->generic);

	cmd_dequeue_dma = xhci_trb_virt_to_dma(xhci->cmd_ring->deq_seg,
			cmd_trb);
	/*
	 * Check whether the completion event is for our internal kept
	 * command.
	 */
	if (!cmd_dequeue_dma || cmd_dma != (u64)cmd_dequeue_dma) {
		xhci_warn(xhci,
			  "ERROR mismatched command completion event\n");
		return;
	}

	cmd = list_first_entry(&xhci->cmd_list, struct xhci_command, cmd_list);

	cancel_delayed_work(&xhci->cmd_timer);

	cmd_comp_code = GET_COMP_CODE(le32_to_cpu(event->status));

	/* If CMD ring stopped we own the trbs between enqueue and dequeue */
	if (cmd_comp_code == COMP_COMMAND_RING_STOPPED) {
		complete_all(&xhci->cmd_ring_stop_completion);
		return;
	}

	if (cmd->command_trb != xhci->cmd_ring->dequeue) {
		xhci_err(xhci,
			 "Command completion event does not match command\n");
		return;
	}

	/*
	 * Host aborted the command ring, check if the current command was
	 * supposed to be aborted, otherwise continue normally.
	 * The command ring is stopped now, but the xHC will issue a Command
	 * Ring Stopped event which will cause us to restart it.
	 */
	if (cmd_comp_code == COMP_COMMAND_ABORTED) {
		xhci->cmd_ring_state = CMD_RING_STATE_STOPPED;
		if (cmd->status == COMP_COMMAND_ABORTED) {
			if (xhci->current_cmd == cmd)
				xhci->current_cmd = NULL;
			goto event_handled;
		}
	}

	cmd_type = TRB_FIELD_TO_TYPE(le32_to_cpu(cmd_trb->generic.field[3]));
	switch (cmd_type) {
	case TRB_ENABLE_SLOT:
		xhci_handle_cmd_enable_slot(xhci, slot_id, cmd, cmd_comp_code);
		break;
	case TRB_DISABLE_SLOT:
		xhci_handle_cmd_disable_slot(xhci, slot_id);
		break;
	case TRB_CONFIG_EP:
		if (!cmd->completion)
			xhci_handle_cmd_config_ep(xhci, slot_id, cmd_comp_code);
		break;
	case TRB_EVAL_CONTEXT:
		break;
	case TRB_ADDR_DEV:
		xhci_handle_cmd_addr_dev(xhci, slot_id);
		break;
	case TRB_STOP_RING:
		WARN_ON(slot_id != TRB_TO_SLOT_ID(
				le32_to_cpu(cmd_trb->generic.field[3])));
		if (!cmd->completion)
			xhci_handle_cmd_stop_ep(xhci, slot_id, cmd_trb,
						cmd_comp_code);
		break;
	case TRB_SET_DEQ:
		WARN_ON(slot_id != TRB_TO_SLOT_ID(
				le32_to_cpu(cmd_trb->generic.field[3])));
		xhci_handle_cmd_set_deq(xhci, slot_id, cmd_trb, cmd_comp_code);
		break;
	case TRB_CMD_NOOP:
		/* Is this an aborted command turned to NO-OP? */
		if (cmd->status == COMP_COMMAND_RING_STOPPED)
			cmd_comp_code = COMP_COMMAND_RING_STOPPED;
		break;
	case TRB_RESET_EP:
		WARN_ON(slot_id != TRB_TO_SLOT_ID(
				le32_to_cpu(cmd_trb->generic.field[3])));
		xhci_handle_cmd_reset_ep(xhci, slot_id, cmd_trb, cmd_comp_code);
		break;
	case TRB_RESET_DEV:
		/* SLOT_ID field in reset device cmd completion event TRB is 0.
		 * Use the SLOT_ID from the command TRB instead (xhci 4.6.11)
		 */
		slot_id = TRB_TO_SLOT_ID(
				le32_to_cpu(cmd_trb->generic.field[3]));
		xhci_handle_cmd_reset_dev(xhci, slot_id);
		break;
	case TRB_NEC_GET_FW:
		xhci_handle_cmd_nec_get_fw(xhci, event);
		break;
	default:
		/* Skip over unknown commands on the event ring */
		xhci_info(xhci, "INFO unknown command type %d\n", cmd_type);
		break;
	}

	/* restart timer if this wasn't the last command */
	if (!list_is_singular(&xhci->cmd_list)) {
		xhci->current_cmd = list_first_entry(&cmd->cmd_list,
						struct xhci_command, cmd_list);
		xhci_mod_cmd_timer(xhci, XHCI_CMD_DEFAULT_TIMEOUT);
	} else if (xhci->current_cmd == cmd) {
		xhci->current_cmd = NULL;
	}

event_handled:
	xhci_complete_del_and_free_cmd(cmd, cmd_comp_code);

	inc_deq(xhci, xhci->cmd_ring);
}

static void handle_vendor_event(struct xhci_hcd *xhci,
				union xhci_trb *event, u32 trb_type)
{
	xhci_dbg(xhci, "Vendor specific event TRB type = %u\n", trb_type);
	if (trb_type == TRB_NEC_CMD_COMP && (xhci->quirks & XHCI_NEC_HOST))
		handle_cmd_completion(xhci, &event->event_cmd);
}

static void handle_device_notification(struct xhci_hcd *xhci,
		union xhci_trb *event)
{
	u32 slot_id;
	struct usb_device *udev;

	slot_id = TRB_TO_SLOT_ID(le32_to_cpu(event->generic.field[3]));
	if (!xhci->devs[slot_id]) {
		xhci_warn(xhci, "Device Notification event for "
				"unused slot %u\n", slot_id);
		return;
	}

	xhci_dbg(xhci, "Device Wake Notification event for slot ID %u\n",
			slot_id);
	udev = xhci->devs[slot_id]->udev;
	if (udev && udev->parent)
		usb_wakeup_notification(udev->parent, udev->portnum);
}

/*
 * Quirk hanlder for errata seen on Cavium ThunderX2 processor XHCI
 * Controller.
 * As per ThunderX2errata-129 USB 2 device may come up as USB 1
 * If a connection to a USB 1 device is followed by another connection
 * to a USB 2 device.
 *
 * Reset the PHY after the USB device is disconnected if device speed
 * is less than HCD_USB3.
 * Retry the reset sequence max of 4 times checking the PLL lock status.
 *
 */
static void xhci_cavium_reset_phy_quirk(struct xhci_hcd *xhci)
{
	struct usb_hcd *hcd = xhci_to_hcd(xhci);
	u32 pll_lock_check;
	u32 retry_count = 4;

	do {
		/* Assert PHY reset */
		writel(0x6F, hcd->regs + 0x1048);
		udelay(10);
		/* De-assert the PHY reset */
		writel(0x7F, hcd->regs + 0x1048);
		udelay(200);
		pll_lock_check = readl(hcd->regs + 0x1070);
	} while (!(pll_lock_check & 0x1) && --retry_count);
}

static void handle_port_status(struct xhci_hcd *xhci,
		union xhci_trb *event)
{
	struct usb_hcd *hcd;
	u32 port_id;
	u32 portsc, cmd_reg;
	int max_ports;
	int slot_id;
	unsigned int hcd_portnum;
	struct xhci_bus_state *bus_state;
	bool bogus_port_status = false;
	struct xhci_port *port;

	/* Port status change events always have a successful completion code */
	if (GET_COMP_CODE(le32_to_cpu(event->generic.field[2])) != COMP_SUCCESS)
		xhci_warn(xhci,
			  "WARN: xHC returned failed port status event\n");

	port_id = GET_PORT_ID(le32_to_cpu(event->generic.field[0]));
	max_ports = HCS_MAX_PORTS(xhci->hcs_params1);

	if ((port_id <= 0) || (port_id > max_ports)) {
		xhci_warn(xhci, "Port change event with invalid port ID %d\n",
			  port_id);
		inc_deq(xhci, xhci->event_ring);
		return;
	}

	port = &xhci->hw_ports[port_id - 1];
	if (!port || !port->rhub || port->hcd_portnum == DUPLICATE_ENTRY) {
		xhci_warn(xhci, "Port change event, no port for port ID %u\n",
			  port_id);
		bogus_port_status = true;
		goto cleanup;
	}

	/* We might get interrupts after shared_hcd is removed */
	if (port->rhub == &xhci->usb3_rhub && xhci->shared_hcd == NULL) {
		xhci_dbg(xhci, "ignore port event for removed USB3 hcd\n");
		bogus_port_status = true;
		goto cleanup;
	}

	hcd = port->rhub->hcd;
	bus_state = &port->rhub->bus_state;
	hcd_portnum = port->hcd_portnum;
	portsc = readl(port->addr);

	xhci_dbg(xhci, "Port change event, %d-%d, id %d, portsc: 0x%x\n",
		 hcd->self.busnum, hcd_portnum + 1, port_id, portsc);

	trace_xhci_handle_port_status(hcd_portnum, portsc);

	if (hcd->state == HC_STATE_SUSPENDED) {
		xhci_dbg(xhci, "resume root hub\n");
		usb_hcd_resume_root_hub(hcd);
	}

	if (hcd->speed >= HCD_USB3 &&
	    (portsc & PORT_PLS_MASK) == XDEV_INACTIVE) {
		slot_id = xhci_find_slot_id_by_port(hcd, xhci, hcd_portnum + 1);
		if (slot_id && xhci->devs[slot_id])
			xhci->devs[slot_id]->flags |= VDEV_PORT_ERROR;
	}

	if ((portsc & PORT_PLC) && (portsc & PORT_PLS_MASK) == XDEV_RESUME) {
		xhci_dbg(xhci, "port resume event for port %d\n", port_id);

		cmd_reg = readl(&xhci->op_regs->command);
		if (!(cmd_reg & CMD_RUN)) {
			xhci_warn(xhci, "xHC is not running.\n");
			goto cleanup;
		}

		if (DEV_SUPERSPEED_ANY(portsc)) {
			xhci_dbg(xhci, "remote wake SS port %d\n", port_id);
			/* Set a flag to say the port signaled remote wakeup,
			 * so we can tell the difference between the end of
			 * device and host initiated resume.
			 */
			bus_state->port_remote_wakeup |= 1 << hcd_portnum;
			xhci_test_and_clear_bit(xhci, port, PORT_PLC);
			usb_hcd_start_port_resume(&hcd->self, hcd_portnum);
			xhci_set_link_state(xhci, port, XDEV_U0);
			/* Need to wait until the next link state change
			 * indicates the device is actually in U0.
			 */
			bogus_port_status = true;
			goto cleanup;
		} else if (!test_bit(hcd_portnum, &bus_state->resuming_ports)) {
			xhci_dbg(xhci, "resume HS port %d\n", port_id);
			bus_state->resume_done[hcd_portnum] = jiffies +
				msecs_to_jiffies(USB_RESUME_TIMEOUT);
			set_bit(hcd_portnum, &bus_state->resuming_ports);
			/* Do the rest in GetPortStatus after resume time delay.
			 * Avoid polling roothub status before that so that a
			 * usb device auto-resume latency around ~40ms.
			 */
			set_bit(HCD_FLAG_POLL_RH, &hcd->flags);
			mod_timer(&hcd->rh_timer,
				  bus_state->resume_done[hcd_portnum]);
			usb_hcd_start_port_resume(&hcd->self, hcd_portnum);
			bogus_port_status = true;
		}
	}

	if ((portsc & PORT_PLC) &&
	    DEV_SUPERSPEED_ANY(portsc) &&
	    ((portsc & PORT_PLS_MASK) == XDEV_U0 ||
	     (portsc & PORT_PLS_MASK) == XDEV_U1 ||
	     (portsc & PORT_PLS_MASK) == XDEV_U2)) {
		xhci_dbg(xhci, "resume SS port %d finished\n", port_id);
		complete(&bus_state->u3exit_done[hcd_portnum]);
		/* We've just brought the device into U0/1/2 through either the
		 * Resume state after a device remote wakeup, or through the
		 * U3Exit state after a host-initiated resume.  If it's a device
		 * initiated remote wake, don't pass up the link state change,
		 * so the roothub behavior is consistent with external
		 * USB 3.0 hub behavior.
		 */
		slot_id = xhci_find_slot_id_by_port(hcd, xhci, hcd_portnum + 1);
		if (slot_id && xhci->devs[slot_id])
			xhci_ring_device(xhci, slot_id);
		if (bus_state->port_remote_wakeup & (1 << hcd_portnum)) {
			xhci_test_and_clear_bit(xhci, port, PORT_PLC);
			usb_wakeup_notification(hcd->self.root_hub,
					hcd_portnum + 1);
			bogus_port_status = true;
			goto cleanup;
		}
	}

	/*
	 * Check to see if xhci-hub.c is waiting on RExit to U0 transition (or
	 * RExit to a disconnect state).  If so, let the the driver know it's
	 * out of the RExit state.
	 */
	if (!DEV_SUPERSPEED_ANY(portsc) && hcd->speed < HCD_USB3 &&
			test_and_clear_bit(hcd_portnum,
				&bus_state->rexit_ports)) {
		complete(&bus_state->rexit_done[hcd_portnum]);
		bogus_port_status = true;
		goto cleanup;
	}

	if (hcd->speed < HCD_USB3) {
		xhci_test_and_clear_bit(xhci, port, PORT_PLC);
		if ((xhci->quirks & XHCI_RESET_PLL_ON_DISCONNECT) &&
		    (portsc & PORT_CSC) && !(portsc & PORT_CONNECT))
			xhci_cavium_reset_phy_quirk(xhci);
	}

cleanup:
	/* Update event ring dequeue pointer before dropping the lock */
	inc_deq(xhci, xhci->event_ring);

	/* Don't make the USB core poll the roothub if we got a bad port status
	 * change event.  Besides, at that point we can't tell which roothub
	 * (USB 2.0 or USB 3.0) to kick.
	 */
	if (bogus_port_status)
		return;

	/*
	 * xHCI port-status-change events occur when the "or" of all the
	 * status-change bits in the portsc register changes from 0 to 1.
	 * New status changes won't cause an event if any other change
	 * bits are still set.  When an event occurs, switch over to
	 * polling to avoid losing status changes.
	 */
	xhci_dbg(xhci, "%s: starting usb%d port polling.\n",
		 __func__, hcd->self.busnum);
	set_bit(HCD_FLAG_POLL_RH, &hcd->flags);
	spin_unlock(&xhci->lock);
	/* Pass this up to the core */
	usb_hcd_poll_rh_status(hcd);
	spin_lock(&xhci->lock);
}

/*
 * This TD is defined by the TRBs starting at start_trb in start_seg and ending
 * at end_trb, which may be in another segment.  If the suspect DMA address is a
 * TRB in this TD, this function returns that TRB's segment.  Otherwise it
 * returns 0.
 */
struct xhci_segment *trb_in_td(struct xhci_hcd *xhci,
		struct xhci_segment *start_seg,
		union xhci_trb	*start_trb,
		union xhci_trb	*end_trb,
		dma_addr_t	suspect_dma,
		bool		debug)
{
	dma_addr_t start_dma;
	dma_addr_t end_seg_dma;
	dma_addr_t end_trb_dma;
	struct xhci_segment *cur_seg;

	start_dma = xhci_trb_virt_to_dma(start_seg, start_trb);
	cur_seg = start_seg;

	do {
		if (start_dma == 0)
			return NULL;
		/* We may get an event for a Link TRB in the middle of a TD */
		end_seg_dma = xhci_trb_virt_to_dma(cur_seg,
				&cur_seg->trbs[TRBS_PER_SEGMENT - 1]);
		/* If the end TRB isn't in this segment, this is set to 0 */
		end_trb_dma = xhci_trb_virt_to_dma(cur_seg, end_trb);

		if (debug)
			xhci_warn(xhci,
				"Looking for event-dma %016llx trb-start %016llx trb-end %016llx seg-start %016llx seg-end %016llx\n",
				(unsigned long long)suspect_dma,
				(unsigned long long)start_dma,
				(unsigned long long)end_trb_dma,
				(unsigned long long)cur_seg->dma,
				(unsigned long long)end_seg_dma);

		if (end_trb_dma > 0) {
			/* The end TRB is in this segment, so suspect should be here */
			if (start_dma <= end_trb_dma) {
				if (suspect_dma >= start_dma && suspect_dma <= end_trb_dma)
					return cur_seg;
			} else {
				/* Case for one segment with
				 * a TD wrapped around to the top
				 */
				if ((suspect_dma >= start_dma &&
							suspect_dma <= end_seg_dma) ||
						(suspect_dma >= cur_seg->dma &&
						 suspect_dma <= end_trb_dma))
					return cur_seg;
			}
			return NULL;
		} else {
			/* Might still be somewhere in this segment */
			if (suspect_dma >= start_dma && suspect_dma <= end_seg_dma)
				return cur_seg;
		}
		cur_seg = cur_seg->next;
		start_dma = xhci_trb_virt_to_dma(cur_seg, &cur_seg->trbs[0]);
	} while (cur_seg != start_seg);

	return NULL;
}

static void xhci_clear_hub_tt_buffer(struct xhci_hcd *xhci, struct xhci_td *td,
		struct xhci_virt_ep *ep)
{
	/*
	 * As part of low/full-speed endpoint-halt processing
	 * we must clear the TT buffer (USB 2.0 specification 11.17.5).
	 */
	if (td->urb->dev->tt && !usb_pipeint(td->urb->pipe) &&
	    (td->urb->dev->tt->hub != xhci_to_hcd(xhci)->self.root_hub) &&
	    !(ep->ep_state & EP_CLEARING_TT)) {
		ep->ep_state |= EP_CLEARING_TT;
		td->urb->ep->hcpriv = td->urb->dev;
		if (usb_hub_clear_tt_buffer(td->urb))
			ep->ep_state &= ~EP_CLEARING_TT;
	}
}

/* Check if an error has halted the endpoint ring.  The class driver will
 * cleanup the halt for a non-default control endpoint if we indicate a stall.
 * However, a babble and other errors also halt the endpoint ring, and the class
 * driver won't clear the halt in that case, so we need to issue a Set Transfer
 * Ring Dequeue Pointer command manually.
 */
static int xhci_requires_manual_halt_cleanup(struct xhci_hcd *xhci,
		struct xhci_ep_ctx *ep_ctx,
		unsigned int trb_comp_code)
{
	/* TRB completion codes that may require a manual halt cleanup */
	if (trb_comp_code == COMP_USB_TRANSACTION_ERROR ||
			trb_comp_code == COMP_BABBLE_DETECTED_ERROR ||
			trb_comp_code == COMP_SPLIT_TRANSACTION_ERROR)
		/* The 0.95 spec says a babbling control endpoint
		 * is not halted. The 0.96 spec says it is.  Some HW
		 * claims to be 0.95 compliant, but it halts the control
		 * endpoint anyway.  Check if a babble halted the
		 * endpoint.
		 */
		if (GET_EP_CTX_STATE(ep_ctx) == EP_STATE_HALTED)
			return 1;

	return 0;
}

int xhci_is_vendor_info_code(struct xhci_hcd *xhci, unsigned int trb_comp_code)
{
	if (trb_comp_code >= 224 && trb_comp_code <= 255) {
		/* Vendor defined "informational" completion code,
		 * treat as not-an-error.
		 */
		xhci_dbg(xhci, "Vendor defined info completion code %u\n",
				trb_comp_code);
		xhci_dbg(xhci, "Treating code as success.\n");
		return 1;
	}
	return 0;
}

static int finish_td(struct xhci_hcd *xhci, struct xhci_virt_ep *ep,
		     struct xhci_ring *ep_ring, struct xhci_td *td,
		     u32 trb_comp_code)
{
	struct xhci_ep_ctx *ep_ctx;

	ep_ctx = xhci_get_ep_ctx(xhci, ep->vdev->out_ctx, ep->ep_index);

	switch (trb_comp_code) {
	case COMP_STOPPED_LENGTH_INVALID:
	case COMP_STOPPED_SHORT_PACKET:
	case COMP_STOPPED:
		/*
		 * The "Stop Endpoint" completion will take care of any
		 * stopped TDs. A stopped TD may be restarted, so don't update
		 * the ring dequeue pointer or take this TD off any lists yet.
		 */
		return 0;
	case COMP_USB_TRANSACTION_ERROR:
	case COMP_BABBLE_DETECTED_ERROR:
	case COMP_SPLIT_TRANSACTION_ERROR:
		/*
		 * If endpoint context state is not halted we might be
		 * racing with a reset endpoint command issued by a unsuccessful
		 * stop endpoint completion (context error). In that case the
		 * td should be on the cancelled list, and EP_HALTED flag set.
		 *
		 * Or then it's not halted due to the 0.95 spec stating that a
		 * babbling control endpoint should not halt. The 0.96 spec
		 * again says it should.  Some HW claims to be 0.95 compliant,
		 * but it halts the control endpoint anyway.
		 */
		if (GET_EP_CTX_STATE(ep_ctx) != EP_STATE_HALTED) {
			/*
			 * If EP_HALTED is set and TD is on the cancelled list
			 * the TD and dequeue pointer will be handled by reset
			 * ep command completion
			 */
			if ((ep->ep_state & EP_HALTED) &&
			    !list_empty(&td->cancelled_td_list)) {
				xhci_dbg(xhci, "Already resolving halted ep for 0x%llx\n",
					 (unsigned long long)xhci_trb_virt_to_dma(
						 td->start_seg, td->first_trb));
				return 0;
			}
			/* endpoint not halted, don't reset it */
			break;
		}
		/* Almost same procedure as for STALL_ERROR below */
		xhci_clear_hub_tt_buffer(xhci, td, ep);
		xhci_handle_halted_endpoint(xhci, ep, ep_ring->stream_id, td,
					    EP_HARD_RESET);
		return 0;
	case COMP_STALL_ERROR:
		/*
		 * xhci internal endpoint state will go to a "halt" state for
		 * any stall, including default control pipe protocol stall.
		 * To clear the host side halt we need to issue a reset endpoint
		 * command, followed by a set dequeue command to move past the
		 * TD.
		 * Class drivers clear the device side halt from a functional
		 * stall later. Hub TT buffer should only be cleared for FS/LS
		 * devices behind HS hubs for functional stalls.
		 */
		if (ep->ep_index != 0)
			xhci_clear_hub_tt_buffer(xhci, td, ep);

		xhci_handle_halted_endpoint(xhci, ep, ep_ring->stream_id, td,
					    EP_HARD_RESET);

		return 0; /* xhci_handle_halted_endpoint marked td cancelled */
	default:
		break;
	}

	/* Update ring dequeue pointer */
<<<<<<< HEAD
	move_deq(xhci, ep_ring, td->last_trb_seg, td->last_trb);
=======
	ep_ring->dequeue = td->last_trb;
	ep_ring->deq_seg = td->last_trb_seg;
	ep_ring->num_trbs_free += td->num_trbs - 1;
>>>>>>> c194212a
	inc_deq(xhci, ep_ring);

	return xhci_td_cleanup(xhci, td, ep_ring, td->status);
}

/* sum trb lengths from ring dequeue up to stop_trb, _excluding_ stop_trb */
static int sum_trb_lengths(struct xhci_hcd *xhci, struct xhci_ring *ring,
			   union xhci_trb *stop_trb)
{
	u32 sum;
	union xhci_trb *trb = ring->dequeue;
	struct xhci_segment *seg = ring->deq_seg;

	for (sum = 0; trb != stop_trb; next_trb(xhci, ring, &seg, &trb)) {
		if (!trb_is_noop(trb) && !trb_is_link(trb))
			sum += TRB_LEN(le32_to_cpu(trb->generic.field[2]));
	}
	return sum;
}

/*
 * Process control tds, update urb status and actual_length.
 */
static int process_ctrl_td(struct xhci_hcd *xhci, struct xhci_virt_ep *ep,
		struct xhci_ring *ep_ring,  struct xhci_td *td,
			   union xhci_trb *ep_trb, struct xhci_transfer_event *event)
{
	struct xhci_ep_ctx *ep_ctx;
	u32 trb_comp_code;
	u32 remaining, requested;
	u32 trb_type;

	trb_type = TRB_FIELD_TO_TYPE(le32_to_cpu(ep_trb->generic.field[3]));
	ep_ctx = xhci_get_ep_ctx(xhci, ep->vdev->out_ctx, ep->ep_index);
	trb_comp_code = GET_COMP_CODE(le32_to_cpu(event->transfer_len));
	requested = td->urb->transfer_buffer_length;
	remaining = EVENT_TRB_LEN(le32_to_cpu(event->transfer_len));

	switch (trb_comp_code) {
	case COMP_SUCCESS:
		if (trb_type != TRB_STATUS) {
			xhci_warn(xhci, "WARN: Success on ctrl %s TRB without IOC set?\n",
				  (trb_type == TRB_DATA) ? "data" : "setup");
			td->status = -ESHUTDOWN;
			break;
		}
		td->status = 0;
		break;
	case COMP_SHORT_PACKET:
		td->status = 0;
		break;
	case COMP_STOPPED_SHORT_PACKET:
		if (trb_type == TRB_DATA || trb_type == TRB_NORMAL)
			td->urb->actual_length = remaining;
		else
			xhci_warn(xhci, "WARN: Stopped Short Packet on ctrl setup or status TRB\n");
		goto finish_td;
	case COMP_STOPPED:
		switch (trb_type) {
		case TRB_SETUP:
			td->urb->actual_length = 0;
			goto finish_td;
		case TRB_DATA:
		case TRB_NORMAL:
			td->urb->actual_length = requested - remaining;
			goto finish_td;
		case TRB_STATUS:
			td->urb->actual_length = requested;
			goto finish_td;
		default:
			xhci_warn(xhci, "WARN: unexpected TRB Type %d\n",
				  trb_type);
			goto finish_td;
		}
	case COMP_STOPPED_LENGTH_INVALID:
		goto finish_td;
	default:
		if (!xhci_requires_manual_halt_cleanup(xhci,
						       ep_ctx, trb_comp_code))
			break;
		xhci_dbg(xhci, "TRB error %u, halted endpoint index = %u\n",
			 trb_comp_code, ep->ep_index);
		fallthrough;
	case COMP_STALL_ERROR:
		/* Did we transfer part of the data (middle) phase? */
		if (trb_type == TRB_DATA || trb_type == TRB_NORMAL)
			td->urb->actual_length = requested - remaining;
		else if (!td->urb_length_set)
			td->urb->actual_length = 0;
		goto finish_td;
	}

	/* stopped at setup stage, no data transferred */
	if (trb_type == TRB_SETUP)
		goto finish_td;

	/*
	 * if on data stage then update the actual_length of the URB and flag it
	 * as set, so it won't be overwritten in the event for the last TRB.
	 */
	if (trb_type == TRB_DATA ||
		trb_type == TRB_NORMAL) {
		td->urb_length_set = true;
		td->urb->actual_length = requested - remaining;
		xhci_dbg(xhci, "Waiting for status stage event\n");
		return 0;
	}

	/* at status stage */
	if (!td->urb_length_set)
		td->urb->actual_length = requested;

finish_td:
	return finish_td(xhci, ep, ep_ring, td, trb_comp_code);
}

/*
 * Process isochronous tds, update urb packet status and actual_length.
 */
static int process_isoc_td(struct xhci_hcd *xhci, struct xhci_virt_ep *ep,
		struct xhci_ring *ep_ring, struct xhci_td *td,
		union xhci_trb *ep_trb, struct xhci_transfer_event *event)
{
	struct urb_priv *urb_priv;
	int idx;
	struct usb_iso_packet_descriptor *frame;
	u32 trb_comp_code;
	bool sum_trbs_for_length = false;
	u32 remaining, requested, ep_trb_len;
	int short_framestatus;

	trb_comp_code = GET_COMP_CODE(le32_to_cpu(event->transfer_len));
	urb_priv = td->urb->hcpriv;
	idx = urb_priv->num_tds_done;
	frame = &td->urb->iso_frame_desc[idx];
	requested = frame->length;
	remaining = EVENT_TRB_LEN(le32_to_cpu(event->transfer_len));
	ep_trb_len = TRB_LEN(le32_to_cpu(ep_trb->generic.field[2]));
	short_framestatus = td->urb->transfer_flags & URB_SHORT_NOT_OK ?
		-EREMOTEIO : 0;

	/* handle completion code */
	switch (trb_comp_code) {
	case COMP_SUCCESS:
		if (remaining) {
			frame->status = short_framestatus;
			if (xhci->quirks & XHCI_TRUST_TX_LENGTH)
				sum_trbs_for_length = true;
			break;
		}
		frame->status = 0;
		break;
	case COMP_SHORT_PACKET:
		frame->status = short_framestatus;
		sum_trbs_for_length = true;
		break;
	case COMP_BANDWIDTH_OVERRUN_ERROR:
		frame->status = -ECOMM;
		break;
	case COMP_ISOCH_BUFFER_OVERRUN:
	case COMP_BABBLE_DETECTED_ERROR:
		frame->status = -EOVERFLOW;
		break;
	case COMP_INCOMPATIBLE_DEVICE_ERROR:
	case COMP_STALL_ERROR:
		frame->status = -EPROTO;
		break;
	case COMP_USB_TRANSACTION_ERROR:
		frame->status = -EPROTO;
		if (ep_trb != td->last_trb)
			return 0;
		break;
	case COMP_STOPPED:
		sum_trbs_for_length = true;
		break;
	case COMP_STOPPED_SHORT_PACKET:
		/* field normally containing residue now contains tranferred */
		frame->status = short_framestatus;
		requested = remaining;
		break;
	case COMP_STOPPED_LENGTH_INVALID:
		requested = 0;
		remaining = 0;
		break;
	default:
		sum_trbs_for_length = true;
		frame->status = -1;
		break;
	}

	if (sum_trbs_for_length)
		frame->actual_length = sum_trb_lengths(xhci, ep->ring, ep_trb) +
			ep_trb_len - remaining;
	else
		frame->actual_length = requested;

	td->urb->actual_length += frame->actual_length;

	return finish_td(xhci, ep, ep_ring, td, trb_comp_code);
}

static int skip_isoc_td(struct xhci_hcd *xhci, struct xhci_td *td,
			struct xhci_virt_ep *ep, int status)
{
	struct urb_priv *urb_priv;
	struct usb_iso_packet_descriptor *frame;
	int idx;

	urb_priv = td->urb->hcpriv;
	idx = urb_priv->num_tds_done;
	frame = &td->urb->iso_frame_desc[idx];

	/* The transfer is partly done. */
	frame->status = -EXDEV;

	/* calc actual length */
	frame->actual_length = 0;

	/* Update ring dequeue pointer */
<<<<<<< HEAD
	move_deq(xhci, ep->ring, td->last_trb_seg, td->last_trb);
=======
	ep->ring->dequeue = td->last_trb;
	ep->ring->deq_seg = td->last_trb_seg;
	ep->ring->num_trbs_free += td->num_trbs - 1;
>>>>>>> c194212a
	inc_deq(xhci, ep->ring);

	return xhci_td_cleanup(xhci, td, ep->ring, status);
}

/*
 * Process bulk and interrupt tds, update urb status and actual_length.
 */
static int process_bulk_intr_td(struct xhci_hcd *xhci, struct xhci_virt_ep *ep,
		struct xhci_ring *ep_ring, struct xhci_td *td,
		union xhci_trb *ep_trb, struct xhci_transfer_event *event)
{
	struct xhci_slot_ctx *slot_ctx;
	u32 trb_comp_code;
	u32 remaining, requested, ep_trb_len;

	slot_ctx = xhci_get_slot_ctx(xhci, ep->vdev->out_ctx);
	trb_comp_code = GET_COMP_CODE(le32_to_cpu(event->transfer_len));
	remaining = EVENT_TRB_LEN(le32_to_cpu(event->transfer_len));
	ep_trb_len = TRB_LEN(le32_to_cpu(ep_trb->generic.field[2]));
	requested = td->urb->transfer_buffer_length;

	switch (trb_comp_code) {
	case COMP_SUCCESS:
		ep_ring->err_count = 0;
		/* handle success with untransferred data as short packet */
		if (ep_trb != td->last_trb || remaining) {
			xhci_warn(xhci, "WARN Successful completion on short TX\n");
			xhci_dbg(xhci, "ep %#x - asked for %d bytes, %d bytes untransferred\n",
				 td->urb->ep->desc.bEndpointAddress,
				 requested, remaining);
		}
		td->status = 0;
		break;
	case COMP_SHORT_PACKET:
		xhci_dbg(xhci, "ep %#x - asked for %d bytes, %d bytes untransferred\n",
			 td->urb->ep->desc.bEndpointAddress,
			 requested, remaining);
		td->status = 0;
		break;
	case COMP_STOPPED_SHORT_PACKET:
		td->urb->actual_length = remaining;
		goto finish_td;
	case COMP_STOPPED_LENGTH_INVALID:
		/* stopped on ep trb with invalid length, exclude it */
		ep_trb_len	= 0;
		remaining	= 0;
		break;
	case COMP_USB_TRANSACTION_ERROR:
		if (xhci->quirks & XHCI_NO_SOFT_RETRY ||
		    (ep_ring->err_count++ > MAX_SOFT_RETRY) ||
		    le32_to_cpu(slot_ctx->tt_info) & TT_SLOT)
			break;

		td->status = 0;

		xhci_handle_halted_endpoint(xhci, ep, ep_ring->stream_id, td,
					    EP_SOFT_RESET);
		return 0;
	default:
		/* do nothing */
		break;
	}

	if (ep_trb == td->last_trb)
		td->urb->actual_length = requested - remaining;
	else
		td->urb->actual_length =
			sum_trb_lengths(xhci, ep_ring, ep_trb) +
			ep_trb_len - remaining;
finish_td:
	if (remaining > requested) {
		xhci_warn(xhci, "bad transfer trb length %d in event trb\n",
			  remaining);
		td->urb->actual_length = 0;
	}

	return finish_td(xhci, ep, ep_ring, td, trb_comp_code);
}

/*
 * If this function returns an error condition, it means it got a Transfer
 * event with a corrupted Slot ID, Endpoint ID, or TRB DMA address.
 * At this point, the host controller is probably hosed and should be reset.
 */
static int handle_tx_event(struct xhci_hcd *xhci,
		struct xhci_transfer_event *event)
{
	struct xhci_virt_ep *ep;
	struct xhci_ring *ep_ring;
	unsigned int slot_id;
	int ep_index;
	struct xhci_td *td = NULL;
	dma_addr_t ep_trb_dma;
	struct xhci_segment *ep_seg;
	union xhci_trb *ep_trb;
	int status = -EINPROGRESS;
	struct xhci_ep_ctx *ep_ctx;
	struct list_head *tmp;
	u32 trb_comp_code;
	int td_num = 0;
	bool handling_skipped_tds = false;

	slot_id = TRB_TO_SLOT_ID(le32_to_cpu(event->flags));
	ep_index = TRB_TO_EP_ID(le32_to_cpu(event->flags)) - 1;
	trb_comp_code = GET_COMP_CODE(le32_to_cpu(event->transfer_len));
	ep_trb_dma = le64_to_cpu(event->buffer);

	ep = xhci_get_virt_ep(xhci, slot_id, ep_index);
	if (!ep) {
		xhci_err(xhci, "ERROR Invalid Transfer event\n");
		goto err_out;
	}

	ep_ring = xhci_dma_to_transfer_ring(ep, ep_trb_dma);
	ep_ctx = xhci_get_ep_ctx(xhci, ep->vdev->out_ctx, ep_index);

	if (GET_EP_CTX_STATE(ep_ctx) == EP_STATE_DISABLED) {
		xhci_err(xhci,
			 "ERROR Transfer event for disabled endpoint slot %u ep %u\n",
			  slot_id, ep_index);
		goto err_out;
	}

	/* Some transfer events don't always point to a trb, see xhci 4.17.4 */
	if (!ep_ring) {
		switch (trb_comp_code) {
		case COMP_STALL_ERROR:
		case COMP_USB_TRANSACTION_ERROR:
		case COMP_INVALID_STREAM_TYPE_ERROR:
		case COMP_INVALID_STREAM_ID_ERROR:
			xhci_handle_halted_endpoint(xhci, ep, 0, NULL,
						    EP_SOFT_RESET);
			goto cleanup;
		case COMP_RING_UNDERRUN:
		case COMP_RING_OVERRUN:
		case COMP_STOPPED_LENGTH_INVALID:
			goto cleanup;
		default:
			xhci_err(xhci, "ERROR Transfer event for unknown stream ring slot %u ep %u\n",
				 slot_id, ep_index);
			goto err_out;
		}
	}

	/* Count current td numbers if ep->skip is set */
	if (ep->skip) {
		list_for_each(tmp, &ep_ring->td_list)
			td_num++;
	}

	/* Look for common error cases */
	switch (trb_comp_code) {
	/* Skip codes that require special handling depending on
	 * transfer type
	 */
	case COMP_SUCCESS:
		if (EVENT_TRB_LEN(le32_to_cpu(event->transfer_len)) == 0)
			break;
		if (xhci->quirks & XHCI_TRUST_TX_LENGTH ||
		    ep_ring->last_td_was_short)
			trb_comp_code = COMP_SHORT_PACKET;
		else
			xhci_warn_ratelimited(xhci,
					      "WARN Successful completion on short TX for slot %u ep %u: needs XHCI_TRUST_TX_LENGTH quirk?\n",
					      slot_id, ep_index);
	case COMP_SHORT_PACKET:
		break;
	/* Completion codes for endpoint stopped state */
	case COMP_STOPPED:
		xhci_dbg(xhci, "Stopped on Transfer TRB for slot %u ep %u\n",
			 slot_id, ep_index);
		break;
	case COMP_STOPPED_LENGTH_INVALID:
		xhci_dbg(xhci,
			 "Stopped on No-op or Link TRB for slot %u ep %u\n",
			 slot_id, ep_index);
		break;
	case COMP_STOPPED_SHORT_PACKET:
		xhci_dbg(xhci,
			 "Stopped with short packet transfer detected for slot %u ep %u\n",
			 slot_id, ep_index);
		break;
	/* Completion codes for endpoint halted state */
	case COMP_STALL_ERROR:
		xhci_dbg(xhci, "Stalled endpoint for slot %u ep %u\n", slot_id,
			 ep_index);
		status = -EPIPE;
		break;
	case COMP_SPLIT_TRANSACTION_ERROR:
		xhci_dbg(xhci, "Split transaction error for slot %u ep %u\n",
			 slot_id, ep_index);
		status = -EPROTO;
		break;
	case COMP_USB_TRANSACTION_ERROR:
		xhci_dbg(xhci, "Transfer error for slot %u ep %u on endpoint\n",
			 slot_id, ep_index);
		status = -EPROTO;
		break;
	case COMP_BABBLE_DETECTED_ERROR:
		xhci_dbg(xhci, "Babble error for slot %u ep %u on endpoint\n",
			 slot_id, ep_index);
		status = -EOVERFLOW;
		break;
	/* Completion codes for endpoint error state */
	case COMP_TRB_ERROR:
		xhci_warn(xhci,
			  "WARN: TRB error for slot %u ep %u on endpoint\n",
			  slot_id, ep_index);
		status = -EILSEQ;
		break;
	/* completion codes not indicating endpoint state change */
	case COMP_DATA_BUFFER_ERROR:
		xhci_warn(xhci,
			  "WARN: HC couldn't access mem fast enough for slot %u ep %u\n",
			  slot_id, ep_index);
		status = -ENOSR;
		break;
	case COMP_BANDWIDTH_OVERRUN_ERROR:
		xhci_warn(xhci,
			  "WARN: bandwidth overrun event for slot %u ep %u on endpoint\n",
			  slot_id, ep_index);
		break;
	case COMP_ISOCH_BUFFER_OVERRUN:
		xhci_warn(xhci,
			  "WARN: buffer overrun event for slot %u ep %u on endpoint",
			  slot_id, ep_index);
		break;
	case COMP_RING_UNDERRUN:
		/*
		 * When the Isoch ring is empty, the xHC will generate
		 * a Ring Overrun Event for IN Isoch endpoint or Ring
		 * Underrun Event for OUT Isoch endpoint.
		 */
		xhci_dbg(xhci, "underrun event on endpoint\n");
		if (!list_empty(&ep_ring->td_list))
			xhci_dbg(xhci, "Underrun Event for slot %d ep %d "
					"still with TDs queued?\n",
				 TRB_TO_SLOT_ID(le32_to_cpu(event->flags)),
				 ep_index);
		goto cleanup;
	case COMP_RING_OVERRUN:
		xhci_dbg(xhci, "overrun event on endpoint\n");
		if (!list_empty(&ep_ring->td_list))
			xhci_dbg(xhci, "Overrun Event for slot %d ep %d "
					"still with TDs queued?\n",
				 TRB_TO_SLOT_ID(le32_to_cpu(event->flags)),
				 ep_index);
		goto cleanup;
	case COMP_MISSED_SERVICE_ERROR:
		/*
		 * When encounter missed service error, one or more isoc tds
		 * may be missed by xHC.
		 * Set skip flag of the ep_ring; Complete the missed tds as
		 * short transfer when process the ep_ring next time.
		 */
		ep->skip = true;
		xhci_dbg(xhci,
			 "Miss service interval error for slot %u ep %u, set skip flag\n",
			 slot_id, ep_index);
		goto cleanup;
	case COMP_NO_PING_RESPONSE_ERROR:
		ep->skip = true;
		xhci_dbg(xhci,
			 "No Ping response error for slot %u ep %u, Skip one Isoc TD\n",
			 slot_id, ep_index);
		goto cleanup;

	case COMP_INCOMPATIBLE_DEVICE_ERROR:
		/* needs disable slot command to recover */
		xhci_warn(xhci,
			  "WARN: detect an incompatible device for slot %u ep %u",
			  slot_id, ep_index);
		status = -EPROTO;
		break;
	default:
		if (xhci_is_vendor_info_code(xhci, trb_comp_code)) {
			status = 0;
			break;
		}
		xhci_warn(xhci,
			  "ERROR Unknown event condition %u for slot %u ep %u , HC probably busted\n",
			  trb_comp_code, slot_id, ep_index);
		goto cleanup;
	}

	do {
		/* This TRB should be in the TD at the head of this ring's
		 * TD list.
		 */
		if (list_empty(&ep_ring->td_list)) {
			/*
			 * Don't print wanings if it's due to a stopped endpoint
			 * generating an extra completion event if the device
			 * was suspended. Or, a event for the last TRB of a
			 * short TD we already got a short event for.
			 * The short TD is already removed from the TD list.
			 */

			if (!(trb_comp_code == COMP_STOPPED ||
			      trb_comp_code == COMP_STOPPED_LENGTH_INVALID ||
			      ep_ring->last_td_was_short)) {
				xhci_warn(xhci, "WARN Event TRB for slot %d ep %d with no TDs queued?\n",
						TRB_TO_SLOT_ID(le32_to_cpu(event->flags)),
						ep_index);
			}
			if (ep->skip) {
				ep->skip = false;
				xhci_dbg(xhci, "td_list is empty while skip flag set. Clear skip flag for slot %u ep %u.\n",
					 slot_id, ep_index);
			}
			if (trb_comp_code == COMP_STALL_ERROR ||
			    xhci_requires_manual_halt_cleanup(xhci, ep_ctx,
							      trb_comp_code)) {
				xhci_handle_halted_endpoint(xhci, ep,
							    ep_ring->stream_id,
							    NULL,
							    EP_HARD_RESET);
			}
			goto cleanup;
		}

		/* We've skipped all the TDs on the ep ring when ep->skip set */
		if (ep->skip && td_num == 0) {
			ep->skip = false;
			xhci_dbg(xhci, "All tds on the ep_ring skipped. Clear skip flag for slot %u ep %u.\n",
				 slot_id, ep_index);
			goto cleanup;
		}

		td = list_first_entry(&ep_ring->td_list, struct xhci_td,
				      td_list);
		if (ep->skip)
			td_num--;

		/* Is this a TRB in the currently executing TD? */
		ep_seg = trb_in_td(xhci, ep_ring->deq_seg, ep_ring->dequeue,
				td->last_trb, ep_trb_dma, false);

		/*
		 * Skip the Force Stopped Event. The event_trb(event_dma) of FSE
		 * is not in the current TD pointed by ep_ring->dequeue because
		 * that the hardware dequeue pointer still at the previous TRB
		 * of the current TD. The previous TRB maybe a Link TD or the
		 * last TRB of the previous TD. The command completion handle
		 * will take care the rest.
		 */
		if (!ep_seg && (trb_comp_code == COMP_STOPPED ||
			   trb_comp_code == COMP_STOPPED_LENGTH_INVALID)) {
			goto cleanup;
		}

		if (!ep_seg) {
			if (!ep->skip ||
			    !usb_endpoint_xfer_isoc(&td->urb->ep->desc)) {
				/* Some host controllers give a spurious
				 * successful event after a short transfer.
				 * Ignore it.
				 */
				if ((xhci->quirks & XHCI_SPURIOUS_SUCCESS) &&
						ep_ring->last_td_was_short) {
					ep_ring->last_td_was_short = false;
					goto cleanup;
				}
				/* HC is busted, give up! */
				xhci_err(xhci,
					"ERROR Transfer event TRB DMA ptr not "
					"part of current TD ep_index %d "
					"comp_code %u\n", ep_index,
					trb_comp_code);
				trb_in_td(xhci, ep_ring->deq_seg,
					  ep_ring->dequeue, td->last_trb,
					  ep_trb_dma, true);
				return -ESHUTDOWN;
			}

			skip_isoc_td(xhci, td, ep, status);
			goto cleanup;
		}
		if (trb_comp_code == COMP_SHORT_PACKET)
			ep_ring->last_td_was_short = true;
		else
			ep_ring->last_td_was_short = false;

		if (ep->skip) {
			xhci_dbg(xhci,
				 "Found td. Clear skip flag for slot %u ep %u.\n",
				 slot_id, ep_index);
			ep->skip = false;
		}

		ep_trb = &ep_seg->trbs[(ep_trb_dma - ep_seg->dma) /
						sizeof(*ep_trb)];

		trace_xhci_handle_transfer(ep_ring,
				(struct xhci_generic_trb *) ep_trb);

		/*
		 * No-op TRB could trigger interrupts in a case where
		 * a URB was killed and a STALL_ERROR happens right
		 * after the endpoint ring stopped. Reset the halted
		 * endpoint. Otherwise, the endpoint remains stalled
		 * indefinitely.
		 */

		if (trb_is_noop(ep_trb)) {
			if (trb_comp_code == COMP_STALL_ERROR ||
			    xhci_requires_manual_halt_cleanup(xhci, ep_ctx,
							      trb_comp_code))
				xhci_handle_halted_endpoint(xhci, ep,
							    ep_ring->stream_id,
							    td, EP_HARD_RESET);
			goto cleanup;
		}

		td->status = status;

		/* update the urb's actual_length and give back to the core */
		if (usb_endpoint_xfer_control(&td->urb->ep->desc))
			process_ctrl_td(xhci, ep, ep_ring, td, ep_trb, event);
		else if (usb_endpoint_xfer_isoc(&td->urb->ep->desc))
			process_isoc_td(xhci, ep, ep_ring, td, ep_trb, event);
		else
			process_bulk_intr_td(xhci, ep, ep_ring, td, ep_trb, event);
cleanup:
		handling_skipped_tds = ep->skip &&
			trb_comp_code != COMP_MISSED_SERVICE_ERROR &&
			trb_comp_code != COMP_NO_PING_RESPONSE_ERROR;

		/*
		 * Do not update event ring dequeue pointer if we're in a loop
		 * processing missed tds.
		 */
		if (!handling_skipped_tds)
			inc_deq(xhci, xhci->event_ring);

	/*
	 * If ep->skip is set, it means there are missed tds on the
	 * endpoint ring need to take care of.
	 * Process them as short transfer until reach the td pointed by
	 * the event.
	 */
	} while (handling_skipped_tds);

	return 0;

err_out:
	xhci_err(xhci, "@%016llx %08x %08x %08x %08x\n",
		 (unsigned long long) xhci_trb_virt_to_dma(
			 xhci->event_ring->deq_seg,
			 xhci->event_ring->dequeue),
		 lower_32_bits(le64_to_cpu(event->buffer)),
		 upper_32_bits(le64_to_cpu(event->buffer)),
		 le32_to_cpu(event->transfer_len),
		 le32_to_cpu(event->flags));
	return -ENODEV;
}

/*
 * This function handles all OS-owned events on the event ring.  It may drop
 * xhci->lock between event processing (e.g. to pass up port status changes).
 * Returns >0 for "possibly more events to process" (caller should call again),
 * otherwise 0 if done.  In future, <0 returns should indicate error code.
 */
int xhci_handle_event(struct xhci_hcd *xhci)
{
	union xhci_trb *event;
	int update_ptrs = 1;
	u32 trb_type;
	int ret;

	/* Event ring hasn't been allocated yet. */
	if (!xhci->event_ring || !xhci->event_ring->dequeue) {
		xhci_err(xhci, "ERROR event ring not ready\n");
		return -ENOMEM;
	}

	event = xhci->event_ring->dequeue;
	/* Does the HC or OS own the TRB? */
	if ((le32_to_cpu(event->event_cmd.flags) & TRB_CYCLE) !=
	    xhci->event_ring->cycle_state)
		return 0;

	trace_xhci_handle_event(xhci->event_ring, &event->generic);

	/*
	 * Barrier between reading the TRB_CYCLE (valid) flag above and any
	 * speculative reads of the event's flags/data below.
	 */
	rmb();
	trb_type = TRB_FIELD_TO_TYPE(le32_to_cpu(event->event_cmd.flags));
	/* FIXME: Handle more event types. */

	switch (trb_type) {
	case TRB_COMPLETION:
		handle_cmd_completion(xhci, &event->event_cmd);
		break;
	case TRB_PORT_STATUS:
		handle_port_status(xhci, event);
		update_ptrs = 0;
		break;
	case TRB_TRANSFER:
		ret = handle_tx_event(xhci, &event->trans_event);
		if (ret >= 0)
			update_ptrs = 0;
		break;
	case TRB_DEV_NOTE:
		handle_device_notification(xhci, event);
		break;
	default:
		if (trb_type >= TRB_VENDOR_DEFINED_LOW)
			handle_vendor_event(xhci, event, trb_type);
		else
			xhci_warn(xhci, "ERROR unknown event type %d\n", trb_type);
	}
	/* Any of the above functions may drop and re-acquire the lock, so check
	 * to make sure a watchdog timer didn't mark the host as non-responsive.
	 */
	if (xhci->xhc_state & XHCI_STATE_DYING) {
		xhci_dbg(xhci, "xHCI host dying, returning from "
				"event handler.\n");
		return 0;
	}

	if (update_ptrs)
		/* Update SW event ring dequeue pointer */
		inc_deq(xhci, xhci->event_ring);

	/* Are there more items on the event ring?  Caller will call us again to
	 * check.
	 */
	return 1;
}
EXPORT_SYMBOL_GPL(xhci_handle_event);

/*
 * Update Event Ring Dequeue Pointer:
 * - When all events have finished
 * - To avoid "Event Ring Full Error" condition
 */
void xhci_update_erst_dequeue(struct xhci_hcd *xhci,
		union xhci_trb *event_ring_deq)
{
	u64 temp_64;
	dma_addr_t deq;

	temp_64 = xhci_read_64(xhci, &xhci->ir_set->erst_dequeue);
	/* If necessary, update the HW's version of the event ring deq ptr. */
	if (event_ring_deq != xhci->event_ring->dequeue) {
		deq = xhci_trb_virt_to_dma(xhci->event_ring->deq_seg,
				xhci->event_ring->dequeue);
		if (deq == 0)
			xhci_warn(xhci, "WARN something wrong with SW event ring dequeue ptr\n");
		/*
		 * Per 4.9.4, Software writes to the ERDP register shall
		 * always advance the Event Ring Dequeue Pointer value.
		 */
		if ((temp_64 & (u64) ~ERST_PTR_MASK) ==
				((u64) deq & (u64) ~ERST_PTR_MASK))
			return;

		/* Update HC event ring dequeue pointer */
		temp_64 &= ERST_PTR_MASK;
		temp_64 |= ((u64) deq & (u64) ~ERST_PTR_MASK);
	}

	/* Clear the event handler busy flag (RW1C) */
	temp_64 |= ERST_EHB;
	xhci_write_64(xhci, temp_64, &xhci->ir_set->erst_dequeue);
}
EXPORT_SYMBOL_GPL(xhci_update_erst_dequeue);

static irqreturn_t xhci_vendor_queue_irq_work(struct xhci_hcd *xhci)
{
	struct xhci_vendor_ops *ops = xhci_vendor_get_ops(xhci);

	if (ops && ops->queue_irq_work)
		return ops->queue_irq_work(xhci);
	return IRQ_NONE;
}

/*
 * xHCI spec says we can get an interrupt, and if the HC has an error condition,
 * we might get bad data out of the event ring.  Section 4.10.2.7 has a list of
 * indicators of an event TRB error, but we check the status *first* to be safe.
 */
irqreturn_t xhci_irq(struct usb_hcd *hcd)
{
	struct xhci_hcd *xhci = hcd_to_xhci(hcd);
	union xhci_trb *event_ring_deq;
	irqreturn_t ret = IRQ_NONE;
	unsigned long flags;
	u64 temp_64;
	u32 status;
	int event_loop = 0;

	spin_lock_irqsave(&xhci->lock, flags);
	/* Check if the xHC generated the interrupt, or the irq is shared */
	status = readl(&xhci->op_regs->status);
	if (status == ~(u32)0) {
		xhci_hc_died(xhci);
		ret = IRQ_HANDLED;
		goto out;
	}

	if (!(status & STS_EINT))
		goto out;

	if (status & STS_FATAL) {
		xhci_warn(xhci, "WARNING: Host System Error\n");
		xhci_halt(xhci);
		ret = IRQ_HANDLED;
		goto out;
	}

	ret = xhci_vendor_queue_irq_work(xhci);
	if (ret == IRQ_HANDLED)
		goto out;

	/*
	 * Clear the op reg interrupt status first,
	 * so we can receive interrupts from other MSI-X interrupters.
	 * Write 1 to clear the interrupt status.
	 */
	status |= STS_EINT;
	writel(status, &xhci->op_regs->status);

	if (!hcd->msi_enabled) {
		u32 irq_pending;
		irq_pending = readl(&xhci->ir_set->irq_pending);
		irq_pending |= IMAN_IP;
		writel(irq_pending, &xhci->ir_set->irq_pending);
	}

	if (xhci->xhc_state & XHCI_STATE_DYING ||
	    xhci->xhc_state & XHCI_STATE_HALTED) {
		xhci_dbg(xhci, "xHCI dying, ignoring interrupt. "
				"Shouldn't IRQs be disabled?\n");
		/* Clear the event handler busy flag (RW1C);
		 * the event ring should be empty.
		 */
		temp_64 = xhci_read_64(xhci, &xhci->ir_set->erst_dequeue);
		xhci_write_64(xhci, temp_64 | ERST_EHB,
				&xhci->ir_set->erst_dequeue);
		ret = IRQ_HANDLED;
		goto out;
	}

	event_ring_deq = xhci->event_ring->dequeue;
	/* FIXME this should be a delayed service routine
	 * that clears the EHB.
	 */
	while (xhci_handle_event(xhci) > 0) {
		if (event_loop++ < TRBS_PER_SEGMENT / 2)
			continue;
		xhci_update_erst_dequeue(xhci, event_ring_deq);

		/* ring is half-full, force isoc trbs to interrupt more often */
		if (xhci->isoc_bei_interval > AVOID_BEI_INTERVAL_MIN)
			xhci->isoc_bei_interval = xhci->isoc_bei_interval / 2;

		event_loop = 0;
	}

	xhci_update_erst_dequeue(xhci, event_ring_deq);
	ret = IRQ_HANDLED;

out:
	spin_unlock_irqrestore(&xhci->lock, flags);

	return ret;
}

irqreturn_t xhci_msi_irq(int irq, void *hcd)
{
	return xhci_irq(hcd);
}

/****		Endpoint Ring Operations	****/

/*
 * Generic function for queueing a TRB on a ring.
 * The caller must have checked to make sure there's room on the ring.
 *
 * @more_trbs_coming:	Will you enqueue more TRBs before calling
 *			prepare_transfer()?
 */
static void queue_trb(struct xhci_hcd *xhci, struct xhci_ring *ring,
		bool more_trbs_coming,
		u32 field1, u32 field2, u32 field3, u32 field4)
{
	struct xhci_generic_trb *trb;

	trb = &ring->enqueue->generic;
	trb->field[0] = cpu_to_le32(field1);
	trb->field[1] = cpu_to_le32(field2);
	trb->field[2] = cpu_to_le32(field3);
	/* make sure TRB is fully written before giving it to the controller */
	wmb();
	trb->field[3] = cpu_to_le32(field4);

	trace_xhci_queue_trb(ring, trb);

	inc_enq(xhci, ring, more_trbs_coming);
}

/*
 * Does various checks on the endpoint ring, and makes it ready to queue num_trbs.
 * FIXME allocate segments if the ring is full.
 */
static int prepare_ring(struct xhci_hcd *xhci, struct xhci_ring *ep_ring,
		u32 ep_state, unsigned int num_trbs, gfp_t mem_flags)
{
	unsigned int num_trbs_needed;
	unsigned int link_trb_count = 0;

	/* Make sure the endpoint has been added to xHC schedule */
	switch (ep_state) {
	case EP_STATE_DISABLED:
		/*
		 * USB core changed config/interfaces without notifying us,
		 * or hardware is reporting the wrong state.
		 */
		xhci_warn(xhci, "WARN urb submitted to disabled ep\n");
		return -ENOENT;
	case EP_STATE_ERROR:
		xhci_warn(xhci, "WARN waiting for error on ep to be cleared\n");
		/* FIXME event handling code for error needs to clear it */
		/* XXX not sure if this should be -ENOENT or not */
		return -EINVAL;
	case EP_STATE_HALTED:
		xhci_dbg(xhci, "WARN halted endpoint, queueing URB anyway.\n");
	case EP_STATE_STOPPED:
	case EP_STATE_RUNNING:
		break;
	default:
		xhci_err(xhci, "ERROR unknown endpoint state for ep\n");
		/*
		 * FIXME issue Configure Endpoint command to try to get the HC
		 * back into a known state.
		 */
		return -EINVAL;
	}

	while (1) {
		if (room_on_ring(xhci, ep_ring, num_trbs))
			break;

		if (ep_ring == xhci->cmd_ring) {
			xhci_err(xhci, "Do not support expand command ring\n");
			return -ENOMEM;
		}

		xhci_dbg_trace(xhci, trace_xhci_dbg_ring_expansion,
				"ERROR no room on ep ring, try ring expansion");
		num_trbs_needed = num_trbs - ep_ring->num_trbs_free;
		if (xhci_ring_expansion(xhci, ep_ring, num_trbs_needed,
					mem_flags)) {
			xhci_err(xhci, "Ring expansion failed\n");
			return -ENOMEM;
		}
	}

	while (trb_is_link(ep_ring->enqueue)) {
		/* If we're not dealing with 0.95 hardware or isoc rings
		 * on AMD 0.96 host, clear the chain bit.
		 */
		if (!xhci_link_trb_quirk(xhci) &&
		    !(ep_ring->type == TYPE_ISOC &&
		      (xhci->quirks & XHCI_AMD_0x96_HOST)))
			ep_ring->enqueue->link.control &=
				cpu_to_le32(~TRB_CHAIN);
		else
			ep_ring->enqueue->link.control |=
				cpu_to_le32(TRB_CHAIN);

		wmb();
		ep_ring->enqueue->link.control ^= cpu_to_le32(TRB_CYCLE);

		/* Toggle the cycle bit after the last ring segment. */
		if (link_trb_toggles_cycle(ep_ring->enqueue))
			ep_ring->cycle_state ^= 1;

		ep_ring->enq_seg = ep_ring->enq_seg->next;
		ep_ring->enqueue = ep_ring->enq_seg->trbs;

		/* prevent infinite loop if all first trbs are link trbs */
		if (link_trb_count++ > ep_ring->num_segs) {
			xhci_warn(xhci, "Ring is an endless link TRB loop\n");
			return -EINVAL;
		}
	}

	if (last_trb_on_seg(ep_ring->enq_seg, ep_ring->enqueue)) {
		xhci_warn(xhci, "Missing link TRB at end of ring segment\n");
		return -EINVAL;
	}

	return 0;
}

static int prepare_transfer(struct xhci_hcd *xhci,
		struct xhci_virt_device *xdev,
		unsigned int ep_index,
		unsigned int stream_id,
		unsigned int num_trbs,
		struct urb *urb,
		unsigned int td_index,
		gfp_t mem_flags)
{
	int ret;
	struct urb_priv *urb_priv;
	struct xhci_td	*td;
	struct xhci_ring *ep_ring;
	struct xhci_ep_ctx *ep_ctx = xhci_get_ep_ctx(xhci, xdev->out_ctx, ep_index);

	ep_ring = xhci_triad_to_transfer_ring(xhci, xdev->slot_id, ep_index,
					      stream_id);
	if (!ep_ring) {
		xhci_dbg(xhci, "Can't prepare ring for bad stream ID %u\n",
				stream_id);
		return -EINVAL;
	}

	ret = prepare_ring(xhci, ep_ring, GET_EP_CTX_STATE(ep_ctx),
			   num_trbs, mem_flags);
	if (ret)
		return ret;

	urb_priv = urb->hcpriv;
	td = &urb_priv->td[td_index];

	INIT_LIST_HEAD(&td->td_list);
	INIT_LIST_HEAD(&td->cancelled_td_list);

	if (td_index == 0) {
		ret = usb_hcd_link_urb_to_ep(bus_to_hcd(urb->dev->bus), urb);
		if (unlikely(ret))
			return ret;
	}

	td->urb = urb;
	/* Add this TD to the tail of the endpoint ring's TD list */
	list_add_tail(&td->td_list, &ep_ring->td_list);
	td->start_seg = ep_ring->enq_seg;
	td->first_trb = ep_ring->enqueue;

	return 0;
}

unsigned int count_trbs(u64 addr, u64 len)
{
	unsigned int num_trbs;

	num_trbs = DIV_ROUND_UP(len + (addr & (TRB_MAX_BUFF_SIZE - 1)),
			TRB_MAX_BUFF_SIZE);
	if (num_trbs == 0)
		num_trbs++;

	return num_trbs;
}

static inline unsigned int count_trbs_needed(struct urb *urb)
{
	return count_trbs(urb->transfer_dma, urb->transfer_buffer_length);
}

static unsigned int count_sg_trbs_needed(struct urb *urb)
{
	struct scatterlist *sg;
	unsigned int i, len, full_len, num_trbs = 0;

	full_len = urb->transfer_buffer_length;

	for_each_sg(urb->sg, sg, urb->num_mapped_sgs, i) {
		len = sg_dma_len(sg);
		num_trbs += count_trbs(sg_dma_address(sg), len);
		len = min_t(unsigned int, len, full_len);
		full_len -= len;
		if (full_len == 0)
			break;
	}

	return num_trbs;
}

static unsigned int count_isoc_trbs_needed(struct urb *urb, int i)
{
	u64 addr, len;

	addr = (u64) (urb->transfer_dma + urb->iso_frame_desc[i].offset);
	len = urb->iso_frame_desc[i].length;

	return count_trbs(addr, len);
}

static void check_trb_math(struct urb *urb, int running_total)
{
	if (unlikely(running_total != urb->transfer_buffer_length))
		dev_err(&urb->dev->dev, "%s - ep %#x - Miscalculated tx length, "
				"queued %#x (%d), asked for %#x (%d)\n",
				__func__,
				urb->ep->desc.bEndpointAddress,
				running_total, running_total,
				urb->transfer_buffer_length,
				urb->transfer_buffer_length);
}

static void giveback_first_trb(struct xhci_hcd *xhci, int slot_id,
		unsigned int ep_index, unsigned int stream_id, int start_cycle,
		struct xhci_generic_trb *start_trb)
{
	/*
	 * Pass all the TRBs to the hardware at once and make sure this write
	 * isn't reordered.
	 */
	wmb();
	if (start_cycle)
		start_trb->field[3] |= cpu_to_le32(start_cycle);
	else
		start_trb->field[3] &= cpu_to_le32(~TRB_CYCLE);
	xhci_ring_ep_doorbell(xhci, slot_id, ep_index, stream_id);
}

static void check_interval(struct xhci_hcd *xhci, struct urb *urb,
						struct xhci_ep_ctx *ep_ctx)
{
	int xhci_interval;
	int ep_interval;

	xhci_interval = EP_INTERVAL_TO_UFRAMES(le32_to_cpu(ep_ctx->ep_info));
	ep_interval = urb->interval;

	/* Convert to microframes */
	if (urb->dev->speed == USB_SPEED_LOW ||
			urb->dev->speed == USB_SPEED_FULL)
		ep_interval *= 8;

	/* FIXME change this to a warning and a suggestion to use the new API
	 * to set the polling interval (once the API is added).
	 */
	if (xhci_interval != ep_interval) {
		dev_dbg_ratelimited(&urb->dev->dev,
				"Driver uses different interval (%d microframe%s) than xHCI (%d microframe%s)\n",
				ep_interval, ep_interval == 1 ? "" : "s",
				xhci_interval, xhci_interval == 1 ? "" : "s");
		urb->interval = xhci_interval;
		/* Convert back to frames for LS/FS devices */
		if (urb->dev->speed == USB_SPEED_LOW ||
				urb->dev->speed == USB_SPEED_FULL)
			urb->interval /= 8;
	}
}

/*
 * xHCI uses normal TRBs for both bulk and interrupt.  When the interrupt
 * endpoint is to be serviced, the xHC will consume (at most) one TD.  A TD
 * (comprised of sg list entries) can take several service intervals to
 * transmit.
 */
int xhci_queue_intr_tx(struct xhci_hcd *xhci, gfp_t mem_flags,
		struct urb *urb, int slot_id, unsigned int ep_index)
{
	struct xhci_ep_ctx *ep_ctx;

	ep_ctx = xhci_get_ep_ctx(xhci, xhci->devs[slot_id]->out_ctx, ep_index);
	check_interval(xhci, urb, ep_ctx);

	return xhci_queue_bulk_tx(xhci, mem_flags, urb, slot_id, ep_index);
}

/*
 * For xHCI 1.0 host controllers, TD size is the number of max packet sized
 * packets remaining in the TD (*not* including this TRB).
 *
 * Total TD packet count = total_packet_count =
 *     DIV_ROUND_UP(TD size in bytes / wMaxPacketSize)
 *
 * Packets transferred up to and including this TRB = packets_transferred =
 *     rounddown(total bytes transferred including this TRB / wMaxPacketSize)
 *
 * TD size = total_packet_count - packets_transferred
 *
 * For xHCI 0.96 and older, TD size field should be the remaining bytes
 * including this TRB, right shifted by 10
 *
 * For all hosts it must fit in bits 21:17, so it can't be bigger than 31.
 * This is taken care of in the TRB_TD_SIZE() macro
 *
 * The last TRB in a TD must have the TD size set to zero.
 */
static u32 xhci_td_remainder(struct xhci_hcd *xhci, int transferred,
			      int trb_buff_len, unsigned int td_total_len,
			      struct urb *urb, bool more_trbs_coming)
{
	u32 maxp, total_packet_count;

	/* MTK xHCI 0.96 contains some features from 1.0 */
	if (xhci->hci_version < 0x100 && !(xhci->quirks & XHCI_MTK_HOST))
		return ((td_total_len - transferred) >> 10);

	/* One TRB with a zero-length data packet. */
	if (!more_trbs_coming || (transferred == 0 && trb_buff_len == 0) ||
	    trb_buff_len == td_total_len)
		return 0;

	/* for MTK xHCI 0.96, TD size include this TRB, but not in 1.x */
	if ((xhci->quirks & XHCI_MTK_HOST) && (xhci->hci_version < 0x100))
		trb_buff_len = 0;

	maxp = usb_endpoint_maxp(&urb->ep->desc);
	total_packet_count = DIV_ROUND_UP(td_total_len, maxp);

	/* Queueing functions don't count the current TRB into transferred */
	return (total_packet_count - ((transferred + trb_buff_len) / maxp));
}


static int xhci_align_td(struct xhci_hcd *xhci, struct urb *urb, u32 enqd_len,
			 u32 *trb_buff_len, struct xhci_segment *seg)
{
	struct device *dev = xhci_to_hcd(xhci)->self.controller;
	unsigned int unalign;
	unsigned int max_pkt;
	u32 new_buff_len;
	size_t len;

	max_pkt = usb_endpoint_maxp(&urb->ep->desc);
	unalign = (enqd_len + *trb_buff_len) % max_pkt;

	/* we got lucky, last normal TRB data on segment is packet aligned */
	if (unalign == 0)
		return 0;

	xhci_dbg(xhci, "Unaligned %d bytes, buff len %d\n",
		 unalign, *trb_buff_len);

	/* is the last nornal TRB alignable by splitting it */
	if (*trb_buff_len > unalign) {
		*trb_buff_len -= unalign;
		xhci_dbg(xhci, "split align, new buff len %d\n", *trb_buff_len);
		return 0;
	}

	/*
	 * We want enqd_len + trb_buff_len to sum up to a number aligned to
	 * number which is divisible by the endpoint's wMaxPacketSize. IOW:
	 * (size of currently enqueued TRBs + remainder) % wMaxPacketSize == 0.
	 */
	new_buff_len = max_pkt - (enqd_len % max_pkt);

	if (new_buff_len > (urb->transfer_buffer_length - enqd_len))
		new_buff_len = (urb->transfer_buffer_length - enqd_len);

	/* create a max max_pkt sized bounce buffer pointed to by last trb */
	if (usb_urb_dir_out(urb)) {
		if (urb->num_sgs) {
			len = sg_pcopy_to_buffer(urb->sg, urb->num_sgs,
						 seg->bounce_buf, new_buff_len, enqd_len);
			if (len != new_buff_len)
				xhci_warn(xhci, "WARN Wrong bounce buffer write length: %zu != %d\n",
					  len, new_buff_len);
		} else {
			memcpy(seg->bounce_buf, urb->transfer_buffer + enqd_len, new_buff_len);
		}

		seg->bounce_dma = dma_map_single(dev, seg->bounce_buf,
						 max_pkt, DMA_TO_DEVICE);
	} else {
		seg->bounce_dma = dma_map_single(dev, seg->bounce_buf,
						 max_pkt, DMA_FROM_DEVICE);
	}

	if (dma_mapping_error(dev, seg->bounce_dma)) {
		/* try without aligning. Some host controllers survive */
		xhci_warn(xhci, "Failed mapping bounce buffer, not aligning\n");
		return 0;
	}
	*trb_buff_len = new_buff_len;
	seg->bounce_len = new_buff_len;
	seg->bounce_offs = enqd_len;

	xhci_dbg(xhci, "Bounce align, new buff len %d\n", *trb_buff_len);

	return 1;
}

/* This is very similar to what ehci-q.c qtd_fill() does */
int xhci_queue_bulk_tx(struct xhci_hcd *xhci, gfp_t mem_flags,
		struct urb *urb, int slot_id, unsigned int ep_index)
{
	struct xhci_ring *ring;
	struct urb_priv *urb_priv;
	struct xhci_td *td;
	struct xhci_generic_trb *start_trb;
	struct scatterlist *sg = NULL;
	bool more_trbs_coming = true;
	bool need_zero_pkt = false;
	bool first_trb = true;
	unsigned int num_trbs;
	unsigned int start_cycle, num_sgs = 0;
	unsigned int enqd_len, block_len, trb_buff_len, full_len;
	int sent_len, ret;
	u32 field, length_field, remainder;
	u64 addr, send_addr;

	ring = xhci_urb_to_transfer_ring(xhci, urb);
	if (!ring)
		return -EINVAL;

	full_len = urb->transfer_buffer_length;
	/* If we have scatter/gather list, we use it. */
	if (urb->num_sgs) {
		num_sgs = urb->num_mapped_sgs;
		sg = urb->sg;
		addr = (u64) sg_dma_address(sg);
		block_len = sg_dma_len(sg);
		num_trbs = count_sg_trbs_needed(urb);
	} else {
		num_trbs = count_trbs_needed(urb);
		addr = (u64) urb->transfer_dma;
		block_len = full_len;
	}
	ret = prepare_transfer(xhci, xhci->devs[slot_id],
			ep_index, urb->stream_id,
			num_trbs, urb, 0, mem_flags);
	if (unlikely(ret < 0))
		return ret;

	urb_priv = urb->hcpriv;

	/* Deal with URB_ZERO_PACKET - need one more td/trb */
	if (urb->transfer_flags & URB_ZERO_PACKET && urb_priv->num_tds > 1)
		need_zero_pkt = true;

	td = &urb_priv->td[0];

	/*
	 * Don't give the first TRB to the hardware (by toggling the cycle bit)
	 * until we've finished creating all the other TRBs.  The ring's cycle
	 * state may change as we enqueue the other TRBs, so save it too.
	 */
	start_trb = &ring->enqueue->generic;
	start_cycle = ring->cycle_state;
	send_addr = addr;

	/* Queue the TRBs, even if they are zero-length */
	for (enqd_len = 0; first_trb || enqd_len < full_len;
			enqd_len += trb_buff_len) {
		field = TRB_TYPE(TRB_NORMAL);

		/* TRB buffer should not cross 64KB boundaries */
		trb_buff_len = TRB_BUFF_LEN_UP_TO_BOUNDARY(addr);
		trb_buff_len = min_t(unsigned int, trb_buff_len, block_len);

		if (enqd_len + trb_buff_len > full_len)
			trb_buff_len = full_len - enqd_len;

		/* Don't change the cycle bit of the first TRB until later */
		if (first_trb) {
			first_trb = false;
			if (start_cycle == 0)
				field |= TRB_CYCLE;
		} else
			field |= ring->cycle_state;

		/* Chain all the TRBs together; clear the chain bit in the last
		 * TRB to indicate it's the last TRB in the chain.
		 */
		if (enqd_len + trb_buff_len < full_len) {
			field |= TRB_CHAIN;
			if (trb_is_link(ring->enqueue + 1)) {
				if (xhci_align_td(xhci, urb, enqd_len,
						  &trb_buff_len,
						  ring->enq_seg)) {
					send_addr = ring->enq_seg->bounce_dma;
					/* assuming TD won't span 2 segs */
					td->bounce_seg = ring->enq_seg;
				}
			}
		}
		if (enqd_len + trb_buff_len >= full_len) {
			field &= ~TRB_CHAIN;
			field |= TRB_IOC;
			more_trbs_coming = false;
			td->last_trb = ring->enqueue;
			td->last_trb_seg = ring->enq_seg;
			if (xhci_urb_suitable_for_idt(urb)) {
				memcpy(&send_addr, urb->transfer_buffer,
				       trb_buff_len);
				le64_to_cpus(&send_addr);
				field |= TRB_IDT;
			}
		}

		/* Only set interrupt on short packet for IN endpoints */
		if (usb_urb_dir_in(urb))
			field |= TRB_ISP;

		/* Set the TRB length, TD size, and interrupter fields. */
		remainder = xhci_td_remainder(xhci, enqd_len, trb_buff_len,
					      full_len, urb, more_trbs_coming);

		length_field = TRB_LEN(trb_buff_len) |
			TRB_TD_SIZE(remainder) |
			TRB_INTR_TARGET(0);

		queue_trb(xhci, ring, more_trbs_coming | need_zero_pkt,
				lower_32_bits(send_addr),
				upper_32_bits(send_addr),
				length_field,
				field);
		td->num_trbs++;
		addr += trb_buff_len;
		sent_len = trb_buff_len;

		while (sg && sent_len >= block_len) {
			/* New sg entry */
			--num_sgs;
			sent_len -= block_len;
			sg = sg_next(sg);
			if (num_sgs != 0 && sg) {
				block_len = sg_dma_len(sg);
				addr = (u64) sg_dma_address(sg);
				addr += sent_len;
			}
		}
		block_len -= sent_len;
		send_addr = addr;
	}

	if (need_zero_pkt) {
		ret = prepare_transfer(xhci, xhci->devs[slot_id],
				       ep_index, urb->stream_id,
				       1, urb, 1, mem_flags);
		urb_priv->td[1].last_trb = ring->enqueue;
		urb_priv->td[1].last_trb_seg = ring->enq_seg;
		field = TRB_TYPE(TRB_NORMAL) | ring->cycle_state | TRB_IOC;
		queue_trb(xhci, ring, 0, 0, 0, TRB_INTR_TARGET(0), field);
		urb_priv->td[1].num_trbs++;
	}

	check_trb_math(urb, enqd_len);
	giveback_first_trb(xhci, slot_id, ep_index, urb->stream_id,
			start_cycle, start_trb);
	return 0;
}

/* Caller must have locked xhci->lock */
int xhci_queue_ctrl_tx(struct xhci_hcd *xhci, gfp_t mem_flags,
		struct urb *urb, int slot_id, unsigned int ep_index)
{
	struct xhci_ring *ep_ring;
	int num_trbs;
	int ret;
	struct usb_ctrlrequest *setup;
	struct xhci_generic_trb *start_trb;
	int start_cycle;
	u32 field;
	struct urb_priv *urb_priv;
	struct xhci_td *td;

	ep_ring = xhci_urb_to_transfer_ring(xhci, urb);
	if (!ep_ring)
		return -EINVAL;

	/*
	 * Need to copy setup packet into setup TRB, so we can't use the setup
	 * DMA address.
	 */
	if (!urb->setup_packet)
		return -EINVAL;

	/* 1 TRB for setup, 1 for status */
	num_trbs = 2;
	/*
	 * Don't need to check if we need additional event data and normal TRBs,
	 * since data in control transfers will never get bigger than 16MB
	 * XXX: can we get a buffer that crosses 64KB boundaries?
	 */
	if (urb->transfer_buffer_length > 0)
		num_trbs++;
	ret = prepare_transfer(xhci, xhci->devs[slot_id],
			ep_index, urb->stream_id,
			num_trbs, urb, 0, mem_flags);
	if (ret < 0)
		return ret;

	urb_priv = urb->hcpriv;
	td = &urb_priv->td[0];
	td->num_trbs = num_trbs;

	/*
	 * Don't give the first TRB to the hardware (by toggling the cycle bit)
	 * until we've finished creating all the other TRBs.  The ring's cycle
	 * state may change as we enqueue the other TRBs, so save it too.
	 */
	start_trb = &ep_ring->enqueue->generic;
	start_cycle = ep_ring->cycle_state;

	/* Queue setup TRB - see section 6.4.1.2.1 */
	/* FIXME better way to translate setup_packet into two u32 fields? */
	setup = (struct usb_ctrlrequest *) urb->setup_packet;
	field = 0;
	field |= TRB_IDT | TRB_TYPE(TRB_SETUP);
	if (start_cycle == 0)
		field |= 0x1;

	/* xHCI 1.0/1.1 6.4.1.2.1: Transfer Type field */
	if ((xhci->hci_version >= 0x100) || (xhci->quirks & XHCI_MTK_HOST)) {
		if (urb->transfer_buffer_length > 0) {
			if (setup->bRequestType & USB_DIR_IN)
				field |= TRB_TX_TYPE(TRB_DATA_IN);
			else
				field |= TRB_TX_TYPE(TRB_DATA_OUT);
		}
	}

	queue_trb(xhci, ep_ring, true,
		  setup->bRequestType | setup->bRequest << 8 | le16_to_cpu(setup->wValue) << 16,
		  le16_to_cpu(setup->wIndex) | le16_to_cpu(setup->wLength) << 16,
		  TRB_LEN(8) | TRB_INTR_TARGET(0),
		  /* Immediate data in pointer */
		  field);

	/* If there's data, queue data TRBs */
	/* Only set interrupt on short packet for IN endpoints */
	if (usb_urb_dir_in(urb))
		field = TRB_ISP | TRB_TYPE(TRB_DATA);
	else
		field = TRB_TYPE(TRB_DATA);

	if (urb->transfer_buffer_length > 0) {
		u32 length_field, remainder;
		u64 addr;

		if (xhci_urb_suitable_for_idt(urb)) {
			memcpy(&addr, urb->transfer_buffer,
			       urb->transfer_buffer_length);
			le64_to_cpus(&addr);
			field |= TRB_IDT;
		} else {
			addr = (u64) urb->transfer_dma;
		}

		remainder = xhci_td_remainder(xhci, 0,
				urb->transfer_buffer_length,
				urb->transfer_buffer_length,
				urb, 1);
		length_field = TRB_LEN(urb->transfer_buffer_length) |
				TRB_TD_SIZE(remainder) |
				TRB_INTR_TARGET(0);
		if (setup->bRequestType & USB_DIR_IN)
			field |= TRB_DIR_IN;
		queue_trb(xhci, ep_ring, true,
				lower_32_bits(addr),
				upper_32_bits(addr),
				length_field,
				field | ep_ring->cycle_state);
	}

	/* Save the DMA address of the last TRB in the TD */
	td->last_trb = ep_ring->enqueue;
	td->last_trb_seg = ep_ring->enq_seg;

	/* Queue status TRB - see Table 7 and sections 4.11.2.2 and 6.4.1.2.3 */
	/* If the device sent data, the status stage is an OUT transfer */
	if (urb->transfer_buffer_length > 0 && setup->bRequestType & USB_DIR_IN)
		field = 0;
	else
		field = TRB_DIR_IN;
	queue_trb(xhci, ep_ring, false,
			0,
			0,
			TRB_INTR_TARGET(0),
			/* Event on completion */
			field | TRB_IOC | TRB_TYPE(TRB_STATUS) | ep_ring->cycle_state);

	giveback_first_trb(xhci, slot_id, ep_index, 0,
			start_cycle, start_trb);
	return 0;
}

/*
 * The transfer burst count field of the isochronous TRB defines the number of
 * bursts that are required to move all packets in this TD.  Only SuperSpeed
 * devices can burst up to bMaxBurst number of packets per service interval.
 * This field is zero based, meaning a value of zero in the field means one
 * burst.  Basically, for everything but SuperSpeed devices, this field will be
 * zero.  Only xHCI 1.0 host controllers support this field.
 */
static unsigned int xhci_get_burst_count(struct xhci_hcd *xhci,
		struct urb *urb, unsigned int total_packet_count)
{
	unsigned int max_burst;

	if (xhci->hci_version < 0x100 || urb->dev->speed < USB_SPEED_SUPER)
		return 0;

	max_burst = urb->ep->ss_ep_comp.bMaxBurst;
	return DIV_ROUND_UP(total_packet_count, max_burst + 1) - 1;
}

/*
 * Returns the number of packets in the last "burst" of packets.  This field is
 * valid for all speeds of devices.  USB 2.0 devices can only do one "burst", so
 * the last burst packet count is equal to the total number of packets in the
 * TD.  SuperSpeed endpoints can have up to 3 bursts.  All but the last burst
 * must contain (bMaxBurst + 1) number of packets, but the last burst can
 * contain 1 to (bMaxBurst + 1) packets.
 */
static unsigned int xhci_get_last_burst_packet_count(struct xhci_hcd *xhci,
		struct urb *urb, unsigned int total_packet_count)
{
	unsigned int max_burst;
	unsigned int residue;

	if (xhci->hci_version < 0x100)
		return 0;

	if (urb->dev->speed >= USB_SPEED_SUPER) {
		/* bMaxBurst is zero based: 0 means 1 packet per burst */
		max_burst = urb->ep->ss_ep_comp.bMaxBurst;
		residue = total_packet_count % (max_burst + 1);
		/* If residue is zero, the last burst contains (max_burst + 1)
		 * number of packets, but the TLBPC field is zero-based.
		 */
		if (residue == 0)
			return max_burst;
		return residue - 1;
	}
	if (total_packet_count == 0)
		return 0;
	return total_packet_count - 1;
}

/*
 * Calculates Frame ID field of the isochronous TRB identifies the
 * target frame that the Interval associated with this Isochronous
 * Transfer Descriptor will start on. Refer to 4.11.2.5 in 1.1 spec.
 *
 * Returns actual frame id on success, negative value on error.
 */
static int xhci_get_isoc_frame_id(struct xhci_hcd *xhci,
		struct urb *urb, int index)
{
	int start_frame, ist, ret = 0;
	int start_frame_id, end_frame_id, current_frame_id;

	if (urb->dev->speed == USB_SPEED_LOW ||
			urb->dev->speed == USB_SPEED_FULL)
		start_frame = urb->start_frame + index * urb->interval;
	else
		start_frame = (urb->start_frame + index * urb->interval) >> 3;

	/* Isochronous Scheduling Threshold (IST, bits 0~3 in HCSPARAMS2):
	 *
	 * If bit [3] of IST is cleared to '0', software can add a TRB no
	 * later than IST[2:0] Microframes before that TRB is scheduled to
	 * be executed.
	 * If bit [3] of IST is set to '1', software can add a TRB no later
	 * than IST[2:0] Frames before that TRB is scheduled to be executed.
	 */
	ist = HCS_IST(xhci->hcs_params2) & 0x7;
	if (HCS_IST(xhci->hcs_params2) & (1 << 3))
		ist <<= 3;

	/* Software shall not schedule an Isoch TD with a Frame ID value that
	 * is less than the Start Frame ID or greater than the End Frame ID,
	 * where:
	 *
	 * End Frame ID = (Current MFINDEX register value + 895 ms.) MOD 2048
	 * Start Frame ID = (Current MFINDEX register value + IST + 1) MOD 2048
	 *
	 * Both the End Frame ID and Start Frame ID values are calculated
	 * in microframes. When software determines the valid Frame ID value;
	 * The End Frame ID value should be rounded down to the nearest Frame
	 * boundary, and the Start Frame ID value should be rounded up to the
	 * nearest Frame boundary.
	 */
	current_frame_id = readl(&xhci->run_regs->microframe_index);
	start_frame_id = roundup(current_frame_id + ist + 1, 8);
	end_frame_id = rounddown(current_frame_id + 895 * 8, 8);

	start_frame &= 0x7ff;
	start_frame_id = (start_frame_id >> 3) & 0x7ff;
	end_frame_id = (end_frame_id >> 3) & 0x7ff;

	xhci_dbg(xhci, "%s: index %d, reg 0x%x start_frame_id 0x%x, end_frame_id 0x%x, start_frame 0x%x\n",
		 __func__, index, readl(&xhci->run_regs->microframe_index),
		 start_frame_id, end_frame_id, start_frame);

	if (start_frame_id < end_frame_id) {
		if (start_frame > end_frame_id ||
				start_frame < start_frame_id)
			ret = -EINVAL;
	} else if (start_frame_id > end_frame_id) {
		if ((start_frame > end_frame_id &&
				start_frame < start_frame_id))
			ret = -EINVAL;
	} else {
			ret = -EINVAL;
	}

	if (index == 0) {
		if (ret == -EINVAL || start_frame == start_frame_id) {
			start_frame = start_frame_id + 1;
			if (urb->dev->speed == USB_SPEED_LOW ||
					urb->dev->speed == USB_SPEED_FULL)
				urb->start_frame = start_frame;
			else
				urb->start_frame = start_frame << 3;
			ret = 0;
		}
	}

	if (ret) {
		xhci_warn(xhci, "Frame ID %d (reg %d, index %d) beyond range (%d, %d)\n",
				start_frame, current_frame_id, index,
				start_frame_id, end_frame_id);
		xhci_warn(xhci, "Ignore frame ID field, use SIA bit instead\n");
		return ret;
	}

	return start_frame;
}

/* Check if we should generate event interrupt for a TD in an isoc URB */
static bool trb_block_event_intr(struct xhci_hcd *xhci, int num_tds, int i)
{
	if (xhci->hci_version < 0x100)
		return false;
	/* always generate an event interrupt for the last TD */
	if (i == num_tds - 1)
		return false;
	/*
	 * If AVOID_BEI is set the host handles full event rings poorly,
	 * generate an event at least every 8th TD to clear the event ring
	 */
	if (i && xhci->quirks & XHCI_AVOID_BEI)
		return !!(i % xhci->isoc_bei_interval);

	return true;
}

/* This is for isoc transfer */
static int xhci_queue_isoc_tx(struct xhci_hcd *xhci, gfp_t mem_flags,
		struct urb *urb, int slot_id, unsigned int ep_index)
{
	struct xhci_ring *ep_ring;
	struct urb_priv *urb_priv;
	struct xhci_td *td;
	int num_tds, trbs_per_td;
	struct xhci_generic_trb *start_trb;
	bool first_trb;
	int start_cycle;
	u32 field, length_field;
	int running_total, trb_buff_len, td_len, td_remain_len, ret;
	u64 start_addr, addr;
	int i, j;
	bool more_trbs_coming;
	struct xhci_virt_ep *xep;
	int frame_id;

	xep = &xhci->devs[slot_id]->eps[ep_index];
	ep_ring = xhci->devs[slot_id]->eps[ep_index].ring;

	num_tds = urb->number_of_packets;
	if (num_tds < 1) {
		xhci_dbg(xhci, "Isoc URB with zero packets?\n");
		return -EINVAL;
	}
	start_addr = (u64) urb->transfer_dma;
	start_trb = &ep_ring->enqueue->generic;
	start_cycle = ep_ring->cycle_state;

	urb_priv = urb->hcpriv;
	/* Queue the TRBs for each TD, even if they are zero-length */
	for (i = 0; i < num_tds; i++) {
		unsigned int total_pkt_count, max_pkt;
		unsigned int burst_count, last_burst_pkt_count;
		u32 sia_frame_id;

		first_trb = true;
		running_total = 0;
		addr = start_addr + urb->iso_frame_desc[i].offset;
		td_len = urb->iso_frame_desc[i].length;
		td_remain_len = td_len;
		max_pkt = usb_endpoint_maxp(&urb->ep->desc);
		total_pkt_count = DIV_ROUND_UP(td_len, max_pkt);

		/* A zero-length transfer still involves at least one packet. */
		if (total_pkt_count == 0)
			total_pkt_count++;
		burst_count = xhci_get_burst_count(xhci, urb, total_pkt_count);
		last_burst_pkt_count = xhci_get_last_burst_packet_count(xhci,
							urb, total_pkt_count);

		trbs_per_td = count_isoc_trbs_needed(urb, i);

		ret = prepare_transfer(xhci, xhci->devs[slot_id], ep_index,
				urb->stream_id, trbs_per_td, urb, i, mem_flags);
		if (ret < 0) {
			if (i == 0)
				return ret;
			goto cleanup;
		}
		td = &urb_priv->td[i];
		td->num_trbs = trbs_per_td;
		/* use SIA as default, if frame id is used overwrite it */
		sia_frame_id = TRB_SIA;
		if (!(urb->transfer_flags & URB_ISO_ASAP) &&
		    HCC_CFC(xhci->hcc_params)) {
			frame_id = xhci_get_isoc_frame_id(xhci, urb, i);
			if (frame_id >= 0)
				sia_frame_id = TRB_FRAME_ID(frame_id);
		}
		/*
		 * Set isoc specific data for the first TRB in a TD.
		 * Prevent HW from getting the TRBs by keeping the cycle state
		 * inverted in the first TDs isoc TRB.
		 */
		field = TRB_TYPE(TRB_ISOC) |
			TRB_TLBPC(last_burst_pkt_count) |
			sia_frame_id |
			(i ? ep_ring->cycle_state : !start_cycle);

		/* xhci 1.1 with ETE uses TD_Size field for TBC, old is Rsvdz */
		if (!xep->use_extended_tbc)
			field |= TRB_TBC(burst_count);

		/* fill the rest of the TRB fields, and remaining normal TRBs */
		for (j = 0; j < trbs_per_td; j++) {
			u32 remainder = 0;

			/* only first TRB is isoc, overwrite otherwise */
			if (!first_trb)
				field = TRB_TYPE(TRB_NORMAL) |
					ep_ring->cycle_state;

			/* Only set interrupt on short packet for IN EPs */
			if (usb_urb_dir_in(urb))
				field |= TRB_ISP;

			/* Set the chain bit for all except the last TRB  */
			if (j < trbs_per_td - 1) {
				more_trbs_coming = true;
				field |= TRB_CHAIN;
			} else {
				more_trbs_coming = false;
				td->last_trb = ep_ring->enqueue;
				td->last_trb_seg = ep_ring->enq_seg;
				field |= TRB_IOC;
				if (trb_block_event_intr(xhci, num_tds, i))
					field |= TRB_BEI;
			}
			/* Calculate TRB length */
			trb_buff_len = TRB_BUFF_LEN_UP_TO_BOUNDARY(addr);
			if (trb_buff_len > td_remain_len)
				trb_buff_len = td_remain_len;

			/* Set the TRB length, TD size, & interrupter fields. */
			remainder = xhci_td_remainder(xhci, running_total,
						   trb_buff_len, td_len,
						   urb, more_trbs_coming);

			length_field = TRB_LEN(trb_buff_len) |
				TRB_INTR_TARGET(0);

			/* xhci 1.1 with ETE uses TD Size field for TBC */
			if (first_trb && xep->use_extended_tbc)
				length_field |= TRB_TD_SIZE_TBC(burst_count);
			else
				length_field |= TRB_TD_SIZE(remainder);
			first_trb = false;

			queue_trb(xhci, ep_ring, more_trbs_coming,
				lower_32_bits(addr),
				upper_32_bits(addr),
				length_field,
				field);
			running_total += trb_buff_len;

			addr += trb_buff_len;
			td_remain_len -= trb_buff_len;
		}

		/* Check TD length */
		if (running_total != td_len) {
			xhci_err(xhci, "ISOC TD length unmatch\n");
			ret = -EINVAL;
			goto cleanup;
		}
	}

	/* store the next frame id */
	if (HCC_CFC(xhci->hcc_params))
		xep->next_frame_id = urb->start_frame + num_tds * urb->interval;

	if (xhci_to_hcd(xhci)->self.bandwidth_isoc_reqs == 0) {
		if (xhci->quirks & XHCI_AMD_PLL_FIX)
			usb_amd_quirk_pll_disable();
	}
	xhci_to_hcd(xhci)->self.bandwidth_isoc_reqs++;

	giveback_first_trb(xhci, slot_id, ep_index, urb->stream_id,
			start_cycle, start_trb);
	return 0;
cleanup:
	/* Clean up a partially enqueued isoc transfer. */

	for (i--; i >= 0; i--)
		list_del_init(&urb_priv->td[i].td_list);

	/* Use the first TD as a temporary variable to turn the TDs we've queued
	 * into No-ops with a software-owned cycle bit. That way the hardware
	 * won't accidentally start executing bogus TDs when we partially
	 * overwrite them.  td->first_trb and td->start_seg are already set.
	 */
	urb_priv->td[0].last_trb = ep_ring->enqueue;
	/* Every TRB except the first & last will have its cycle bit flipped. */
	td_to_noop(xhci, ep_ring, &urb_priv->td[0], true);

	/* Reset the ring enqueue back to the first TRB and its cycle bit. */
	ep_ring->enqueue = urb_priv->td[0].first_trb;
	ep_ring->enq_seg = urb_priv->td[0].start_seg;
	ep_ring->cycle_state = start_cycle;
	ep_ring->num_trbs_free = ep_ring->num_trbs_free_temp;
	usb_hcd_unlink_urb_from_ep(bus_to_hcd(urb->dev->bus), urb);
	return ret;
}

/*
 * Check transfer ring to guarantee there is enough room for the urb.
 * Update ISO URB start_frame and interval.
 * Update interval as xhci_queue_intr_tx does. Use xhci frame_index to
 * update urb->start_frame if URB_ISO_ASAP is set in transfer_flags or
 * Contiguous Frame ID is not supported by HC.
 */
int xhci_queue_isoc_tx_prepare(struct xhci_hcd *xhci, gfp_t mem_flags,
		struct urb *urb, int slot_id, unsigned int ep_index)
{
	struct xhci_virt_device *xdev;
	struct xhci_ring *ep_ring;
	struct xhci_ep_ctx *ep_ctx;
	int start_frame;
	int num_tds, num_trbs, i;
	int ret;
	struct xhci_virt_ep *xep;
	int ist;

	xdev = xhci->devs[slot_id];
	xep = &xhci->devs[slot_id]->eps[ep_index];
	ep_ring = xdev->eps[ep_index].ring;
	ep_ctx = xhci_get_ep_ctx(xhci, xdev->out_ctx, ep_index);

	num_trbs = 0;
	num_tds = urb->number_of_packets;
	for (i = 0; i < num_tds; i++)
		num_trbs += count_isoc_trbs_needed(urb, i);

	/* Check the ring to guarantee there is enough room for the whole urb.
	 * Do not insert any td of the urb to the ring if the check failed.
	 */
	ret = prepare_ring(xhci, ep_ring, GET_EP_CTX_STATE(ep_ctx),
			   num_trbs, mem_flags);
	if (ret)
		return ret;

	/*
	 * Check interval value. This should be done before we start to
	 * calculate the start frame value.
	 */
	check_interval(xhci, urb, ep_ctx);

	/* Calculate the start frame and put it in urb->start_frame. */
	if (HCC_CFC(xhci->hcc_params) && !list_empty(&ep_ring->td_list)) {
		if (GET_EP_CTX_STATE(ep_ctx) ==	EP_STATE_RUNNING) {
			urb->start_frame = xep->next_frame_id;
			goto skip_start_over;
		}
	}

	start_frame = readl(&xhci->run_regs->microframe_index);
	start_frame &= 0x3fff;
	/*
	 * Round up to the next frame and consider the time before trb really
	 * gets scheduled by hardare.
	 */
	ist = HCS_IST(xhci->hcs_params2) & 0x7;
	if (HCS_IST(xhci->hcs_params2) & (1 << 3))
		ist <<= 3;
	start_frame += ist + XHCI_CFC_DELAY;
	start_frame = roundup(start_frame, 8);

	/*
	 * Round up to the next ESIT (Endpoint Service Interval Time) if ESIT
	 * is greate than 8 microframes.
	 */
	if (urb->dev->speed == USB_SPEED_LOW ||
			urb->dev->speed == USB_SPEED_FULL) {
		start_frame = roundup(start_frame, urb->interval << 3);
		urb->start_frame = start_frame >> 3;
	} else {
		start_frame = roundup(start_frame, urb->interval);
		urb->start_frame = start_frame;
	}

skip_start_over:
	ep_ring->num_trbs_free_temp = ep_ring->num_trbs_free;

	return xhci_queue_isoc_tx(xhci, mem_flags, urb, slot_id, ep_index);
}

/****		Command Ring Operations		****/

/* Generic function for queueing a command TRB on the command ring.
 * Check to make sure there's room on the command ring for one command TRB.
 * Also check that there's room reserved for commands that must not fail.
 * If this is a command that must not fail, meaning command_must_succeed = TRUE,
 * then only check for the number of reserved spots.
 * Don't decrement xhci->cmd_ring_reserved_trbs after we've queued the TRB
 * because the command event handler may want to resubmit a failed command.
 */
static int queue_command(struct xhci_hcd *xhci, struct xhci_command *cmd,
			 u32 field1, u32 field2,
			 u32 field3, u32 field4, bool command_must_succeed)
{
	int reserved_trbs = xhci->cmd_ring_reserved_trbs;
	int ret;

	if ((xhci->xhc_state & XHCI_STATE_DYING) ||
		(xhci->xhc_state & XHCI_STATE_HALTED)) {
		xhci_dbg(xhci, "xHCI dying or halted, can't queue_command\n");
		return -ESHUTDOWN;
	}

	if (!command_must_succeed)
		reserved_trbs++;

	ret = prepare_ring(xhci, xhci->cmd_ring, EP_STATE_RUNNING,
			reserved_trbs, GFP_ATOMIC);
	if (ret < 0) {
		xhci_err(xhci, "ERR: No room for command on command ring\n");
		if (command_must_succeed)
			xhci_err(xhci, "ERR: Reserved TRB counting for "
					"unfailable commands failed.\n");
		return ret;
	}

	cmd->command_trb = xhci->cmd_ring->enqueue;

	/* if there are no other commands queued we start the timeout timer */
	if (list_empty(&xhci->cmd_list)) {
		xhci->current_cmd = cmd;
		xhci_mod_cmd_timer(xhci, XHCI_CMD_DEFAULT_TIMEOUT);
	}

	list_add_tail(&cmd->cmd_list, &xhci->cmd_list);

	queue_trb(xhci, xhci->cmd_ring, false, field1, field2, field3,
			field4 | xhci->cmd_ring->cycle_state);
	return 0;
}

/* Queue a slot enable or disable request on the command ring */
int xhci_queue_slot_control(struct xhci_hcd *xhci, struct xhci_command *cmd,
		u32 trb_type, u32 slot_id)
{
	return queue_command(xhci, cmd, 0, 0, 0,
			TRB_TYPE(trb_type) | SLOT_ID_FOR_TRB(slot_id), false);
}

/* Queue an address device command TRB */
int xhci_queue_address_device(struct xhci_hcd *xhci, struct xhci_command *cmd,
		dma_addr_t in_ctx_ptr, u32 slot_id, enum xhci_setup_dev setup)
{
	return queue_command(xhci, cmd, lower_32_bits(in_ctx_ptr),
			upper_32_bits(in_ctx_ptr), 0,
			TRB_TYPE(TRB_ADDR_DEV) | SLOT_ID_FOR_TRB(slot_id)
			| (setup == SETUP_CONTEXT_ONLY ? TRB_BSR : 0), false);
}

int xhci_queue_vendor_command(struct xhci_hcd *xhci, struct xhci_command *cmd,
		u32 field1, u32 field2, u32 field3, u32 field4)
{
	return queue_command(xhci, cmd, field1, field2, field3, field4, false);
}

/* Queue a reset device command TRB */
int xhci_queue_reset_device(struct xhci_hcd *xhci, struct xhci_command *cmd,
		u32 slot_id)
{
	return queue_command(xhci, cmd, 0, 0, 0,
			TRB_TYPE(TRB_RESET_DEV) | SLOT_ID_FOR_TRB(slot_id),
			false);
}

/* Queue a configure endpoint command TRB */
int xhci_queue_configure_endpoint(struct xhci_hcd *xhci,
		struct xhci_command *cmd, dma_addr_t in_ctx_ptr,
		u32 slot_id, bool command_must_succeed)
{
	return queue_command(xhci, cmd, lower_32_bits(in_ctx_ptr),
			upper_32_bits(in_ctx_ptr), 0,
			TRB_TYPE(TRB_CONFIG_EP) | SLOT_ID_FOR_TRB(slot_id),
			command_must_succeed);
}

/* Queue an evaluate context command TRB */
int xhci_queue_evaluate_context(struct xhci_hcd *xhci, struct xhci_command *cmd,
		dma_addr_t in_ctx_ptr, u32 slot_id, bool command_must_succeed)
{
	return queue_command(xhci, cmd, lower_32_bits(in_ctx_ptr),
			upper_32_bits(in_ctx_ptr), 0,
			TRB_TYPE(TRB_EVAL_CONTEXT) | SLOT_ID_FOR_TRB(slot_id),
			command_must_succeed);
}

/*
 * Suspend is set to indicate "Stop Endpoint Command" is being issued to stop
 * activity on an endpoint that is about to be suspended.
 */
int xhci_queue_stop_endpoint(struct xhci_hcd *xhci, struct xhci_command *cmd,
			     int slot_id, unsigned int ep_index, int suspend)
{
	u32 trb_slot_id = SLOT_ID_FOR_TRB(slot_id);
	u32 trb_ep_index = EP_ID_FOR_TRB(ep_index);
	u32 type = TRB_TYPE(TRB_STOP_RING);
	u32 trb_suspend = SUSPEND_PORT_FOR_TRB(suspend);

	return queue_command(xhci, cmd, 0, 0, 0,
			trb_slot_id | trb_ep_index | type | trb_suspend, false);
}
EXPORT_SYMBOL_GPL(xhci_queue_stop_endpoint);

int xhci_queue_reset_ep(struct xhci_hcd *xhci, struct xhci_command *cmd,
			int slot_id, unsigned int ep_index,
			enum xhci_ep_reset_type reset_type)
{
	u32 trb_slot_id = SLOT_ID_FOR_TRB(slot_id);
	u32 trb_ep_index = EP_ID_FOR_TRB(ep_index);
	u32 type = TRB_TYPE(TRB_RESET_EP);

	if (reset_type == EP_SOFT_RESET)
		type |= TRB_TSP;

	return queue_command(xhci, cmd, 0, 0, 0,
			trb_slot_id | trb_ep_index | type, false);
}<|MERGE_RESOLUTION|>--- conflicted
+++ resolved
@@ -1054,10 +1054,7 @@
 			td->cancel_status = TD_CLEARED;
 		}
 	}
-<<<<<<< HEAD
-=======
-
->>>>>>> c194212a
+
 	/* If there's no need to move the dequeue pointer then we're done */
 	if (!cached_td)
 		return 0;
@@ -1133,7 +1130,6 @@
 		return;
 
 	ep_ctx = xhci_get_ep_ctx(xhci, ep->vdev->out_ctx, ep_index);
-<<<<<<< HEAD
 
 	trace_xhci_handle_cmd_stop_ep(ep_ctx);
 
@@ -1179,54 +1175,6 @@
 				ep->ep_state &= ~EP_STOP_CMD_PENDING;
 				return;
 			}
-=======
-
-	trace_xhci_handle_cmd_stop_ep(ep_ctx);
-
-	if (comp_code == COMP_CONTEXT_STATE_ERROR) {
-	/*
-	 * If stop endpoint command raced with a halting endpoint we need to
-	 * reset the host side endpoint first.
-	 * If the TD we halted on isn't cancelled the TD should be given back
-	 * with a proper error code, and the ring dequeue moved past the TD.
-	 * If streams case we can't find hw_deq, or the TD we halted on so do a
-	 * soft reset.
-	 *
-	 * Proper error code is unknown here, it would be -EPIPE if device side
-	 * of enadpoit halted (aka STALL), and -EPROTO if not (transaction error)
-	 * We use -EPROTO, if device is stalled it should return a stall error on
-	 * next transfer, which then will return -EPIPE, and device side stall is
-	 * noted and cleared by class driver.
-	 */
-		switch (GET_EP_CTX_STATE(ep_ctx)) {
-		case EP_STATE_HALTED:
-			xhci_dbg(xhci, "Stop ep completion raced with stall, reset ep\n");
-			if (ep->ep_state & EP_HAS_STREAMS) {
-				reset_type = EP_SOFT_RESET;
-			} else {
-				reset_type = EP_HARD_RESET;
-				td = find_halted_td(ep);
-				if (td)
-					td->status = -EPROTO;
-			}
-			/* reset ep, reset handler cleans up cancelled tds */
-			err = xhci_handle_halted_endpoint(xhci, ep, 0, td,
-							  reset_type);
-			if (err)
-				break;
-			xhci_stop_watchdog_timer_in_irq(xhci, ep);
-			return;
-		case EP_STATE_RUNNING:
-			/* Race, HW handled stop ep cmd before ep was running */
-			xhci_dbg(xhci, "Stop ep completion ctx error, ep is running\n");
-
-			command = xhci_alloc_command(xhci, false, GFP_ATOMIC);
-			if (!command)
-				xhci_stop_watchdog_timer_in_irq(xhci, ep);
-
-			mod_timer(&ep->stop_cmd_timer,
-				  jiffies + XHCI_STOP_EP_CMD_TIMEOUT * HZ);
->>>>>>> c194212a
 			xhci_queue_stop_endpoint(xhci, command, slot_id, ep_index, 0);
 			xhci_ring_cmd_db(xhci);
 
@@ -1235,16 +1183,10 @@
 			break;
 		}
 	}
-<<<<<<< HEAD
 
 	/* will queue a set TR deq if stopped on a cancelled, uncleared TD */
 	xhci_invalidate_cancelled_tds(ep);
 	ep->ep_state &= ~EP_STOP_CMD_PENDING;
-=======
-	/* will queue a set TR deq if stopped on a cancelled, uncleared TD */
-	xhci_invalidate_cancelled_tds(ep);
-	xhci_stop_watchdog_timer_in_irq(xhci, ep);
->>>>>>> c194212a
 
 	/* Otherwise ring the doorbell(s) to restart queued transfers */
 	xhci_giveback_invalidated_tds(ep);
@@ -1434,13 +1376,8 @@
 			/* Update the ring's dequeue segment and dequeue pointer
 			 * to reflect the new position.
 			 */
-<<<<<<< HEAD
 			move_deq(xhci, ep_ring, ep->queued_deq_seg,
 				 ep->queued_deq_ptr);
-=======
-			update_ring_for_set_deq_completion(xhci, ep->vdev,
-				ep_ring, ep_index);
->>>>>>> c194212a
 		} else {
 			xhci_warn(xhci, "Mismatch between completed Set TR Deq Ptr command & xHCI internal state.\n");
 			xhci_warn(xhci, "ep deq seg = %p, deq ptr = %p\n",
@@ -2333,13 +2270,7 @@
 	}
 
 	/* Update ring dequeue pointer */
-<<<<<<< HEAD
 	move_deq(xhci, ep_ring, td->last_trb_seg, td->last_trb);
-=======
-	ep_ring->dequeue = td->last_trb;
-	ep_ring->deq_seg = td->last_trb_seg;
-	ep_ring->num_trbs_free += td->num_trbs - 1;
->>>>>>> c194212a
 	inc_deq(xhci, ep_ring);
 
 	return xhci_td_cleanup(xhci, td, ep_ring, td->status);
@@ -2559,13 +2490,7 @@
 	frame->actual_length = 0;
 
 	/* Update ring dequeue pointer */
-<<<<<<< HEAD
 	move_deq(xhci, ep->ring, td->last_trb_seg, td->last_trb);
-=======
-	ep->ring->dequeue = td->last_trb;
-	ep->ring->deq_seg = td->last_trb_seg;
-	ep->ring->num_trbs_free += td->num_trbs - 1;
->>>>>>> c194212a
 	inc_deq(xhci, ep->ring);
 
 	return xhci_td_cleanup(xhci, td, ep->ring, status);
