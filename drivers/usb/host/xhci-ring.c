--- conflicted
+++ resolved
@@ -908,11 +908,6 @@
 
 		ring = xhci_urb_to_transfer_ring(ep->xhci, td->urb);
 
-<<<<<<< HEAD
-		if (td->cancel_status == TD_CLEARED)
-			xhci_td_cleanup(ep->xhci, td, ring, td->status);
-
-=======
 		if (td->cancel_status == TD_CLEARED) {
 			xhci_dbg(ep->xhci, "%s: Giveback cancelled URB %p TD\n",
 				 __func__, td->urb);
@@ -921,7 +916,6 @@
 			xhci_dbg(ep->xhci, "%s: Keep cancelled URB %p TD as cancel_status is %d\n",
 				 __func__, td->urb, td->cancel_status);
 		}
->>>>>>> 270b2d47
 		if (ep->xhci->xhc_state & XHCI_STATE_DYING)
 			return;
 	}
@@ -976,12 +970,8 @@
 	}
 
 	if (ep->ep_state & EP_HALTED) {
-<<<<<<< HEAD
-		xhci_dbg(xhci, "Reset ep command already pending\n");
-=======
 		xhci_dbg(xhci, "Reset ep command for ep_index %d already pending\n",
 			 ep->ep_index);
->>>>>>> 270b2d47
 		return 0;
 	}
 
@@ -1020,16 +1010,10 @@
 
 	list_for_each_entry_safe(td, tmp_td, &ep->cancelled_td_list, cancelled_td_list) {
 		xhci_dbg_trace(xhci, trace_xhci_dbg_cancel_urb,
-<<<<<<< HEAD
-				"Removing canceled TD starting at 0x%llx (dma).",
-				(unsigned long long)xhci_trb_virt_to_dma(
-					td->start_seg, td->first_trb));
-=======
 			       "Removing canceled TD starting at 0x%llx (dma) in stream %u URB %p",
 			       (unsigned long long)xhci_trb_virt_to_dma(
 				       td->start_seg, td->first_trb),
 			       td->urb->stream_id, td->urb);
->>>>>>> 270b2d47
 		list_del_init(&td->td_list);
 		ring = xhci_urb_to_transfer_ring(xhci, td->urb);
 		if (!ring) {
@@ -1047,24 +1031,14 @@
 					 td->urb->stream_id);
 		hw_deq &= ~0xf;
 
-<<<<<<< HEAD
-		if (td->cancel_status == TD_HALTED) {
-			cached_td = td;
-		} else if (trb_in_td(xhci, td->start_seg, td->first_trb,
-			      td->last_trb, hw_deq, false)) {
-=======
 		if (td->cancel_status == TD_HALTED ||
 		    trb_in_td(xhci, td->start_seg, td->first_trb, td->last_trb, hw_deq, false)) {
->>>>>>> 270b2d47
 			switch (td->cancel_status) {
 			case TD_CLEARED: /* TD is already no-op */
 			case TD_CLEARING_CACHE: /* set TR deq command already queued */
 				break;
 			case TD_DIRTY: /* TD is cached, clear it */
 			case TD_HALTED:
-<<<<<<< HEAD
-				/* FIXME  stream case, several stopped rings */
-=======
 				td->cancel_status = TD_CLEARING_CACHE;
 				if (cached_td)
 					/* FIXME  stream case, several stopped rings */
@@ -1072,7 +1046,6 @@
 						 "Move dq past stream %u URB %p instead of stream %u URB %p\n",
 						 td->urb->stream_id, td->urb,
 						 cached_td->urb->stream_id, cached_td->urb);
->>>>>>> 270b2d47
 				cached_td = td;
 				break;
 			}
@@ -1081,20 +1054,6 @@
 			td->cancel_status = TD_CLEARED;
 		}
 	}
-<<<<<<< HEAD
-	if (cached_td) {
-		cached_td->cancel_status = TD_CLEARING_CACHE;
-
-		err = xhci_move_dequeue_past_td(xhci, slot_id, ep->ep_index,
-						cached_td->urb->stream_id,
-						cached_td);
-		/* Failed to move past cached td, try just setting it noop */
-		if (err) {
-			td_to_noop(xhci, ring, cached_td, false);
-			cached_td->cancel_status = TD_CLEARED;
-		}
-		cached_td = NULL;
-=======
 	/* If there's no need to move the dequeue pointer then we're done */
 	if (!cached_td)
 		return 0;
@@ -1112,7 +1071,6 @@
 			td_to_noop(xhci, ring, td, false);
 			td->cancel_status = TD_CLEARED;
 		}
->>>>>>> 270b2d47
 	}
 	return 0;
 }
@@ -1205,18 +1163,6 @@
 							  reset_type);
 			if (err)
 				break;
-<<<<<<< HEAD
-			xhci_stop_watchdog_timer_in_irq(xhci, ep);
-			return;
-		case EP_STATE_RUNNING:
-			/* Race, HW handled stop ep cmd before ep was running */
-			command = xhci_alloc_command(xhci, false, GFP_ATOMIC);
-			if (!command)
-				xhci_stop_watchdog_timer_in_irq(xhci, ep);
-
-			mod_timer(&ep->stop_cmd_timer,
-				  jiffies + XHCI_STOP_EP_CMD_TIMEOUT * HZ);
-=======
 			ep->ep_state &= ~EP_STOP_CMD_PENDING;
 			return;
 		case EP_STATE_RUNNING:
@@ -1228,7 +1174,6 @@
 				ep->ep_state &= ~EP_STOP_CMD_PENDING;
 				return;
 			}
->>>>>>> 270b2d47
 			xhci_queue_stop_endpoint(xhci, command, slot_id, ep_index, 0);
 			xhci_ring_cmd_db(xhci);
 
@@ -1237,16 +1182,10 @@
 			break;
 		}
 	}
-<<<<<<< HEAD
-	/* will queue a set TR deq if stopped on a cancelled, uncleared TD */
-	xhci_invalidate_cancelled_tds(ep);
-	xhci_stop_watchdog_timer_in_irq(xhci, ep);
-=======
 
 	/* will queue a set TR deq if stopped on a cancelled, uncleared TD */
 	xhci_invalidate_cancelled_tds(ep);
 	ep->ep_state &= ~EP_STOP_CMD_PENDING;
->>>>>>> 270b2d47
 
 	/* Otherwise ring the doorbell(s) to restart queued transfers */
 	xhci_giveback_invalidated_tds(ep);
@@ -1450,16 +1389,12 @@
 		ep_ring = xhci_urb_to_transfer_ring(ep->xhci, td->urb);
 		if (td->cancel_status == TD_CLEARING_CACHE) {
 			td->cancel_status = TD_CLEARED;
-<<<<<<< HEAD
-			xhci_td_cleanup(ep->xhci, td, ep_ring, td->status);
-=======
 			xhci_dbg(ep->xhci, "%s: Giveback cancelled URB %p TD\n",
 				 __func__, td->urb);
 			xhci_td_cleanup(ep->xhci, td, ep_ring, td->status);
 		} else {
 			xhci_dbg(ep->xhci, "%s: Keep cancelled URB %p TD as cancel_status is %d\n",
 				 __func__, td->urb, td->cancel_status);
->>>>>>> 270b2d47
 		}
 	}
 cleanup:
@@ -2334,13 +2269,7 @@
 	}
 
 	/* Update ring dequeue pointer */
-<<<<<<< HEAD
 	move_deq(xhci, ep_ring, td->last_trb_seg, td->last_trb);
-=======
-	ep_ring->dequeue = td->last_trb;
-	ep_ring->deq_seg = td->last_trb_seg;
-	ep_ring->num_trbs_free += td->num_trbs - 1;
->>>>>>> 270b2d47
 	inc_deq(xhci, ep_ring);
 
 	return xhci_td_cleanup(xhci, td, ep_ring, td->status);
@@ -4495,10 +4424,7 @@
 	return queue_command(xhci, cmd, 0, 0, 0,
 			trb_slot_id | trb_ep_index | type | trb_suspend, false);
 }
-<<<<<<< HEAD
 EXPORT_SYMBOL_GPL(xhci_queue_stop_endpoint);
-=======
->>>>>>> 270b2d47
 
 int xhci_queue_reset_ep(struct xhci_hcd *xhci, struct xhci_command *cmd,
 			int slot_id, unsigned int ep_index,
