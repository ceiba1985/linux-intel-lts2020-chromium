/* SPDX-License-Identifier: GPL-2.0 */

#ifndef __USB_TYPEC_CLASS__
#define __USB_TYPEC_CLASS__

#include <linux/device.h>
#include <linux/usb/typec.h>
#include <linux/android_kabi.h>

struct typec_mux;
struct typec_switch;

struct typec_plug {
	struct device			dev;
	enum typec_plug_index		index;
	struct ida			mode_ids;
	int				num_altmodes;
	ANDROID_KABI_RESERVE(1);
};

struct typec_cable {
	struct device			dev;
	enum typec_plug_type		type;
	struct usb_pd_identity		*identity;
	unsigned int			active:1;
	u16				pd_revision; /* 0300H = "3.0" */
	ANDROID_KABI_RESERVE(1);
};

struct typec_partner {
	struct device			dev;
	unsigned int			usb_pd:1;
	struct usb_pd_identity		*identity;
	enum typec_accessory		accessory;
	struct ida			mode_ids;
	int				num_altmodes;
	u16				pd_revision; /* 0300H = "3.0" */
	enum usb_pd_svdm_ver		svdm_version;
	ANDROID_KABI_RESERVE(1);
};

struct typec_port {
	unsigned int			id;
	struct device			dev;
	struct ida			mode_ids;

	int				prefer_role;
	enum typec_data_role		data_role;
	enum typec_role			pwr_role;
	enum typec_role			vconn_role;
	enum typec_pwr_opmode		pwr_opmode;
	enum typec_port_type		port_type;
	struct mutex			port_type_lock;

	enum typec_orientation		orientation;
	struct typec_switch		*sw;
	struct typec_mux		*mux;

	const struct typec_capability	*cap;
	const struct typec_operations   *ops;
<<<<<<< HEAD

	struct list_head		port_list;
	struct mutex			port_list_lock; /* Port list lock */

	void				*pld;
	ANDROID_KABI_RESERVE(1);
=======
>>>>>>> c1017033
};

#define to_typec_port(_dev_) container_of(_dev_, struct typec_port, dev)
#define to_typec_plug(_dev_) container_of(_dev_, struct typec_plug, dev)
#define to_typec_cable(_dev_) container_of(_dev_, struct typec_cable, dev)
#define to_typec_partner(_dev_) container_of(_dev_, struct typec_partner, dev)

extern const struct device_type typec_partner_dev_type;
extern const struct device_type typec_cable_dev_type;
extern const struct device_type typec_plug_dev_type;
extern const struct device_type typec_port_dev_type;

#define is_typec_partner(dev) ((dev)->type == &typec_partner_dev_type)
#define is_typec_cable(dev) ((dev)->type == &typec_cable_dev_type)
#define is_typec_plug(dev) ((dev)->type == &typec_plug_dev_type)
#define is_typec_port(dev) ((dev)->type == &typec_port_dev_type)

extern struct class typec_mux_class;
extern struct class typec_class;

#if defined(CONFIG_ACPI)
int typec_link_ports(struct typec_port *connector);
void typec_unlink_ports(struct typec_port *connector);
#else
static inline int typec_link_ports(struct typec_port *connector) { return 0; }
static inline void typec_unlink_ports(struct typec_port *connector) { }
#endif

#endif /* __USB_TYPEC_CLASS__ */<|MERGE_RESOLUTION|>--- conflicted
+++ resolved
@@ -58,15 +58,7 @@
 
 	const struct typec_capability	*cap;
 	const struct typec_operations   *ops;
-<<<<<<< HEAD
-
-	struct list_head		port_list;
-	struct mutex			port_list_lock; /* Port list lock */
-
-	void				*pld;
 	ANDROID_KABI_RESERVE(1);
-=======
->>>>>>> c1017033
 };
 
 #define to_typec_port(_dev_) container_of(_dev_, struct typec_port, dev)
