--- conflicted
+++ resolved
@@ -722,11 +722,7 @@
 		tcpm_pd_receive(tcpci->port, &msg);
 	}
 
-<<<<<<< HEAD
-	if (status & TCPC_ALERT_EXTENDED_STATUS) {
-=======
 	if (tcpci->data->vbus_vsafe0v && (status & TCPC_ALERT_EXTENDED_STATUS)) {
->>>>>>> 95f4203f
 		ret = regmap_read(tcpci->regmap, TCPC_EXTENDED_STATUS, &raw);
 		if (!ret && (raw & TCPC_EXTENDED_STATUS_VSAFE0V))
 			tcpm_vbus_change(tcpci->port);
