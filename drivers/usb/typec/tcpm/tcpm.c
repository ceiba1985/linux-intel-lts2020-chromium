--- conflicted
+++ resolved
@@ -5240,13 +5240,8 @@
 	case SNK_TRYWAIT_DEBOUNCE:
 		break;
 	case SNK_ATTACH_WAIT:
-<<<<<<< HEAD
-		port->debouncing = false;
-		tcpm_set_state(port, SNK_UNATTACHED, 0);
-=======
 	case SNK_DEBOUNCED:
 		/* Do nothing, as TCPM is still waiting for vbus to reaach VSAFE5V to connect */
->>>>>>> 270b2d47
 		break;
 
 	case SNK_NEGOTIATE_CAPABILITIES:
