// SPDX-License-Identifier: GPL-2.0+
/*
 * Copyright 2015-2017 Google, Inc
 *
 * USB Power Delivery protocol stack.
 */

#include <linux/completion.h>
#include <linux/debugfs.h>
#include <linux/device.h>
#include <linux/hrtimer.h>
#include <linux/jiffies.h>
#include <linux/kernel.h>
#include <linux/kthread.h>
#include <linux/module.h>
#include <linux/mutex.h>
#include <linux/power_supply.h>
#include <linux/proc_fs.h>
#include <linux/property.h>
#include <linux/sched/clock.h>
#include <linux/seq_file.h>
#include <linux/slab.h>
#include <linux/spinlock.h>
#include <linux/usb.h>
#include <linux/usb/pd.h>
#include <linux/usb/pd_ado.h>
#include <linux/usb/pd_bdo.h>
#include <linux/usb/pd_ext_sdb.h>
#include <linux/usb/pd_vdo.h>
#include <linux/usb/role.h>
#include <linux/usb/tcpm.h>
#include <linux/usb/typec_altmode.h>

#include <trace/hooks/typec.h>
#include <uapi/linux/sched/types.h>

#define FOREACH_STATE(S)			\
	S(INVALID_STATE),			\
	S(TOGGLING),			\
	S(SRC_UNATTACHED),			\
	S(SRC_ATTACH_WAIT),			\
	S(SRC_ATTACHED),			\
	S(SRC_STARTUP),				\
	S(SRC_SEND_CAPABILITIES),		\
	S(SRC_SEND_CAPABILITIES_TIMEOUT),	\
	S(SRC_NEGOTIATE_CAPABILITIES),		\
	S(SRC_TRANSITION_SUPPLY),		\
	S(SRC_READY),				\
	S(SRC_WAIT_NEW_CAPABILITIES),		\
						\
	S(SNK_UNATTACHED),			\
	S(SNK_ATTACH_WAIT),			\
	S(SNK_DEBOUNCED),			\
	S(SNK_ATTACHED),			\
	S(SNK_STARTUP),				\
	S(SNK_DISCOVERY),			\
	S(SNK_DISCOVERY_DEBOUNCE),		\
	S(SNK_DISCOVERY_DEBOUNCE_DONE),		\
	S(SNK_WAIT_CAPABILITIES),		\
	S(SNK_NEGOTIATE_CAPABILITIES),		\
	S(SNK_NEGOTIATE_PPS_CAPABILITIES),	\
	S(SNK_TRANSITION_SINK),			\
	S(SNK_TRANSITION_SINK_VBUS),		\
	S(SNK_READY),				\
						\
	S(ACC_UNATTACHED),			\
	S(DEBUG_ACC_ATTACHED),			\
	S(AUDIO_ACC_ATTACHED),			\
	S(AUDIO_ACC_DEBOUNCE),			\
						\
	S(HARD_RESET_SEND),			\
	S(HARD_RESET_START),			\
	S(SRC_HARD_RESET_VBUS_OFF),		\
	S(SRC_HARD_RESET_VBUS_ON),		\
	S(SNK_HARD_RESET_SINK_OFF),		\
	S(SNK_HARD_RESET_WAIT_VBUS),		\
	S(SNK_HARD_RESET_SINK_ON),		\
						\
	S(SOFT_RESET),				\
	S(SRC_SOFT_RESET_WAIT_SNK_TX),		\
	S(SNK_SOFT_RESET),			\
	S(SOFT_RESET_SEND),			\
						\
	S(DR_SWAP_ACCEPT),			\
	S(DR_SWAP_SEND),			\
	S(DR_SWAP_SEND_TIMEOUT),		\
	S(DR_SWAP_CANCEL),			\
	S(DR_SWAP_CHANGE_DR),			\
						\
	S(PR_SWAP_ACCEPT),			\
	S(PR_SWAP_SEND),			\
	S(PR_SWAP_SEND_TIMEOUT),		\
	S(PR_SWAP_CANCEL),			\
	S(PR_SWAP_START),			\
	S(PR_SWAP_SRC_SNK_TRANSITION_OFF),	\
	S(PR_SWAP_SRC_SNK_SOURCE_OFF),		\
	S(PR_SWAP_SRC_SNK_SOURCE_OFF_CC_DEBOUNCED), \
	S(PR_SWAP_SRC_SNK_SINK_ON),		\
	S(PR_SWAP_SNK_SRC_SINK_OFF),		\
	S(PR_SWAP_SNK_SRC_SOURCE_ON),		\
	S(PR_SWAP_SNK_SRC_SOURCE_ON_VBUS_RAMPED_UP),    \
						\
	S(VCONN_SWAP_ACCEPT),			\
	S(VCONN_SWAP_SEND),			\
	S(VCONN_SWAP_SEND_TIMEOUT),		\
	S(VCONN_SWAP_CANCEL),			\
	S(VCONN_SWAP_START),			\
	S(VCONN_SWAP_WAIT_FOR_VCONN),		\
	S(VCONN_SWAP_TURN_ON_VCONN),		\
	S(VCONN_SWAP_TURN_OFF_VCONN),		\
						\
	S(FR_SWAP_SEND),			\
	S(FR_SWAP_SEND_TIMEOUT),		\
	S(FR_SWAP_SNK_SRC_TRANSITION_TO_OFF),			\
	S(FR_SWAP_SNK_SRC_NEW_SINK_READY),		\
	S(FR_SWAP_SNK_SRC_SOURCE_VBUS_APPLIED),	\
	S(FR_SWAP_CANCEL),			\
						\
	S(SNK_TRY),				\
	S(SNK_TRY_WAIT),			\
	S(SNK_TRY_WAIT_DEBOUNCE),               \
	S(SNK_TRY_WAIT_DEBOUNCE_CHECK_VBUS),    \
	S(SRC_TRYWAIT),				\
	S(SRC_TRYWAIT_DEBOUNCE),		\
	S(SRC_TRYWAIT_UNATTACHED),		\
						\
	S(SRC_TRY),				\
	S(SRC_TRY_WAIT),                        \
	S(SRC_TRY_DEBOUNCE),			\
	S(SNK_TRYWAIT),				\
	S(SNK_TRYWAIT_DEBOUNCE),		\
	S(SNK_TRYWAIT_VBUS),			\
	S(BIST_RX),				\
						\
	S(GET_STATUS_SEND),			\
	S(GET_STATUS_SEND_TIMEOUT),		\
	S(GET_PPS_STATUS_SEND),			\
	S(GET_PPS_STATUS_SEND_TIMEOUT),		\
						\
	S(GET_SINK_CAP),			\
	S(GET_SINK_CAP_TIMEOUT),		\
						\
	S(ERROR_RECOVERY),			\
	S(PORT_RESET),				\
	S(PORT_RESET_WAIT_OFF),			\
						\
	S(AMS_START),				\
	S(CHUNK_NOT_SUPP)

#define FOREACH_AMS(S)				\
	S(NONE_AMS),				\
	S(POWER_NEGOTIATION),			\
	S(GOTOMIN),				\
	S(SOFT_RESET_AMS),			\
	S(HARD_RESET),				\
	S(CABLE_RESET),				\
	S(GET_SOURCE_CAPABILITIES),		\
	S(GET_SINK_CAPABILITIES),		\
	S(POWER_ROLE_SWAP),			\
	S(FAST_ROLE_SWAP),			\
	S(DATA_ROLE_SWAP),			\
	S(VCONN_SWAP),				\
	S(SOURCE_ALERT),			\
	S(GETTING_SOURCE_EXTENDED_CAPABILITIES),\
	S(GETTING_SOURCE_SINK_STATUS),		\
	S(GETTING_BATTERY_CAPABILITIES),	\
	S(GETTING_BATTERY_STATUS),		\
	S(GETTING_MANUFACTURER_INFORMATION),	\
	S(SECURITY),				\
	S(FIRMWARE_UPDATE),			\
	S(DISCOVER_IDENTITY),			\
	S(SOURCE_STARTUP_CABLE_PLUG_DISCOVER_IDENTITY),	\
	S(DISCOVER_SVIDS),			\
	S(DISCOVER_MODES),			\
	S(DFP_TO_UFP_ENTER_MODE),		\
	S(DFP_TO_UFP_EXIT_MODE),		\
	S(DFP_TO_CABLE_PLUG_ENTER_MODE),	\
	S(DFP_TO_CABLE_PLUG_EXIT_MODE),		\
	S(ATTENTION),				\
	S(BIST),				\
	S(UNSTRUCTURED_VDMS),			\
	S(STRUCTURED_VDMS),			\
	S(COUNTRY_INFO),			\
	S(COUNTRY_CODES)

#define GENERATE_ENUM(e)	e
#define GENERATE_STRING(s)	#s

enum tcpm_state {
	FOREACH_STATE(GENERATE_ENUM)
};

static const char * const tcpm_states[] = {
	FOREACH_STATE(GENERATE_STRING)
};

enum tcpm_ams {
	FOREACH_AMS(GENERATE_ENUM)
};

static const char * const tcpm_ams_str[] = {
	FOREACH_AMS(GENERATE_STRING)
};

enum vdm_states {
	VDM_STATE_ERR_BUSY = -3,
	VDM_STATE_ERR_SEND = -2,
	VDM_STATE_ERR_TMOUT = -1,
	VDM_STATE_DONE = 0,
	/* Anything >0 represents an active state */
	VDM_STATE_READY = 1,
	VDM_STATE_BUSY = 2,
	VDM_STATE_WAIT_RSP_BUSY = 3,
	VDM_STATE_SEND_MESSAGE = 4,
};

enum pd_msg_request {
	PD_MSG_NONE = 0,
	PD_MSG_CTRL_REJECT,
	PD_MSG_CTRL_WAIT,
	PD_MSG_CTRL_NOT_SUPP,
	PD_MSG_DATA_SINK_CAP,
	PD_MSG_DATA_SOURCE_CAP,
};

enum adev_actions {
	ADEV_NONE = 0,
	ADEV_NOTIFY_USB_AND_QUEUE_VDM,
	ADEV_QUEUE_VDM,
	ADEV_QUEUE_VDM_SEND_EXIT_MODE_ON_FAIL,
	ADEV_ATTENTION,
};

/*
 * Initial current capability of the new source when vSafe5V is applied during PD3.0 Fast Role Swap.
 * Based on "Table 6-14 Fixed Supply PDO - Sink" of "USB Power Delivery Specification Revision 3.0,
 * Version 1.2"
 */
enum frs_typec_current {
	FRS_NOT_SUPPORTED,
	FRS_DEFAULT_POWER,
	FRS_5V_1P5A,
	FRS_5V_3A,
};

/* Events from low level driver */

#define TCPM_CC_EVENT		BIT(0)
#define TCPM_VBUS_EVENT		BIT(1)
#define TCPM_RESET_EVENT	BIT(2)
#define TCPM_FRS_EVENT		BIT(3)
#define TCPM_SOURCING_VBUS	BIT(4)

#define LOG_BUFFER_ENTRIES	1024
#define LOG_BUFFER_ENTRY_SIZE	128

/* Alternate mode support */

#define SVID_DISCOVERY_MAX	16
#define ALTMODE_DISCOVERY_MAX	(SVID_DISCOVERY_MAX * MODE_DISCOVERY_MAX)

#define GET_SINK_CAP_RETRY_MS	100
#define SEND_DISCOVER_RETRY_MS	100

struct pd_mode_data {
	int svid_index;		/* current SVID index		*/
	int nsvids;
	u16 svids[SVID_DISCOVERY_MAX];
	int altmodes;		/* number of alternate modes	*/
	struct typec_altmode_desc altmode_desc[ALTMODE_DISCOVERY_MAX];
};

/*
 * @min_volt: Actual min voltage at the local port
 * @req_min_volt: Requested min voltage to the port partner
 * @max_volt: Actual max voltage at the local port
 * @req_max_volt: Requested max voltage to the port partner
 * @max_curr: Actual max current at the local port
 * @req_max_curr: Requested max current of the port partner
 * @req_out_volt: Requested output voltage to the port partner
 * @req_op_curr: Requested operating current to the port partner
 * @supported: Parter has atleast one APDO hence supports PPS
 * @active: PPS mode is active
 */
struct pd_pps_data {
	u32 min_volt;
	u32 req_min_volt;
	u32 max_volt;
	u32 req_max_volt;
	u32 max_curr;
	u32 req_max_curr;
	u32 req_out_volt;
	u32 req_op_curr;
	bool supported;
	bool active;
};

struct tcpm_port {
	struct device *dev;

	struct mutex lock;		/* tcpm state machine lock */
	struct kthread_worker *wq;

	struct typec_capability typec_caps;
	struct typec_port *typec_port;

	struct tcpc_dev	*tcpc;
	struct usb_role_switch *role_sw;

	enum typec_role vconn_role;
	enum typec_role pwr_role;
	enum typec_data_role data_role;
	enum typec_pwr_opmode pwr_opmode;

	struct usb_pd_identity partner_ident;
	struct typec_partner_desc partner_desc;
	struct typec_partner *partner;

	enum typec_cc_status cc_req;

	enum typec_cc_status cc1;
	enum typec_cc_status cc2;
	enum typec_cc_polarity polarity;

	bool attached;
	bool connected;
	enum typec_port_type port_type;

	/*
	 * Set to true when vbus is greater than VSAFE5V min.
	 * Set to false when vbus falls below vSinkDisconnect max threshold.
	 */
	bool vbus_present;

	/*
	 * Set to true when vbus is less than VSAFE0V max.
	 * Set to false when vbus is greater than VSAFE0V max.
	 */
	bool vbus_vsafe0v;

	bool vbus_never_low;
	bool vbus_source;
	bool vbus_charge;

	/* Set to true when Discover_Identity Command is expected to be sent in Ready states. */
	bool send_discover;
	bool op_vsafe5v;

	int try_role;
	int try_snk_count;
	int try_src_count;

	enum pd_msg_request queued_message;

	enum tcpm_state enter_state;
	enum tcpm_state prev_state;
	enum tcpm_state state;
	enum tcpm_state delayed_state;
	ktime_t delayed_runtime;
	unsigned long delay_ms;

	spinlock_t pd_event_lock;
	u32 pd_events;

	struct kthread_work event_work;
	struct hrtimer state_machine_timer;
	struct kthread_work state_machine;
	struct hrtimer vdm_state_machine_timer;
	struct kthread_work vdm_state_machine;
	struct hrtimer enable_frs_timer;
	struct kthread_work enable_frs;
	struct hrtimer send_discover_timer;
	struct kthread_work send_discover_work;
	bool state_machine_running;
	/* Set to true when VDM State Machine has following actions. */
	bool vdm_sm_running;

	struct completion tx_complete;
	enum tcpm_transmit_status tx_status;

	struct mutex swap_lock;		/* swap command lock */
	bool swap_pending;
	bool non_pd_role_swap;
	struct completion swap_complete;
	int swap_status;

	unsigned int negotiated_rev;
	unsigned int message_id;
	unsigned int caps_count;
	unsigned int hard_reset_count;
	bool pd_capable;
	bool explicit_contract;
	unsigned int rx_msgid;

	/* Partner capabilities/requests */
	u32 sink_request;
	u32 source_caps[PDO_MAX_OBJECTS];
	unsigned int nr_source_caps;
	u32 sink_caps[PDO_MAX_OBJECTS];
	unsigned int nr_sink_caps;

	/* Local capabilities */
	u32 src_pdo[PDO_MAX_OBJECTS];
	unsigned int nr_src_pdo;
	u32 snk_pdo[PDO_MAX_OBJECTS];
	unsigned int nr_snk_pdo;
	u32 snk_vdo_v1[VDO_MAX_OBJECTS];
	unsigned int nr_snk_vdo_v1;
	u32 snk_vdo[VDO_MAX_OBJECTS];
	unsigned int nr_snk_vdo;

	unsigned int operating_snk_mw;
	bool update_sink_caps;

	/* Requested current / voltage to the port partner */
	u32 req_current_limit;
	u32 req_supply_voltage;
	/* Actual current / voltage limit of the local port */
	u32 current_limit;
	u32 supply_voltage;

	/* Used to export TA voltage and current */
	struct power_supply *psy;
	struct power_supply_desc psy_desc;
	enum power_supply_usb_type usb_type;

	u32 bist_request;

	/* PD state for Vendor Defined Messages */
	enum vdm_states vdm_state;
	u32 vdm_retries;
	/* next Vendor Defined Message to send */
	u32 vdo_data[VDO_MAX_SIZE];
	u8 vdo_count;
	/* VDO to retry if UFP responder replied busy */
	u32 vdo_retry;

	/* PPS */
	struct pd_pps_data pps_data;
	struct completion pps_complete;
	bool pps_pending;
	int pps_status;

	/* Alternate mode data */
	struct pd_mode_data mode_data;
	struct typec_altmode *partner_altmode[ALTMODE_DISCOVERY_MAX];
	struct typec_altmode *port_altmode[ALTMODE_DISCOVERY_MAX];

	/* Deadline in jiffies to exit src_try_wait state */
	unsigned long max_wait;

	/* port belongs to a self powered device */
	bool self_powered;

	/* Sink FRS */
	enum frs_typec_current new_source_frs_current;

	/* Sink caps have been queried */
	bool sink_cap_done;

	/* Port is still in tCCDebounce */
	bool debouncing;

	/* Collision Avoidance and Atomic Message Sequence */
	enum tcpm_state upcoming_state;
	enum tcpm_ams ams;
	enum tcpm_ams next_ams;
	bool in_ams;

	/* Auto vbus discharge status */
	bool auto_vbus_discharge_enabled;

	/*
	 * When set, port requests PD_P_SNK_STDBY_MW upon entering SNK_DISCOVERY and
	 * the actual currrent limit after RX of PD_CTRL_PSRDY for PD link,
	 * SNK_READY for non-pd link.
	 */
	bool slow_charger_loop;
#ifdef CONFIG_DEBUG_FS
	struct dentry *dentry;
	struct mutex logbuffer_lock;	/* log buffer access lock */
	int logbuffer_head;
	int logbuffer_tail;
	u8 *logbuffer[LOG_BUFFER_ENTRIES];
#endif
};

struct pd_rx_event {
	struct kthread_work work;
	struct tcpm_port *port;
	struct pd_message msg;
};

static const char * const pd_rev[] = {
	[PD_REV10]		= "rev1",
	[PD_REV20]		= "rev2",
	[PD_REV30]		= "rev3",
};

#define tcpm_cc_is_sink(cc) \
	((cc) == TYPEC_CC_RP_DEF || (cc) == TYPEC_CC_RP_1_5 || \
	 (cc) == TYPEC_CC_RP_3_0)

#define tcpm_port_is_sink(port) \
	((tcpm_cc_is_sink((port)->cc1) && !tcpm_cc_is_sink((port)->cc2)) || \
	 (tcpm_cc_is_sink((port)->cc2) && !tcpm_cc_is_sink((port)->cc1)))

#define tcpm_cc_is_source(cc) ((cc) == TYPEC_CC_RD)
#define tcpm_cc_is_audio(cc) ((cc) == TYPEC_CC_RA)
#define tcpm_cc_is_open(cc) ((cc) == TYPEC_CC_OPEN)

#define tcpm_port_is_source(port) \
	((tcpm_cc_is_source((port)->cc1) && \
	 !tcpm_cc_is_source((port)->cc2)) || \
	 (tcpm_cc_is_source((port)->cc2) && \
	  !tcpm_cc_is_source((port)->cc1)))

#define tcpm_port_is_debug(port) \
	(tcpm_cc_is_source((port)->cc1) && tcpm_cc_is_source((port)->cc2))

#define tcpm_port_is_audio(port) \
	(tcpm_cc_is_audio((port)->cc1) && tcpm_cc_is_audio((port)->cc2))

#define tcpm_port_is_audio_detached(port) \
	((tcpm_cc_is_audio((port)->cc1) && tcpm_cc_is_open((port)->cc2)) || \
	 (tcpm_cc_is_audio((port)->cc2) && tcpm_cc_is_open((port)->cc1)))

#define tcpm_try_snk(port) \
	((port)->try_snk_count == 0 && (port)->try_role == TYPEC_SINK && \
	(port)->port_type == TYPEC_PORT_DRP)

#define tcpm_try_src(port) \
	((port)->try_src_count == 0 && (port)->try_role == TYPEC_SOURCE && \
	(port)->port_type == TYPEC_PORT_DRP)

#define tcpm_data_role_for_source(port) \
	((port)->typec_caps.data == TYPEC_PORT_UFP ? \
	TYPEC_DEVICE : TYPEC_HOST)

#define tcpm_data_role_for_sink(port) \
	((port)->typec_caps.data == TYPEC_PORT_DFP ? \
	TYPEC_HOST : TYPEC_DEVICE)

#define tcpm_sink_tx_ok(port) \
	(tcpm_port_is_sink(port) && \
	((port)->cc1 == TYPEC_CC_RP_3_0 || (port)->cc2 == TYPEC_CC_RP_3_0))

#define tcpm_wait_for_discharge(port) \
	(((port)->auto_vbus_discharge_enabled && !(port)->vbus_vsafe0v) ? PD_T_SAFE_0V : 0)

static enum tcpm_state tcpm_default_state(struct tcpm_port *port)
{
	if (port->port_type == TYPEC_PORT_DRP) {
		if (port->try_role == TYPEC_SINK)
			return SNK_UNATTACHED;
		else if (port->try_role == TYPEC_SOURCE)
			return SRC_UNATTACHED;
		/* Fall through to return SRC_UNATTACHED */
	} else if (port->port_type == TYPEC_PORT_SNK) {
		return SNK_UNATTACHED;
	}
	return SRC_UNATTACHED;
}

static bool tcpm_port_is_disconnected(struct tcpm_port *port)
{
	return (!port->attached && port->cc1 == TYPEC_CC_OPEN &&
		port->cc2 == TYPEC_CC_OPEN) ||
	       (port->attached && ((port->polarity == TYPEC_POLARITY_CC1 &&
				    port->cc1 == TYPEC_CC_OPEN) ||
				   (port->polarity == TYPEC_POLARITY_CC2 &&
				    port->cc2 == TYPEC_CC_OPEN)));
}

/*
 * Logging
 */

#ifdef CONFIG_DEBUG_FS

static bool tcpm_log_full(struct tcpm_port *port)
{
	return port->logbuffer_tail ==
		(port->logbuffer_head + 1) % LOG_BUFFER_ENTRIES;
}

__printf(2, 0)
static void _tcpm_log(struct tcpm_port *port, const char *fmt, va_list args)
{
	char tmpbuffer[LOG_BUFFER_ENTRY_SIZE];
	u64 ts_nsec = local_clock();
	unsigned long rem_nsec;
	bool bypass_log = false;

	mutex_lock(&port->logbuffer_lock);
	if (!port->logbuffer[port->logbuffer_head]) {
		port->logbuffer[port->logbuffer_head] =
				kzalloc(LOG_BUFFER_ENTRY_SIZE, GFP_KERNEL);
		if (!port->logbuffer[port->logbuffer_head]) {
			mutex_unlock(&port->logbuffer_lock);
			return;
		}
	}

	vsnprintf(tmpbuffer, sizeof(tmpbuffer), fmt, args);
	trace_android_vh_typec_tcpm_log(tmpbuffer, &bypass_log);
	if (bypass_log)
		goto abort;

	if (tcpm_log_full(port)) {
		port->logbuffer_head = max(port->logbuffer_head - 1, 0);
		strcpy(tmpbuffer, "overflow");
	}

	if (port->logbuffer_head < 0 ||
	    port->logbuffer_head >= LOG_BUFFER_ENTRIES) {
		dev_warn(port->dev,
			 "Bad log buffer index %d\n", port->logbuffer_head);
		goto abort;
	}

	if (!port->logbuffer[port->logbuffer_head]) {
		dev_warn(port->dev,
			 "Log buffer index %d is NULL\n", port->logbuffer_head);
		goto abort;
	}

	rem_nsec = do_div(ts_nsec, 1000000000);
	scnprintf(port->logbuffer[port->logbuffer_head],
		  LOG_BUFFER_ENTRY_SIZE, "[%5lu.%06lu] %s",
		  (unsigned long)ts_nsec, rem_nsec / 1000,
		  tmpbuffer);
	port->logbuffer_head = (port->logbuffer_head + 1) % LOG_BUFFER_ENTRIES;

abort:
	mutex_unlock(&port->logbuffer_lock);
}

__printf(2, 3)
static void tcpm_log(struct tcpm_port *port, const char *fmt, ...)
{
	va_list args;

	/* Do not log while disconnected and unattached */
	if (tcpm_port_is_disconnected(port) &&
	    (port->state == SRC_UNATTACHED || port->state == SNK_UNATTACHED ||
	     port->state == TOGGLING))
		return;

	va_start(args, fmt);
	_tcpm_log(port, fmt, args);
	va_end(args);
}

__printf(2, 3)
static void tcpm_log_force(struct tcpm_port *port, const char *fmt, ...)
{
	va_list args;

	va_start(args, fmt);
	_tcpm_log(port, fmt, args);
	va_end(args);
}

static void tcpm_log_source_caps(struct tcpm_port *port)
{
	int i;

	for (i = 0; i < port->nr_source_caps; i++) {
		u32 pdo = port->source_caps[i];
		enum pd_pdo_type type = pdo_type(pdo);
		char msg[64];

		switch (type) {
		case PDO_TYPE_FIXED:
			scnprintf(msg, sizeof(msg),
				  "%u mV, %u mA [%s%s%s%s%s%s]",
				  pdo_fixed_voltage(pdo),
				  pdo_max_current(pdo),
				  (pdo & PDO_FIXED_DUAL_ROLE) ?
							"R" : "",
				  (pdo & PDO_FIXED_SUSPEND) ?
							"S" : "",
				  (pdo & PDO_FIXED_HIGHER_CAP) ?
							"H" : "",
				  (pdo & PDO_FIXED_USB_COMM) ?
							"U" : "",
				  (pdo & PDO_FIXED_DATA_SWAP) ?
							"D" : "",
				  (pdo & PDO_FIXED_EXTPOWER) ?
							"E" : "");
			break;
		case PDO_TYPE_VAR:
			scnprintf(msg, sizeof(msg),
				  "%u-%u mV, %u mA",
				  pdo_min_voltage(pdo),
				  pdo_max_voltage(pdo),
				  pdo_max_current(pdo));
			break;
		case PDO_TYPE_BATT:
			scnprintf(msg, sizeof(msg),
				  "%u-%u mV, %u mW",
				  pdo_min_voltage(pdo),
				  pdo_max_voltage(pdo),
				  pdo_max_power(pdo));
			break;
		case PDO_TYPE_APDO:
			if (pdo_apdo_type(pdo) == APDO_TYPE_PPS)
				scnprintf(msg, sizeof(msg),
					  "%u-%u mV, %u mA",
					  pdo_pps_apdo_min_voltage(pdo),
					  pdo_pps_apdo_max_voltage(pdo),
					  pdo_pps_apdo_max_current(pdo));
			else
				strcpy(msg, "undefined APDO");
			break;
		default:
			strcpy(msg, "undefined");
			break;
		}
		tcpm_log(port, " PDO %d: type %d, %s",
			 i, type, msg);
	}
}

static int tcpm_debug_show(struct seq_file *s, void *v)
{
	struct tcpm_port *port = (struct tcpm_port *)s->private;
	int tail;

	mutex_lock(&port->logbuffer_lock);
	tail = port->logbuffer_tail;
	while (tail != port->logbuffer_head) {
		seq_printf(s, "%s\n", port->logbuffer[tail]);
		tail = (tail + 1) % LOG_BUFFER_ENTRIES;
	}
	if (!seq_has_overflowed(s))
		port->logbuffer_tail = tail;
	mutex_unlock(&port->logbuffer_lock);

	return 0;
}
DEFINE_SHOW_ATTRIBUTE(tcpm_debug);

static void tcpm_debugfs_init(struct tcpm_port *port)
{
	char name[NAME_MAX];

	mutex_init(&port->logbuffer_lock);
	snprintf(name, NAME_MAX, "tcpm-%s", dev_name(port->dev));
	port->dentry = debugfs_create_file(name, S_IFREG | 0444, usb_debug_root,
					   port, &tcpm_debug_fops);
}

static void tcpm_debugfs_exit(struct tcpm_port *port)
{
	int i;

	mutex_lock(&port->logbuffer_lock);
	for (i = 0; i < LOG_BUFFER_ENTRIES; i++) {
		kfree(port->logbuffer[i]);
		port->logbuffer[i] = NULL;
	}
	mutex_unlock(&port->logbuffer_lock);

	debugfs_remove(port->dentry);
}

#else

__printf(2, 3)
static void tcpm_log(const struct tcpm_port *port, const char *fmt, ...) { }
__printf(2, 3)
static void tcpm_log_force(struct tcpm_port *port, const char *fmt, ...) { }
static void tcpm_log_source_caps(struct tcpm_port *port) { }
static void tcpm_debugfs_init(const struct tcpm_port *port) { }
static void tcpm_debugfs_exit(const struct tcpm_port *port) { }

#endif

static void tcpm_set_cc(struct tcpm_port *port, enum typec_cc_status cc)
{
	tcpm_log(port, "cc:=%d", cc);
	port->cc_req = cc;
	port->tcpc->set_cc(port->tcpc, cc);
}

static int tcpm_enable_auto_vbus_discharge(struct tcpm_port *port, bool enable)
{
	int ret = 0;

	if (port->tcpc->enable_auto_vbus_discharge) {
		ret = port->tcpc->enable_auto_vbus_discharge(port->tcpc, enable);
		tcpm_log_force(port, "%s vbus discharge ret:%d", enable ? "enable" : "disable",
			       ret);
		if (!ret)
			port->auto_vbus_discharge_enabled = enable;
	}

	return ret;
}

static void tcpm_apply_rc(struct tcpm_port *port)
{
	/*
	 * TCPCI: Move to APPLY_RC state to prevent disconnect during PR_SWAP
	 * when Vbus auto discharge on disconnect is enabled.
	 */
	if (port->tcpc->enable_auto_vbus_discharge && port->tcpc->apply_rc) {
		tcpm_log(port, "Apply_RC");
		port->tcpc->apply_rc(port->tcpc, port->cc_req, port->polarity);
		tcpm_enable_auto_vbus_discharge(port, false);
	}
}

/*
 * Determine RP value to set based on maximum current supported
 * by a port if configured as source.
 * Returns CC value to report to link partner.
 */
static enum typec_cc_status tcpm_rp_cc(struct tcpm_port *port)
{
	const u32 *src_pdo = port->src_pdo;
	int nr_pdo = port->nr_src_pdo;
	int i;

	/*
	 * Search for first entry with matching voltage.
	 * It should report the maximum supported current.
	 */
	for (i = 0; i < nr_pdo; i++) {
		const u32 pdo = src_pdo[i];

		if (pdo_type(pdo) == PDO_TYPE_FIXED &&
		    pdo_fixed_voltage(pdo) == 5000) {
			unsigned int curr = pdo_max_current(pdo);

			if (curr >= 3000)
				return TYPEC_CC_RP_3_0;
			else if (curr >= 1500)
				return TYPEC_CC_RP_1_5;
			return TYPEC_CC_RP_DEF;
		}
	}

	return TYPEC_CC_RP_DEF;
}

static void tcpm_ams_finish(struct tcpm_port *port)
{
	tcpm_log(port, "AMS %s finished", tcpm_ams_str[port->ams]);

	if (port->pd_capable && port->pwr_role == TYPEC_SOURCE) {
		if (port->negotiated_rev >= PD_REV30)
			tcpm_set_cc(port, SINK_TX_OK);
		else
			tcpm_set_cc(port, SINK_TX_NG);
	} else if (port->pwr_role == TYPEC_SOURCE) {
		tcpm_set_cc(port, tcpm_rp_cc(port));
	}

	port->in_ams = false;
	port->ams = NONE_AMS;
}

static int tcpm_pd_transmit(struct tcpm_port *port,
			    enum tcpm_transmit_type type,
			    const struct pd_message *msg)
{
	unsigned long timeout;
	int ret;

	if (msg)
		tcpm_log(port, "PD TX, header: %#x", le16_to_cpu(msg->header));
	else
		tcpm_log(port, "PD TX, type: %#x", type);

	reinit_completion(&port->tx_complete);
	ret = port->tcpc->pd_transmit(port->tcpc, type, msg, port->negotiated_rev);
	if (ret < 0)
		return ret;

	mutex_unlock(&port->lock);
	timeout = wait_for_completion_timeout(&port->tx_complete,
				msecs_to_jiffies(PD_T_TCPC_TX_TIMEOUT));
	mutex_lock(&port->lock);
	if (!timeout)
		return -ETIMEDOUT;

	switch (port->tx_status) {
	case TCPC_TX_SUCCESS:
		port->message_id = (port->message_id + 1) & PD_HEADER_ID_MASK;
		/*
		 * USB PD rev 2.0, 8.3.2.2.1:
		 * USB PD rev 3.0, 8.3.2.1.3:
		 * "... Note that every AMS is Interruptible until the first
		 * Message in the sequence has been successfully sent (GoodCRC
		 * Message received)."
		 */
		if (port->ams != NONE_AMS)
			port->in_ams = true;
		break;
	case TCPC_TX_DISCARDED:
		ret = -EAGAIN;
		break;
	case TCPC_TX_FAILED:
	default:
		ret = -EIO;
		break;
	}

	/* Some AMS don't expect responses. Finish them here. */
	if (port->ams == ATTENTION || port->ams == SOURCE_ALERT)
		tcpm_ams_finish(port);

	return ret;
}

void tcpm_pd_transmit_complete(struct tcpm_port *port,
			       enum tcpm_transmit_status status)
{
	tcpm_log(port, "PD TX complete, status: %u", status);
	port->tx_status = status;
	complete(&port->tx_complete);
}
EXPORT_SYMBOL_GPL(tcpm_pd_transmit_complete);

static int tcpm_mux_set(struct tcpm_port *port, int state,
			enum usb_role usb_role,
			enum typec_orientation orientation)
{
	int ret;

	tcpm_log(port, "Requesting mux state %d, usb-role %d, orientation %d",
		 state, usb_role, orientation);

	ret = typec_set_orientation(port->typec_port, orientation);
	if (ret)
		return ret;

	if (port->role_sw) {
		ret = usb_role_switch_set_role(port->role_sw, usb_role);
		if (ret)
			return ret;
	}

	return typec_set_mode(port->typec_port, state);
}

static int tcpm_set_polarity(struct tcpm_port *port,
			     enum typec_cc_polarity polarity)
{
	int ret;

	tcpm_log(port, "polarity %d", polarity);

	ret = port->tcpc->set_polarity(port->tcpc, polarity);
	if (ret < 0)
		return ret;

	port->polarity = polarity;

	return 0;
}

static int tcpm_set_vconn(struct tcpm_port *port, bool enable)
{
	int ret;

	tcpm_log(port, "vconn:=%d", enable);

	ret = port->tcpc->set_vconn(port->tcpc, enable);
	if (!ret) {
		port->vconn_role = enable ? TYPEC_SOURCE : TYPEC_SINK;
		typec_set_vconn_role(port->typec_port, port->vconn_role);
	}

	return ret;
}

bool tcpm_is_debouncing(struct tcpm_port *port)
{
	bool debounce;

	if (!port)
		return false;

	mutex_lock(&port->lock);
	debounce = port->debouncing;
	mutex_unlock(&port->lock);

	return debounce;
}
EXPORT_SYMBOL_GPL(tcpm_is_debouncing);

static u32 tcpm_get_current_limit(struct tcpm_port *port)
{
	enum typec_cc_status cc;
	u32 limit;

	cc = port->polarity ? port->cc2 : port->cc1;
	switch (cc) {
	case TYPEC_CC_RP_1_5:
		limit = 1500;
		break;
	case TYPEC_CC_RP_3_0:
		limit = 3000;
		break;
	case TYPEC_CC_RP_DEF:
	default:
		if (port->tcpc->get_current_limit)
			limit = port->tcpc->get_current_limit(port->tcpc);
		else
			limit = 0;
		break;
	}

	return limit;
}

static int tcpm_set_current_limit(struct tcpm_port *port, u32 max_ma, u32 mv)
{
	int ret = -EOPNOTSUPP;

	tcpm_log(port, "Setting voltage/current limit %u mV %u mA", mv, max_ma);

	port->supply_voltage = mv;
	port->current_limit = max_ma;
	power_supply_changed(port->psy);

	if (port->tcpc->set_current_limit)
		ret = port->tcpc->set_current_limit(port->tcpc, max_ma, mv);

	return ret;
}

static int tcpm_set_attached_state(struct tcpm_port *port, bool attached)
{
	return port->tcpc->set_roles(port->tcpc, attached, port->pwr_role,
				     port->data_role);
}

static int tcpm_set_roles(struct tcpm_port *port, bool attached,
			  enum typec_role role, enum typec_data_role data)
{
	enum typec_orientation orientation;
	enum usb_role usb_role;
	int ret;

	if (port->polarity == TYPEC_POLARITY_CC1)
		orientation = TYPEC_ORIENTATION_NORMAL;
	else
		orientation = TYPEC_ORIENTATION_REVERSE;

	if (port->typec_caps.data == TYPEC_PORT_DRD) {
		if (data == TYPEC_HOST)
			usb_role = USB_ROLE_HOST;
		else
			usb_role = USB_ROLE_DEVICE;
	} else if (port->typec_caps.data == TYPEC_PORT_DFP) {
		if (data == TYPEC_HOST) {
			if (role == TYPEC_SOURCE)
				usb_role = USB_ROLE_HOST;
			else
				usb_role = USB_ROLE_NONE;
		} else {
			return -ENOTSUPP;
		}
	} else {
		if (data == TYPEC_DEVICE) {
			if (role == TYPEC_SINK)
				usb_role = USB_ROLE_DEVICE;
			else
				usb_role = USB_ROLE_NONE;
		} else {
			return -ENOTSUPP;
		}
	}

	ret = tcpm_mux_set(port, TYPEC_STATE_USB, usb_role, orientation);
	if (ret < 0)
		return ret;

	ret = port->tcpc->set_roles(port->tcpc, attached, role, data);
	if (ret < 0)
		return ret;

	port->pwr_role = role;
	port->data_role = data;
	typec_set_data_role(port->typec_port, data);
	typec_set_pwr_role(port->typec_port, role);

	return 0;
}

static int tcpm_set_pwr_role(struct tcpm_port *port, enum typec_role role)
{
	int ret;

	ret = port->tcpc->set_roles(port->tcpc, true, role,
				    port->data_role);
	if (ret < 0)
		return ret;

	port->pwr_role = role;
	typec_set_pwr_role(port->typec_port, role);

	return 0;
}

/*
 * Transform the PDO to be compliant to PD rev2.0.
 * Return 0 if the PDO type is not defined in PD rev2.0.
 * Otherwise, return the converted PDO.
 */
static u32 tcpm_forge_legacy_pdo(struct tcpm_port *port, u32 pdo, enum typec_role role)
{
	switch (pdo_type(pdo)) {
	case PDO_TYPE_FIXED:
		if (role == TYPEC_SINK)
			return pdo & ~PDO_FIXED_FRS_CURR_MASK;
		else
			return pdo & ~PDO_FIXED_UNCHUNK_EXT;
	case PDO_TYPE_VAR:
	case PDO_TYPE_BATT:
		return pdo;
	case PDO_TYPE_APDO:
	default:
		return 0;
	}
}

static int tcpm_pd_send_source_caps(struct tcpm_port *port)
{
	struct pd_message msg;
	u32 pdo;
	unsigned int i, nr_pdo = 0;

	memset(&msg, 0, sizeof(msg));

	for (i = 0; i < port->nr_src_pdo; i++) {
		if (port->negotiated_rev >= PD_REV30) {
			msg.payload[nr_pdo++] =	cpu_to_le32(port->src_pdo[i]);
		} else {
			pdo = tcpm_forge_legacy_pdo(port, port->src_pdo[i], TYPEC_SOURCE);
			if (pdo)
				msg.payload[nr_pdo++] = cpu_to_le32(pdo);
		}
	}

	if (!nr_pdo) {
		/* No source capabilities defined, sink only */
		msg.header = PD_HEADER_LE(PD_CTRL_REJECT,
					  port->pwr_role,
					  port->data_role,
					  port->negotiated_rev,
					  port->message_id, 0);
	} else {
		msg.header = PD_HEADER_LE(PD_DATA_SOURCE_CAP,
					  port->pwr_role,
					  port->data_role,
					  port->negotiated_rev,
					  port->message_id,
					  nr_pdo);
	}

	return tcpm_pd_transmit(port, TCPC_TX_SOP, &msg);
}

static int tcpm_pd_send_sink_caps(struct tcpm_port *port)
{
	struct pd_message msg;
	u32 pdo;
	unsigned int i, nr_pdo = 0;

	memset(&msg, 0, sizeof(msg));

	for (i = 0; i < port->nr_snk_pdo; i++) {
		if (port->negotiated_rev >= PD_REV30) {
			msg.payload[nr_pdo++] =	cpu_to_le32(port->snk_pdo[i]);
		} else {
			pdo = tcpm_forge_legacy_pdo(port, port->snk_pdo[i], TYPEC_SINK);
			if (pdo)
				msg.payload[nr_pdo++] = cpu_to_le32(pdo);
		}
	}

	if (!nr_pdo) {
		/* No sink capabilities defined, source only */
		msg.header = PD_HEADER_LE(PD_CTRL_REJECT,
					  port->pwr_role,
					  port->data_role,
					  port->negotiated_rev,
					  port->message_id, 0);
	} else {
		msg.header = PD_HEADER_LE(PD_DATA_SINK_CAP,
					  port->pwr_role,
					  port->data_role,
					  port->negotiated_rev,
					  port->message_id,
					  nr_pdo);
	}

	return tcpm_pd_transmit(port, TCPC_TX_SOP, &msg);
}

static void mod_tcpm_delayed_work(struct tcpm_port *port, unsigned int delay_ms)
{
	if (delay_ms) {
		hrtimer_start(&port->state_machine_timer, ms_to_ktime(delay_ms), HRTIMER_MODE_REL);
	} else {
		hrtimer_cancel(&port->state_machine_timer);
		kthread_queue_work(port->wq, &port->state_machine);
	}
}

static void mod_vdm_delayed_work(struct tcpm_port *port, unsigned int delay_ms)
{
	if (delay_ms) {
		hrtimer_start(&port->vdm_state_machine_timer, ms_to_ktime(delay_ms),
			      HRTIMER_MODE_REL);
	} else {
		hrtimer_cancel(&port->vdm_state_machine_timer);
		kthread_queue_work(port->wq, &port->vdm_state_machine);
	}
}

static void mod_enable_frs_delayed_work(struct tcpm_port *port, unsigned int delay_ms)
{
	if (delay_ms) {
		hrtimer_start(&port->enable_frs_timer, ms_to_ktime(delay_ms), HRTIMER_MODE_REL);
	} else {
		hrtimer_cancel(&port->enable_frs_timer);
		kthread_queue_work(port->wq, &port->enable_frs);
	}
}

static void mod_send_discover_delayed_work(struct tcpm_port *port, unsigned int delay_ms)
{
	if (delay_ms) {
		hrtimer_start(&port->send_discover_timer, ms_to_ktime(delay_ms), HRTIMER_MODE_REL);
	} else {
		hrtimer_cancel(&port->send_discover_timer);
		kthread_queue_work(port->wq, &port->send_discover_work);
	}
}

static void tcpm_set_state(struct tcpm_port *port, enum tcpm_state state,
			   unsigned int delay_ms)
{
	if (delay_ms) {
		tcpm_log(port, "pending state change %s -> %s @ %u ms [%s %s]",
			 tcpm_states[port->state], tcpm_states[state], delay_ms,
			 pd_rev[port->negotiated_rev], tcpm_ams_str[port->ams]);
		port->delayed_state = state;
		mod_tcpm_delayed_work(port, delay_ms);
		port->delayed_runtime = ktime_add(ktime_get(), ms_to_ktime(delay_ms));
		port->delay_ms = delay_ms;
	} else {
		tcpm_log(port, "state change %s -> %s [%s %s]",
			 tcpm_states[port->state], tcpm_states[state],
			 pd_rev[port->negotiated_rev], tcpm_ams_str[port->ams]);
		port->delayed_state = INVALID_STATE;
		port->prev_state = port->state;
		port->state = state;
		/*
		 * Don't re-queue the state machine work item if we're currently
		 * in the state machine and we're immediately changing states.
		 * tcpm_state_machine_work() will continue running the state
		 * machine.
		 */
		if (!port->state_machine_running)
			mod_tcpm_delayed_work(port, 0);
	}
}

static void tcpm_set_state_cond(struct tcpm_port *port, enum tcpm_state state,
				unsigned int delay_ms)
{
	if (port->enter_state == port->state)
		tcpm_set_state(port, state, delay_ms);
	else
		tcpm_log(port,
			 "skipped %sstate change %s -> %s [%u ms], context state %s [%s %s]",
			 delay_ms ? "delayed " : "",
			 tcpm_states[port->state], tcpm_states[state],
			 delay_ms, tcpm_states[port->enter_state],
			 pd_rev[port->negotiated_rev], tcpm_ams_str[port->ams]);
}

static void tcpm_queue_message(struct tcpm_port *port,
			       enum pd_msg_request message)
{
	port->queued_message = message;
	mod_tcpm_delayed_work(port, 0);
}

static bool tcpm_vdm_ams(struct tcpm_port *port)
{
	switch (port->ams) {
	case DISCOVER_IDENTITY:
	case SOURCE_STARTUP_CABLE_PLUG_DISCOVER_IDENTITY:
	case DISCOVER_SVIDS:
	case DISCOVER_MODES:
	case DFP_TO_UFP_ENTER_MODE:
	case DFP_TO_UFP_EXIT_MODE:
	case DFP_TO_CABLE_PLUG_ENTER_MODE:
	case DFP_TO_CABLE_PLUG_EXIT_MODE:
	case ATTENTION:
	case UNSTRUCTURED_VDMS:
	case STRUCTURED_VDMS:
		break;
	default:
		return false;
	}

	return true;
}

static bool tcpm_ams_interruptible(struct tcpm_port *port)
{
	switch (port->ams) {
	/* Interruptible AMS */
	case NONE_AMS:
	case SECURITY:
	case FIRMWARE_UPDATE:
	case DISCOVER_IDENTITY:
	case SOURCE_STARTUP_CABLE_PLUG_DISCOVER_IDENTITY:
	case DISCOVER_SVIDS:
	case DISCOVER_MODES:
	case DFP_TO_UFP_ENTER_MODE:
	case DFP_TO_UFP_EXIT_MODE:
	case DFP_TO_CABLE_PLUG_ENTER_MODE:
	case DFP_TO_CABLE_PLUG_EXIT_MODE:
	case UNSTRUCTURED_VDMS:
	case STRUCTURED_VDMS:
	case COUNTRY_INFO:
	case COUNTRY_CODES:
		break;
	/* Non-Interruptible AMS */
	default:
		if (port->in_ams)
			return false;
		break;
	}

	return true;
}

static int tcpm_ams_start(struct tcpm_port *port, enum tcpm_ams ams)
{
	int ret = 0;

	tcpm_log(port, "AMS %s start", tcpm_ams_str[ams]);

	if (!tcpm_ams_interruptible(port) &&
	    !(ams == HARD_RESET || ams == SOFT_RESET_AMS)) {
		port->upcoming_state = INVALID_STATE;
		tcpm_log(port, "AMS %s not interruptible, aborting",
			 tcpm_ams_str[port->ams]);
		return -EAGAIN;
	}

	if (port->pwr_role == TYPEC_SOURCE) {
		enum typec_cc_status cc_req = port->cc_req;

		port->ams = ams;

		if (ams == HARD_RESET) {
			tcpm_set_cc(port, tcpm_rp_cc(port));
			tcpm_pd_transmit(port, TCPC_TX_HARD_RESET, NULL);
			tcpm_set_state(port, HARD_RESET_START, 0);
			return ret;
		} else if (ams == SOFT_RESET_AMS) {
			if (!port->explicit_contract)
				tcpm_set_cc(port, tcpm_rp_cc(port));
			tcpm_set_state(port, SOFT_RESET_SEND, 0);
			return ret;
		} else if (tcpm_vdm_ams(port)) {
			/* tSinkTx is enforced in vdm_run_state_machine */
			if (port->negotiated_rev >= PD_REV30)
				tcpm_set_cc(port, SINK_TX_NG);
			return ret;
		}

		if (port->negotiated_rev >= PD_REV30)
			tcpm_set_cc(port, SINK_TX_NG);

		switch (port->state) {
		case SRC_READY:
		case SRC_STARTUP:
		case SRC_SOFT_RESET_WAIT_SNK_TX:
		case SOFT_RESET:
		case SOFT_RESET_SEND:
			if (port->negotiated_rev >= PD_REV30)
				tcpm_set_state(port, AMS_START,
					       cc_req == SINK_TX_OK ?
					       PD_T_SINK_TX : 0);
			else
				tcpm_set_state(port, AMS_START, 0);
			break;
		default:
			if (port->negotiated_rev >= PD_REV30)
				tcpm_set_state(port, SRC_READY,
					       cc_req == SINK_TX_OK ?
					       PD_T_SINK_TX : 0);
			else
				tcpm_set_state(port, SRC_READY, 0);
			break;
		}
	} else {
		if (port->negotiated_rev >= PD_REV30 &&
		    !tcpm_sink_tx_ok(port) &&
		    ams != SOFT_RESET_AMS &&
		    ams != HARD_RESET) {
			port->upcoming_state = INVALID_STATE;
			tcpm_log(port, "Sink TX No Go");
			return -EAGAIN;
		}

		port->ams = ams;

		if (ams == HARD_RESET) {
			tcpm_pd_transmit(port, TCPC_TX_HARD_RESET, NULL);
			tcpm_set_state(port, HARD_RESET_START, 0);
			return ret;
		} else if (tcpm_vdm_ams(port)) {
			return ret;
		}

		if (port->state == SNK_READY ||
		    port->state == SNK_SOFT_RESET)
			tcpm_set_state(port, AMS_START, 0);
		else
			tcpm_set_state(port, SNK_READY, 0);
	}

	return ret;
}

/*
 * VDM/VDO handling functions
 */
static void tcpm_queue_vdm(struct tcpm_port *port, const u32 header,
			   const u32 *data, int cnt)
{
	WARN_ON(!mutex_is_locked(&port->lock));

	/* Make sure we are not still processing a previous VDM packet */
	WARN_ON(port->vdm_state > VDM_STATE_DONE);

	port->vdo_count = cnt + 1;
	port->vdo_data[0] = header;
	memcpy(&port->vdo_data[1], data, sizeof(u32) * cnt);
	/* Set ready, vdm state machine will actually send */
	port->vdm_retries = 0;
	port->vdm_state = VDM_STATE_READY;
	port->vdm_sm_running = true;

	mod_vdm_delayed_work(port, 0);
}

static void tcpm_queue_vdm_unlocked(struct tcpm_port *port, const u32 header,
				    const u32 *data, int cnt)
{
	mutex_lock(&port->lock);
	tcpm_queue_vdm(port, header, data, cnt);
	mutex_unlock(&port->lock);
}

static void svdm_consume_identity(struct tcpm_port *port, const u32 *p, int cnt)
{
	u32 vdo = p[VDO_INDEX_IDH];
	u32 product = p[VDO_INDEX_PRODUCT];

	memset(&port->mode_data, 0, sizeof(port->mode_data));

	port->partner_ident.id_header = vdo;
	port->partner_ident.cert_stat = p[VDO_INDEX_CSTAT];
	port->partner_ident.product = product;

	typec_partner_set_identity(port->partner);

	tcpm_log(port, "Identity: %04x:%04x.%04x",
		 PD_IDH_VID(vdo),
		 PD_PRODUCT_PID(product), product & 0xffff);
}

static bool svdm_consume_svids(struct tcpm_port *port, const u32 *p, int cnt)
{
	struct pd_mode_data *pmdata = &port->mode_data;
	int i;

	for (i = 1; i < cnt; i++) {
		u16 svid;

		svid = (p[i] >> 16) & 0xffff;
		if (!svid)
			return false;

		if (pmdata->nsvids >= SVID_DISCOVERY_MAX)
			goto abort;

		pmdata->svids[pmdata->nsvids++] = svid;
		tcpm_log(port, "SVID %d: 0x%x", pmdata->nsvids, svid);

		svid = p[i] & 0xffff;
		if (!svid)
			return false;

		if (pmdata->nsvids >= SVID_DISCOVERY_MAX)
			goto abort;

		pmdata->svids[pmdata->nsvids++] = svid;
		tcpm_log(port, "SVID %d: 0x%x", pmdata->nsvids, svid);
	}
	return true;
abort:
	tcpm_log(port, "SVID_DISCOVERY_MAX(%d) too low!", SVID_DISCOVERY_MAX);
	return false;
}

static void svdm_consume_modes(struct tcpm_port *port, const u32 *p, int cnt)
{
	struct pd_mode_data *pmdata = &port->mode_data;
	struct typec_altmode_desc *paltmode;
	int i;

	if (pmdata->altmodes >= ARRAY_SIZE(port->partner_altmode)) {
		/* Already logged in svdm_consume_svids() */
		return;
	}

	for (i = 1; i < cnt; i++) {
		paltmode = &pmdata->altmode_desc[pmdata->altmodes];
		memset(paltmode, 0, sizeof(*paltmode));

		paltmode->svid = pmdata->svids[pmdata->svid_index];
		paltmode->mode = i;
		paltmode->vdo = p[i];

		tcpm_log(port, " Alternate mode %d: SVID 0x%04x, VDO %d: 0x%08x",
			 pmdata->altmodes, paltmode->svid,
			 paltmode->mode, paltmode->vdo);

		pmdata->altmodes++;
	}
}

static void tcpm_register_partner_altmodes(struct tcpm_port *port)
{
	struct pd_mode_data *modep = &port->mode_data;
	struct typec_altmode *altmode;
	int i;

	for (i = 0; i < modep->altmodes; i++) {
		altmode = typec_partner_register_altmode(port->partner,
						&modep->altmode_desc[i]);
		if (IS_ERR(altmode)) {
			tcpm_log(port, "Failed to register partner SVID 0x%04x",
				 modep->altmode_desc[i].svid);
			altmode = NULL;
		}
		port->partner_altmode[i] = altmode;
	}
}

#define supports_modal(port)	PD_IDH_MODAL_SUPP((port)->partner_ident.id_header)

static int tcpm_pd_svdm(struct tcpm_port *port, struct typec_altmode *adev,
			const u32 *p, int cnt, u32 *response,
			enum adev_actions *adev_action)
{
	struct typec_port *typec = port->typec_port;
	struct typec_altmode *pdev;
	struct pd_mode_data *modep;
	int svdm_version;
	int rlen = 0;
	int cmd_type;
	int cmd;
	int i;

	cmd_type = PD_VDO_CMDT(p[0]);
	cmd = PD_VDO_CMD(p[0]);

	tcpm_log(port, "Rx VDM cmd 0x%x type %d cmd %d len %d",
		 p[0], cmd_type, cmd, cnt);

	modep = &port->mode_data;

	pdev = typec_match_altmode(port->partner_altmode, ALTMODE_DISCOVERY_MAX,
				   PD_VDO_VID(p[0]), PD_VDO_OPOS(p[0]));

	svdm_version = typec_get_negotiated_svdm_version(typec);
	if (svdm_version < 0)
		return 0;

	switch (cmd_type) {
	case CMDT_INIT:
		switch (cmd) {
		case CMD_DISCOVER_IDENT:
			if (PD_VDO_VID(p[0]) != USB_SID_PD)
				break;

			if (PD_VDO_SVDM_VER(p[0]) < svdm_version) {
				typec_partner_set_svdm_version(port->partner,
							       PD_VDO_SVDM_VER(p[0]));
				svdm_version = PD_VDO_SVDM_VER(p[0]);
			}

			port->ams = DISCOVER_IDENTITY;
			/*
			 * PD2.0 Spec 6.10.3: respond with NAK as DFP (data host)
			 * PD3.1 Spec 6.4.4.2.5.1: respond with NAK if "invalid field" or
			 * "wrong configuation" or "Unrecognized"
			 */
			if ((port->data_role == TYPEC_DEVICE || svdm_version >= SVDM_VER_2_0) &&
			    port->nr_snk_vdo) {
				if (svdm_version < SVDM_VER_2_0) {
					for (i = 0; i < port->nr_snk_vdo_v1; i++)
						response[i + 1] = port->snk_vdo_v1[i];
					rlen = port->nr_snk_vdo_v1 + 1;

				} else {
					for (i = 0; i < port->nr_snk_vdo; i++)
						response[i + 1] = port->snk_vdo[i];
					rlen = port->nr_snk_vdo + 1;
				}
			}
			break;
		case CMD_DISCOVER_SVID:
			port->ams = DISCOVER_SVIDS;
			break;
		case CMD_DISCOVER_MODES:
			port->ams = DISCOVER_MODES;
			break;
		case CMD_ENTER_MODE:
			port->ams = DFP_TO_UFP_ENTER_MODE;
			break;
		case CMD_EXIT_MODE:
			port->ams = DFP_TO_UFP_EXIT_MODE;
			break;
		case CMD_ATTENTION:
			/* Attention command does not have response */
			*adev_action = ADEV_ATTENTION;
			return 0;
		default:
			break;
		}
		if (rlen >= 1) {
			response[0] = p[0] | VDO_CMDT(CMDT_RSP_ACK);
		} else if (rlen == 0) {
			response[0] = p[0] | VDO_CMDT(CMDT_RSP_NAK);
			rlen = 1;
		} else {
			response[0] = p[0] | VDO_CMDT(CMDT_RSP_BUSY);
			rlen = 1;
		}
		response[0] = (response[0] & ~VDO_SVDM_VERS_MASK) |
			      (VDO_SVDM_VERS(typec_get_negotiated_svdm_version(typec)));
		break;
	case CMDT_RSP_ACK:
		/* silently drop message if we are not connected */
		if (IS_ERR_OR_NULL(port->partner))
			break;

		tcpm_ams_finish(port);

		switch (cmd) {
		case CMD_DISCOVER_IDENT:
			if (PD_VDO_SVDM_VER(p[0]) < svdm_version)
				typec_partner_set_svdm_version(port->partner,
							       PD_VDO_SVDM_VER(p[0]));
			/* 6.4.4.3.1 */
			svdm_consume_identity(port, p, cnt);
			response[0] = VDO(USB_SID_PD, 1, typec_get_negotiated_svdm_version(typec),
					  CMD_DISCOVER_SVID);
			rlen = 1;
			break;
		case CMD_DISCOVER_SVID:
			/* 6.4.4.3.2 */
			if (svdm_consume_svids(port, p, cnt)) {
				response[0] = VDO(USB_SID_PD, 1, svdm_version, CMD_DISCOVER_SVID);
				rlen = 1;
			} else if (modep->nsvids && supports_modal(port)) {
				response[0] = VDO(modep->svids[0], 1, svdm_version,
						  CMD_DISCOVER_MODES);
				rlen = 1;
			}
			break;
		case CMD_DISCOVER_MODES:
			/* 6.4.4.3.3 */
			svdm_consume_modes(port, p, cnt);
			modep->svid_index++;
			if (modep->svid_index < modep->nsvids) {
				u16 svid = modep->svids[modep->svid_index];
				response[0] = VDO(svid, 1, svdm_version, CMD_DISCOVER_MODES);
				rlen = 1;
			} else {
				tcpm_register_partner_altmodes(port);
			}
			break;
		case CMD_ENTER_MODE:
			if (adev && pdev) {
				typec_altmode_update_active(pdev, true);
				*adev_action = ADEV_QUEUE_VDM_SEND_EXIT_MODE_ON_FAIL;
			}
			return 0;
		case CMD_EXIT_MODE:
			if (adev && pdev) {
				typec_altmode_update_active(pdev, false);
				/* Back to USB Operation */
				*adev_action = ADEV_NOTIFY_USB_AND_QUEUE_VDM;
				return 0;
			}
			break;
		case VDO_CMD_VENDOR(0) ... VDO_CMD_VENDOR(15):
			break;
		default:
			/* Unrecognized SVDM */
			response[0] = p[0] | VDO_CMDT(CMDT_RSP_NAK);
			rlen = 1;
			response[0] = (response[0] & ~VDO_SVDM_VERS_MASK) |
				      (VDO_SVDM_VERS(svdm_version));
			break;
		}
		break;
	case CMDT_RSP_NAK:
		tcpm_ams_finish(port);
		switch (cmd) {
		case CMD_DISCOVER_IDENT:
		case CMD_DISCOVER_SVID:
		case CMD_DISCOVER_MODES:
		case VDO_CMD_VENDOR(0) ... VDO_CMD_VENDOR(15):
			break;
		case CMD_ENTER_MODE:
			/* Back to USB Operation */
			*adev_action = ADEV_NOTIFY_USB_AND_QUEUE_VDM;
			return 0;
		default:
			/* Unrecognized SVDM */
			response[0] = p[0] | VDO_CMDT(CMDT_RSP_NAK);
			rlen = 1;
			response[0] = (response[0] & ~VDO_SVDM_VERS_MASK) |
				      (VDO_SVDM_VERS(svdm_version));
			break;
		}
		break;
	default:
		response[0] = p[0] | VDO_CMDT(CMDT_RSP_NAK);
		rlen = 1;
		response[0] = (response[0] & ~VDO_SVDM_VERS_MASK) |
			      (VDO_SVDM_VERS(svdm_version));
		break;
	}

	/* Informing the alternate mode drivers about everything */
	*adev_action = ADEV_QUEUE_VDM;
	return rlen;
}

static void tcpm_pd_handle_msg(struct tcpm_port *port,
			       enum pd_msg_request message,
			       enum tcpm_ams ams);

static void tcpm_handle_vdm_request(struct tcpm_port *port,
				    const __le32 *payload, int cnt)
{
	enum adev_actions adev_action = ADEV_NONE;
	struct typec_altmode *adev;
	u32 p[PD_MAX_PAYLOAD];
	u32 response[8] = { };
	int i, rlen = 0;

	for (i = 0; i < cnt; i++)
		p[i] = le32_to_cpu(payload[i]);

	adev = typec_match_altmode(port->port_altmode, ALTMODE_DISCOVERY_MAX,
				   PD_VDO_VID(p[0]), PD_VDO_OPOS(p[0]));

	if (port->vdm_state == VDM_STATE_BUSY) {
		/* If UFP responded busy retry after timeout */
		if (PD_VDO_CMDT(p[0]) == CMDT_RSP_BUSY) {
			port->vdm_state = VDM_STATE_WAIT_RSP_BUSY;
			port->vdo_retry = (p[0] & ~VDO_CMDT_MASK) |
				CMDT_INIT;
			mod_vdm_delayed_work(port, PD_T_VDM_BUSY);
			return;
		}
		port->vdm_state = VDM_STATE_DONE;
	}

	if (PD_VDO_SVDM(p[0]) && (adev || tcpm_vdm_ams(port) || port->nr_snk_vdo)) {
		/*
		 * Here a SVDM is received (INIT or RSP or unknown). Set the vdm_sm_running in
		 * advance because we are dropping the lock but may send VDMs soon.
		 * For the cases of INIT received:
		 *  - If no response to send, it will be cleared later in this function.
		 *  - If there are responses to send, it will be cleared in the state machine.
		 * For the cases of RSP received:
		 *  - If no further INIT to send, it will be cleared later in this function.
		 *  - Otherwise, it will be cleared in the state machine if timeout or it will go
		 *    back here until no further INIT to send.
		 * For the cases of unknown type received:
		 *  - We will send NAK and the flag will be cleared in the state machine.
		 */
		port->vdm_sm_running = true;
		rlen = tcpm_pd_svdm(port, adev, p, cnt, response, &adev_action);
	} else {
		if (port->negotiated_rev >= PD_REV30)
			tcpm_pd_handle_msg(port, PD_MSG_CTRL_NOT_SUPP, NONE_AMS);
	}

	/*
	 * We are done with any state stored in the port struct now, except
	 * for any port struct changes done by the tcpm_queue_vdm() call
	 * below, which is a separate operation.
	 *
	 * So we can safely release the lock here; and we MUST release the
	 * lock here to avoid an AB BA lock inversion:
	 *
	 * If we keep the lock here then the lock ordering in this path is:
	 * 1. tcpm_pd_rx_handler take the tcpm port lock
	 * 2. One of the typec_altmode_* calls below takes the alt-mode's lock
	 *
	 * And we also have this ordering:
	 * 1. alt-mode driver takes the alt-mode's lock
	 * 2. alt-mode driver calls tcpm_altmode_enter which takes the
	 *    tcpm port lock
	 *
	 * Dropping our lock here avoids this.
	 */
	mutex_unlock(&port->lock);

	if (adev) {
		switch (adev_action) {
		case ADEV_NONE:
			break;
		case ADEV_NOTIFY_USB_AND_QUEUE_VDM:
			WARN_ON(typec_altmode_notify(adev, TYPEC_STATE_USB, NULL));
			typec_altmode_vdm(adev, p[0], &p[1], cnt);
			break;
		case ADEV_QUEUE_VDM:
			typec_altmode_vdm(adev, p[0], &p[1], cnt);
			break;
		case ADEV_QUEUE_VDM_SEND_EXIT_MODE_ON_FAIL:
			if (typec_altmode_vdm(adev, p[0], &p[1], cnt)) {
				int svdm_version = typec_get_negotiated_svdm_version(
									port->typec_port);
				if (svdm_version < 0)
					break;

				response[0] = VDO(adev->svid, 1, svdm_version,
						  CMD_EXIT_MODE);
				response[0] |= VDO_OPOS(adev->mode);
				rlen = 1;
			}
			break;
		case ADEV_ATTENTION:
			typec_altmode_attention(adev, p[1]);
			break;
		}
	}

	/*
	 * We must re-take the lock here to balance the unlock in
	 * tcpm_pd_rx_handler, note that no changes, other then the
	 * tcpm_queue_vdm call, are made while the lock is held again.
	 * All that is done after the call is unwinding the call stack until
	 * we return to tcpm_pd_rx_handler and do the unlock there.
	 */
	mutex_lock(&port->lock);

	if (rlen > 0)
		tcpm_queue_vdm(port, response[0], &response[1], rlen - 1);
	else
		port->vdm_sm_running = false;
}

static void tcpm_send_vdm(struct tcpm_port *port, u32 vid, int cmd,
			  const u32 *data, int count)
{
	int svdm_version = typec_get_negotiated_svdm_version(port->typec_port);
	u32 header;

	if (svdm_version < 0)
		return;

	if (WARN_ON(count > VDO_MAX_SIZE - 1))
		count = VDO_MAX_SIZE - 1;

	/* set VDM header with VID & CMD */
	header = VDO(vid, ((vid & USB_SID_PD) == USB_SID_PD) ?
			1 : (PD_VDO_CMD(cmd) <= CMD_ATTENTION),
			svdm_version, cmd);
	tcpm_queue_vdm(port, header, data, count);
}

static unsigned int vdm_ready_timeout(u32 vdm_hdr)
{
	unsigned int timeout;
	int cmd = PD_VDO_CMD(vdm_hdr);

	/* its not a structured VDM command */
	if (!PD_VDO_SVDM(vdm_hdr))
		return PD_T_VDM_UNSTRUCTURED;

	switch (PD_VDO_CMDT(vdm_hdr)) {
	case CMDT_INIT:
		if (cmd == CMD_ENTER_MODE || cmd == CMD_EXIT_MODE)
			timeout = PD_T_VDM_WAIT_MODE_E;
		else
			timeout = PD_T_VDM_SNDR_RSP;
		break;
	default:
		if (cmd == CMD_ENTER_MODE || cmd == CMD_EXIT_MODE)
			timeout = PD_T_VDM_E_MODE;
		else
			timeout = PD_T_VDM_RCVR_RSP;
		break;
	}
	return timeout;
}

static void vdm_run_state_machine(struct tcpm_port *port)
{
	struct pd_message msg;
	int i, res = 0;
	u32 vdo_hdr = port->vdo_data[0];

	switch (port->vdm_state) {
	case VDM_STATE_READY:
		/* Only transmit VDM if attached */
		if (!port->attached) {
			port->vdm_state = VDM_STATE_ERR_BUSY;
			break;
		}

		/*
		 * if there's traffic or we're not in PDO ready state don't send
		 * a VDM.
		 */
		if (port->state != SRC_READY && port->state != SNK_READY) {
			port->vdm_sm_running = false;
			break;
		}

		/* TODO: AMS operation for Unstructured VDM */
		if (PD_VDO_SVDM(vdo_hdr) && PD_VDO_CMDT(vdo_hdr) == CMDT_INIT) {
			switch (PD_VDO_CMD(vdo_hdr)) {
			case CMD_DISCOVER_IDENT:
				res = tcpm_ams_start(port, DISCOVER_IDENTITY);
				if (res == 0)
					port->send_discover = false;
				else if (res == -EAGAIN)
					mod_send_discover_delayed_work(port,
								       SEND_DISCOVER_RETRY_MS);
				break;
			case CMD_DISCOVER_SVID:
				res = tcpm_ams_start(port, DISCOVER_SVIDS);
				break;
			case CMD_DISCOVER_MODES:
				res = tcpm_ams_start(port, DISCOVER_MODES);
				break;
			case CMD_ENTER_MODE:
				res = tcpm_ams_start(port, DFP_TO_UFP_ENTER_MODE);
				break;
			case CMD_EXIT_MODE:
				res = tcpm_ams_start(port, DFP_TO_UFP_EXIT_MODE);
				break;
			case CMD_ATTENTION:
				res = tcpm_ams_start(port, ATTENTION);
				break;
			case VDO_CMD_VENDOR(0) ... VDO_CMD_VENDOR(15):
				res = tcpm_ams_start(port, STRUCTURED_VDMS);
				break;
			default:
				res = -EOPNOTSUPP;
				break;
			}

			if (res < 0) {
				port->vdm_state = VDM_STATE_ERR_BUSY;
				return;
			}
		}

		port->vdm_state = VDM_STATE_SEND_MESSAGE;
		mod_vdm_delayed_work(port, (port->negotiated_rev >= PD_REV30 &&
					    port->pwr_role == TYPEC_SOURCE &&
					    PD_VDO_SVDM(vdo_hdr) &&
					    PD_VDO_CMDT(vdo_hdr) == CMDT_INIT) ?
					   PD_T_SINK_TX : 0);
		break;
	case VDM_STATE_WAIT_RSP_BUSY:
		port->vdo_data[0] = port->vdo_retry;
		port->vdo_count = 1;
		port->vdm_state = VDM_STATE_READY;
		tcpm_ams_finish(port);
		break;
	case VDM_STATE_BUSY:
		port->vdm_state = VDM_STATE_ERR_TMOUT;
		if (port->ams != NONE_AMS)
			tcpm_ams_finish(port);
		break;
	case VDM_STATE_ERR_SEND:
		/*
		 * A partner which does not support USB PD will not reply,
		 * so this is not a fatal error. At the same time, some
		 * devices may not return GoodCRC under some circumstances,
		 * so we need to retry.
		 */
		if (port->vdm_retries < 3) {
			tcpm_log(port, "VDM Tx error, retry");
			port->vdm_retries++;
			port->vdm_state = VDM_STATE_READY;
			if (PD_VDO_SVDM(vdo_hdr) && PD_VDO_CMDT(vdo_hdr) == CMDT_INIT)
				tcpm_ams_finish(port);
		} else {
			tcpm_ams_finish(port);
		}
		break;
	case VDM_STATE_SEND_MESSAGE:
		/* Prepare and send VDM */
		memset(&msg, 0, sizeof(msg));
		msg.header = PD_HEADER_LE(PD_DATA_VENDOR_DEF,
					  port->pwr_role,
					  port->data_role,
					  port->negotiated_rev,
					  port->message_id, port->vdo_count);
		for (i = 0; i < port->vdo_count; i++)
			msg.payload[i] = cpu_to_le32(port->vdo_data[i]);
		res = tcpm_pd_transmit(port, TCPC_TX_SOP, &msg);
		if (res < 0) {
			port->vdm_state = VDM_STATE_ERR_SEND;
		} else {
			unsigned long timeout;

			port->vdm_retries = 0;
			port->vdm_state = VDM_STATE_BUSY;
			timeout = vdm_ready_timeout(vdo_hdr);
			mod_vdm_delayed_work(port, timeout);
		}
		break;
	default:
		break;
	}
}

static void vdm_state_machine_work(struct kthread_work *work)
{
	struct tcpm_port *port = container_of(work, struct tcpm_port, vdm_state_machine);
	enum vdm_states prev_state;

	mutex_lock(&port->lock);

	/*
	 * Continue running as long as the port is not busy and there was
	 * a state change.
	 */
	do {
		prev_state = port->vdm_state;
		vdm_run_state_machine(port);
	} while (port->vdm_state != prev_state &&
		 port->vdm_state != VDM_STATE_BUSY &&
		 port->vdm_state != VDM_STATE_SEND_MESSAGE);

	if (port->vdm_state < VDM_STATE_READY)
		port->vdm_sm_running = false;

	mutex_unlock(&port->lock);
}

enum pdo_err {
	PDO_NO_ERR,
	PDO_ERR_NO_VSAFE5V,
	PDO_ERR_VSAFE5V_NOT_FIRST,
	PDO_ERR_PDO_TYPE_NOT_IN_ORDER,
	PDO_ERR_FIXED_NOT_SORTED,
	PDO_ERR_VARIABLE_BATT_NOT_SORTED,
	PDO_ERR_DUPE_PDO,
	PDO_ERR_PPS_APDO_NOT_SORTED,
	PDO_ERR_DUPE_PPS_APDO,
};

static const char * const pdo_err_msg[] = {
	[PDO_ERR_NO_VSAFE5V] =
	" err: source/sink caps should atleast have vSafe5V",
	[PDO_ERR_VSAFE5V_NOT_FIRST] =
	" err: vSafe5V Fixed Supply Object Shall always be the first object",
	[PDO_ERR_PDO_TYPE_NOT_IN_ORDER] =
	" err: PDOs should be in the following order: Fixed; Battery; Variable",
	[PDO_ERR_FIXED_NOT_SORTED] =
	" err: Fixed supply pdos should be in increasing order of their fixed voltage",
	[PDO_ERR_VARIABLE_BATT_NOT_SORTED] =
	" err: Variable/Battery supply pdos should be in increasing order of their minimum voltage",
	[PDO_ERR_DUPE_PDO] =
	" err: Variable/Batt supply pdos cannot have same min/max voltage",
	[PDO_ERR_PPS_APDO_NOT_SORTED] =
	" err: Programmable power supply apdos should be in increasing order of their maximum voltage",
	[PDO_ERR_DUPE_PPS_APDO] =
	" err: Programmable power supply apdos cannot have same min/max voltage and max current",
};

static enum pdo_err tcpm_caps_err(struct tcpm_port *port, const u32 *pdo,
				  unsigned int nr_pdo)
{
	unsigned int i;

	/* Should at least contain vSafe5v */
	if (nr_pdo < 1)
		return PDO_ERR_NO_VSAFE5V;

	/* The vSafe5V Fixed Supply Object Shall always be the first object */
	if (pdo_type(pdo[0]) != PDO_TYPE_FIXED ||
	    pdo_fixed_voltage(pdo[0]) != VSAFE5V)
		return PDO_ERR_VSAFE5V_NOT_FIRST;

	for (i = 1; i < nr_pdo; i++) {
		if (pdo_type(pdo[i]) < pdo_type(pdo[i - 1])) {
			return PDO_ERR_PDO_TYPE_NOT_IN_ORDER;
		} else if (pdo_type(pdo[i]) == pdo_type(pdo[i - 1])) {
			enum pd_pdo_type type = pdo_type(pdo[i]);

			switch (type) {
			/*
			 * The remaining Fixed Supply Objects, if
			 * present, shall be sent in voltage order;
			 * lowest to highest.
			 */
			case PDO_TYPE_FIXED:
				if (pdo_fixed_voltage(pdo[i]) <=
				    pdo_fixed_voltage(pdo[i - 1]))
					return PDO_ERR_FIXED_NOT_SORTED;
				break;
			/*
			 * The Battery Supply Objects and Variable
			 * supply, if present shall be sent in Minimum
			 * Voltage order; lowest to highest.
			 */
			case PDO_TYPE_VAR:
			case PDO_TYPE_BATT:
				if (pdo_min_voltage(pdo[i]) <
				    pdo_min_voltage(pdo[i - 1]))
					return PDO_ERR_VARIABLE_BATT_NOT_SORTED;
				else if ((pdo_min_voltage(pdo[i]) ==
					  pdo_min_voltage(pdo[i - 1])) &&
					 (pdo_max_voltage(pdo[i]) ==
					  pdo_max_voltage(pdo[i - 1])))
					return PDO_ERR_DUPE_PDO;
				break;
			/*
			 * The Programmable Power Supply APDOs, if present,
			 * shall be sent in Maximum Voltage order;
			 * lowest to highest.
			 */
			case PDO_TYPE_APDO:
				if (pdo_apdo_type(pdo[i]) != APDO_TYPE_PPS)
					break;

				if (pdo_pps_apdo_max_voltage(pdo[i]) <
				    pdo_pps_apdo_max_voltage(pdo[i - 1]))
					return PDO_ERR_PPS_APDO_NOT_SORTED;
				else if (pdo_pps_apdo_min_voltage(pdo[i]) ==
					  pdo_pps_apdo_min_voltage(pdo[i - 1]) &&
					 pdo_pps_apdo_max_voltage(pdo[i]) ==
					  pdo_pps_apdo_max_voltage(pdo[i - 1]) &&
					 pdo_pps_apdo_max_current(pdo[i]) ==
					  pdo_pps_apdo_max_current(pdo[i - 1]))
					return PDO_ERR_DUPE_PPS_APDO;
				break;
			default:
				tcpm_log_force(port, " Unknown pdo type");
			}
		}
	}

	return PDO_NO_ERR;
}

static int tcpm_validate_caps(struct tcpm_port *port, const u32 *pdo,
			      unsigned int nr_pdo)
{
	enum pdo_err err_index = tcpm_caps_err(port, pdo, nr_pdo);

	if (err_index != PDO_NO_ERR) {
		tcpm_log_force(port, " %s", pdo_err_msg[err_index]);
		return -EINVAL;
	}

	return 0;
}

static int tcpm_altmode_enter(struct typec_altmode *altmode, u32 *vdo)
{
	struct tcpm_port *port = typec_altmode_get_drvdata(altmode);
	int svdm_version;
	u32 header;

	svdm_version = typec_get_negotiated_svdm_version(port->typec_port);
	if (svdm_version < 0)
		return svdm_version;

	header = VDO(altmode->svid, vdo ? 2 : 1, svdm_version, CMD_ENTER_MODE);
	header |= VDO_OPOS(altmode->mode);

	tcpm_queue_vdm_unlocked(port, header, vdo, vdo ? 1 : 0);
	return 0;
}

static int tcpm_altmode_exit(struct typec_altmode *altmode)
{
	struct tcpm_port *port = typec_altmode_get_drvdata(altmode);
	int svdm_version;
	u32 header;

	svdm_version = typec_get_negotiated_svdm_version(port->typec_port);
	if (svdm_version < 0)
		return svdm_version;

	header = VDO(altmode->svid, 1, svdm_version, CMD_EXIT_MODE);
	header |= VDO_OPOS(altmode->mode);

	tcpm_queue_vdm_unlocked(port, header, NULL, 0);
	return 0;
}

static int tcpm_altmode_vdm(struct typec_altmode *altmode,
			    u32 header, const u32 *data, int count)
{
	struct tcpm_port *port = typec_altmode_get_drvdata(altmode);

	tcpm_queue_vdm_unlocked(port, header, data, count - 1);

	return 0;
}

static const struct typec_altmode_ops tcpm_altmode_ops = {
	.enter = tcpm_altmode_enter,
	.exit = tcpm_altmode_exit,
	.vdm = tcpm_altmode_vdm,
};

/*
 * PD (data, control) command handling functions
 */
static inline enum tcpm_state ready_state(struct tcpm_port *port)
{
	if (port->pwr_role == TYPEC_SOURCE)
		return SRC_READY;
	else
		return SNK_READY;
}

static int tcpm_pd_send_control(struct tcpm_port *port,
				enum pd_ctrl_msg_type type);

static void tcpm_handle_alert(struct tcpm_port *port, const __le32 *payload,
			      int cnt)
{
	u32 p0 = le32_to_cpu(payload[0]);
	unsigned int type = usb_pd_ado_type(p0);

	if (!type) {
		tcpm_log(port, "Alert message received with no type");
		tcpm_queue_message(port, PD_MSG_CTRL_NOT_SUPP);
		return;
	}

	/* Just handling non-battery alerts for now */
	if (!(type & USB_PD_ADO_TYPE_BATT_STATUS_CHANGE)) {
		if (port->pwr_role == TYPEC_SOURCE) {
			port->upcoming_state = GET_STATUS_SEND;
			tcpm_ams_start(port, GETTING_SOURCE_SINK_STATUS);
		} else {
			/*
			 * Do not check SinkTxOk here in case the Source doesn't set its Rp to
			 * SinkTxOk in time.
			 */
			port->ams = GETTING_SOURCE_SINK_STATUS;
			tcpm_set_state(port, GET_STATUS_SEND, 0);
		}
	} else {
		tcpm_queue_message(port, PD_MSG_CTRL_NOT_SUPP);
	}
}

static int tcpm_set_auto_vbus_discharge_threshold(struct tcpm_port *port,
						  enum typec_pwr_opmode mode, bool pps_active,
						  u32 requested_vbus_voltage)
{
	int ret;

	if (!port->tcpc->set_auto_vbus_discharge_threshold)
		return 0;

	ret = port->tcpc->set_auto_vbus_discharge_threshold(port->tcpc, mode, pps_active,
							    requested_vbus_voltage);
	tcpm_log_force(port,
		       "set_auto_vbus_discharge_threshold mode:%d pps_active:%c vbus:%u ret:%d",
		       mode, pps_active ? 'y' : 'n', requested_vbus_voltage, ret);

	return ret;
}

static void tcpm_pd_handle_state(struct tcpm_port *port,
				 enum tcpm_state state,
				 enum tcpm_ams ams,
				 unsigned int delay_ms)
{
	switch (port->state) {
	case SRC_READY:
	case SNK_READY:
		port->ams = ams;
		tcpm_set_state(port, state, delay_ms);
		break;
	/* 8.3.3.4.1.1 and 6.8.1 power transitioning */
	case SNK_TRANSITION_SINK:
	case SNK_TRANSITION_SINK_VBUS:
	case SRC_TRANSITION_SUPPLY:
		tcpm_set_state(port, HARD_RESET_SEND, 0);
		break;
	default:
		if (!tcpm_ams_interruptible(port)) {
			tcpm_set_state(port, port->pwr_role == TYPEC_SOURCE ?
				       SRC_SOFT_RESET_WAIT_SNK_TX :
				       SNK_SOFT_RESET,
				       0);
		} else {
			/* process the Message 6.8.1 */
			port->upcoming_state = state;
			port->next_ams = ams;
			tcpm_set_state(port, ready_state(port), delay_ms);
		}
		break;
	}
}

static void tcpm_pd_handle_msg(struct tcpm_port *port,
			       enum pd_msg_request message,
			       enum tcpm_ams ams)
{
	switch (port->state) {
	case SRC_READY:
	case SNK_READY:
		port->ams = ams;
		tcpm_queue_message(port, message);
		break;
	/* PD 3.0 Spec 8.3.3.4.1.1 and 6.8.1 */
	case SNK_TRANSITION_SINK:
	case SNK_TRANSITION_SINK_VBUS:
	case SRC_TRANSITION_SUPPLY:
		tcpm_set_state(port, HARD_RESET_SEND, 0);
		break;
	default:
		if (!tcpm_ams_interruptible(port)) {
			tcpm_set_state(port, port->pwr_role == TYPEC_SOURCE ?
				       SRC_SOFT_RESET_WAIT_SNK_TX :
				       SNK_SOFT_RESET,
				       0);
		} else {
			port->next_ams = ams;
			tcpm_set_state(port, ready_state(port), 0);
			/* 6.8.1 process the Message */
			tcpm_queue_message(port, message);
		}
		break;
	}
}

static void tcpm_pd_data_request(struct tcpm_port *port,
				 const struct pd_message *msg)
{
	enum pd_data_msg_type type = pd_header_type_le(msg->header);
	unsigned int cnt = pd_header_cnt_le(msg->header);
	unsigned int rev = pd_header_rev_le(msg->header);
	unsigned int i;
	enum frs_typec_current partner_frs_current;
	bool frs_enable;
	int ret;

	if (tcpm_vdm_ams(port) && type != PD_DATA_VENDOR_DEF) {
		port->vdm_state = VDM_STATE_ERR_BUSY;
		tcpm_ams_finish(port);
		mod_vdm_delayed_work(port, 0);
	}

	switch (type) {
	case PD_DATA_SOURCE_CAP:
		for (i = 0; i < cnt; i++)
			port->source_caps[i] = le32_to_cpu(msg->payload[i]);

		port->nr_source_caps = cnt;

		tcpm_log_source_caps(port);

		tcpm_validate_caps(port, port->source_caps,
				   port->nr_source_caps);

		trace_android_vh_typec_store_partner_src_caps(port, &port->nr_source_caps,
							      &port->source_caps);

		/*
		 * Adjust revision in subsequent message headers, as required,
		 * to comply with 6.2.1.1.5 of the USB PD 3.0 spec. We don't
		 * support Rev 1.0 so just do nothing in that scenario.
		 */
		if (rev == PD_REV10) {
			if (port->ams == GET_SOURCE_CAPABILITIES)
				tcpm_ams_finish(port);
			break;
		}

		if (rev < PD_MAX_REV)
			port->negotiated_rev = rev;

		if (port->pwr_role == TYPEC_SOURCE) {
			if (port->ams == GET_SOURCE_CAPABILITIES)
				tcpm_pd_handle_state(port, SRC_READY, NONE_AMS, 0);
			/* Unexpected Source Capabilities */
			else
				tcpm_pd_handle_msg(port,
						   port->negotiated_rev < PD_REV30 ?
						   PD_MSG_CTRL_REJECT :
						   PD_MSG_CTRL_NOT_SUPP,
						   NONE_AMS);
		} else if (port->state == SNK_WAIT_CAPABILITIES) {
		/*
		 * This message may be received even if VBUS is not
		 * present. This is quite unexpected; see USB PD
		 * specification, sections 8.3.3.6.3.1 and 8.3.3.6.3.2.
		 * However, at the same time, we must be ready to
		 * receive this message and respond to it 15ms after
		 * receiving PS_RDY during power swap operations, no matter
		 * if VBUS is available or not (USB PD specification,
		 * section 6.5.9.2).
		 * So we need to accept the message either way,
		 * but be prepared to keep waiting for VBUS after it was
		 * handled.
		 */
			port->ams = POWER_NEGOTIATION;
			port->in_ams = true;
			tcpm_set_state(port, SNK_NEGOTIATE_CAPABILITIES, 0);
		} else {
			if (port->ams == GET_SOURCE_CAPABILITIES)
				tcpm_ams_finish(port);
			tcpm_pd_handle_state(port, SNK_NEGOTIATE_CAPABILITIES,
					     POWER_NEGOTIATION, 0);
		}
		break;
	case PD_DATA_REQUEST:
		/*
		 * Adjust revision in subsequent message headers, as required,
		 * to comply with 6.2.1.1.5 of the USB PD 3.0 spec. We don't
		 * support Rev 1.0 so just reject in that scenario.
		 */
		if (rev == PD_REV10) {
			tcpm_pd_handle_msg(port,
					   port->negotiated_rev < PD_REV30 ?
					   PD_MSG_CTRL_REJECT :
					   PD_MSG_CTRL_NOT_SUPP,
					   NONE_AMS);
			break;
		}

		if (rev < PD_MAX_REV)
			port->negotiated_rev = rev;

		if (port->pwr_role != TYPEC_SOURCE || cnt != 1) {
			tcpm_pd_handle_msg(port,
					   port->negotiated_rev < PD_REV30 ?
					   PD_MSG_CTRL_REJECT :
					   PD_MSG_CTRL_NOT_SUPP,
					   NONE_AMS);
			break;
		}

		port->sink_request = le32_to_cpu(msg->payload[0]);

		if (port->vdm_sm_running && port->explicit_contract) {
			tcpm_pd_handle_msg(port, PD_MSG_CTRL_WAIT, port->ams);
			break;
		}

		if (port->state == SRC_SEND_CAPABILITIES)
			tcpm_set_state(port, SRC_NEGOTIATE_CAPABILITIES, 0);
		else
			tcpm_pd_handle_state(port, SRC_NEGOTIATE_CAPABILITIES,
					     POWER_NEGOTIATION, 0);
		break;
	case PD_DATA_SINK_CAP:
		/* We don't do anything with this at the moment... */
		for (i = 0; i < cnt; i++)
			port->sink_caps[i] = le32_to_cpu(msg->payload[i]);

		partner_frs_current = (port->sink_caps[0] & PDO_FIXED_FRS_CURR_MASK) >>
			PDO_FIXED_FRS_CURR_SHIFT;
		frs_enable = partner_frs_current && (partner_frs_current <=
						     port->new_source_frs_current);
		tcpm_log(port,
			 "Port partner FRS capable partner_frs_current:%u port_frs_current:%u enable:%c",
			 partner_frs_current, port->new_source_frs_current, frs_enable ? 'y' : 'n');
		if (frs_enable) {
			ret  = port->tcpc->enable_frs(port->tcpc, true);
			tcpm_log(port, "Enable FRS %s, ret:%d\n", ret ? "fail" : "success", ret);
		}

		port->nr_sink_caps = cnt;
		port->sink_cap_done = true;
		if (port->ams == GET_SINK_CAPABILITIES)
			tcpm_set_state(port, ready_state(port), 0);
		/* Unexpected Sink Capabilities */
		else
			tcpm_pd_handle_msg(port,
					   port->negotiated_rev < PD_REV30 ?
					   PD_MSG_CTRL_REJECT :
					   PD_MSG_CTRL_NOT_SUPP,
					   NONE_AMS);
		break;
	case PD_DATA_VENDOR_DEF:
		tcpm_handle_vdm_request(port, msg->payload, cnt);
		break;
	case PD_DATA_BIST:
		port->bist_request = le32_to_cpu(msg->payload[0]);
		tcpm_pd_handle_state(port, BIST_RX, BIST, 0);
		break;
	case PD_DATA_ALERT:
		if (port->state != SRC_READY && port->state != SNK_READY)
			tcpm_pd_handle_state(port, port->pwr_role == TYPEC_SOURCE ?
					     SRC_SOFT_RESET_WAIT_SNK_TX : SNK_SOFT_RESET,
					     NONE_AMS, 0);
		else
			tcpm_handle_alert(port, msg->payload, cnt);
		break;
	case PD_DATA_BATT_STATUS:
	case PD_DATA_GET_COUNTRY_INFO:
		/* Currently unsupported */
		tcpm_pd_handle_msg(port, port->negotiated_rev < PD_REV30 ?
				   PD_MSG_CTRL_REJECT :
				   PD_MSG_CTRL_NOT_SUPP,
				   NONE_AMS);
		break;
	default:
		tcpm_pd_handle_msg(port, port->negotiated_rev < PD_REV30 ?
				   PD_MSG_CTRL_REJECT :
				   PD_MSG_CTRL_NOT_SUPP,
				   NONE_AMS);
		tcpm_log(port, "Unrecognized data message type %#x", type);
		break;
	}
}

static void tcpm_pps_complete(struct tcpm_port *port, int result)
{
	if (port->pps_pending) {
		port->pps_status = result;
		port->pps_pending = false;
		complete(&port->pps_complete);
	}
}

static void tcpm_pd_ctrl_request(struct tcpm_port *port,
				 const struct pd_message *msg)
{
	enum pd_ctrl_msg_type type = pd_header_type_le(msg->header);
	enum tcpm_state next_state;

	/*
	 * Stop VDM state machine if interrupted by other Messages while NOT_SUPP is allowed in
	 * VDM AMS if waiting for VDM responses and will be handled later.
	 */
	if (tcpm_vdm_ams(port) && type != PD_CTRL_NOT_SUPP && type != PD_CTRL_GOOD_CRC) {
		port->vdm_state = VDM_STATE_ERR_BUSY;
		tcpm_ams_finish(port);
		mod_vdm_delayed_work(port, 0);
	}

	switch (type) {
	case PD_CTRL_GOOD_CRC:
	case PD_CTRL_PING:
		break;
	case PD_CTRL_GET_SOURCE_CAP:
		tcpm_pd_handle_msg(port, PD_MSG_DATA_SOURCE_CAP, GET_SOURCE_CAPABILITIES);
		break;
	case PD_CTRL_GET_SINK_CAP:
		tcpm_pd_handle_msg(port, PD_MSG_DATA_SINK_CAP, GET_SINK_CAPABILITIES);
		break;
	case PD_CTRL_GOTO_MIN:
		break;
	case PD_CTRL_PS_RDY:
		switch (port->state) {
		case SNK_TRANSITION_SINK:
			if (port->vbus_present) {
				tcpm_set_current_limit(port,
						       port->req_current_limit,
						       port->req_supply_voltage);
				port->explicit_contract = true;
				tcpm_set_auto_vbus_discharge_threshold(port,
								       TYPEC_PWR_MODE_PD,
								       port->pps_data.active,
								       port->supply_voltage);
				tcpm_set_state(port, SNK_READY, 0);
			} else {
				/*
				 * Seen after power swap. Keep waiting for VBUS
				 * in a transitional state.
				 */
				tcpm_set_state(port,
					       SNK_TRANSITION_SINK_VBUS, 0);
			}
			break;
		case PR_SWAP_SRC_SNK_SOURCE_OFF_CC_DEBOUNCED:
			tcpm_set_state(port, PR_SWAP_SRC_SNK_SINK_ON, 0);
			break;
		case PR_SWAP_SNK_SRC_SINK_OFF:
			tcpm_set_state(port, PR_SWAP_SNK_SRC_SOURCE_ON, 0);
			break;
		case VCONN_SWAP_WAIT_FOR_VCONN:
			tcpm_set_state(port, VCONN_SWAP_TURN_OFF_VCONN, 0);
			break;
		case FR_SWAP_SNK_SRC_TRANSITION_TO_OFF:
			tcpm_set_state(port, FR_SWAP_SNK_SRC_NEW_SINK_READY, 0);
			break;
		default:
			tcpm_pd_handle_state(port,
					     port->pwr_role == TYPEC_SOURCE ?
					     SRC_SOFT_RESET_WAIT_SNK_TX :
					     SNK_SOFT_RESET,
					     NONE_AMS, 0);
			break;
		}
		break;
	case PD_CTRL_REJECT:
	case PD_CTRL_WAIT:
	case PD_CTRL_NOT_SUPP:
		switch (port->state) {
		case SNK_NEGOTIATE_CAPABILITIES:
			/* USB PD specification, Figure 8-43 */
			if (port->explicit_contract)
				next_state = SNK_READY;
			else
				next_state = SNK_WAIT_CAPABILITIES;

			/* Threshold was relaxed before sending Request. Restore it back. */
			tcpm_set_auto_vbus_discharge_threshold(port, TYPEC_PWR_MODE_PD,
							       port->pps_data.active,
							       port->supply_voltage);
			tcpm_set_state(port, next_state, 0);
			break;
		case SNK_NEGOTIATE_PPS_CAPABILITIES:
			/* Revert data back from any requested PPS updates */
			port->pps_data.req_out_volt = port->supply_voltage;
			port->pps_data.req_op_curr = port->current_limit;
			port->pps_status = (type == PD_CTRL_WAIT ?
					    -EAGAIN : -EOPNOTSUPP);

			/* Threshold was relaxed before sending Request. Restore it back. */
			tcpm_set_auto_vbus_discharge_threshold(port, TYPEC_PWR_MODE_PD,
							       port->pps_data.active,
							       port->supply_voltage);

			tcpm_set_state(port, SNK_READY, 0);
			break;
		case DR_SWAP_SEND:
			port->swap_status = (type == PD_CTRL_WAIT ?
					     -EAGAIN : -EOPNOTSUPP);
			tcpm_set_state(port, DR_SWAP_CANCEL, 0);
			break;
		case PR_SWAP_SEND:
			port->swap_status = (type == PD_CTRL_WAIT ?
					     -EAGAIN : -EOPNOTSUPP);
			tcpm_set_state(port, PR_SWAP_CANCEL, 0);
			break;
		case VCONN_SWAP_SEND:
			port->swap_status = (type == PD_CTRL_WAIT ?
					     -EAGAIN : -EOPNOTSUPP);
			tcpm_set_state(port, VCONN_SWAP_CANCEL, 0);
			break;
		case FR_SWAP_SEND:
			tcpm_set_state(port, FR_SWAP_CANCEL, 0);
			break;
		case GET_SINK_CAP:
			port->sink_cap_done = true;
			tcpm_set_state(port, ready_state(port), 0);
			break;
		case SRC_READY:
		case SNK_READY:
			if (port->vdm_state > VDM_STATE_READY) {
				port->vdm_state = VDM_STATE_DONE;
				if (tcpm_vdm_ams(port))
					tcpm_ams_finish(port);
				mod_vdm_delayed_work(port, 0);
				break;
			}
			fallthrough;
		default:
			tcpm_pd_handle_state(port,
					     port->pwr_role == TYPEC_SOURCE ?
					     SRC_SOFT_RESET_WAIT_SNK_TX :
					     SNK_SOFT_RESET,
					     NONE_AMS, 0);
			break;
		}
		break;
	case PD_CTRL_ACCEPT:
		switch (port->state) {
		case SNK_NEGOTIATE_CAPABILITIES:
			port->pps_data.active = false;
			tcpm_set_state(port, SNK_TRANSITION_SINK, 0);
			break;
		case SNK_NEGOTIATE_PPS_CAPABILITIES:
			port->pps_data.active = true;
			port->pps_data.min_volt = port->pps_data.req_min_volt;
			port->pps_data.max_volt = port->pps_data.req_max_volt;
			port->pps_data.max_curr = port->pps_data.req_max_curr;
			port->req_supply_voltage = port->pps_data.req_out_volt;
			port->req_current_limit = port->pps_data.req_op_curr;
			power_supply_changed(port->psy);
			tcpm_set_state(port, SNK_TRANSITION_SINK, 0);
			break;
		case SOFT_RESET_SEND:
			if (port->ams == SOFT_RESET_AMS)
				tcpm_ams_finish(port);
			if (port->pwr_role == TYPEC_SOURCE) {
				port->upcoming_state = SRC_SEND_CAPABILITIES;
				tcpm_ams_start(port, POWER_NEGOTIATION);
			} else {
				tcpm_set_state(port, SNK_WAIT_CAPABILITIES, 0);
			}
			break;
		case DR_SWAP_SEND:
			tcpm_set_state(port, DR_SWAP_CHANGE_DR, 0);
			break;
		case PR_SWAP_SEND:
			tcpm_set_state(port, PR_SWAP_START, 0);
			break;
		case VCONN_SWAP_SEND:
			tcpm_set_state(port, VCONN_SWAP_START, 0);
			break;
		case FR_SWAP_SEND:
			tcpm_set_state(port, FR_SWAP_SNK_SRC_TRANSITION_TO_OFF, 0);
			break;
		default:
			tcpm_pd_handle_state(port,
					     port->pwr_role == TYPEC_SOURCE ?
					     SRC_SOFT_RESET_WAIT_SNK_TX :
					     SNK_SOFT_RESET,
					     NONE_AMS, 0);
			break;
		}
		break;
	case PD_CTRL_SOFT_RESET:
		port->ams = SOFT_RESET_AMS;
		tcpm_set_state(port, SOFT_RESET, 0);
		break;
	case PD_CTRL_DR_SWAP:
		/*
		 * XXX
		 * 6.3.9: If an alternate mode is active, a request to swap
		 * alternate modes shall trigger a port reset.
		 */
		if (port->typec_caps.data != TYPEC_PORT_DRD) {
			tcpm_pd_handle_msg(port,
					   port->negotiated_rev < PD_REV30 ?
					   PD_MSG_CTRL_REJECT :
					   PD_MSG_CTRL_NOT_SUPP,
					   NONE_AMS);
		} else {
			if (port->send_discover) {
				tcpm_queue_message(port, PD_MSG_CTRL_WAIT);
				break;
			}

			tcpm_pd_handle_state(port, DR_SWAP_ACCEPT, DATA_ROLE_SWAP, 0);
		}
		break;
	case PD_CTRL_PR_SWAP:
		if (port->port_type != TYPEC_PORT_DRP) {
			tcpm_pd_handle_msg(port,
					   port->negotiated_rev < PD_REV30 ?
					   PD_MSG_CTRL_REJECT :
					   PD_MSG_CTRL_NOT_SUPP,
					   NONE_AMS);
		} else {
			if (port->send_discover) {
				tcpm_queue_message(port, PD_MSG_CTRL_WAIT);
				break;
			}

			tcpm_pd_handle_state(port, PR_SWAP_ACCEPT, POWER_ROLE_SWAP, 0);
		}
		break;
	case PD_CTRL_VCONN_SWAP:
		if (port->send_discover) {
			tcpm_queue_message(port, PD_MSG_CTRL_WAIT);
			break;
		}

		tcpm_pd_handle_state(port, VCONN_SWAP_ACCEPT, VCONN_SWAP, 0);
		break;
	case PD_CTRL_GET_SOURCE_CAP_EXT:
	case PD_CTRL_GET_STATUS:
	case PD_CTRL_FR_SWAP:
	case PD_CTRL_GET_PPS_STATUS:
	case PD_CTRL_GET_COUNTRY_CODES:
		/* Currently not supported */
		tcpm_pd_handle_msg(port,
				   port->negotiated_rev < PD_REV30 ?
				   PD_MSG_CTRL_REJECT :
				   PD_MSG_CTRL_NOT_SUPP,
				   NONE_AMS);
		break;
	default:
		tcpm_pd_handle_msg(port,
				   port->negotiated_rev < PD_REV30 ?
				   PD_MSG_CTRL_REJECT :
				   PD_MSG_CTRL_NOT_SUPP,
				   NONE_AMS);
		tcpm_log(port, "Unrecognized ctrl message type %#x", type);
		break;
	}
}

static void tcpm_pd_ext_msg_request(struct tcpm_port *port,
				    const struct pd_message *msg)
{
	enum pd_ext_msg_type type = pd_header_type_le(msg->header);
	unsigned int data_size = pd_ext_header_data_size_le(msg->ext_msg.header);

	/* stopping VDM state machine if interrupted by other Messages */
	if (tcpm_vdm_ams(port)) {
		port->vdm_state = VDM_STATE_ERR_BUSY;
		tcpm_ams_finish(port);
		mod_vdm_delayed_work(port, 0);
	}

	if (!(le16_to_cpu(msg->ext_msg.header) & PD_EXT_HDR_CHUNKED)) {
		tcpm_pd_handle_msg(port, PD_MSG_CTRL_NOT_SUPP, NONE_AMS);
		tcpm_log(port, "Unchunked extended messages unsupported");
		return;
	}

	if (data_size > PD_EXT_MAX_CHUNK_DATA) {
		tcpm_pd_handle_state(port, CHUNK_NOT_SUPP, NONE_AMS, PD_T_CHUNK_NOT_SUPP);
		tcpm_log(port, "Chunk handling not yet supported");
		return;
	}

	switch (type) {
	case PD_EXT_STATUS:
	case PD_EXT_PPS_STATUS:
		if (port->ams == GETTING_SOURCE_SINK_STATUS) {
			tcpm_ams_finish(port);
			tcpm_set_state(port, ready_state(port), 0);
		} else {
			/* unexpected Status or PPS_Status Message */
			tcpm_pd_handle_state(port, port->pwr_role == TYPEC_SOURCE ?
					     SRC_SOFT_RESET_WAIT_SNK_TX : SNK_SOFT_RESET,
					     NONE_AMS, 0);
		}
		break;
	case PD_EXT_SOURCE_CAP_EXT:
	case PD_EXT_GET_BATT_CAP:
	case PD_EXT_GET_BATT_STATUS:
	case PD_EXT_BATT_CAP:
	case PD_EXT_GET_MANUFACTURER_INFO:
	case PD_EXT_MANUFACTURER_INFO:
	case PD_EXT_SECURITY_REQUEST:
	case PD_EXT_SECURITY_RESPONSE:
	case PD_EXT_FW_UPDATE_REQUEST:
	case PD_EXT_FW_UPDATE_RESPONSE:
	case PD_EXT_COUNTRY_INFO:
	case PD_EXT_COUNTRY_CODES:
		tcpm_pd_handle_msg(port, PD_MSG_CTRL_NOT_SUPP, NONE_AMS);
		break;
	default:
		tcpm_pd_handle_msg(port, PD_MSG_CTRL_NOT_SUPP, NONE_AMS);
		tcpm_log(port, "Unrecognized extended message type %#x", type);
		break;
	}
}

static void tcpm_pd_rx_handler(struct kthread_work *work)
{
	struct pd_rx_event *event = container_of(work,
						 struct pd_rx_event, work);
	const struct pd_message *msg = &event->msg;
	unsigned int cnt = pd_header_cnt_le(msg->header);
	struct tcpm_port *port = event->port;

	mutex_lock(&port->lock);

	tcpm_log(port, "PD RX, header: %#x [%d]", le16_to_cpu(msg->header),
		 port->attached);

	if (port->attached) {
		enum pd_ctrl_msg_type type = pd_header_type_le(msg->header);
		unsigned int msgid = pd_header_msgid_le(msg->header);

		/*
		 * USB PD standard, 6.6.1.2:
		 * "... if MessageID value in a received Message is the
		 * same as the stored value, the receiver shall return a
		 * GoodCRC Message with that MessageID value and drop
		 * the Message (this is a retry of an already received
		 * Message). Note: this shall not apply to the Soft_Reset
		 * Message which always has a MessageID value of zero."
		 */
		if (msgid == port->rx_msgid && type != PD_CTRL_SOFT_RESET)
			goto done;
		port->rx_msgid = msgid;

		/*
		 * If both ends believe to be DFP/host, we have a data role
		 * mismatch.
		 */
		if (!!(le16_to_cpu(msg->header) & PD_HEADER_DATA_ROLE) ==
		    (port->data_role == TYPEC_HOST)) {
			tcpm_log(port,
				 "Data role mismatch, initiating error recovery");
			tcpm_set_state(port, ERROR_RECOVERY, 0);
		} else {
			if (le16_to_cpu(msg->header) & PD_HEADER_EXT_HDR)
				tcpm_pd_ext_msg_request(port, msg);
			else if (cnt)
				tcpm_pd_data_request(port, msg);
			else
				tcpm_pd_ctrl_request(port, msg);
		}
	}

done:
	mutex_unlock(&port->lock);
	kfree(event);
}

void tcpm_pd_receive(struct tcpm_port *port, const struct pd_message *msg)
{
	struct pd_rx_event *event;

	event = kzalloc(sizeof(*event), GFP_ATOMIC);
	if (!event)
		return;

	kthread_init_work(&event->work, tcpm_pd_rx_handler);
	event->port = port;
	memcpy(&event->msg, msg, sizeof(*msg));
	kthread_queue_work(port->wq, &event->work);
}
EXPORT_SYMBOL_GPL(tcpm_pd_receive);

static int tcpm_pd_send_control(struct tcpm_port *port,
				enum pd_ctrl_msg_type type)
{
	struct pd_message msg;

	memset(&msg, 0, sizeof(msg));
	msg.header = PD_HEADER_LE(type, port->pwr_role,
				  port->data_role,
				  port->negotiated_rev,
				  port->message_id, 0);

	return tcpm_pd_transmit(port, TCPC_TX_SOP, &msg);
}

/*
 * Send queued message without affecting state.
 * Return true if state machine should go back to sleep,
 * false otherwise.
 */
static bool tcpm_send_queued_message(struct tcpm_port *port)
{
	enum pd_msg_request queued_message;
	int ret;

	do {
		queued_message = port->queued_message;
		port->queued_message = PD_MSG_NONE;

		switch (queued_message) {
		case PD_MSG_CTRL_WAIT:
			tcpm_pd_send_control(port, PD_CTRL_WAIT);
			break;
		case PD_MSG_CTRL_REJECT:
			tcpm_pd_send_control(port, PD_CTRL_REJECT);
			break;
		case PD_MSG_CTRL_NOT_SUPP:
			tcpm_pd_send_control(port, PD_CTRL_NOT_SUPP);
			break;
		case PD_MSG_DATA_SINK_CAP:
			ret = tcpm_pd_send_sink_caps(port);
			if (ret < 0) {
				tcpm_log(port, "Unable to send snk caps, ret=%d", ret);
				tcpm_set_state(port, SNK_SOFT_RESET, 0);
			}
			tcpm_ams_finish(port);
			break;
		case PD_MSG_DATA_SOURCE_CAP:
			ret = tcpm_pd_send_source_caps(port);
			if (ret < 0) {
				tcpm_log(port,
					 "Unable to send src caps, ret=%d",
					 ret);
				tcpm_set_state(port, SOFT_RESET_SEND, 0);
			} else if (port->pwr_role == TYPEC_SOURCE) {
				tcpm_ams_finish(port);
				tcpm_set_state(port, HARD_RESET_SEND,
					       PD_T_SENDER_RESPONSE);
			} else {
				tcpm_ams_finish(port);
			}
			break;
		default:
			break;
		}
	} while (port->queued_message != PD_MSG_NONE);

	if (port->delayed_state != INVALID_STATE) {
		if (ktime_after(port->delayed_runtime, ktime_get())) {
			mod_tcpm_delayed_work(port, ktime_to_ms(ktime_sub(port->delayed_runtime,
									  ktime_get())));
			return true;
		}
		port->delayed_state = INVALID_STATE;
	}
	return false;
}

static int tcpm_pd_check_request(struct tcpm_port *port)
{
	u32 pdo, rdo = port->sink_request;
	unsigned int max, op, pdo_max, index;
	enum pd_pdo_type type;

	index = rdo_index(rdo);
	if (!index || index > port->nr_src_pdo)
		return -EINVAL;

	pdo = port->src_pdo[index - 1];
	type = pdo_type(pdo);
	switch (type) {
	case PDO_TYPE_FIXED:
	case PDO_TYPE_VAR:
		max = rdo_max_current(rdo);
		op = rdo_op_current(rdo);
		pdo_max = pdo_max_current(pdo);

		if (op > pdo_max)
			return -EINVAL;
		if (max > pdo_max && !(rdo & RDO_CAP_MISMATCH))
			return -EINVAL;

		if (type == PDO_TYPE_FIXED)
			tcpm_log(port,
				 "Requested %u mV, %u mA for %u / %u mA",
				 pdo_fixed_voltage(pdo), pdo_max, op, max);
		else
			tcpm_log(port,
				 "Requested %u -> %u mV, %u mA for %u / %u mA",
				 pdo_min_voltage(pdo), pdo_max_voltage(pdo),
				 pdo_max, op, max);
		break;
	case PDO_TYPE_BATT:
		max = rdo_max_power(rdo);
		op = rdo_op_power(rdo);
		pdo_max = pdo_max_power(pdo);

		if (op > pdo_max)
			return -EINVAL;
		if (max > pdo_max && !(rdo & RDO_CAP_MISMATCH))
			return -EINVAL;
		tcpm_log(port,
			 "Requested %u -> %u mV, %u mW for %u / %u mW",
			 pdo_min_voltage(pdo), pdo_max_voltage(pdo),
			 pdo_max, op, max);
		break;
	default:
		return -EINVAL;
	}

	port->op_vsafe5v = index == 1;

	return 0;
}

#define min_power(x, y) min(pdo_max_power(x), pdo_max_power(y))
#define min_current(x, y) min(pdo_max_current(x), pdo_max_current(y))

static int tcpm_pd_select_pdo(struct tcpm_port *port, int *sink_pdo,
			      int *src_pdo)
{
	unsigned int i, j, max_src_mv = 0, min_src_mv = 0, max_mw = 0,
		     max_mv = 0, src_mw = 0, src_ma = 0, max_snk_mv = 0,
		     min_snk_mv = 0;
	int ret = -EINVAL;

	port->pps_data.supported = false;
	port->usb_type = POWER_SUPPLY_USB_TYPE_PD;
	power_supply_changed(port->psy);

	/*
	 * Select the source PDO providing the most power which has a
	 * matchig sink cap.
	 */
	for (i = 0; i < port->nr_source_caps; i++) {
		u32 pdo = port->source_caps[i];
		enum pd_pdo_type type = pdo_type(pdo);

		switch (type) {
		case PDO_TYPE_FIXED:
			max_src_mv = pdo_fixed_voltage(pdo);
			min_src_mv = max_src_mv;
			break;
		case PDO_TYPE_BATT:
		case PDO_TYPE_VAR:
			max_src_mv = pdo_max_voltage(pdo);
			min_src_mv = pdo_min_voltage(pdo);
			break;
		case PDO_TYPE_APDO:
			if (pdo_apdo_type(pdo) == APDO_TYPE_PPS) {
				port->pps_data.supported = true;
				port->usb_type =
					POWER_SUPPLY_USB_TYPE_PD_PPS;
				power_supply_changed(port->psy);
			}
			continue;
		default:
			tcpm_log(port, "Invalid source PDO type, ignoring");
			continue;
		}

		switch (type) {
		case PDO_TYPE_FIXED:
		case PDO_TYPE_VAR:
			src_ma = pdo_max_current(pdo);
			src_mw = src_ma * min_src_mv / 1000;
			break;
		case PDO_TYPE_BATT:
			src_mw = pdo_max_power(pdo);
			break;
		case PDO_TYPE_APDO:
			continue;
		default:
			tcpm_log(port, "Invalid source PDO type, ignoring");
			continue;
		}

		for (j = 0; j < port->nr_snk_pdo; j++) {
			pdo = port->snk_pdo[j];

			switch (pdo_type(pdo)) {
			case PDO_TYPE_FIXED:
				max_snk_mv = pdo_fixed_voltage(pdo);
				min_snk_mv = max_snk_mv;
				break;
			case PDO_TYPE_BATT:
			case PDO_TYPE_VAR:
				max_snk_mv = pdo_max_voltage(pdo);
				min_snk_mv = pdo_min_voltage(pdo);
				break;
			case PDO_TYPE_APDO:
				continue;
			default:
				tcpm_log(port, "Invalid sink PDO type, ignoring");
				continue;
			}

			if (max_src_mv <= max_snk_mv &&
				min_src_mv >= min_snk_mv) {
				/* Prefer higher voltages if available */
				if ((src_mw == max_mw && min_src_mv > max_mv) ||
							src_mw > max_mw) {
					*src_pdo = i;
					*sink_pdo = j;
					max_mw = src_mw;
					max_mv = min_src_mv;
					ret = 0;
				}
			}
		}
	}

	return ret;
}

#define min_pps_apdo_current(x, y)	\
	min(pdo_pps_apdo_max_current(x), pdo_pps_apdo_max_current(y))

static unsigned int tcpm_pd_select_pps_apdo(struct tcpm_port *port)
{
	unsigned int i, j, max_mw = 0, max_mv = 0;
	unsigned int min_src_mv, max_src_mv, src_ma, src_mw;
	unsigned int min_snk_mv, max_snk_mv;
	unsigned int max_op_mv;
	u32 pdo, src, snk;
	unsigned int src_pdo = 0, snk_pdo = 0;

	/*
	 * Select the source PPS APDO providing the most power while staying
	 * within the board's limits. We skip the first PDO as this is always
	 * 5V 3A.
	 */
	for (i = 1; i < port->nr_source_caps; ++i) {
		pdo = port->source_caps[i];

		switch (pdo_type(pdo)) {
		case PDO_TYPE_APDO:
			if (pdo_apdo_type(pdo) != APDO_TYPE_PPS) {
				tcpm_log(port, "Not PPS APDO (source), ignoring");
				continue;
			}

			min_src_mv = pdo_pps_apdo_min_voltage(pdo);
			max_src_mv = pdo_pps_apdo_max_voltage(pdo);
			src_ma = pdo_pps_apdo_max_current(pdo);
			src_mw = (src_ma * max_src_mv) / 1000;

			/*
			 * Now search through the sink PDOs to find a matching
			 * PPS APDO. Again skip the first sink PDO as this will
			 * always be 5V 3A.
			 */
			for (j = 1; j < port->nr_snk_pdo; j++) {
				pdo = port->snk_pdo[j];

				switch (pdo_type(pdo)) {
				case PDO_TYPE_APDO:
					if (pdo_apdo_type(pdo) != APDO_TYPE_PPS) {
						tcpm_log(port,
							 "Not PPS APDO (sink), ignoring");
						continue;
					}

					min_snk_mv =
						pdo_pps_apdo_min_voltage(pdo);
					max_snk_mv =
						pdo_pps_apdo_max_voltage(pdo);
					break;
				default:
					tcpm_log(port,
						 "Not APDO type (sink), ignoring");
					continue;
				}

				if (min_src_mv <= max_snk_mv &&
				    max_src_mv >= min_snk_mv) {
					max_op_mv = min(max_src_mv, max_snk_mv);
					src_mw = (max_op_mv * src_ma) / 1000;
					/* Prefer higher voltages if available */
					if ((src_mw == max_mw &&
					     max_op_mv > max_mv) ||
					    src_mw > max_mw) {
						src_pdo = i;
						snk_pdo = j;
						max_mw = src_mw;
						max_mv = max_op_mv;
					}
				}
			}

			break;
		default:
			tcpm_log(port, "Not APDO type (source), ignoring");
			continue;
		}
	}

	if (src_pdo) {
		src = port->source_caps[src_pdo];
		snk = port->snk_pdo[snk_pdo];

		port->pps_data.req_min_volt = max(pdo_pps_apdo_min_voltage(src),
						  pdo_pps_apdo_min_voltage(snk));
		port->pps_data.req_max_volt = min(pdo_pps_apdo_max_voltage(src),
						  pdo_pps_apdo_max_voltage(snk));
		port->pps_data.req_max_curr = min_pps_apdo_current(src, snk);
		port->pps_data.req_out_volt = min(port->pps_data.req_max_volt,
						  max(port->pps_data.req_min_volt,
						      port->pps_data.req_out_volt));
		port->pps_data.req_op_curr = min(port->pps_data.req_max_curr,
						 port->pps_data.req_op_curr);
	}

	return src_pdo;
}

static int tcpm_pd_build_request(struct tcpm_port *port, u32 *rdo)
{
	unsigned int mv, ma, mw, flags;
	unsigned int max_ma, max_mw;
	enum pd_pdo_type type;
	u32 pdo, matching_snk_pdo;
	int src_pdo_index = 0;
	int snk_pdo_index = 0;
	int ret;

	ret = tcpm_pd_select_pdo(port, &snk_pdo_index, &src_pdo_index);
	if (ret < 0)
		return ret;

	pdo = port->source_caps[src_pdo_index];
	matching_snk_pdo = port->snk_pdo[snk_pdo_index];
	type = pdo_type(pdo);

	switch (type) {
	case PDO_TYPE_FIXED:
		mv = pdo_fixed_voltage(pdo);
		break;
	case PDO_TYPE_BATT:
	case PDO_TYPE_VAR:
		mv = pdo_min_voltage(pdo);
		break;
	default:
		tcpm_log(port, "Invalid PDO selected!");
		return -EINVAL;
	}

	/* Select maximum available current within the sink pdo's limit */
	if (type == PDO_TYPE_BATT) {
		mw = min_power(pdo, matching_snk_pdo);
		ma = 1000 * mw / mv;
	} else {
		ma = min_current(pdo, matching_snk_pdo);
		mw = ma * mv / 1000;
	}

	flags = RDO_USB_COMM | RDO_NO_SUSPEND;

	/* Set mismatch bit if offered power is less than operating power */
	max_ma = ma;
	max_mw = mw;
	if (mw < port->operating_snk_mw) {
		flags |= RDO_CAP_MISMATCH;
		if (type == PDO_TYPE_BATT &&
		    (pdo_max_power(matching_snk_pdo) > pdo_max_power(pdo)))
			max_mw = pdo_max_power(matching_snk_pdo);
		else if (pdo_max_current(matching_snk_pdo) >
			 pdo_max_current(pdo))
			max_ma = pdo_max_current(matching_snk_pdo);
	}

	tcpm_log(port, "cc=%d cc1=%d cc2=%d vbus=%d vconn=%s polarity=%d",
		 port->cc_req, port->cc1, port->cc2, port->vbus_source,
		 port->vconn_role == TYPEC_SOURCE ? "source" : "sink",
		 port->polarity);

	if (type == PDO_TYPE_BATT) {
		*rdo = RDO_BATT(src_pdo_index + 1, mw, max_mw, flags);

		tcpm_log(port, "Requesting PDO %d: %u mV, %u mW%s",
			 src_pdo_index, mv, mw,
			 flags & RDO_CAP_MISMATCH ? " [mismatch]" : "");
	} else {
		*rdo = RDO_FIXED(src_pdo_index + 1, ma, max_ma, flags);

		tcpm_log(port, "Requesting PDO %d: %u mV, %u mA%s",
			 src_pdo_index, mv, ma,
			 flags & RDO_CAP_MISMATCH ? " [mismatch]" : "");
	}

	port->req_current_limit = ma;
	port->req_supply_voltage = mv;

	return 0;
}

static int tcpm_pd_send_request(struct tcpm_port *port)
{
	struct pd_message msg;
	int ret;
	u32 rdo;

	ret = tcpm_pd_build_request(port, &rdo);
	if (ret < 0)
		return ret;

	/*
	 * Relax the threshold as voltage will be adjusted after Accept Message plus tSrcTransition.
	 * It is safer to modify the threshold here.
	 */
	tcpm_set_auto_vbus_discharge_threshold(port, TYPEC_PWR_MODE_USB, false, 0);

	memset(&msg, 0, sizeof(msg));
	msg.header = PD_HEADER_LE(PD_DATA_REQUEST,
				  port->pwr_role,
				  port->data_role,
				  port->negotiated_rev,
				  port->message_id, 1);
	msg.payload[0] = cpu_to_le32(rdo);

	return tcpm_pd_transmit(port, TCPC_TX_SOP, &msg);
}

static int tcpm_pd_build_pps_request(struct tcpm_port *port, u32 *rdo)
{
	unsigned int out_mv, op_ma, op_mw, max_mv, max_ma, flags;
	enum pd_pdo_type type;
	unsigned int src_pdo_index;
	u32 pdo;

	src_pdo_index = tcpm_pd_select_pps_apdo(port);
	if (!src_pdo_index)
		return -EOPNOTSUPP;

	pdo = port->source_caps[src_pdo_index];
	type = pdo_type(pdo);

	switch (type) {
	case PDO_TYPE_APDO:
		if (pdo_apdo_type(pdo) != APDO_TYPE_PPS) {
			tcpm_log(port, "Invalid APDO selected!");
			return -EINVAL;
		}
		max_mv = port->pps_data.req_max_volt;
		max_ma = port->pps_data.req_max_curr;
		out_mv = port->pps_data.req_out_volt;
		op_ma = port->pps_data.req_op_curr;
		break;
	default:
		tcpm_log(port, "Invalid PDO selected!");
		return -EINVAL;
	}

	flags = RDO_USB_COMM | RDO_NO_SUSPEND;

	op_mw = (op_ma * out_mv) / 1000;
	if (op_mw < port->operating_snk_mw) {
		/*
		 * Try raising current to meet power needs. If that's not enough
		 * then try upping the voltage. If that's still not enough
		 * then we've obviously chosen a PPS APDO which really isn't
		 * suitable so abandon ship.
		 */
		op_ma = (port->operating_snk_mw * 1000) / out_mv;
		if ((port->operating_snk_mw * 1000) % out_mv)
			++op_ma;
		op_ma += RDO_PROG_CURR_MA_STEP - (op_ma % RDO_PROG_CURR_MA_STEP);

		if (op_ma > max_ma) {
			op_ma = max_ma;
			out_mv = (port->operating_snk_mw * 1000) / op_ma;
			if ((port->operating_snk_mw * 1000) % op_ma)
				++out_mv;
			out_mv += RDO_PROG_VOLT_MV_STEP -
				  (out_mv % RDO_PROG_VOLT_MV_STEP);

			if (out_mv > max_mv) {
				tcpm_log(port, "Invalid PPS APDO selected!");
				return -EINVAL;
			}
		}
	}

	tcpm_log(port, "cc=%d cc1=%d cc2=%d vbus=%d vconn=%s polarity=%d",
		 port->cc_req, port->cc1, port->cc2, port->vbus_source,
		 port->vconn_role == TYPEC_SOURCE ? "source" : "sink",
		 port->polarity);

	*rdo = RDO_PROG(src_pdo_index + 1, out_mv, op_ma, flags);

	tcpm_log(port, "Requesting APDO %d: %u mV, %u mA",
		 src_pdo_index, out_mv, op_ma);

	port->pps_data.req_op_curr = op_ma;
	port->pps_data.req_out_volt = out_mv;

	return 0;
}

static int tcpm_pd_send_pps_request(struct tcpm_port *port)
{
	struct pd_message msg;
	int ret;
	u32 rdo;

	ret = tcpm_pd_build_pps_request(port, &rdo);
	if (ret < 0)
		return ret;

	/* Relax the threshold as voltage will be adjusted right after Accept Message. */
	tcpm_set_auto_vbus_discharge_threshold(port, TYPEC_PWR_MODE_USB, false, 0);

	memset(&msg, 0, sizeof(msg));
	msg.header = PD_HEADER_LE(PD_DATA_REQUEST,
				  port->pwr_role,
				  port->data_role,
				  port->negotiated_rev,
				  port->message_id, 1);
	msg.payload[0] = cpu_to_le32(rdo);

	return tcpm_pd_transmit(port, TCPC_TX_SOP, &msg);
}

static int tcpm_set_vbus(struct tcpm_port *port, bool enable)
{
	int ret;

	if (enable && port->vbus_charge)
		return -EINVAL;

	tcpm_log(port, "vbus:=%d charge=%d", enable, port->vbus_charge);

	ret = port->tcpc->set_vbus(port->tcpc, enable, port->vbus_charge);
	if (ret < 0)
		return ret;

	port->vbus_source = enable;
	return 0;
}

static int tcpm_set_charge(struct tcpm_port *port, bool charge)
{
	int ret;

	if (charge && port->vbus_source)
		return -EINVAL;

	if (charge != port->vbus_charge) {
		tcpm_log(port, "vbus=%d charge:=%d", port->vbus_source, charge);
		ret = port->tcpc->set_vbus(port->tcpc, port->vbus_source,
					   charge);
		if (ret < 0)
			return ret;
	}
	port->vbus_charge = charge;
	power_supply_changed(port->psy);
	return 0;
}

static bool tcpm_start_toggling(struct tcpm_port *port, enum typec_cc_status cc)
{
	int ret;

	if (!port->tcpc->start_toggling)
		return false;

	tcpm_log_force(port, "Start toggling");
	ret = port->tcpc->start_toggling(port->tcpc, port->port_type, cc);
	return ret == 0;
}

static int tcpm_init_vbus(struct tcpm_port *port)
{
	int ret;

	ret = port->tcpc->set_vbus(port->tcpc, false, false);
	port->vbus_source = false;
	port->vbus_charge = false;
	return ret;
}

static int tcpm_init_vconn(struct tcpm_port *port)
{
	int ret;

	ret = port->tcpc->set_vconn(port->tcpc, false);
	port->vconn_role = TYPEC_SINK;
	return ret;
}

static void tcpm_typec_connect(struct tcpm_port *port)
{
	if (!port->connected) {
		/* Make sure we don't report stale identity information */
		memset(&port->partner_ident, 0, sizeof(port->partner_ident));
		port->partner_desc.usb_pd = port->pd_capable;
		if (tcpm_port_is_debug(port))
			port->partner_desc.accessory = TYPEC_ACCESSORY_DEBUG;
		else if (tcpm_port_is_audio(port))
			port->partner_desc.accessory = TYPEC_ACCESSORY_AUDIO;
		else
			port->partner_desc.accessory = TYPEC_ACCESSORY_NONE;
		port->partner = typec_register_partner(port->typec_port,
						       &port->partner_desc);
		port->connected = true;
	}
}

static int tcpm_src_attach(struct tcpm_port *port)
{
	enum typec_cc_polarity polarity =
				port->cc2 == TYPEC_CC_RD ? TYPEC_POLARITY_CC2
							 : TYPEC_POLARITY_CC1;
	int ret;

	if (port->attached)
		return 0;

	ret = tcpm_set_polarity(port, polarity);
	if (ret < 0)
		return ret;

	tcpm_enable_auto_vbus_discharge(port, true);

	ret = tcpm_set_roles(port, true, TYPEC_SOURCE, tcpm_data_role_for_source(port));
	if (ret < 0)
		return ret;

	ret = port->tcpc->set_pd_rx(port->tcpc, true);
	if (ret < 0)
		goto out_disable_mux;

	/*
	 * USB Type-C specification, version 1.2,
	 * chapter 4.5.2.2.8.1 (Attached.SRC Requirements)
	 * Enable VCONN only if the non-RD port is set to RA.
	 */
	if ((polarity == TYPEC_POLARITY_CC1 && port->cc2 == TYPEC_CC_RA) ||
	    (polarity == TYPEC_POLARITY_CC2 && port->cc1 == TYPEC_CC_RA)) {
		ret = tcpm_set_vconn(port, true);
		if (ret < 0)
			goto out_disable_pd;
	}

	ret = tcpm_set_vbus(port, true);
	if (ret < 0)
		goto out_disable_vconn;

	port->pd_capable = false;

	port->partner = NULL;

	port->attached = true;
	port->debouncing = false;
	port->send_discover = true;

	return 0;

out_disable_vconn:
	tcpm_set_vconn(port, false);
out_disable_pd:
	port->tcpc->set_pd_rx(port->tcpc, false);
out_disable_mux:
	tcpm_mux_set(port, TYPEC_STATE_SAFE, USB_ROLE_NONE,
		     TYPEC_ORIENTATION_NONE);
	return ret;
}

static void tcpm_typec_disconnect(struct tcpm_port *port)
{
	if (port->connected) {
		typec_unregister_partner(port->partner);
		port->partner = NULL;
		port->connected = false;
	}
}

static void tcpm_unregister_altmodes(struct tcpm_port *port)
{
	struct pd_mode_data *modep = &port->mode_data;
	int i;

	for (i = 0; i < modep->altmodes; i++) {
		typec_unregister_altmode(port->partner_altmode[i]);
		port->partner_altmode[i] = NULL;
	}

	memset(modep, 0, sizeof(*modep));
}

static void tcpm_set_partner_usb_comm_capable(struct tcpm_port *port, bool capable)
{
	tcpm_log(port, "Setting usb_comm capable %s", capable ? "true" : "false");

	if (port->tcpc->set_partner_usb_comm_capable)
		port->tcpc->set_partner_usb_comm_capable(port->tcpc, capable);
}

static void tcpm_reset_port(struct tcpm_port *port)
{
	tcpm_enable_auto_vbus_discharge(port, false);
	port->in_ams = false;
	port->ams = NONE_AMS;
	port->vdm_sm_running = false;
	tcpm_unregister_altmodes(port);
	tcpm_typec_disconnect(port);
	port->attached = false;
	port->pd_capable = false;
	port->pps_data.supported = false;
	tcpm_set_partner_usb_comm_capable(port, false);

	/*
	 * First Rx ID should be 0; set this to a sentinel of -1 so that
	 * we can check tcpm_pd_rx_handler() if we had seen it before.
	 */
	port->rx_msgid = -1;

	port->tcpc->set_pd_rx(port->tcpc, false);
	tcpm_init_vbus(port);	/* also disables charging */
	tcpm_init_vconn(port);
	tcpm_set_current_limit(port, 0, 0);
	tcpm_set_polarity(port, TYPEC_POLARITY_CC1);
	tcpm_mux_set(port, TYPEC_STATE_SAFE, USB_ROLE_NONE,
		     TYPEC_ORIENTATION_NONE);
	tcpm_set_attached_state(port, false);
	port->try_src_count = 0;
	port->try_snk_count = 0;
	port->usb_type = POWER_SUPPLY_USB_TYPE_C;
	power_supply_changed(port->psy);
	port->nr_sink_caps = 0;
	port->sink_cap_done = false;
	if (port->tcpc->enable_frs)
		port->tcpc->enable_frs(port->tcpc, false);
}

static void tcpm_detach(struct tcpm_port *port)
{
	if (tcpm_port_is_disconnected(port))
		port->hard_reset_count = 0;

	if (!port->attached)
		return;

	if (port->tcpc->set_bist_data) {
		tcpm_log(port, "disable BIST MODE TESTDATA");
		port->tcpc->set_bist_data(port->tcpc, false);
	}

	tcpm_reset_port(port);
}

static void tcpm_src_detach(struct tcpm_port *port)
{
	tcpm_detach(port);
}

static int tcpm_snk_attach(struct tcpm_port *port)
{
	int ret;

	if (port->attached)
		return 0;

	ret = tcpm_set_polarity(port, port->cc2 != TYPEC_CC_OPEN ?
				TYPEC_POLARITY_CC2 : TYPEC_POLARITY_CC1);
	if (ret < 0)
		return ret;

	tcpm_enable_auto_vbus_discharge(port, true);

	ret = tcpm_set_roles(port, true, TYPEC_SINK, tcpm_data_role_for_sink(port));
	if (ret < 0)
		return ret;

	port->pd_capable = false;

	port->partner = NULL;

	port->attached = true;
	port->debouncing = false;
	port->send_discover = true;

	return 0;
}

static void tcpm_snk_detach(struct tcpm_port *port)
{
	tcpm_detach(port);
}

static int tcpm_acc_attach(struct tcpm_port *port)
{
	int ret;

	if (port->attached)
		return 0;

	ret = tcpm_set_roles(port, true, TYPEC_SOURCE,
			     tcpm_data_role_for_source(port));
	if (ret < 0)
		return ret;

	port->partner = NULL;

	tcpm_typec_connect(port);

	port->attached = true;
	port->debouncing = false;

	return 0;
}

static void tcpm_acc_detach(struct tcpm_port *port)
{
	tcpm_detach(port);
}

static inline enum tcpm_state hard_reset_state(struct tcpm_port *port)
{
	if (port->hard_reset_count < PD_N_HARD_RESET_COUNT)
		return HARD_RESET_SEND;
	if (port->pd_capable)
		return ERROR_RECOVERY;
	if (port->pwr_role == TYPEC_SOURCE)
		return SRC_UNATTACHED;
	if (port->state == SNK_WAIT_CAPABILITIES)
		return SNK_READY;
	return SNK_UNATTACHED;
}

static inline enum tcpm_state unattached_state(struct tcpm_port *port)
{
	if (port->port_type == TYPEC_PORT_DRP) {
		if (port->pwr_role == TYPEC_SOURCE)
			return SRC_UNATTACHED;
		else
			return SNK_UNATTACHED;
	} else if (port->port_type == TYPEC_PORT_SRC) {
		return SRC_UNATTACHED;
	}

	return SNK_UNATTACHED;
}

bool tcpm_is_toggling(struct tcpm_port *port)
{
	if (port->port_type == TYPEC_PORT_DRP)
		return port->state == SRC_UNATTACHED || port->state == SNK_UNATTACHED ||
			port->state == TOGGLING;

	return false;
}
EXPORT_SYMBOL_GPL(tcpm_is_toggling);

static void tcpm_swap_complete(struct tcpm_port *port, int result)
{
	if (port->swap_pending) {
		port->swap_status = result;
		port->swap_pending = false;
		port->non_pd_role_swap = false;
		complete(&port->swap_complete);
	}
}

static enum typec_pwr_opmode tcpm_get_pwr_opmode(enum typec_cc_status cc)
{
	switch (cc) {
	case TYPEC_CC_RP_1_5:
		return TYPEC_PWR_MODE_1_5A;
	case TYPEC_CC_RP_3_0:
		return TYPEC_PWR_MODE_3_0A;
	case TYPEC_CC_RP_DEF:
	default:
		return TYPEC_PWR_MODE_USB;
	}
}

static void run_state_machine(struct tcpm_port *port)
{
	int ret;
	enum typec_pwr_opmode opmode;
	unsigned int msecs, timer_val_msecs;
	enum tcpm_state upcoming_state;
	const char *state_name;
	u32 current_limit;
	bool adjust;

	port->enter_state = port->state;
	switch (port->state) {
	case TOGGLING:
		break;
	/* SRC states */
	case SRC_UNATTACHED:
		if (!port->non_pd_role_swap)
			tcpm_swap_complete(port, -ENOTCONN);
		tcpm_src_detach(port);
		if (port->debouncing) {
			port->debouncing = false;
			if (port->tcpc->check_contaminant &&
			    port->tcpc->check_contaminant(port->tcpc)) {
				/* Contaminant detection would handle toggling */
				tcpm_set_state(port, TOGGLING, 0);
				break;
			}
		}
		if (tcpm_start_toggling(port, tcpm_rp_cc(port))) {
			tcpm_set_state(port, TOGGLING, 0);
			break;
		}
		tcpm_set_cc(port, tcpm_rp_cc(port));
		if (port->port_type == TYPEC_PORT_DRP)
			tcpm_set_state(port, SNK_UNATTACHED, PD_T_DRP_SNK);
		break;
	case SRC_ATTACH_WAIT:
		port->debouncing = true;
		timer_val_msecs = PD_T_CC_DEBOUNCE;
		trace_android_vh_typec_tcpm_get_timer(tcpm_states[SRC_ATTACH_WAIT],
						      CC_DEBOUNCE, &timer_val_msecs);
		if (tcpm_port_is_debug(port))
			tcpm_set_state(port, DEBUG_ACC_ATTACHED,
				       timer_val_msecs);
		else if (tcpm_port_is_audio(port))
			tcpm_set_state(port, AUDIO_ACC_ATTACHED,
				       timer_val_msecs);
		else if (tcpm_port_is_source(port) && port->vbus_vsafe0v)
			tcpm_set_state(port,
				       tcpm_try_snk(port) ? SNK_TRY
							  : SRC_ATTACHED,
				       timer_val_msecs);
		break;

	case SNK_TRY:
		port->debouncing = false;
		port->try_snk_count++;
		/*
		 * Requirements:
		 * - Do not drive vconn or vbus
		 * - Terminate CC pins (both) to Rd
		 * Action:
		 * - Wait for tDRPTry (PD_T_DRP_TRY).
		 *   Until then, ignore any state changes.
		 */
		tcpm_set_cc(port, TYPEC_CC_RD);
		tcpm_set_state(port, SNK_TRY_WAIT, PD_T_DRP_TRY);
		break;
	case SNK_TRY_WAIT:
		if (tcpm_port_is_sink(port)) {
			tcpm_set_state(port, SNK_TRY_WAIT_DEBOUNCE, 0);
		} else {
			tcpm_set_state(port, SRC_TRYWAIT, 0);
			port->max_wait = 0;
		}
		break;
	case SNK_TRY_WAIT_DEBOUNCE:
		tcpm_set_state(port, SNK_TRY_WAIT_DEBOUNCE_CHECK_VBUS,
			       PD_T_TRY_CC_DEBOUNCE);
		break;
	case SNK_TRY_WAIT_DEBOUNCE_CHECK_VBUS:
		if (port->vbus_present && tcpm_port_is_sink(port))
			tcpm_set_state(port, SNK_ATTACHED, 0);
		else
			port->max_wait = 0;
		break;
	case SRC_TRYWAIT:
		tcpm_set_cc(port, tcpm_rp_cc(port));
		if (port->max_wait == 0) {
			port->max_wait = jiffies +
					 msecs_to_jiffies(PD_T_DRP_TRY);
			tcpm_set_state(port, SRC_TRYWAIT_UNATTACHED,
				       PD_T_DRP_TRY);
		} else {
			if (time_is_after_jiffies(port->max_wait))
				tcpm_set_state(port, SRC_TRYWAIT_UNATTACHED,
					       jiffies_to_msecs(port->max_wait -
								jiffies));
			else
				tcpm_set_state(port, SNK_UNATTACHED, 0);
		}
		break;
	case SRC_TRYWAIT_DEBOUNCE:
		timer_val_msecs = PD_T_CC_DEBOUNCE;
		trace_android_vh_typec_tcpm_get_timer(tcpm_states[SRC_TRYWAIT_DEBOUNCE],
						      CC_DEBOUNCE, &timer_val_msecs);
		tcpm_set_state(port, SRC_ATTACHED, timer_val_msecs);
		break;
	case SRC_TRYWAIT_UNATTACHED:
		tcpm_set_state(port, SNK_UNATTACHED, 0);
		break;

	case SRC_ATTACHED:
		ret = tcpm_src_attach(port);
		tcpm_set_state(port, SRC_UNATTACHED,
			       ret < 0 ? 0 : PD_T_PS_SOURCE_ON);
		break;
	case SRC_STARTUP:
		opmode =  tcpm_get_pwr_opmode(tcpm_rp_cc(port));
		typec_set_pwr_opmode(port->typec_port, opmode);
		port->pwr_opmode = TYPEC_PWR_MODE_USB;
		port->caps_count = 0;
		port->negotiated_rev = PD_MAX_REV;
		port->message_id = 0;
		port->rx_msgid = -1;
		port->explicit_contract = false;
		/* SNK -> SRC POWER/FAST_ROLE_SWAP finished */
		if (port->ams == POWER_ROLE_SWAP ||
		    port->ams == FAST_ROLE_SWAP)
			tcpm_ams_finish(port);
		port->upcoming_state = SRC_SEND_CAPABILITIES;
		tcpm_ams_start(port, POWER_NEGOTIATION);
		break;
	case SRC_SEND_CAPABILITIES:
		port->caps_count++;
		if (port->caps_count > PD_N_CAPS_COUNT) {
			tcpm_set_state(port, SRC_READY, 0);
			break;
		}
		ret = tcpm_pd_send_source_caps(port);
		if (ret < 0) {
			tcpm_set_state(port, SRC_SEND_CAPABILITIES,
				       PD_T_SEND_SOURCE_CAP);
		} else {
			/*
			 * Per standard, we should clear the reset counter here.
			 * However, that can result in state machine hang-ups.
			 * Reset it only in READY state to improve stability.
			 */
			/* port->hard_reset_count = 0; */
			port->caps_count = 0;
			port->pd_capable = true;
			tcpm_set_state_cond(port, SRC_SEND_CAPABILITIES_TIMEOUT,
					    PD_T_SEND_SOURCE_CAP);
		}
		break;
	case SRC_SEND_CAPABILITIES_TIMEOUT:
		/*
		 * Error recovery for a PD_DATA_SOURCE_CAP reply timeout.
		 *
		 * PD 2.0 sinks are supposed to accept src-capabilities with a
		 * 3.0 header and simply ignore any src PDOs which the sink does
		 * not understand such as PPS but some 2.0 sinks instead ignore
		 * the entire PD_DATA_SOURCE_CAP message, causing contract
		 * negotiation to fail.
		 *
		 * After PD_N_HARD_RESET_COUNT hard-reset attempts, we try
		 * sending src-capabilities with a lower PD revision to
		 * make these broken sinks work.
		 */
		if (port->hard_reset_count < PD_N_HARD_RESET_COUNT) {
			tcpm_set_state(port, HARD_RESET_SEND, 0);
		} else if (port->negotiated_rev > PD_REV20) {
			port->negotiated_rev--;
			port->hard_reset_count = 0;
			tcpm_set_state(port, SRC_SEND_CAPABILITIES, 0);
		} else {
			tcpm_set_state(port, hard_reset_state(port), 0);
		}
		break;
	case SRC_NEGOTIATE_CAPABILITIES:
		ret = tcpm_pd_check_request(port);
		if (ret < 0) {
			tcpm_pd_send_control(port, PD_CTRL_REJECT);
			if (!port->explicit_contract) {
				tcpm_set_state(port,
					       SRC_WAIT_NEW_CAPABILITIES, 0);
			} else {
				tcpm_set_state(port, SRC_READY, 0);
			}
		} else {
			tcpm_pd_send_control(port, PD_CTRL_ACCEPT);
			tcpm_set_partner_usb_comm_capable(port,
							  !!(port->sink_request & RDO_USB_COMM));
			tcpm_set_state(port, SRC_TRANSITION_SUPPLY,
				       PD_T_SRC_TRANSITION);
		}
		break;
	case SRC_TRANSITION_SUPPLY:
		/* XXX: regulator_set_voltage(vbus, ...) */
		tcpm_pd_send_control(port, PD_CTRL_PS_RDY);
		port->explicit_contract = true;
		typec_set_pwr_opmode(port->typec_port, TYPEC_PWR_MODE_PD);
		port->pwr_opmode = TYPEC_PWR_MODE_PD;
		tcpm_set_state_cond(port, SRC_READY, 0);
		break;
	case SRC_READY:
#if 1
		port->hard_reset_count = 0;
#endif
		port->try_src_count = 0;

		tcpm_swap_complete(port, 0);
		tcpm_typec_connect(port);

		if (port->ams != NONE_AMS)
			tcpm_ams_finish(port);
		if (port->next_ams != NONE_AMS) {
			port->ams = port->next_ams;
			port->next_ams = NONE_AMS;
		}

		/*
		 * If previous AMS is interrupted, switch to the upcoming
		 * state.
		 */
		if (port->upcoming_state != INVALID_STATE) {
			upcoming_state = port->upcoming_state;
			port->upcoming_state = INVALID_STATE;
			tcpm_set_state(port, upcoming_state, 0);
			break;
		}

		/*
		 * 6.4.4.3.1 Discover Identity
		 * "The Discover Identity Command Shall only be sent to SOP when there is an
		 * Explicit Contract."
		 * For now, this driver only supports SOP for DISCOVER_IDENTITY, thus using
		 * port->explicit_contract to decide whether to send the command.
		 */
		if (port->explicit_contract)
			mod_send_discover_delayed_work(port, 0);
		else
			port->send_discover = false;

		/*
		 * 6.3.5
		 * Sending ping messages is not necessary if
		 * - the source operates at vSafe5V
		 * or
		 * - The system is not operating in PD mode
		 * or
		 * - Both partners are connected using a Type-C connector
		 *
		 * There is no actual need to send PD messages since the local
		 * port type-c and the spec does not clearly say whether PD is
		 * possible when type-c is connected to Type-A/B
		 */
		break;
	case SRC_WAIT_NEW_CAPABILITIES:
		/* Nothing to do... */
		break;

	/* SNK states */
	case SNK_UNATTACHED:
		if (!port->non_pd_role_swap)
			tcpm_swap_complete(port, -ENOTCONN);
		tcpm_pps_complete(port, -ENOTCONN);
		tcpm_snk_detach(port);
		if (port->debouncing) {
			port->debouncing = false;
			if (port->tcpc->check_contaminant &&
			    port->tcpc->check_contaminant(port->tcpc)) {
				/* Contaminant detection would handle toggling */
				tcpm_set_state(port, TOGGLING, 0);
				break;
			}
		}
		if (tcpm_start_toggling(port, TYPEC_CC_RD)) {
			tcpm_set_state(port, TOGGLING, 0);
			break;
		}
		tcpm_set_cc(port, TYPEC_CC_RD);
		if (port->port_type == TYPEC_PORT_DRP)
			tcpm_set_state(port, SRC_UNATTACHED, PD_T_DRP_SRC);
		break;
	case SNK_ATTACH_WAIT:
		port->debouncing = true;
		timer_val_msecs = PD_T_CC_DEBOUNCE;
		trace_android_vh_typec_tcpm_get_timer(tcpm_states[SNK_ATTACH_WAIT],
						      CC_DEBOUNCE, &timer_val_msecs);
		if ((port->cc1 == TYPEC_CC_OPEN &&
		     port->cc2 != TYPEC_CC_OPEN) ||
		    (port->cc1 != TYPEC_CC_OPEN &&
		     port->cc2 == TYPEC_CC_OPEN))
			tcpm_set_state(port, SNK_DEBOUNCED,
				       timer_val_msecs);
		else if (tcpm_port_is_disconnected(port))
			tcpm_set_state(port, SNK_UNATTACHED,
				       timer_val_msecs);
		break;
	case SNK_DEBOUNCED:
		if (tcpm_port_is_disconnected(port)) {
			tcpm_set_state(port, SNK_UNATTACHED,
				       PD_T_PD_DEBOUNCE);
		} else if (port->vbus_present) {
			tcpm_set_state(port,
				       tcpm_try_src(port) ? SRC_TRY
							  : SNK_ATTACHED,
				       0);
			port->debouncing = false;
		} else {
<<<<<<< HEAD
			/* Wait for VBUS, but not forever */
			tcpm_set_state(port, PORT_RESET, PD_T_PS_SOURCE_ON);
=======
>>>>>>> d605f2f3
			port->debouncing = false;
		}
		break;
	case SRC_TRY:
		port->try_src_count++;
		tcpm_set_cc(port, tcpm_rp_cc(port));
		port->max_wait = 0;
		tcpm_set_state(port, SRC_TRY_WAIT, 0);
		break;
	case SRC_TRY_WAIT:
		if (port->max_wait == 0) {
			port->max_wait = jiffies +
					 msecs_to_jiffies(PD_T_DRP_TRY);
			msecs = PD_T_DRP_TRY;
		} else {
			if (time_is_after_jiffies(port->max_wait))
				msecs = jiffies_to_msecs(port->max_wait -
							 jiffies);
			else
				msecs = 0;
		}
		tcpm_set_state(port, SNK_TRYWAIT, msecs);
		break;
	case SRC_TRY_DEBOUNCE:
		tcpm_set_state(port, SRC_ATTACHED, PD_T_PD_DEBOUNCE);
		break;
	case SNK_TRYWAIT:
		timer_val_msecs = PD_T_CC_DEBOUNCE;
		trace_android_vh_typec_tcpm_get_timer(tcpm_states[SNK_TRYWAIT],
						      CC_DEBOUNCE, &timer_val_msecs);
		tcpm_set_cc(port, TYPEC_CC_RD);
		tcpm_set_state(port, SNK_TRYWAIT_VBUS, timer_val_msecs);
		break;
	case SNK_TRYWAIT_VBUS:
		/*
		 * TCPM stays in this state indefinitely until VBUS
		 * is detected as long as Rp is not detected for
		 * more than a time period of tPDDebounce.
		 */
		if (port->vbus_present && tcpm_port_is_sink(port)) {
			tcpm_set_state(port, SNK_ATTACHED, 0);
			break;
		}
		if (!tcpm_port_is_sink(port))
			tcpm_set_state(port, SNK_TRYWAIT_DEBOUNCE, 0);
		break;
	case SNK_TRYWAIT_DEBOUNCE:
		tcpm_set_state(port, SNK_UNATTACHED, PD_T_PD_DEBOUNCE);
		break;
	case SNK_ATTACHED:
		ret = tcpm_snk_attach(port);
		if (ret < 0)
			tcpm_set_state(port, SNK_UNATTACHED, 0);
		else
			tcpm_set_state(port, SNK_STARTUP, 0);
		break;
	case SNK_STARTUP:
		opmode =  tcpm_get_pwr_opmode(port->polarity ?
					      port->cc2 : port->cc1);
		typec_set_pwr_opmode(port->typec_port, opmode);
		port->pwr_opmode = TYPEC_PWR_MODE_USB;
		port->negotiated_rev = PD_MAX_REV;
		port->message_id = 0;
		port->rx_msgid = -1;
		port->explicit_contract = false;

		if (port->ams == POWER_ROLE_SWAP ||
		    port->ams == FAST_ROLE_SWAP)
			/* SRC -> SNK POWER/FAST_ROLE_SWAP finished */
			tcpm_ams_finish(port);

		timer_val_msecs = 0;
		trace_android_vh_typec_tcpm_get_timer(tcpm_states[SNK_STARTUP],
						      SINK_DISCOVERY_BC12, &timer_val_msecs);
		tcpm_set_state(port, SNK_DISCOVERY, timer_val_msecs);
		break;
	case SNK_DISCOVERY:
		if (port->vbus_present) {
			current_limit = tcpm_get_current_limit(port);
			trace_android_vh_typec_tcpm_adj_current_limit(tcpm_states[SNK_DISCOVERY],
								      port->current_limit,
								      port->supply_voltage,
								      port->pd_capable,
								      &current_limit, &adjust);
			if (port->slow_charger_loop && (current_limit > PD_P_SNK_STDBY_MW / 5))
				current_limit = PD_P_SNK_STDBY_MW / 5;
			tcpm_set_current_limit(port, current_limit, 5000);
			tcpm_set_charge(port, true);
			tcpm_set_state(port, SNK_WAIT_CAPABILITIES, 0);
			break;
		}
		/*
		 * For DRP, timeouts differ. Also, handling is supposed to be
		 * different and much more complex (dead battery detection;
		 * see USB power delivery specification, section 8.3.3.6.1.5.1).
		 */
		tcpm_set_state(port, hard_reset_state(port),
			       port->port_type == TYPEC_PORT_DRP ?
					PD_T_DB_DETECT : PD_T_NO_RESPONSE);
		break;
	case SNK_DISCOVERY_DEBOUNCE:
		timer_val_msecs = PD_T_CC_DEBOUNCE;
		trace_android_vh_typec_tcpm_get_timer(tcpm_states[SNK_DISCOVERY_DEBOUNCE],
						      CC_DEBOUNCE, &timer_val_msecs);
		tcpm_set_state(port, SNK_DISCOVERY_DEBOUNCE_DONE, timer_val_msecs);
		break;
	case SNK_DISCOVERY_DEBOUNCE_DONE:
		if (!tcpm_port_is_disconnected(port) &&
		    tcpm_port_is_sink(port) &&
		    ktime_after(port->delayed_runtime, ktime_get())) {
			tcpm_set_state(port, SNK_DISCOVERY,
				       ktime_to_ms(ktime_sub(port->delayed_runtime, ktime_get())));
			break;
		}
		tcpm_set_state(port, unattached_state(port), 0);
		break;
	case SNK_WAIT_CAPABILITIES:
		ret = port->tcpc->set_pd_rx(port->tcpc, true);
		if (ret < 0) {
			tcpm_set_state(port, SNK_READY, 0);
			break;
		}
		timer_val_msecs = PD_T_SINK_WAIT_CAP;
		trace_android_vh_typec_tcpm_get_timer(tcpm_states[SNK_WAIT_CAPABILITIES],
						      SINK_WAIT_CAP, &timer_val_msecs);
		/*
		 * If VBUS has never been low, and we time out waiting
		 * for source cap, try a soft reset first, in case we
		 * were already in a stable contract before this boot.
		 * Do this only once.
		 */
		if (port->vbus_never_low) {
			port->vbus_never_low = false;
			tcpm_set_state(port, SNK_SOFT_RESET,
				       timer_val_msecs);
		} else {
			tcpm_set_state(port, hard_reset_state(port),
				       timer_val_msecs);
		}
		break;
	case SNK_NEGOTIATE_CAPABILITIES:
		port->pd_capable = true;
		tcpm_set_partner_usb_comm_capable(port,
						  !!(port->source_caps[0] & PDO_FIXED_USB_COMM));
		port->hard_reset_count = 0;
		ret = tcpm_pd_send_request(port);
		if (ret < 0) {
			/* Restore back to the original state */
			tcpm_set_auto_vbus_discharge_threshold(port, TYPEC_PWR_MODE_PD,
							       port->pps_data.active,
							       port->supply_voltage);
			/* Let the Source send capabilities again. */
			tcpm_set_state(port, SNK_WAIT_CAPABILITIES, 0);
		} else {
			tcpm_set_state_cond(port, hard_reset_state(port),
					    PD_T_SENDER_RESPONSE);
		}
		break;
	case SNK_NEGOTIATE_PPS_CAPABILITIES:
		ret = tcpm_pd_send_pps_request(port);
		if (ret < 0) {
			/* Restore back to the original state */
			tcpm_set_auto_vbus_discharge_threshold(port, TYPEC_PWR_MODE_PD,
							       port->pps_data.active,
							       port->supply_voltage);
			port->pps_status = ret;
			/*
			 * If this was called due to updates to sink
			 * capabilities, and pps is no longer valid, we should
			 * safely fall back to a standard PDO.
			 */
			if (port->update_sink_caps)
				tcpm_set_state(port, SNK_NEGOTIATE_CAPABILITIES, 0);
			else
				tcpm_set_state(port, SNK_READY, 0);
		} else {
			tcpm_set_state_cond(port, hard_reset_state(port),
					    PD_T_SENDER_RESPONSE);
		}
		break;
	case SNK_TRANSITION_SINK:
		/* From the USB PD spec:
		 * "The Sink Shall transition to Sink Standby before a positive or
		 * negative voltage transition of VBUS. During Sink Standby
		 * the Sink Shall reduce its power draw to pSnkStdby."
		 *
		 * This is not applicable to PPS though as the port can continue
		 * to draw negotiated power without switching to standby.
		 */
		if (port->supply_voltage != port->req_supply_voltage && !port->pps_data.active &&
		    port->current_limit * port->supply_voltage / 1000 > PD_P_SNK_STDBY_MW) {
			u32 stdby_ma = PD_P_SNK_STDBY_MW * 1000 / port->supply_voltage;

			tcpm_log(port, "Setting standby current %u mV @ %u mA",
				 port->supply_voltage, stdby_ma);
			tcpm_set_current_limit(port, stdby_ma, port->supply_voltage);
		}
		fallthrough;
	case SNK_TRANSITION_SINK_VBUS:
		tcpm_set_state(port, hard_reset_state(port),
			       PD_T_PS_TRANSITION);
		break;
	case SNK_READY:
		port->try_snk_count = 0;
		port->update_sink_caps = false;
		if (port->explicit_contract) {
			typec_set_pwr_opmode(port->typec_port,
					     TYPEC_PWR_MODE_PD);
			port->pwr_opmode = TYPEC_PWR_MODE_PD;
		}

		current_limit = tcpm_get_current_limit(port);
		adjust = false;
		trace_android_vh_typec_tcpm_adj_current_limit(tcpm_states[SNK_READY],
							      port->current_limit,
							      port->supply_voltage,
							      port->pd_capable,
							      &current_limit,
							      &adjust);
		if (adjust)
			tcpm_set_current_limit(port, current_limit, 5000);

		if (!port->pd_capable && port->slow_charger_loop)
			tcpm_set_current_limit(port, tcpm_get_current_limit(port), 5000);
		tcpm_swap_complete(port, 0);
		tcpm_typec_connect(port);
		mod_enable_frs_delayed_work(port, 0);
		tcpm_pps_complete(port, port->pps_status);

		if (port->ams != NONE_AMS)
			tcpm_ams_finish(port);
		if (port->next_ams != NONE_AMS) {
			port->ams = port->next_ams;
			port->next_ams = NONE_AMS;
		}

		/*
		 * If previous AMS is interrupted, switch to the upcoming
		 * state.
		 */
		if (port->upcoming_state != INVALID_STATE) {
			upcoming_state = port->upcoming_state;
			port->upcoming_state = INVALID_STATE;
			tcpm_set_state(port, upcoming_state, 0);
			break;
		}

		/*
		 * 6.4.4.3.1 Discover Identity
		 * "The Discover Identity Command Shall only be sent to SOP when there is an
		 * Explicit Contract."
		 * For now, this driver only supports SOP for DISCOVER_IDENTITY, thus using
		 * port->explicit_contract.
		 */
		if (port->explicit_contract)
			mod_send_discover_delayed_work(port, 0);
		else
			port->send_discover = false;

		power_supply_changed(port->psy);
		break;

	/* Accessory states */
	case ACC_UNATTACHED:
		tcpm_acc_detach(port);
		tcpm_set_state(port, SRC_UNATTACHED, 0);
		break;
	case DEBUG_ACC_ATTACHED:
	case AUDIO_ACC_ATTACHED:
		ret = tcpm_acc_attach(port);
		if (ret < 0)
			tcpm_set_state(port, ACC_UNATTACHED, 0);
		break;
	case AUDIO_ACC_DEBOUNCE:
		timer_val_msecs = PD_T_CC_DEBOUNCE;
		trace_android_vh_typec_tcpm_get_timer(tcpm_states[AUDIO_ACC_DEBOUNCE],
						      CC_DEBOUNCE, &timer_val_msecs);
		tcpm_set_state(port, ACC_UNATTACHED, timer_val_msecs);
		break;

	/* Hard_Reset states */
	case HARD_RESET_SEND:
		if (port->ams != NONE_AMS)
			tcpm_ams_finish(port);
		/*
		 * State machine will be directed to HARD_RESET_START,
		 * thus set upcoming_state to INVALID_STATE.
		 */
		port->upcoming_state = INVALID_STATE;
		tcpm_ams_start(port, HARD_RESET);
		break;
	case HARD_RESET_START:
		port->sink_cap_done = false;
		if (port->tcpc->enable_frs)
			port->tcpc->enable_frs(port->tcpc, false);
		port->hard_reset_count++;
		port->tcpc->set_pd_rx(port->tcpc, false);
		tcpm_unregister_altmodes(port);
		port->nr_sink_caps = 0;
		port->send_discover = true;
		if (port->pwr_role == TYPEC_SOURCE)
			tcpm_set_state(port, SRC_HARD_RESET_VBUS_OFF,
				       PD_T_PS_HARD_RESET);
		else
			tcpm_set_state(port, SNK_HARD_RESET_SINK_OFF, 0);
		break;
	case SRC_HARD_RESET_VBUS_OFF:
		/*
		 * 7.1.5 Response to Hard Resets
		 * Hard Reset Signaling indicates a communication failure has occurred and the
		 * Source Shall stop driving VCONN, Shall remove Rp from the VCONN pin and Shall
		 * drive VBUS to vSafe0V as shown in Figure 7-9.
		 */
		tcpm_set_vconn(port, false);
		tcpm_set_vbus(port, false);
		tcpm_set_roles(port, port->self_powered, TYPEC_SOURCE,
			       tcpm_data_role_for_source(port));
		/*
		 * If tcpc fails to notify vbus off, TCPM will wait for PD_T_SAFE_0V +
		 * PD_T_SRC_RECOVER before turning vbus back on.
		 * From Table 7-12 Sequence Description for a Source Initiated Hard Reset:
		 * 4. Policy Engine waits tPSHardReset after sending Hard Reset Signaling and then
		 * tells the Device Policy Manager to instruct the power supply to perform a
		 * Hard Reset. The transition to vSafe0V Shall occur within tSafe0V (t2).
		 * 5. After tSrcRecover the Source applies power to VBUS in an attempt to
		 * re-establish communication with the Sink and resume USB Default Operation.
		 * The transition to vSafe5V Shall occur within tSrcTurnOn(t4).
		 */
		tcpm_set_state(port, SRC_HARD_RESET_VBUS_ON, PD_T_SAFE_0V + PD_T_SRC_RECOVER);
		break;
	case SRC_HARD_RESET_VBUS_ON:
		tcpm_set_vconn(port, true);
		tcpm_set_vbus(port, true);
		if (port->ams == HARD_RESET)
			tcpm_ams_finish(port);
		port->tcpc->set_pd_rx(port->tcpc, true);
		tcpm_set_attached_state(port, true);
		tcpm_set_state(port, SRC_UNATTACHED, PD_T_PS_SOURCE_ON);
		break;
	case SNK_HARD_RESET_SINK_OFF:
		/* Do not discharge/disconnect during hard reseet */
		tcpm_set_auto_vbus_discharge_threshold(port, TYPEC_PWR_MODE_USB, false, 0);
		memset(&port->pps_data, 0, sizeof(port->pps_data));
		tcpm_set_vconn(port, false);
		if (port->pd_capable)
			tcpm_set_charge(port, false);
		tcpm_set_roles(port, port->self_powered, TYPEC_SINK,
			       tcpm_data_role_for_sink(port));
		/*
		 * VBUS may or may not toggle, depending on the adapter.
		 * If it doesn't toggle, transition to SNK_HARD_RESET_SINK_ON
		 * directly after timeout.
		 */
		tcpm_set_state(port, SNK_HARD_RESET_SINK_ON, PD_T_SAFE_0V);
		break;
	case SNK_HARD_RESET_WAIT_VBUS:
		if (port->ams == HARD_RESET)
			tcpm_ams_finish(port);
		/* Assume we're disconnected if VBUS doesn't come back. */
		tcpm_set_state(port, SNK_UNATTACHED,
			       PD_T_SRC_RECOVER_MAX + PD_T_SRC_TURN_ON);
		break;
	case SNK_HARD_RESET_SINK_ON:
		/* Note: There is no guarantee that VBUS is on in this state */
		/*
		 * XXX:
		 * The specification suggests that dual mode ports in sink
		 * mode should transition to state PE_SRC_Transition_to_default.
		 * See USB power delivery specification chapter 8.3.3.6.1.3.
		 * This would mean to to
		 * - turn off VCONN, reset power supply
		 * - request hardware reset
		 * - turn on VCONN
		 * - Transition to state PE_Src_Startup
		 * SNK only ports shall transition to state Snk_Startup
		 * (see chapter 8.3.3.3.8).
		 * Similar, dual-mode ports in source mode should transition
		 * to PE_SNK_Transition_to_default.
		 */
		if (port->pd_capable) {
			tcpm_set_current_limit(port,
					       tcpm_get_current_limit(port),
					       5000);
			tcpm_set_charge(port, true);
		}
		if (port->ams == HARD_RESET)
			tcpm_ams_finish(port);
		tcpm_set_attached_state(port, true);
		tcpm_set_auto_vbus_discharge_threshold(port, TYPEC_PWR_MODE_USB, false, VSAFE5V);
		tcpm_set_state(port, SNK_STARTUP, 0);
		break;

	/* Soft_Reset states */
	case SOFT_RESET:
		port->message_id = 0;
		port->rx_msgid = -1;
		tcpm_pd_send_control(port, PD_CTRL_ACCEPT);
		tcpm_ams_finish(port);
		if (port->pwr_role == TYPEC_SOURCE) {
			port->upcoming_state = SRC_SEND_CAPABILITIES;
			tcpm_ams_start(port, POWER_NEGOTIATION);
		} else {
			tcpm_set_state(port, SNK_WAIT_CAPABILITIES, 0);
		}
		break;
	case SRC_SOFT_RESET_WAIT_SNK_TX:
	case SNK_SOFT_RESET:
		if (port->ams != NONE_AMS)
			tcpm_ams_finish(port);
		port->upcoming_state = SOFT_RESET_SEND;
		tcpm_ams_start(port, SOFT_RESET_AMS);
		break;
	case SOFT_RESET_SEND:
		port->message_id = 0;
		port->rx_msgid = -1;
		if (tcpm_pd_send_control(port, PD_CTRL_SOFT_RESET))
			tcpm_set_state_cond(port, hard_reset_state(port), 0);
		else
			tcpm_set_state_cond(port, hard_reset_state(port),
					    PD_T_SENDER_RESPONSE);
		break;

	/* DR_Swap states */
	case DR_SWAP_SEND:
		tcpm_pd_send_control(port, PD_CTRL_DR_SWAP);
		if (port->data_role == TYPEC_DEVICE || port->negotiated_rev > PD_REV20)
			port->send_discover = true;
		tcpm_set_state_cond(port, DR_SWAP_SEND_TIMEOUT,
				    PD_T_SENDER_RESPONSE);
		break;
	case DR_SWAP_ACCEPT:
		tcpm_pd_send_control(port, PD_CTRL_ACCEPT);
		if (port->data_role == TYPEC_DEVICE || port->negotiated_rev > PD_REV20)
			port->send_discover = true;
		tcpm_set_state_cond(port, DR_SWAP_CHANGE_DR, 0);
		break;
	case DR_SWAP_SEND_TIMEOUT:
		tcpm_swap_complete(port, -ETIMEDOUT);
		port->send_discover = false;
		tcpm_ams_finish(port);
		tcpm_set_state(port, ready_state(port), 0);
		break;
	case DR_SWAP_CHANGE_DR:
		if (port->data_role == TYPEC_HOST) {
			tcpm_unregister_altmodes(port);
			tcpm_set_roles(port, true, port->pwr_role,
				       TYPEC_DEVICE);
		} else {
			tcpm_set_roles(port, true, port->pwr_role,
				       TYPEC_HOST);
		}
		tcpm_ams_finish(port);
		tcpm_set_state(port, ready_state(port), 0);
		break;

	case FR_SWAP_SEND:
		if (tcpm_pd_send_control(port, PD_CTRL_FR_SWAP)) {
			tcpm_set_state(port, ERROR_RECOVERY, 0);
			break;
		}
		tcpm_set_state_cond(port, FR_SWAP_SEND_TIMEOUT, PD_T_SENDER_RESPONSE);
		break;
	case FR_SWAP_SEND_TIMEOUT:
		tcpm_set_state(port, ERROR_RECOVERY, 0);
		break;
	case FR_SWAP_SNK_SRC_TRANSITION_TO_OFF:
		timer_val_msecs = PD_T_PS_SOURCE_OFF;
		state_name = tcpm_states[FR_SWAP_SNK_SRC_TRANSITION_TO_OFF];
		trace_android_vh_typec_tcpm_get_timer(state_name, SOURCE_OFF, &timer_val_msecs);
		tcpm_set_state(port, ERROR_RECOVERY, timer_val_msecs);
		break;
	case FR_SWAP_SNK_SRC_NEW_SINK_READY:
		if (port->vbus_source)
			tcpm_set_state(port, FR_SWAP_SNK_SRC_SOURCE_VBUS_APPLIED, 0);
		else
			tcpm_set_state(port, ERROR_RECOVERY, PD_T_RECEIVER_RESPONSE);
		break;
	case FR_SWAP_SNK_SRC_SOURCE_VBUS_APPLIED:
		tcpm_set_pwr_role(port, TYPEC_SOURCE);
		if (tcpm_pd_send_control(port, PD_CTRL_PS_RDY)) {
			tcpm_set_state(port, ERROR_RECOVERY, 0);
			break;
		}
		tcpm_set_cc(port, tcpm_rp_cc(port));
		tcpm_set_state(port, SRC_STARTUP, PD_T_SWAP_SRC_START);
		break;

	/* PR_Swap states */
	case PR_SWAP_ACCEPT:
		tcpm_pd_send_control(port, PD_CTRL_ACCEPT);
		tcpm_set_state(port, PR_SWAP_START, 0);
		break;
	case PR_SWAP_SEND:
		tcpm_pd_send_control(port, PD_CTRL_PR_SWAP);
		tcpm_set_state_cond(port, PR_SWAP_SEND_TIMEOUT,
				    PD_T_SENDER_RESPONSE);
		break;
	case PR_SWAP_SEND_TIMEOUT:
		tcpm_swap_complete(port, -ETIMEDOUT);
		tcpm_set_state(port, ready_state(port), 0);
		break;
	case PR_SWAP_START:
		tcpm_apply_rc(port);
		if (port->pwr_role == TYPEC_SOURCE)
			tcpm_set_state(port, PR_SWAP_SRC_SNK_TRANSITION_OFF,
				       PD_T_SRC_TRANSITION);
		else
			tcpm_set_state(port, PR_SWAP_SNK_SRC_SINK_OFF, 0);
		break;
	case PR_SWAP_SRC_SNK_TRANSITION_OFF:
		/*
		 * Prevent vbus discharge circuit from turning on during PR_SWAP
		 * as this is not a disconnect.
		 */
		tcpm_set_vbus(port, false);
		port->explicit_contract = false;
		/* allow time for Vbus discharge, must be < tSrcSwapStdby */
		tcpm_set_state(port, PR_SWAP_SRC_SNK_SOURCE_OFF,
			       PD_T_SRCSWAPSTDBY);
		break;
	case PR_SWAP_SRC_SNK_SOURCE_OFF:
		timer_val_msecs = PD_T_CC_DEBOUNCE;
		trace_android_vh_typec_tcpm_get_timer(tcpm_states[PR_SWAP_SRC_SNK_SOURCE_OFF],
						      CC_DEBOUNCE, &timer_val_msecs);
		tcpm_set_cc(port, TYPEC_CC_RD);
		/* allow CC debounce */
		tcpm_set_state(port, PR_SWAP_SRC_SNK_SOURCE_OFF_CC_DEBOUNCED,
			       timer_val_msecs);
		break;
	case PR_SWAP_SRC_SNK_SOURCE_OFF_CC_DEBOUNCED:
		/*
		 * USB-PD standard, 6.2.1.4, Port Power Role:
		 * "During the Power Role Swap Sequence, for the initial Source
		 * Port, the Port Power Role field shall be set to Sink in the
		 * PS_RDY Message indicating that the initial Source’s power
		 * supply is turned off"
		 */
		tcpm_set_pwr_role(port, TYPEC_SINK);
		if (tcpm_pd_send_control(port, PD_CTRL_PS_RDY)) {
			tcpm_set_state(port, ERROR_RECOVERY, 0);
			break;
		}
		tcpm_set_state(port, ERROR_RECOVERY, PD_T_PS_SOURCE_ON_PRS);
		break;
	case PR_SWAP_SRC_SNK_SINK_ON:
		tcpm_enable_auto_vbus_discharge(port, true);
		/* Set the vbus disconnect threshold for implicit contract */
		tcpm_set_auto_vbus_discharge_threshold(port, TYPEC_PWR_MODE_USB, false, VSAFE5V);
		tcpm_set_state(port, SNK_STARTUP, 0);
		break;
	case PR_SWAP_SNK_SRC_SINK_OFF:
		timer_val_msecs = PD_T_PS_SOURCE_OFF;
		trace_android_vh_typec_tcpm_get_timer(tcpm_states[PR_SWAP_SNK_SRC_SINK_OFF],
						      SOURCE_OFF, &timer_val_msecs);
		/*
		 * Prevent vbus discharge circuit from turning on during PR_SWAP
		 * as this is not a disconnect.
		 */
		tcpm_set_auto_vbus_discharge_threshold(port, TYPEC_PWR_MODE_USB,
						       port->pps_data.active, 0);
		tcpm_set_charge(port, false);
		tcpm_set_state(port, hard_reset_state(port), timer_val_msecs);
		break;
	case PR_SWAP_SNK_SRC_SOURCE_ON:
		tcpm_enable_auto_vbus_discharge(port, true);
		tcpm_set_cc(port, tcpm_rp_cc(port));
		tcpm_set_vbus(port, true);
		/*
		 * allow time VBUS ramp-up, must be < tNewSrc
		 * Also, this window overlaps with CC debounce as well.
		 * So, Wait for the max of two which is PD_T_NEWSRC
		 */
		tcpm_set_state(port, PR_SWAP_SNK_SRC_SOURCE_ON_VBUS_RAMPED_UP,
			       PD_T_NEWSRC);
		break;
	case PR_SWAP_SNK_SRC_SOURCE_ON_VBUS_RAMPED_UP:
		/*
		 * USB PD standard, 6.2.1.4:
		 * "Subsequent Messages initiated by the Policy Engine,
		 * such as the PS_RDY Message sent to indicate that Vbus
		 * is ready, will have the Port Power Role field set to
		 * Source."
		 */
		tcpm_set_pwr_role(port, TYPEC_SOURCE);
		tcpm_pd_send_control(port, PD_CTRL_PS_RDY);
		tcpm_set_state(port, SRC_STARTUP, PD_T_SWAP_SRC_START);
		break;

	case VCONN_SWAP_ACCEPT:
		tcpm_pd_send_control(port, PD_CTRL_ACCEPT);
		tcpm_ams_finish(port);
		tcpm_set_state(port, VCONN_SWAP_START, 0);
		break;
	case VCONN_SWAP_SEND:
		tcpm_pd_send_control(port, PD_CTRL_VCONN_SWAP);
		tcpm_set_state(port, VCONN_SWAP_SEND_TIMEOUT,
			       PD_T_SENDER_RESPONSE);
		break;
	case VCONN_SWAP_SEND_TIMEOUT:
		tcpm_swap_complete(port, -ETIMEDOUT);
		tcpm_set_state(port, ready_state(port), 0);
		break;
	case VCONN_SWAP_START:
		if (port->vconn_role == TYPEC_SOURCE)
			tcpm_set_state(port, VCONN_SWAP_WAIT_FOR_VCONN, 0);
		else
			tcpm_set_state(port, VCONN_SWAP_TURN_ON_VCONN, 0);
		break;
	case VCONN_SWAP_WAIT_FOR_VCONN:
		tcpm_set_state(port, hard_reset_state(port),
			       PD_T_VCONN_SOURCE_ON);
		break;
	case VCONN_SWAP_TURN_ON_VCONN:
		tcpm_set_vconn(port, true);
		tcpm_pd_send_control(port, PD_CTRL_PS_RDY);
		tcpm_set_state(port, ready_state(port), 0);
		break;
	case VCONN_SWAP_TURN_OFF_VCONN:
		tcpm_set_vconn(port, false);
		tcpm_set_state(port, ready_state(port), 0);
		break;

	case DR_SWAP_CANCEL:
	case PR_SWAP_CANCEL:
	case VCONN_SWAP_CANCEL:
		tcpm_swap_complete(port, port->swap_status);
		if (port->pwr_role == TYPEC_SOURCE)
			tcpm_set_state(port, SRC_READY, 0);
		else
			tcpm_set_state(port, SNK_READY, 0);
		break;
	case FR_SWAP_CANCEL:
		if (port->pwr_role == TYPEC_SOURCE)
			tcpm_set_state(port, SRC_READY, 0);
		else
			tcpm_set_state(port, SNK_READY, 0);
		break;

	case BIST_RX:
		switch (BDO_MODE_MASK(port->bist_request)) {
		case BDO_MODE_CARRIER2:
			tcpm_pd_transmit(port, TCPC_TX_BIST_MODE_2, NULL);
			tcpm_set_state(port, unattached_state(port),
				       PD_T_BIST_CONT_MODE);
			break;
		case BDO_MODE_TESTDATA:
			if (port->tcpc->set_bist_data) {
				tcpm_log(port, "Enable BIST MODE TESTDATA");
				port->tcpc->set_bist_data(port->tcpc, true);
			}
			break;
		default:
			break;
		}
		break;
	case GET_STATUS_SEND:
		tcpm_pd_send_control(port, PD_CTRL_GET_STATUS);
		tcpm_set_state(port, GET_STATUS_SEND_TIMEOUT,
			       PD_T_SENDER_RESPONSE);
		break;
	case GET_STATUS_SEND_TIMEOUT:
		tcpm_set_state(port, ready_state(port), 0);
		break;
	case GET_PPS_STATUS_SEND:
		tcpm_pd_send_control(port, PD_CTRL_GET_PPS_STATUS);
		tcpm_set_state(port, GET_PPS_STATUS_SEND_TIMEOUT,
			       PD_T_SENDER_RESPONSE);
		break;
	case GET_PPS_STATUS_SEND_TIMEOUT:
		tcpm_set_state(port, ready_state(port), 0);
		break;
	case GET_SINK_CAP:
		tcpm_pd_send_control(port, PD_CTRL_GET_SINK_CAP);
		tcpm_set_state(port, GET_SINK_CAP_TIMEOUT, PD_T_SENDER_RESPONSE);
		break;
	case GET_SINK_CAP_TIMEOUT:
		port->sink_cap_done = true;
		tcpm_set_state(port, ready_state(port), 0);
		break;
	case ERROR_RECOVERY:
		tcpm_swap_complete(port, -EPROTO);
		tcpm_pps_complete(port, -EPROTO);
		tcpm_set_state(port, PORT_RESET, 0);
		break;
	case PORT_RESET:
		tcpm_reset_port(port);
		tcpm_set_cc(port, TYPEC_CC_OPEN);
		tcpm_set_state(port, PORT_RESET_WAIT_OFF,
			       PD_T_ERROR_RECOVERY);
		break;
	case PORT_RESET_WAIT_OFF:
		timer_val_msecs = PD_T_PS_SOURCE_OFF;
		trace_android_vh_typec_tcpm_get_timer(tcpm_states[PORT_RESET_WAIT_OFF],
						      SOURCE_OFF, &timer_val_msecs);
		tcpm_set_state(port,
			       tcpm_default_state(port),
			       port->vbus_present ? timer_val_msecs : 0);
		break;

	/* AMS intermediate state */
	case AMS_START:
		if (port->upcoming_state == INVALID_STATE) {
			tcpm_set_state(port, port->pwr_role == TYPEC_SOURCE ?
				       SRC_READY : SNK_READY, 0);
			break;
		}

		upcoming_state = port->upcoming_state;
		port->upcoming_state = INVALID_STATE;
		tcpm_set_state(port, upcoming_state, 0);
		break;

	/* Chunk state */
	case CHUNK_NOT_SUPP:
		tcpm_pd_send_control(port, PD_CTRL_NOT_SUPP);
		tcpm_set_state(port, port->pwr_role == TYPEC_SOURCE ? SRC_READY : SNK_READY, 0);
		break;
	default:
		WARN(1, "Unexpected port state %d\n", port->state);
		break;
	}
}

static void tcpm_state_machine_work(struct kthread_work *work)
{
	struct tcpm_port *port = container_of(work, struct tcpm_port, state_machine);
	enum tcpm_state prev_state;

	mutex_lock(&port->lock);
	port->state_machine_running = true;

	if (port->queued_message && tcpm_send_queued_message(port))
		goto done;

	/* If we were queued due to a delayed state change, update it now */
	if (port->delayed_state) {
		tcpm_log(port, "state change %s -> %s [delayed %ld ms]",
			 tcpm_states[port->state],
			 tcpm_states[port->delayed_state], port->delay_ms);
		port->prev_state = port->state;
		port->state = port->delayed_state;
		port->delayed_state = INVALID_STATE;
	}

	/*
	 * Continue running as long as we have (non-delayed) state changes
	 * to make.
	 */
	do {
		prev_state = port->state;
		run_state_machine(port);
		if (port->queued_message)
			tcpm_send_queued_message(port);
	} while (port->state != prev_state && !port->delayed_state);

done:
	port->state_machine_running = false;
	mutex_unlock(&port->lock);
}

static void _tcpm_cc_change(struct tcpm_port *port, enum typec_cc_status cc1,
			    enum typec_cc_status cc2)
{
	enum typec_cc_status old_cc1, old_cc2;
	enum tcpm_state new_state;

	old_cc1 = port->cc1;
	old_cc2 = port->cc2;
	port->cc1 = cc1;
	port->cc2 = cc2;

	tcpm_log_force(port,
		       "CC1: %u -> %u, CC2: %u -> %u [state %s, polarity %d, %s]",
		       old_cc1, cc1, old_cc2, cc2, tcpm_states[port->state],
		       port->polarity,
		       tcpm_port_is_disconnected(port) ? "disconnected"
						       : "connected");

	switch (port->state) {
	case TOGGLING:
		if (tcpm_port_is_debug(port) || tcpm_port_is_audio(port) ||
		    tcpm_port_is_source(port))
			tcpm_set_state(port, SRC_ATTACH_WAIT, 0);
		else if (tcpm_port_is_sink(port))
			tcpm_set_state(port, SNK_ATTACH_WAIT, 0);
		break;
	case SRC_UNATTACHED:
	case ACC_UNATTACHED:
		if (tcpm_port_is_debug(port) || tcpm_port_is_audio(port) ||
		    tcpm_port_is_source(port))
			tcpm_set_state(port, SRC_ATTACH_WAIT, 0);
		break;
	case SRC_ATTACH_WAIT:
		if (tcpm_port_is_disconnected(port) ||
		    tcpm_port_is_audio_detached(port))
			tcpm_set_state(port, SRC_UNATTACHED, 0);
		else if (cc1 != old_cc1 || cc2 != old_cc2)
			tcpm_set_state(port, SRC_ATTACH_WAIT, 0);
		break;
	case SRC_ATTACHED:
	case SRC_STARTUP:
	case SRC_SEND_CAPABILITIES:
	case SRC_READY:
		if (tcpm_port_is_disconnected(port) ||
		    !tcpm_port_is_source(port)) {
			if (port->port_type == TYPEC_PORT_SRC)
				tcpm_set_state(port, SRC_UNATTACHED, tcpm_wait_for_discharge(port));
			else
				tcpm_set_state(port, SNK_UNATTACHED, tcpm_wait_for_discharge(port));
		}
		break;
	case SNK_UNATTACHED:
		if (tcpm_port_is_sink(port))
			tcpm_set_state(port, SNK_ATTACH_WAIT, 0);
		break;
	case SNK_ATTACH_WAIT:
		if ((port->cc1 == TYPEC_CC_OPEN &&
		     port->cc2 != TYPEC_CC_OPEN) ||
		    (port->cc1 != TYPEC_CC_OPEN &&
		     port->cc2 == TYPEC_CC_OPEN))
			new_state = SNK_DEBOUNCED;
		else if (tcpm_port_is_disconnected(port))
			new_state = SNK_UNATTACHED;
		else
			break;
		if (new_state != port->delayed_state)
			tcpm_set_state(port, SNK_ATTACH_WAIT, 0);
		break;
	case SNK_DEBOUNCED:
		if (tcpm_port_is_disconnected(port))
			new_state = SNK_UNATTACHED;
		else if (port->vbus_present)
			new_state = tcpm_try_src(port) ? SRC_TRY : SNK_ATTACHED;
		else
			new_state = SNK_UNATTACHED;
		if (new_state != port->delayed_state)
			tcpm_set_state(port, SNK_DEBOUNCED, 0);
		break;
	case SNK_READY:
		/*
		 * EXIT condition is based primarily on vbus disconnect and CC is secondary.
		 * "A port that has entered into USB PD communications with the Source and
		 * has seen the CC voltage exceed vRd-USB may monitor the CC pin to detect
		 * cable disconnect in addition to monitoring VBUS.
		 *
		 * A port that is monitoring the CC voltage for disconnect (but is not in
		 * the process of a USB PD PR_Swap or USB PD FR_Swap) shall transition to
		 * Unattached.SNK within tSinkDisconnect after the CC voltage remains below
		 * vRd-USB for tPDDebounce."
		 *
		 * When set_auto_vbus_discharge_threshold is enabled, CC pins go
		 * away before vbus decays to disconnect threshold. Allow
		 * disconnect to be driven by vbus disconnect when auto vbus
		 * discharge is enabled.
		 */
		if (!port->auto_vbus_discharge_enabled && tcpm_port_is_disconnected(port))
			tcpm_set_state(port, unattached_state(port), 0);
		else if (!port->pd_capable &&
			 (cc1 != old_cc1 || cc2 != old_cc2))
			tcpm_set_current_limit(port,
					       tcpm_get_current_limit(port),
					       5000);
		break;

	case AUDIO_ACC_ATTACHED:
		if (cc1 == TYPEC_CC_OPEN || cc2 == TYPEC_CC_OPEN)
			tcpm_set_state(port, AUDIO_ACC_DEBOUNCE, 0);
		break;
	case AUDIO_ACC_DEBOUNCE:
		if (tcpm_port_is_audio(port))
			tcpm_set_state(port, AUDIO_ACC_ATTACHED, 0);
		break;

	case DEBUG_ACC_ATTACHED:
		if (cc1 == TYPEC_CC_OPEN || cc2 == TYPEC_CC_OPEN)
			tcpm_set_state(port, ACC_UNATTACHED, 0);
		break;

	case SNK_TRY:
		/* Do nothing, waiting for timeout */
		break;

	case SNK_DISCOVERY:
		/* CC line is unstable, wait for debounce */
		if (tcpm_port_is_disconnected(port))
			tcpm_set_state(port, SNK_DISCOVERY_DEBOUNCE, 0);
		break;
	case SNK_DISCOVERY_DEBOUNCE:
		break;

	case SRC_TRYWAIT:
		/* Hand over to state machine if needed */
		if (!port->vbus_present && tcpm_port_is_source(port))
			tcpm_set_state(port, SRC_TRYWAIT_DEBOUNCE, 0);
		break;
	case SRC_TRYWAIT_DEBOUNCE:
		if (port->vbus_present || !tcpm_port_is_source(port))
			tcpm_set_state(port, SRC_TRYWAIT, 0);
		break;
	case SNK_TRY_WAIT_DEBOUNCE:
		if (!tcpm_port_is_sink(port)) {
			port->max_wait = 0;
			tcpm_set_state(port, SRC_TRYWAIT, 0);
		}
		break;
	case SRC_TRY_WAIT:
		if (tcpm_port_is_source(port))
			tcpm_set_state(port, SRC_TRY_DEBOUNCE, 0);
		break;
	case SRC_TRY_DEBOUNCE:
		tcpm_set_state(port, SRC_TRY_WAIT, 0);
		break;
	case SNK_TRYWAIT_DEBOUNCE:
		if (tcpm_port_is_sink(port))
			tcpm_set_state(port, SNK_TRYWAIT_VBUS, 0);
		break;
	case SNK_TRYWAIT_VBUS:
		if (!tcpm_port_is_sink(port))
			tcpm_set_state(port, SNK_TRYWAIT_DEBOUNCE, 0);
		break;
	case SNK_TRY_WAIT_DEBOUNCE_CHECK_VBUS:
		if (!tcpm_port_is_sink(port))
			tcpm_set_state(port, SRC_TRYWAIT, PD_T_TRY_CC_DEBOUNCE);
		else
			tcpm_set_state(port, SNK_TRY_WAIT_DEBOUNCE_CHECK_VBUS, 0);
		break;
	case SNK_TRYWAIT:
		/* Do nothing, waiting for tCCDebounce */
		break;
	case PR_SWAP_SNK_SRC_SINK_OFF:
	case PR_SWAP_SRC_SNK_TRANSITION_OFF:
	case PR_SWAP_SRC_SNK_SOURCE_OFF:
	case PR_SWAP_SRC_SNK_SOURCE_OFF_CC_DEBOUNCED:
	case PR_SWAP_SNK_SRC_SOURCE_ON:
		/*
		 * CC state change is expected in PR_SWAP
		 * Ignore it.
		 */
		break;
	case FR_SWAP_SEND:
	case FR_SWAP_SEND_TIMEOUT:
	case FR_SWAP_SNK_SRC_TRANSITION_TO_OFF:
	case FR_SWAP_SNK_SRC_NEW_SINK_READY:
	case FR_SWAP_SNK_SRC_SOURCE_VBUS_APPLIED:
		/* Do nothing, CC change expected */
		break;

	case PORT_RESET:
	case PORT_RESET_WAIT_OFF:
		/*
		 * State set back to default mode once the timer completes.
		 * Ignore CC changes here.
		 */
		break;
	default:
		/*
		 * While acting as sink and auto vbus discharge is enabled, Allow disconnect
		 * to be driven by vbus disconnect.
		 */
		if (tcpm_port_is_disconnected(port) && !(port->pwr_role == TYPEC_SINK &&
							 port->auto_vbus_discharge_enabled))
			tcpm_set_state(port, unattached_state(port), 0);
		break;
	}
}

static void _tcpm_pd_vbus_on(struct tcpm_port *port)
{
	tcpm_log_force(port, "VBUS on");
	port->vbus_present = true;
	/*
	 * When vbus_present is true i.e. Voltage at VBUS is greater than VSAFE5V implicitly
	 * states that vbus is not at VSAFE0V, hence clear the vbus_vsafe0v flag here.
	 */
	port->vbus_vsafe0v = false;

	switch (port->state) {
	case SNK_TRANSITION_SINK_VBUS:
		port->explicit_contract = true;
		tcpm_set_state(port, SNK_READY, 0);
		break;
	case SNK_DISCOVERY:
		tcpm_set_state(port, SNK_DISCOVERY, 0);
		break;

	case SNK_DEBOUNCED:
		tcpm_set_state(port, tcpm_try_src(port) ? SRC_TRY
							: SNK_ATTACHED,
				       0);
		break;
	case SNK_HARD_RESET_WAIT_VBUS:
		tcpm_set_state(port, SNK_HARD_RESET_SINK_ON, 0);
		break;
	case SRC_ATTACHED:
		tcpm_set_state(port, SRC_STARTUP, 0);
		break;
	case SRC_HARD_RESET_VBUS_ON:
		tcpm_set_state(port, SRC_STARTUP, 0);
		break;

	case SNK_TRY:
		/* Do nothing, waiting for timeout */
		break;
	case SRC_TRYWAIT:
		/* Do nothing, Waiting for Rd to be detected */
		break;
	case SRC_TRYWAIT_DEBOUNCE:
		tcpm_set_state(port, SRC_TRYWAIT, 0);
		break;
	case SNK_TRY_WAIT_DEBOUNCE:
		/* Do nothing, waiting for PD_DEBOUNCE to do be done */
		break;
	case SNK_TRYWAIT:
		/* Do nothing, waiting for tCCDebounce */
		break;
	case SNK_TRYWAIT_VBUS:
		if (tcpm_port_is_sink(port))
			tcpm_set_state(port, SNK_ATTACHED, 0);
		break;
	case SNK_TRYWAIT_DEBOUNCE:
		/* Do nothing, waiting for Rp */
		break;
	case SNK_TRY_WAIT_DEBOUNCE_CHECK_VBUS:
		if (port->vbus_present && tcpm_port_is_sink(port))
			tcpm_set_state(port, SNK_ATTACHED, 0);
		break;
	case SRC_TRY_WAIT:
	case SRC_TRY_DEBOUNCE:
		/* Do nothing, waiting for sink detection */
		break;
	case FR_SWAP_SEND:
	case FR_SWAP_SEND_TIMEOUT:
	case FR_SWAP_SNK_SRC_TRANSITION_TO_OFF:
	case FR_SWAP_SNK_SRC_SOURCE_VBUS_APPLIED:
		if (port->tcpc->frs_sourcing_vbus)
			port->tcpc->frs_sourcing_vbus(port->tcpc);
		break;
	case FR_SWAP_SNK_SRC_NEW_SINK_READY:
		if (port->tcpc->frs_sourcing_vbus)
			port->tcpc->frs_sourcing_vbus(port->tcpc);
		tcpm_set_state(port, FR_SWAP_SNK_SRC_SOURCE_VBUS_APPLIED, 0);
		break;

	case PORT_RESET:
	case PORT_RESET_WAIT_OFF:
		/*
		 * State set back to default mode once the timer completes.
		 * Ignore vbus changes here.
		 */
		break;

	default:
		break;
	}
}

static void _tcpm_pd_vbus_off(struct tcpm_port *port)
{
	tcpm_log_force(port, "VBUS off");
	port->vbus_present = false;
	port->vbus_never_low = false;
	switch (port->state) {
	case SNK_HARD_RESET_SINK_OFF:
		tcpm_set_state(port, SNK_HARD_RESET_WAIT_VBUS, 0);
		break;
	case HARD_RESET_SEND:
		break;
	case SNK_TRY:
		/* Do nothing, waiting for timeout */
		break;
	case SRC_TRYWAIT:
		/* Hand over to state machine if needed */
		if (tcpm_port_is_source(port))
			tcpm_set_state(port, SRC_TRYWAIT_DEBOUNCE, 0);
		break;
	case SNK_TRY_WAIT_DEBOUNCE:
		/* Do nothing, waiting for PD_DEBOUNCE to do be done */
		break;
	case SNK_TRYWAIT:
	case SNK_TRYWAIT_VBUS:
	case SNK_TRYWAIT_DEBOUNCE:
		break;
	case SNK_ATTACH_WAIT:
		port->debouncing = false;
		tcpm_set_state(port, SNK_UNATTACHED, 0);
		break;

	case SNK_NEGOTIATE_CAPABILITIES:
		break;

	case PR_SWAP_SRC_SNK_TRANSITION_OFF:
		tcpm_set_state(port, PR_SWAP_SRC_SNK_SOURCE_OFF, 0);
		break;

	case PR_SWAP_SNK_SRC_SINK_OFF:
		/* Do nothing, expected */
		break;

	case PR_SWAP_SNK_SRC_SOURCE_ON:
		/*
		 * Do nothing when vbus off notification is received.
		 * TCPM can wait for PD_T_NEWSRC in PR_SWAP_SNK_SRC_SOURCE_ON
		 * for the vbus source to ramp up.
		 */
		break;

	case PORT_RESET_WAIT_OFF:
		tcpm_set_state(port, tcpm_default_state(port), 0);
		break;

	case SRC_TRY_WAIT:
	case SRC_TRY_DEBOUNCE:
		/* Do nothing, waiting for sink detection */
		break;

	case SRC_STARTUP:
	case SRC_SEND_CAPABILITIES:
	case SRC_SEND_CAPABILITIES_TIMEOUT:
	case SRC_NEGOTIATE_CAPABILITIES:
	case SRC_TRANSITION_SUPPLY:
	case SRC_READY:
	case SRC_WAIT_NEW_CAPABILITIES:
		/*
		 * Force to unattached state to re-initiate connection.
		 * DRP port should move to Unattached.SNK instead of Unattached.SRC if
		 * sink removed. Although sink removal here is due to source's vbus collapse,
		 * treat it the same way for consistency.
		 */
		if (port->port_type == TYPEC_PORT_SRC)
			tcpm_set_state(port, SRC_UNATTACHED, tcpm_wait_for_discharge(port));
		else
			tcpm_set_state(port, SNK_UNATTACHED, tcpm_wait_for_discharge(port));
		break;

	case PORT_RESET:
		/*
		 * State set back to default mode once the timer completes.
		 * Ignore vbus changes here.
		 */
		break;

	case FR_SWAP_SEND:
	case FR_SWAP_SEND_TIMEOUT:
	case FR_SWAP_SNK_SRC_TRANSITION_TO_OFF:
	case FR_SWAP_SNK_SRC_NEW_SINK_READY:
	case FR_SWAP_SNK_SRC_SOURCE_VBUS_APPLIED:
		/* Do nothing, vbus drop expected */
		break;

	default:
		if (port->pwr_role == TYPEC_SINK && port->attached)
			tcpm_set_state(port, SNK_UNATTACHED, tcpm_wait_for_discharge(port));
		break;
	}
}

static void _tcpm_pd_vbus_vsafe0v(struct tcpm_port *port)
{
	unsigned int timer_val_msecs;

	tcpm_log_force(port, "VBUS VSAFE0V");
	port->vbus_vsafe0v = true;
	switch (port->state) {
	case SRC_HARD_RESET_VBUS_OFF:
		/*
		 * After establishing the vSafe0V voltage condition on VBUS, the Source Shall wait
		 * tSrcRecover before re-applying VCONN and restoring VBUS to vSafe5V.
		 */
		tcpm_set_state(port, SRC_HARD_RESET_VBUS_ON, PD_T_SRC_RECOVER);
		break;
	case SRC_ATTACH_WAIT:
		timer_val_msecs = PD_T_CC_DEBOUNCE;
		trace_android_vh_typec_tcpm_get_timer(tcpm_states[SRC_ATTACH_WAIT],
						      CC_DEBOUNCE, &timer_val_msecs);
		if (tcpm_port_is_source(port))
			tcpm_set_state(port, tcpm_try_snk(port) ? SNK_TRY : SRC_ATTACHED,
				       timer_val_msecs);
		break;
	case SRC_STARTUP:
	case SRC_SEND_CAPABILITIES:
	case SRC_SEND_CAPABILITIES_TIMEOUT:
	case SRC_NEGOTIATE_CAPABILITIES:
	case SRC_TRANSITION_SUPPLY:
	case SRC_READY:
	case SRC_WAIT_NEW_CAPABILITIES:
		if (port->auto_vbus_discharge_enabled) {
			if (port->port_type == TYPEC_PORT_SRC)
				tcpm_set_state(port, SRC_UNATTACHED, 0);
			else
				tcpm_set_state(port, SNK_UNATTACHED, 0);
		}
		break;
	case PR_SWAP_SNK_SRC_SINK_OFF:
	case PR_SWAP_SNK_SRC_SOURCE_ON:
		/* Do nothing, vsafe0v is expected during transition */
		break;
	default:
		if (port->pwr_role == TYPEC_SINK && port->auto_vbus_discharge_enabled)
			tcpm_set_state(port, SNK_UNATTACHED, 0);
		break;
	}
}

static void _tcpm_pd_hard_reset(struct tcpm_port *port)
{
	tcpm_log_force(port, "Received hard reset");
	if (port->bist_request == BDO_MODE_TESTDATA && port->tcpc->set_bist_data)
		port->tcpc->set_bist_data(port->tcpc, false);

	if (port->ams != NONE_AMS)
		port->ams = NONE_AMS;
	if (port->hard_reset_count < PD_N_HARD_RESET_COUNT)
		port->ams = HARD_RESET;
	/*
	 * If we keep receiving hard reset requests, executing the hard reset
	 * must have failed. Revert to error recovery if that happens.
	 */
	tcpm_set_state(port,
		       port->hard_reset_count < PD_N_HARD_RESET_COUNT ?
				HARD_RESET_START : ERROR_RECOVERY,
		       0);
}

static void tcpm_pd_event_handler(struct kthread_work *work)
{
	struct tcpm_port *port = container_of(work, struct tcpm_port,
					      event_work);
	u32 events;

	mutex_lock(&port->lock);

	spin_lock(&port->pd_event_lock);
	while (port->pd_events) {
		events = port->pd_events;
		port->pd_events = 0;
		spin_unlock(&port->pd_event_lock);
		if (events & TCPM_RESET_EVENT)
			_tcpm_pd_hard_reset(port);
		if (events & TCPM_VBUS_EVENT) {
			bool vbus;

			vbus = port->tcpc->get_vbus(port->tcpc);
			if (vbus) {
				_tcpm_pd_vbus_on(port);
			} else {
				_tcpm_pd_vbus_off(port);
				/*
				 * When TCPC does not support detecting vsafe0v voltage level,
				 * treat vbus absent as vsafe0v. Else invoke is_vbus_vsafe0v
				 * to see if vbus has discharge to VSAFE0V.
				 */
				if (!port->tcpc->is_vbus_vsafe0v ||
				    port->tcpc->is_vbus_vsafe0v(port->tcpc))
					_tcpm_pd_vbus_vsafe0v(port);
			}
		}
		if (events & TCPM_CC_EVENT) {
			enum typec_cc_status cc1, cc2;

			if (port->tcpc->get_cc(port->tcpc, &cc1, &cc2) == 0)
				_tcpm_cc_change(port, cc1, cc2);
		}
		if (events & TCPM_FRS_EVENT) {
			if (port->state == SNK_READY) {
				int ret;

				port->upcoming_state = FR_SWAP_SEND;
				ret = tcpm_ams_start(port, FAST_ROLE_SWAP);
				if (ret == -EAGAIN)
					port->upcoming_state = INVALID_STATE;
			} else {
				tcpm_log(port, "Discarding FRS_SIGNAL! Not in sink ready");
			}
		}
		if (events & TCPM_SOURCING_VBUS) {
			tcpm_log(port, "sourcing vbus");
			/*
			 * In fast role swap case TCPC autonomously sources vbus. Set vbus_source
			 * true as TCPM wouldn't have called tcpm_set_vbus.
			 *
			 * When vbus is sourced on the command on TCPM i.e. TCPM called
			 * tcpm_set_vbus to source vbus, vbus_source would already be true.
			 */
			port->vbus_source = true;
			_tcpm_pd_vbus_on(port);
		}

		spin_lock(&port->pd_event_lock);
	}
	spin_unlock(&port->pd_event_lock);
	mutex_unlock(&port->lock);
}

void tcpm_cc_change(struct tcpm_port *port)
{
	spin_lock(&port->pd_event_lock);
	port->pd_events |= TCPM_CC_EVENT;
	spin_unlock(&port->pd_event_lock);
	kthread_queue_work(port->wq, &port->event_work);
}
EXPORT_SYMBOL_GPL(tcpm_cc_change);

void tcpm_vbus_change(struct tcpm_port *port)
{
	spin_lock(&port->pd_event_lock);
	port->pd_events |= TCPM_VBUS_EVENT;
	spin_unlock(&port->pd_event_lock);
	kthread_queue_work(port->wq, &port->event_work);
}
EXPORT_SYMBOL_GPL(tcpm_vbus_change);

void tcpm_pd_hard_reset(struct tcpm_port *port)
{
	spin_lock(&port->pd_event_lock);
	port->pd_events = TCPM_RESET_EVENT;
	spin_unlock(&port->pd_event_lock);
	kthread_queue_work(port->wq, &port->event_work);
}
EXPORT_SYMBOL_GPL(tcpm_pd_hard_reset);

void tcpm_sink_frs(struct tcpm_port *port)
{
	spin_lock(&port->pd_event_lock);
	port->pd_events |= TCPM_FRS_EVENT;
	spin_unlock(&port->pd_event_lock);
	kthread_queue_work(port->wq, &port->event_work);
}
EXPORT_SYMBOL_GPL(tcpm_sink_frs);

void tcpm_sourcing_vbus(struct tcpm_port *port)
{
	spin_lock(&port->pd_event_lock);
	port->pd_events |= TCPM_SOURCING_VBUS;
	spin_unlock(&port->pd_event_lock);
	kthread_queue_work(port->wq, &port->event_work);
}
EXPORT_SYMBOL_GPL(tcpm_sourcing_vbus);

static void tcpm_enable_frs_work(struct kthread_work *work)
{
	struct tcpm_port *port = container_of(work, struct tcpm_port, enable_frs);
	int ret;

	mutex_lock(&port->lock);
	/* Not FRS capable */
	if (!port->connected || port->port_type != TYPEC_PORT_DRP ||
	    port->pwr_opmode != TYPEC_PWR_MODE_PD ||
	    !port->tcpc->enable_frs ||
	    /* Sink caps queried */
	    port->sink_cap_done || port->negotiated_rev < PD_REV30)
		goto unlock;

	/* Send when the state machine is idle */
	if (port->state != SNK_READY || port->vdm_sm_running || port->send_discover)
		goto resched;

	port->upcoming_state = GET_SINK_CAP;
	ret = tcpm_ams_start(port, GET_SINK_CAPABILITIES);
	if (ret == -EAGAIN) {
		port->upcoming_state = INVALID_STATE;
	} else {
		port->sink_cap_done = true;
		goto unlock;
	}
resched:
	mod_enable_frs_delayed_work(port, GET_SINK_CAP_RETRY_MS);
unlock:
	mutex_unlock(&port->lock);
}

static void tcpm_send_discover_work(struct kthread_work *work)
{
	struct tcpm_port *port = container_of(work, struct tcpm_port, send_discover_work);

	mutex_lock(&port->lock);
	/* No need to send DISCOVER_IDENTITY anymore */
	if (!port->send_discover)
		goto unlock;

	if (port->data_role == TYPEC_DEVICE && port->negotiated_rev < PD_REV30) {
		port->send_discover = false;
		goto unlock;
	}

	/* Retry if the port is not idle */
	if ((port->state != SRC_READY && port->state != SNK_READY) || port->vdm_sm_running) {
		mod_send_discover_delayed_work(port, SEND_DISCOVER_RETRY_MS);
		goto unlock;
	}

	tcpm_send_vdm(port, USB_SID_PD, CMD_DISCOVER_IDENT, NULL, 0);

unlock:
	mutex_unlock(&port->lock);
}

static int tcpm_dr_set(struct typec_port *p, enum typec_data_role data)
{
	struct tcpm_port *port = typec_get_drvdata(p);
	int ret;

	mutex_lock(&port->swap_lock);
	mutex_lock(&port->lock);

	if (port->typec_caps.data != TYPEC_PORT_DRD) {
		ret = -EINVAL;
		goto port_unlock;
	}
	if (port->state != SRC_READY && port->state != SNK_READY) {
		ret = -EAGAIN;
		goto port_unlock;
	}

	if (port->data_role == data) {
		ret = 0;
		goto port_unlock;
	}

	/*
	 * XXX
	 * 6.3.9: If an alternate mode is active, a request to swap
	 * alternate modes shall trigger a port reset.
	 * Reject data role swap request in this case.
	 */

	if (!port->pd_capable) {
		/*
		 * If the partner is not PD capable, reset the port to
		 * trigger a role change. This can only work if a preferred
		 * role is configured, and if it matches the requested role.
		 */
		if (port->try_role == TYPEC_NO_PREFERRED_ROLE ||
		    port->try_role == port->pwr_role) {
			ret = -EINVAL;
			goto port_unlock;
		}
		port->non_pd_role_swap = true;
		tcpm_set_state(port, PORT_RESET, 0);
	} else {
		port->upcoming_state = DR_SWAP_SEND;
		ret = tcpm_ams_start(port, DATA_ROLE_SWAP);
		if (ret == -EAGAIN) {
			port->upcoming_state = INVALID_STATE;
			goto port_unlock;
		}
	}

	port->swap_status = 0;
	port->swap_pending = true;
	reinit_completion(&port->swap_complete);
	mutex_unlock(&port->lock);

	if (!wait_for_completion_timeout(&port->swap_complete,
				msecs_to_jiffies(PD_ROLE_SWAP_TIMEOUT)))
		ret = -ETIMEDOUT;
	else
		ret = port->swap_status;

	port->non_pd_role_swap = false;
	goto swap_unlock;

port_unlock:
	mutex_unlock(&port->lock);
swap_unlock:
	mutex_unlock(&port->swap_lock);
	return ret;
}

static int tcpm_pr_set(struct typec_port *p, enum typec_role role)
{
	struct tcpm_port *port = typec_get_drvdata(p);
	int ret;

	mutex_lock(&port->swap_lock);
	mutex_lock(&port->lock);

	if (port->port_type != TYPEC_PORT_DRP) {
		ret = -EINVAL;
		goto port_unlock;
	}
	if (port->state != SRC_READY && port->state != SNK_READY) {
		ret = -EAGAIN;
		goto port_unlock;
	}

	if (role == port->pwr_role) {
		ret = 0;
		goto port_unlock;
	}

	port->upcoming_state = PR_SWAP_SEND;
	ret = tcpm_ams_start(port, POWER_ROLE_SWAP);
	if (ret == -EAGAIN) {
		port->upcoming_state = INVALID_STATE;
		goto port_unlock;
	}

	port->swap_status = 0;
	port->swap_pending = true;
	reinit_completion(&port->swap_complete);
	mutex_unlock(&port->lock);

	if (!wait_for_completion_timeout(&port->swap_complete,
				msecs_to_jiffies(PD_ROLE_SWAP_TIMEOUT)))
		ret = -ETIMEDOUT;
	else
		ret = port->swap_status;

	goto swap_unlock;

port_unlock:
	mutex_unlock(&port->lock);
swap_unlock:
	mutex_unlock(&port->swap_lock);
	return ret;
}

static int tcpm_vconn_set(struct typec_port *p, enum typec_role role)
{
	struct tcpm_port *port = typec_get_drvdata(p);
	int ret;

	mutex_lock(&port->swap_lock);
	mutex_lock(&port->lock);

	if (port->state != SRC_READY && port->state != SNK_READY) {
		ret = -EAGAIN;
		goto port_unlock;
	}

	if (role == port->vconn_role) {
		ret = 0;
		goto port_unlock;
	}

	port->upcoming_state = VCONN_SWAP_SEND;
	ret = tcpm_ams_start(port, VCONN_SWAP);
	if (ret == -EAGAIN) {
		port->upcoming_state = INVALID_STATE;
		goto port_unlock;
	}

	port->swap_status = 0;
	port->swap_pending = true;
	reinit_completion(&port->swap_complete);
	mutex_unlock(&port->lock);

	if (!wait_for_completion_timeout(&port->swap_complete,
				msecs_to_jiffies(PD_ROLE_SWAP_TIMEOUT)))
		ret = -ETIMEDOUT;
	else
		ret = port->swap_status;

	goto swap_unlock;

port_unlock:
	mutex_unlock(&port->lock);
swap_unlock:
	mutex_unlock(&port->swap_lock);
	return ret;
}

static int tcpm_try_role(struct typec_port *p, int role)
{
	struct tcpm_port *port = typec_get_drvdata(p);
	struct tcpc_dev	*tcpc = port->tcpc;
	int ret = 0;

	mutex_lock(&port->lock);
	if (tcpc->try_role)
		ret = tcpc->try_role(tcpc, role);
	if (!ret)
		port->try_role = role;
	port->try_src_count = 0;
	port->try_snk_count = 0;
	mutex_unlock(&port->lock);

	return ret;
}

static int tcpm_pps_set_op_curr(struct tcpm_port *port, u16 req_op_curr)
{
	unsigned int target_mw;
	int ret;

	mutex_lock(&port->swap_lock);
	mutex_lock(&port->lock);

	if (!port->pps_data.active) {
		ret = -EOPNOTSUPP;
		goto port_unlock;
	}

	if (port->state != SNK_READY) {
		ret = -EAGAIN;
		goto port_unlock;
	}

	if (req_op_curr > port->pps_data.max_curr) {
		ret = -EINVAL;
		goto port_unlock;
	}

	target_mw = (req_op_curr * port->supply_voltage) / 1000;
	if (target_mw < port->operating_snk_mw) {
		ret = -EINVAL;
		goto port_unlock;
	}

	port->upcoming_state = SNK_NEGOTIATE_PPS_CAPABILITIES;
	ret = tcpm_ams_start(port, POWER_NEGOTIATION);
	if (ret == -EAGAIN) {
		port->upcoming_state = INVALID_STATE;
		goto port_unlock;
	}

	/* Round down operating current to align with PPS valid steps */
	req_op_curr = req_op_curr - (req_op_curr % RDO_PROG_CURR_MA_STEP);

	reinit_completion(&port->pps_complete);
	port->pps_data.req_op_curr = req_op_curr;
	port->pps_status = 0;
	port->pps_pending = true;
	mutex_unlock(&port->lock);

	if (!wait_for_completion_timeout(&port->pps_complete,
				msecs_to_jiffies(PD_PPS_CTRL_TIMEOUT)))
		ret = -ETIMEDOUT;
	else
		ret = port->pps_status;

	goto swap_unlock;

port_unlock:
	mutex_unlock(&port->lock);
swap_unlock:
	mutex_unlock(&port->swap_lock);

	return ret;
}

static int tcpm_pps_set_out_volt(struct tcpm_port *port, u16 req_out_volt)
{
	unsigned int target_mw;
	int ret;

	mutex_lock(&port->swap_lock);
	mutex_lock(&port->lock);

	if (!port->pps_data.active) {
		ret = -EOPNOTSUPP;
		goto port_unlock;
	}

	if (port->state != SNK_READY) {
		ret = -EAGAIN;
		goto port_unlock;
	}

	if (req_out_volt < port->pps_data.min_volt ||
	    req_out_volt > port->pps_data.max_volt) {
		ret = -EINVAL;
		goto port_unlock;
	}

	target_mw = (port->current_limit * req_out_volt) / 1000;
	if (target_mw < port->operating_snk_mw) {
		ret = -EINVAL;
		goto port_unlock;
	}

	port->upcoming_state = SNK_NEGOTIATE_PPS_CAPABILITIES;
	ret = tcpm_ams_start(port, POWER_NEGOTIATION);
	if (ret == -EAGAIN) {
		port->upcoming_state = INVALID_STATE;
		goto port_unlock;
	}

	/* Round down output voltage to align with PPS valid steps */
	req_out_volt = req_out_volt - (req_out_volt % RDO_PROG_VOLT_MV_STEP);

	reinit_completion(&port->pps_complete);
	port->pps_data.req_out_volt = req_out_volt;
	port->pps_status = 0;
	port->pps_pending = true;
	mutex_unlock(&port->lock);

	if (!wait_for_completion_timeout(&port->pps_complete,
				msecs_to_jiffies(PD_PPS_CTRL_TIMEOUT)))
		ret = -ETIMEDOUT;
	else
		ret = port->pps_status;

	goto swap_unlock;

port_unlock:
	mutex_unlock(&port->lock);
swap_unlock:
	mutex_unlock(&port->swap_lock);

	return ret;
}

static int tcpm_pps_activate(struct tcpm_port *port, bool activate)
{
	int ret = 0;

	mutex_lock(&port->swap_lock);
	mutex_lock(&port->lock);

	if (!port->pps_data.supported) {
		ret = -EOPNOTSUPP;
		goto port_unlock;
	}

	/* Trying to deactivate PPS when already deactivated so just bail */
	if (!port->pps_data.active && !activate)
		goto port_unlock;

	if (port->state != SNK_READY) {
		ret = -EAGAIN;
		goto port_unlock;
	}

	if (activate)
		port->upcoming_state = SNK_NEGOTIATE_PPS_CAPABILITIES;
	else
		port->upcoming_state = SNK_NEGOTIATE_CAPABILITIES;
	ret = tcpm_ams_start(port, POWER_NEGOTIATION);
	if (ret == -EAGAIN) {
		port->upcoming_state = INVALID_STATE;
		goto port_unlock;
	}

	reinit_completion(&port->pps_complete);
	port->pps_status = 0;
	port->pps_pending = true;

	/* Trigger PPS request or move back to standard PDO contract */
	if (activate) {
		port->pps_data.req_out_volt = port->supply_voltage;
		port->pps_data.req_op_curr = port->current_limit;
	}
	mutex_unlock(&port->lock);

	if (!wait_for_completion_timeout(&port->pps_complete,
				msecs_to_jiffies(PD_PPS_CTRL_TIMEOUT)))
		ret = -ETIMEDOUT;
	else
		ret = port->pps_status;

	goto swap_unlock;

port_unlock:
	mutex_unlock(&port->lock);
swap_unlock:
	mutex_unlock(&port->swap_lock);

	return ret;
}

static void tcpm_init(struct tcpm_port *port)
{
	enum typec_cc_status cc1, cc2;

	port->tcpc->init(port->tcpc);

	tcpm_reset_port(port);

	/*
	 * XXX
	 * Should possibly wait for VBUS to settle if it was enabled locally
	 * since tcpm_reset_port() will disable VBUS.
	 */
	port->vbus_present = port->tcpc->get_vbus(port->tcpc);
	if (port->vbus_present)
		port->vbus_never_low = true;

	/*
	 * 1. When vbus_present is true, voltage on VBUS is already at VSAFE5V.
	 * So implicitly vbus_vsafe0v = false.
	 *
	 * 2. When vbus_present is false and TCPC does NOT support querying
	 * vsafe0v status, then, it's best to assume vbus is at VSAFE0V i.e.
	 * vbus_vsafe0v is true.
	 *
	 * 3. When vbus_present is false and TCPC does support querying vsafe0v,
	 * then, query tcpc for vsafe0v status.
	 */
	if (port->vbus_present)
		port->vbus_vsafe0v = false;
	else if (!port->tcpc->is_vbus_vsafe0v)
		port->vbus_vsafe0v = true;
	else
		port->vbus_vsafe0v = port->tcpc->is_vbus_vsafe0v(port->tcpc);

	tcpm_set_state(port, tcpm_default_state(port), 0);

	if (port->tcpc->get_cc(port->tcpc, &cc1, &cc2) == 0)
		_tcpm_cc_change(port, cc1, cc2);

	/*
	 * Some adapters need a clean slate at startup, and won't recover
	 * otherwise. So do not try to be fancy and force a clean disconnect.
	 */
	tcpm_set_state(port, PORT_RESET, 0);
}

static int tcpm_port_type_set(struct typec_port *p, enum typec_port_type type)
{
	struct tcpm_port *port = typec_get_drvdata(p);

	mutex_lock(&port->lock);
	if (type == port->port_type)
		goto port_unlock;

	port->port_type = type;

	if (!port->connected) {
		tcpm_set_state(port, PORT_RESET, 0);
	} else if (type == TYPEC_PORT_SNK) {
		if (!(port->pwr_role == TYPEC_SINK &&
		      port->data_role == TYPEC_DEVICE))
			tcpm_set_state(port, PORT_RESET, 0);
	} else if (type == TYPEC_PORT_SRC) {
		if (!(port->pwr_role == TYPEC_SOURCE &&
		      port->data_role == TYPEC_HOST))
			tcpm_set_state(port, PORT_RESET, 0);
	}

port_unlock:
	mutex_unlock(&port->lock);
	return 0;
}

static const struct typec_operations tcpm_ops = {
	.try_role = tcpm_try_role,
	.dr_set = tcpm_dr_set,
	.pr_set = tcpm_pr_set,
	.vconn_set = tcpm_vconn_set,
	.port_type_set = tcpm_port_type_set
};

void tcpm_tcpc_reset(struct tcpm_port *port)
{
	mutex_lock(&port->lock);
	/* XXX: Maintain PD connection if possible? */
	tcpm_init(port);
	mutex_unlock(&port->lock);
}
EXPORT_SYMBOL_GPL(tcpm_tcpc_reset);

static int tcpm_fw_get_caps(struct tcpm_port *port,
			    struct fwnode_handle *fwnode)
{
	const char *cap_str;
	int ret;
	u32 mw, frs_current;

	if (!fwnode)
		return -EINVAL;

	/* USB data support is optional */
	ret = fwnode_property_read_string(fwnode, "data-role", &cap_str);
	if (ret == 0) {
		ret = typec_find_port_data_role(cap_str);
		if (ret < 0)
			return ret;
		port->typec_caps.data = ret;
	}

	ret = fwnode_property_read_string(fwnode, "power-role", &cap_str);
	if (ret < 0)
		return ret;

	ret = typec_find_port_power_role(cap_str);
	if (ret < 0)
		return ret;
	port->typec_caps.type = ret;
	port->port_type = port->typec_caps.type;

	port->slow_charger_loop = fwnode_property_read_bool(fwnode, "slow-charger-loop");
	if (port->port_type == TYPEC_PORT_SNK)
		goto sink;

	/* Get source pdos */
	ret = fwnode_property_count_u32(fwnode, "source-pdos");
	if (ret <= 0)
		return -EINVAL;

	port->nr_src_pdo = min(ret, PDO_MAX_OBJECTS);
	ret = fwnode_property_read_u32_array(fwnode, "source-pdos",
					     port->src_pdo, port->nr_src_pdo);
	if ((ret < 0) || tcpm_validate_caps(port, port->src_pdo,
					    port->nr_src_pdo))
		return -EINVAL;

	if (port->port_type == TYPEC_PORT_SRC)
		return 0;

	/* Get the preferred power role for DRP */
	ret = fwnode_property_read_string(fwnode, "try-power-role", &cap_str);
	if (ret < 0)
		return ret;

	port->typec_caps.prefer_role = typec_find_power_role(cap_str);
	if (port->typec_caps.prefer_role < 0)
		return -EINVAL;
sink:
	/* Get sink pdos */
	ret = fwnode_property_count_u32(fwnode, "sink-pdos");
	if (ret <= 0)
		return -EINVAL;

	port->nr_snk_pdo = min(ret, PDO_MAX_OBJECTS);
	ret = fwnode_property_read_u32_array(fwnode, "sink-pdos",
					     port->snk_pdo, port->nr_snk_pdo);
	if ((ret < 0) || tcpm_validate_caps(port, port->snk_pdo,
					    port->nr_snk_pdo))
		return -EINVAL;

	if (fwnode_property_read_u32(fwnode, "op-sink-microwatt", &mw) < 0)
		return -EINVAL;
	port->operating_snk_mw = mw / 1000;

	port->self_powered = fwnode_property_read_bool(fwnode, "self-powered");

	/* FRS can only be supported byb DRP ports */
	if (port->port_type == TYPEC_PORT_DRP) {
		ret = fwnode_property_read_u32(fwnode, "new-source-frs-typec-current",
					       &frs_current);
		if (ret >= 0 && frs_current <= FRS_5V_3A)
			port->new_source_frs_current = frs_current;
	}

	/* sink-vdos is optional */
	ret = fwnode_property_count_u32(fwnode, "sink-vdos");
	if (ret < 0)
		ret = 0;

	port->nr_snk_vdo = min(ret, VDO_MAX_OBJECTS);
	if (port->nr_snk_vdo) {
		ret = fwnode_property_read_u32_array(fwnode, "sink-vdos",
						     port->snk_vdo,
						     port->nr_snk_vdo);
		if (ret < 0)
			return ret;
	}

	/* If sink-vdos is found, sink-vdos-v1 is expected for backward compatibility. */
	if (port->nr_snk_vdo) {
		ret = fwnode_property_count_u32(fwnode, "sink-vdos-v1");
		if (ret < 0)
			return ret;
		else if (ret == 0)
			return -ENODATA;

		port->nr_snk_vdo_v1 = min(ret, VDO_MAX_OBJECTS);
		ret = fwnode_property_read_u32_array(fwnode, "sink-vdos-v1",
						     port->snk_vdo_v1,
						     port->nr_snk_vdo_v1);
		if (ret < 0)
			return ret;
	}

	return 0;
}

static int tcpm_copy_pdos(u32 *dest_pdo, const u32 *src_pdo, unsigned int nr_pdo)
{
	unsigned int i;

	if (nr_pdo > PDO_MAX_OBJECTS)
		nr_pdo = PDO_MAX_OBJECTS;

	for (i = 0; i < nr_pdo; i++)
		dest_pdo[i] = src_pdo[i];

	return nr_pdo;
}

int tcpm_update_sink_capabilities(struct tcpm_port *port, const u32 *pdo, unsigned int nr_pdo,
				  unsigned int operating_snk_mw)
{
	int ret = 0;

	if (tcpm_validate_caps(port, pdo, nr_pdo))
		return -EINVAL;

	mutex_lock(&port->lock);
	port->nr_snk_pdo = tcpm_copy_pdos(port->snk_pdo, pdo, nr_pdo);
	port->operating_snk_mw = operating_snk_mw;

	switch (port->state) {
	case SNK_NEGOTIATE_CAPABILITIES:
	case SNK_NEGOTIATE_PPS_CAPABILITIES:
	case SNK_READY:
	case SNK_TRANSITION_SINK:
	case SNK_TRANSITION_SINK_VBUS:
		if (port->pps_data.active)
			port->upcoming_state = SNK_NEGOTIATE_PPS_CAPABILITIES;
		else if (port->pd_capable)
			port->upcoming_state = SNK_NEGOTIATE_CAPABILITIES;
		else
			break;

		port->update_sink_caps = true;

		ret = tcpm_ams_start(port, POWER_NEGOTIATION);
		if (ret == -EAGAIN) {
			port->upcoming_state = INVALID_STATE;
			break;
		}
		break;
	default:
		break;
	}
	mutex_unlock(&port->lock);
	return ret;
}
EXPORT_SYMBOL_GPL(tcpm_update_sink_capabilities);

/* Power Supply access to expose source power information */
enum tcpm_psy_online_states {
	TCPM_PSY_OFFLINE = 0,
	TCPM_PSY_FIXED_ONLINE,
	TCPM_PSY_PROG_ONLINE,
};

static enum power_supply_property tcpm_psy_props[] = {
	POWER_SUPPLY_PROP_USB_TYPE,
	POWER_SUPPLY_PROP_ONLINE,
	POWER_SUPPLY_PROP_VOLTAGE_MIN,
	POWER_SUPPLY_PROP_VOLTAGE_MAX,
	POWER_SUPPLY_PROP_VOLTAGE_NOW,
	POWER_SUPPLY_PROP_CURRENT_MAX,
	POWER_SUPPLY_PROP_CURRENT_NOW,
};

static int tcpm_psy_get_online(struct tcpm_port *port,
			       union power_supply_propval *val)
{
	if (port->vbus_charge) {
		if (port->pps_data.active)
			val->intval = TCPM_PSY_PROG_ONLINE;
		else
			val->intval = TCPM_PSY_FIXED_ONLINE;
	} else {
		val->intval = TCPM_PSY_OFFLINE;
	}

	return 0;
}

static int tcpm_psy_get_voltage_min(struct tcpm_port *port,
				    union power_supply_propval *val)
{
	if (port->pps_data.active)
		val->intval = port->pps_data.min_volt * 1000;
	else
		val->intval = port->supply_voltage * 1000;

	return 0;
}

static int tcpm_psy_get_voltage_max(struct tcpm_port *port,
				    union power_supply_propval *val)
{
	if (port->pps_data.active)
		val->intval = port->pps_data.max_volt * 1000;
	else
		val->intval = port->supply_voltage * 1000;

	return 0;
}

static int tcpm_psy_get_voltage_now(struct tcpm_port *port,
				    union power_supply_propval *val)
{
	val->intval = port->supply_voltage * 1000;

	return 0;
}

static int tcpm_psy_get_current_max(struct tcpm_port *port,
				    union power_supply_propval *val)
{
	if (port->pps_data.active)
		val->intval = port->pps_data.max_curr * 1000;
	else
		val->intval = port->current_limit * 1000;

	return 0;
}

static int tcpm_psy_get_current_now(struct tcpm_port *port,
				    union power_supply_propval *val)
{
	val->intval = port->current_limit * 1000;

	return 0;
}

static int tcpm_psy_get_prop(struct power_supply *psy,
			     enum power_supply_property psp,
			     union power_supply_propval *val)
{
	struct tcpm_port *port = power_supply_get_drvdata(psy);
	int ret = 0;

	switch (psp) {
	case POWER_SUPPLY_PROP_USB_TYPE:
		val->intval = port->usb_type;
		break;
	case POWER_SUPPLY_PROP_ONLINE:
		ret = tcpm_psy_get_online(port, val);
		break;
	case POWER_SUPPLY_PROP_VOLTAGE_MIN:
		ret = tcpm_psy_get_voltage_min(port, val);
		break;
	case POWER_SUPPLY_PROP_VOLTAGE_MAX:
		ret = tcpm_psy_get_voltage_max(port, val);
		break;
	case POWER_SUPPLY_PROP_VOLTAGE_NOW:
		ret = tcpm_psy_get_voltage_now(port, val);
		break;
	case POWER_SUPPLY_PROP_CURRENT_MAX:
		ret = tcpm_psy_get_current_max(port, val);
		break;
	case POWER_SUPPLY_PROP_CURRENT_NOW:
		ret = tcpm_psy_get_current_now(port, val);
		break;
	default:
		ret = -EINVAL;
		break;
	}
	return ret;
}

static int tcpm_psy_set_online(struct tcpm_port *port,
			       const union power_supply_propval *val)
{
	int ret;

	switch (val->intval) {
	case TCPM_PSY_FIXED_ONLINE:
		ret = tcpm_pps_activate(port, false);
		break;
	case TCPM_PSY_PROG_ONLINE:
		ret = tcpm_pps_activate(port, true);
		break;
	default:
		ret = -EINVAL;
		break;
	}

	return ret;
}

static int tcpm_psy_set_prop(struct power_supply *psy,
			     enum power_supply_property psp,
			     const union power_supply_propval *val)
{
	struct tcpm_port *port = power_supply_get_drvdata(psy);
	int ret;

	switch (psp) {
	case POWER_SUPPLY_PROP_ONLINE:
		ret = tcpm_psy_set_online(port, val);
		break;
	case POWER_SUPPLY_PROP_VOLTAGE_NOW:
		if (val->intval < port->pps_data.min_volt * 1000 ||
		    val->intval > port->pps_data.max_volt * 1000)
			ret = -EINVAL;
		else
			ret = tcpm_pps_set_out_volt(port, val->intval / 1000);
		break;
	case POWER_SUPPLY_PROP_CURRENT_NOW:
		if (val->intval > port->pps_data.max_curr * 1000)
			ret = -EINVAL;
		else
			ret = tcpm_pps_set_op_curr(port, val->intval / 1000);
		break;
	default:
		ret = -EINVAL;
		break;
	}
	power_supply_changed(port->psy);
	return ret;
}

static int tcpm_psy_prop_writeable(struct power_supply *psy,
				   enum power_supply_property psp)
{
	switch (psp) {
	case POWER_SUPPLY_PROP_ONLINE:
	case POWER_SUPPLY_PROP_VOLTAGE_NOW:
	case POWER_SUPPLY_PROP_CURRENT_NOW:
		return 1;
	default:
		return 0;
	}
}

static enum power_supply_usb_type tcpm_psy_usb_types[] = {
	POWER_SUPPLY_USB_TYPE_C,
	POWER_SUPPLY_USB_TYPE_PD,
	POWER_SUPPLY_USB_TYPE_PD_PPS,
};

static const char *tcpm_psy_name_prefix = "tcpm-source-psy-";

static int devm_tcpm_psy_register(struct tcpm_port *port)
{
	struct power_supply_config psy_cfg = {};
	const char *port_dev_name = dev_name(port->dev);
	size_t psy_name_len = strlen(tcpm_psy_name_prefix) +
				     strlen(port_dev_name) + 1;
	char *psy_name;

	psy_cfg.drv_data = port;
	psy_cfg.fwnode = dev_fwnode(port->dev);
	psy_name = devm_kzalloc(port->dev, psy_name_len, GFP_KERNEL);
	if (!psy_name)
		return -ENOMEM;

	snprintf(psy_name, psy_name_len, "%s%s", tcpm_psy_name_prefix,
		 port_dev_name);
	port->psy_desc.name = psy_name;
	port->psy_desc.type = POWER_SUPPLY_TYPE_USB,
	port->psy_desc.usb_types = tcpm_psy_usb_types;
	port->psy_desc.num_usb_types = ARRAY_SIZE(tcpm_psy_usb_types);
	port->psy_desc.properties = tcpm_psy_props,
	port->psy_desc.num_properties = ARRAY_SIZE(tcpm_psy_props),
	port->psy_desc.get_property = tcpm_psy_get_prop,
	port->psy_desc.set_property = tcpm_psy_set_prop,
	port->psy_desc.property_is_writeable = tcpm_psy_prop_writeable,

	port->usb_type = POWER_SUPPLY_USB_TYPE_C;

	port->psy = devm_power_supply_register(port->dev, &port->psy_desc,
					       &psy_cfg);

	return PTR_ERR_OR_ZERO(port->psy);
}

static enum hrtimer_restart state_machine_timer_handler(struct hrtimer *timer)
{
	struct tcpm_port *port = container_of(timer, struct tcpm_port, state_machine_timer);

	kthread_queue_work(port->wq, &port->state_machine);
	return HRTIMER_NORESTART;
}

static enum hrtimer_restart vdm_state_machine_timer_handler(struct hrtimer *timer)
{
	struct tcpm_port *port = container_of(timer, struct tcpm_port, vdm_state_machine_timer);

	kthread_queue_work(port->wq, &port->vdm_state_machine);
	return HRTIMER_NORESTART;
}

static enum hrtimer_restart enable_frs_timer_handler(struct hrtimer *timer)
{
	struct tcpm_port *port = container_of(timer, struct tcpm_port, enable_frs_timer);

	kthread_queue_work(port->wq, &port->enable_frs);
	return HRTIMER_NORESTART;
}

static enum hrtimer_restart send_discover_timer_handler(struct hrtimer *timer)
{
	struct tcpm_port *port = container_of(timer, struct tcpm_port, send_discover_timer);

	kthread_queue_work(port->wq, &port->send_discover_work);
	return HRTIMER_NORESTART;
}

struct tcpm_port *tcpm_register_port(struct device *dev, struct tcpc_dev *tcpc)
{
	struct tcpm_port *port;
	int err;

	if (!dev || !tcpc ||
	    !tcpc->get_vbus || !tcpc->set_cc || !tcpc->get_cc ||
	    !tcpc->set_polarity || !tcpc->set_vconn || !tcpc->set_vbus ||
	    !tcpc->set_pd_rx || !tcpc->set_roles || !tcpc->pd_transmit)
		return ERR_PTR(-EINVAL);

	port = devm_kzalloc(dev, sizeof(*port), GFP_KERNEL);
	if (!port)
		return ERR_PTR(-ENOMEM);

	port->dev = dev;
	port->tcpc = tcpc;

	mutex_init(&port->lock);
	mutex_init(&port->swap_lock);

	port->wq = kthread_create_worker(0, dev_name(dev));
	if (IS_ERR(port->wq))
		return ERR_CAST(port->wq);
	sched_set_fifo(port->wq->task);

	kthread_init_work(&port->state_machine, tcpm_state_machine_work);
	kthread_init_work(&port->vdm_state_machine, vdm_state_machine_work);
	kthread_init_work(&port->event_work, tcpm_pd_event_handler);
	kthread_init_work(&port->enable_frs, tcpm_enable_frs_work);
	kthread_init_work(&port->send_discover_work, tcpm_send_discover_work);
	hrtimer_init(&port->state_machine_timer, CLOCK_MONOTONIC, HRTIMER_MODE_REL);
	port->state_machine_timer.function = state_machine_timer_handler;
	hrtimer_init(&port->vdm_state_machine_timer, CLOCK_MONOTONIC, HRTIMER_MODE_REL);
	port->vdm_state_machine_timer.function = vdm_state_machine_timer_handler;
	hrtimer_init(&port->enable_frs_timer, CLOCK_MONOTONIC, HRTIMER_MODE_REL);
	port->enable_frs_timer.function = enable_frs_timer_handler;
	hrtimer_init(&port->send_discover_timer, CLOCK_MONOTONIC, HRTIMER_MODE_REL);
	port->send_discover_timer.function = send_discover_timer_handler;

	spin_lock_init(&port->pd_event_lock);

	init_completion(&port->tx_complete);
	init_completion(&port->swap_complete);
	init_completion(&port->pps_complete);
	tcpm_debugfs_init(port);

	err = tcpm_fw_get_caps(port, tcpc->fwnode);
	if (err < 0)
		goto out_destroy_wq;

	port->try_role = port->typec_caps.prefer_role;

	port->typec_caps.fwnode = tcpc->fwnode;
	port->typec_caps.revision = 0x0120;	/* Type-C spec release 1.2 */
	port->typec_caps.pd_revision = 0x0300;	/* USB-PD spec release 3.0 */
	port->typec_caps.svdm_version = SVDM_VER_2_0;
	port->typec_caps.driver_data = port;
	port->typec_caps.ops = &tcpm_ops;
	port->typec_caps.orientation_aware = 1;

	port->partner_desc.identity = &port->partner_ident;
	port->port_type = port->typec_caps.type;

	port->role_sw = usb_role_switch_get(port->dev);
	if (IS_ERR(port->role_sw)) {
		err = PTR_ERR(port->role_sw);
		goto out_destroy_wq;
	}

	err = devm_tcpm_psy_register(port);
	if (err)
		goto out_role_sw_put;
	power_supply_changed(port->psy);

	port->typec_port = typec_register_port(port->dev, &port->typec_caps);
	if (IS_ERR(port->typec_port)) {
		err = PTR_ERR(port->typec_port);
		goto out_role_sw_put;
	}

	mutex_lock(&port->lock);
	tcpm_init(port);
	mutex_unlock(&port->lock);

	tcpm_log(port, "%s: registered", dev_name(dev));
	return port;

out_role_sw_put:
	usb_role_switch_put(port->role_sw);
out_destroy_wq:
	tcpm_debugfs_exit(port);
	kthread_destroy_worker(port->wq);
	return ERR_PTR(err);
}
EXPORT_SYMBOL_GPL(tcpm_register_port);

void tcpm_unregister_port(struct tcpm_port *port)
{
	int i;

	hrtimer_cancel(&port->send_discover_timer);
	hrtimer_cancel(&port->enable_frs_timer);
	hrtimer_cancel(&port->vdm_state_machine_timer);
	hrtimer_cancel(&port->state_machine_timer);

	tcpm_reset_port(port);
	for (i = 0; i < ARRAY_SIZE(port->port_altmode); i++)
		typec_unregister_altmode(port->port_altmode[i]);
	typec_unregister_port(port->typec_port);
	usb_role_switch_put(port->role_sw);
	tcpm_debugfs_exit(port);
	kthread_destroy_worker(port->wq);
}
EXPORT_SYMBOL_GPL(tcpm_unregister_port);

MODULE_AUTHOR("Guenter Roeck <groeck@chromium.org>");
MODULE_DESCRIPTION("USB Type-C Port Manager");
MODULE_LICENSE("GPL");<|MERGE_RESOLUTION|>--- conflicted
+++ resolved
@@ -4157,11 +4157,6 @@
 				       0);
 			port->debouncing = false;
 		} else {
-<<<<<<< HEAD
-			/* Wait for VBUS, but not forever */
-			tcpm_set_state(port, PORT_RESET, PD_T_PS_SOURCE_ON);
-=======
->>>>>>> d605f2f3
 			port->debouncing = false;
 		}
 		break;
