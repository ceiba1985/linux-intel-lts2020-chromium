// SPDX-License-Identifier: GPL-2.0-or-later
/*
 *
 *  Generic Bluetooth USB driver
 *
 *  Copyright (C) 2005-2008  Marcel Holtmann <marcel@holtmann.org>
 */

#include <linux/dmi.h>
#include <linux/module.h>
#include <linux/usb.h>
#include <linux/usb/quirks.h>
#include <linux/firmware.h>
#include <linux/iopoll.h>
#include <linux/of_device.h>
#include <linux/of_irq.h>
#include <linux/suspend.h>
#include <linux/gpio/consumer.h>
#include <asm/unaligned.h>

#include <net/bluetooth/bluetooth.h>
#include <net/bluetooth/hci_core.h>

#include "btintel.h"
#include "btbcm.h"
#include "btrtl.h"

#define VERSION "0.8"

static bool disable_scofix;
static bool force_scofix;
static bool enable_autosuspend = IS_ENABLED(CONFIG_BT_HCIBTUSB_AUTOSUSPEND);
static bool enable_interval = IS_ENABLED(CONFIG_BT_HCIBTUSB_INTERVAL);
static bool reset = true;

static struct usb_driver btusb_driver;

#define BTUSB_IGNORE		0x01
#define BTUSB_DIGIANSWER	0x02
#define BTUSB_CSR		0x04
#define BTUSB_SNIFFER		0x08
#define BTUSB_BCM92035		0x10
#define BTUSB_BROKEN_ISOC	0x20
#define BTUSB_WRONG_SCO_MTU	0x40
#define BTUSB_ATH3012		0x80
#define BTUSB_INTEL		0x100
#define BTUSB_INTEL_BOOT	0x200
#define BTUSB_BCM_PATCHRAM	0x400
#define BTUSB_MARVELL		0x800
#define BTUSB_SWAVE		0x1000
#define BTUSB_INTEL_NEW		0x2000
#define BTUSB_AMP		0x4000
#define BTUSB_QCA_ROME		0x8000
#define BTUSB_BCM_APPLE		0x10000
#define BTUSB_REALTEK		0x20000
#define BTUSB_BCM2045		0x40000
#define BTUSB_IFNUM_2		0x80000
#define BTUSB_CW6622		0x100000
#define BTUSB_MEDIATEK		0x200000
#define BTUSB_WIDEBAND_SPEECH	0x400000
#define BTUSB_VALID_LE_STATES   0x800000
#define BTUSB_QCA_WCN6855	0x1000000
#define BTUSB_INTEL_NEWGEN	0x2000000

static const struct usb_device_id btusb_table[] = {
	/* Generic Bluetooth USB device */
	{ USB_DEVICE_INFO(0xe0, 0x01, 0x01) },

	/* Generic Bluetooth AMP device */
	{ USB_DEVICE_INFO(0xe0, 0x01, 0x04), .driver_info = BTUSB_AMP },

	/* Generic Bluetooth USB interface */
	{ USB_INTERFACE_INFO(0xe0, 0x01, 0x01) },

	/* Apple-specific (Broadcom) devices */
	{ USB_VENDOR_AND_INTERFACE_INFO(0x05ac, 0xff, 0x01, 0x01),
	  .driver_info = BTUSB_BCM_APPLE | BTUSB_IFNUM_2 },

	/* MediaTek MT76x0E */
	{ USB_DEVICE(0x0e8d, 0x763f) },

	/* Broadcom SoftSailing reporting vendor specific */
	{ USB_DEVICE(0x0a5c, 0x21e1) },

	/* Apple MacBookPro 7,1 */
	{ USB_DEVICE(0x05ac, 0x8213) },

	/* Apple iMac11,1 */
	{ USB_DEVICE(0x05ac, 0x8215) },

	/* Apple MacBookPro6,2 */
	{ USB_DEVICE(0x05ac, 0x8218) },

	/* Apple MacBookAir3,1, MacBookAir3,2 */
	{ USB_DEVICE(0x05ac, 0x821b) },

	/* Apple MacBookAir4,1 */
	{ USB_DEVICE(0x05ac, 0x821f) },

	/* Apple MacBookPro8,2 */
	{ USB_DEVICE(0x05ac, 0x821a) },

	/* Apple MacMini5,1 */
	{ USB_DEVICE(0x05ac, 0x8281) },

	/* AVM BlueFRITZ! USB v2.0 */
	{ USB_DEVICE(0x057c, 0x3800), .driver_info = BTUSB_SWAVE },

	/* Bluetooth Ultraport Module from IBM */
	{ USB_DEVICE(0x04bf, 0x030a) },

	/* ALPS Modules with non-standard id */
	{ USB_DEVICE(0x044e, 0x3001) },
	{ USB_DEVICE(0x044e, 0x3002) },

	/* Ericsson with non-standard id */
	{ USB_DEVICE(0x0bdb, 0x1002) },

	/* Canyon CN-BTU1 with HID interfaces */
	{ USB_DEVICE(0x0c10, 0x0000) },

	/* Broadcom BCM20702A0 */
	{ USB_DEVICE(0x413c, 0x8197) },

	/* Broadcom BCM20702B0 (Dynex/Insignia) */
	{ USB_DEVICE(0x19ff, 0x0239), .driver_info = BTUSB_BCM_PATCHRAM },

	/* Broadcom BCM43142A0 (Foxconn/Lenovo) */
	{ USB_VENDOR_AND_INTERFACE_INFO(0x105b, 0xff, 0x01, 0x01),
	  .driver_info = BTUSB_BCM_PATCHRAM },

	/* Broadcom BCM920703 (HTC Vive) */
	{ USB_VENDOR_AND_INTERFACE_INFO(0x0bb4, 0xff, 0x01, 0x01),
	  .driver_info = BTUSB_BCM_PATCHRAM },

	/* Foxconn - Hon Hai */
	{ USB_VENDOR_AND_INTERFACE_INFO(0x0489, 0xff, 0x01, 0x01),
	  .driver_info = BTUSB_BCM_PATCHRAM },

	/* Lite-On Technology - Broadcom based */
	{ USB_VENDOR_AND_INTERFACE_INFO(0x04ca, 0xff, 0x01, 0x01),
	  .driver_info = BTUSB_BCM_PATCHRAM },

	/* Broadcom devices with vendor specific id */
	{ USB_VENDOR_AND_INTERFACE_INFO(0x0a5c, 0xff, 0x01, 0x01),
	  .driver_info = BTUSB_BCM_PATCHRAM },

	/* ASUSTek Computer - Broadcom based */
	{ USB_VENDOR_AND_INTERFACE_INFO(0x0b05, 0xff, 0x01, 0x01),
	  .driver_info = BTUSB_BCM_PATCHRAM },

	/* Belkin F8065bf - Broadcom based */
	{ USB_VENDOR_AND_INTERFACE_INFO(0x050d, 0xff, 0x01, 0x01),
	  .driver_info = BTUSB_BCM_PATCHRAM },

	/* IMC Networks - Broadcom based */
	{ USB_VENDOR_AND_INTERFACE_INFO(0x13d3, 0xff, 0x01, 0x01),
	  .driver_info = BTUSB_BCM_PATCHRAM },

	/* Dell Computer - Broadcom based  */
	{ USB_VENDOR_AND_INTERFACE_INFO(0x413c, 0xff, 0x01, 0x01),
	  .driver_info = BTUSB_BCM_PATCHRAM },

	/* Toshiba Corp - Broadcom based */
	{ USB_VENDOR_AND_INTERFACE_INFO(0x0930, 0xff, 0x01, 0x01),
	  .driver_info = BTUSB_BCM_PATCHRAM },

	/* Intel Bluetooth USB Bootloader (RAM module) */
	{ USB_DEVICE(0x8087, 0x0a5a),
	  .driver_info = BTUSB_INTEL_BOOT | BTUSB_BROKEN_ISOC },

	{ }	/* Terminating entry */
};

MODULE_DEVICE_TABLE(usb, btusb_table);

static const struct usb_device_id blacklist_table[] = {
	/* CSR BlueCore devices */
	{ USB_DEVICE(0x0a12, 0x0001), .driver_info = BTUSB_CSR },

	/* Broadcom BCM2033 without firmware */
	{ USB_DEVICE(0x0a5c, 0x2033), .driver_info = BTUSB_IGNORE },

	/* Broadcom BCM2045 devices */
	{ USB_DEVICE(0x0a5c, 0x2045), .driver_info = BTUSB_BCM2045 },

	/* Atheros 3011 with sflash firmware */
	{ USB_DEVICE(0x0489, 0xe027), .driver_info = BTUSB_IGNORE },
	{ USB_DEVICE(0x0489, 0xe03d), .driver_info = BTUSB_IGNORE },
	{ USB_DEVICE(0x04f2, 0xaff1), .driver_info = BTUSB_IGNORE },
	{ USB_DEVICE(0x0930, 0x0215), .driver_info = BTUSB_IGNORE },
	{ USB_DEVICE(0x0cf3, 0x3002), .driver_info = BTUSB_IGNORE },
	{ USB_DEVICE(0x0cf3, 0xe019), .driver_info = BTUSB_IGNORE },
	{ USB_DEVICE(0x13d3, 0x3304), .driver_info = BTUSB_IGNORE },

	/* Atheros AR9285 Malbec with sflash firmware */
	{ USB_DEVICE(0x03f0, 0x311d), .driver_info = BTUSB_IGNORE },

	/* Atheros 3012 with sflash firmware */
	{ USB_DEVICE(0x0489, 0xe04d), .driver_info = BTUSB_ATH3012 },
	{ USB_DEVICE(0x0489, 0xe04e), .driver_info = BTUSB_ATH3012 },
	{ USB_DEVICE(0x0489, 0xe056), .driver_info = BTUSB_ATH3012 },
	{ USB_DEVICE(0x0489, 0xe057), .driver_info = BTUSB_ATH3012 },
	{ USB_DEVICE(0x0489, 0xe05f), .driver_info = BTUSB_ATH3012 },
	{ USB_DEVICE(0x0489, 0xe076), .driver_info = BTUSB_ATH3012 },
	{ USB_DEVICE(0x0489, 0xe078), .driver_info = BTUSB_ATH3012 },
	{ USB_DEVICE(0x0489, 0xe095), .driver_info = BTUSB_ATH3012 },
	{ USB_DEVICE(0x04c5, 0x1330), .driver_info = BTUSB_ATH3012 },
	{ USB_DEVICE(0x04ca, 0x3004), .driver_info = BTUSB_ATH3012 },
	{ USB_DEVICE(0x04ca, 0x3005), .driver_info = BTUSB_ATH3012 },
	{ USB_DEVICE(0x04ca, 0x3006), .driver_info = BTUSB_ATH3012 },
	{ USB_DEVICE(0x04ca, 0x3007), .driver_info = BTUSB_ATH3012 },
	{ USB_DEVICE(0x04ca, 0x3008), .driver_info = BTUSB_ATH3012 },
	{ USB_DEVICE(0x04ca, 0x300b), .driver_info = BTUSB_ATH3012 },
	{ USB_DEVICE(0x04ca, 0x300d), .driver_info = BTUSB_ATH3012 },
	{ USB_DEVICE(0x04ca, 0x300f), .driver_info = BTUSB_ATH3012 },
	{ USB_DEVICE(0x04ca, 0x3010), .driver_info = BTUSB_ATH3012 },
	{ USB_DEVICE(0x04ca, 0x3014), .driver_info = BTUSB_ATH3012 },
	{ USB_DEVICE(0x04ca, 0x3018), .driver_info = BTUSB_ATH3012 },
	{ USB_DEVICE(0x0930, 0x0219), .driver_info = BTUSB_ATH3012 },
	{ USB_DEVICE(0x0930, 0x021c), .driver_info = BTUSB_ATH3012 },
	{ USB_DEVICE(0x0930, 0x0220), .driver_info = BTUSB_ATH3012 },
	{ USB_DEVICE(0x0930, 0x0227), .driver_info = BTUSB_ATH3012 },
	{ USB_DEVICE(0x0b05, 0x17d0), .driver_info = BTUSB_ATH3012 },
	{ USB_DEVICE(0x0cf3, 0x0036), .driver_info = BTUSB_ATH3012 },
	{ USB_DEVICE(0x0cf3, 0x3004), .driver_info = BTUSB_ATH3012 },
	{ USB_DEVICE(0x0cf3, 0x3008), .driver_info = BTUSB_ATH3012 },
	{ USB_DEVICE(0x0cf3, 0x311d), .driver_info = BTUSB_ATH3012 },
	{ USB_DEVICE(0x0cf3, 0x311e), .driver_info = BTUSB_ATH3012 },
	{ USB_DEVICE(0x0cf3, 0x311f), .driver_info = BTUSB_ATH3012 },
	{ USB_DEVICE(0x0cf3, 0x3121), .driver_info = BTUSB_ATH3012 },
	{ USB_DEVICE(0x0cf3, 0x817a), .driver_info = BTUSB_ATH3012 },
	{ USB_DEVICE(0x0cf3, 0x817b), .driver_info = BTUSB_ATH3012 },
	{ USB_DEVICE(0x0cf3, 0xe003), .driver_info = BTUSB_ATH3012 },
	{ USB_DEVICE(0x0cf3, 0xe004), .driver_info = BTUSB_ATH3012 },
	{ USB_DEVICE(0x0cf3, 0xe005), .driver_info = BTUSB_ATH3012 },
	{ USB_DEVICE(0x0cf3, 0xe006), .driver_info = BTUSB_ATH3012 },
	{ USB_DEVICE(0x13d3, 0x3362), .driver_info = BTUSB_ATH3012 },
	{ USB_DEVICE(0x13d3, 0x3375), .driver_info = BTUSB_ATH3012 },
	{ USB_DEVICE(0x13d3, 0x3393), .driver_info = BTUSB_ATH3012 },
	{ USB_DEVICE(0x13d3, 0x3395), .driver_info = BTUSB_ATH3012 },
	{ USB_DEVICE(0x13d3, 0x3402), .driver_info = BTUSB_ATH3012 },
	{ USB_DEVICE(0x13d3, 0x3408), .driver_info = BTUSB_ATH3012 },
	{ USB_DEVICE(0x13d3, 0x3423), .driver_info = BTUSB_ATH3012 },
	{ USB_DEVICE(0x13d3, 0x3432), .driver_info = BTUSB_ATH3012 },
	{ USB_DEVICE(0x13d3, 0x3472), .driver_info = BTUSB_ATH3012 },
	{ USB_DEVICE(0x13d3, 0x3474), .driver_info = BTUSB_ATH3012 },
	{ USB_DEVICE(0x13d3, 0x3487), .driver_info = BTUSB_ATH3012 },
	{ USB_DEVICE(0x13d3, 0x3490), .driver_info = BTUSB_ATH3012 },

	/* Atheros AR5BBU12 with sflash firmware */
	{ USB_DEVICE(0x0489, 0xe02c), .driver_info = BTUSB_IGNORE },

	/* Atheros AR5BBU12 with sflash firmware */
	{ USB_DEVICE(0x0489, 0xe036), .driver_info = BTUSB_ATH3012 },
	{ USB_DEVICE(0x0489, 0xe03c), .driver_info = BTUSB_ATH3012 },

	/* QCA ROME chipset */
<<<<<<< HEAD
	{ USB_DEVICE(0x0cf3, 0x535b), .driver_info = BTUSB_QCA_ROME },
	{ USB_DEVICE(0x0cf3, 0xe007), .driver_info = BTUSB_QCA_ROME },
	{ USB_DEVICE(0x0cf3, 0xe009), .driver_info = BTUSB_QCA_ROME },
	{ USB_DEVICE(0x0cf3, 0xe010), .driver_info = BTUSB_QCA_ROME },
	{ USB_DEVICE(0x0cf3, 0xe300), .driver_info = BTUSB_QCA_ROME },
	{ USB_DEVICE(0x0cf3, 0xe301), .driver_info = BTUSB_QCA_ROME },
	{ USB_DEVICE(0x0cf3, 0xe360), .driver_info = BTUSB_QCA_ROME },
	{ USB_DEVICE(0x0489, 0xe092), .driver_info = BTUSB_QCA_ROME },
	{ USB_DEVICE(0x0489, 0xe09f), .driver_info = BTUSB_QCA_ROME },
	{ USB_DEVICE(0x0489, 0xe0a2), .driver_info = BTUSB_QCA_ROME },
	{ USB_DEVICE(0x04ca, 0x3011), .driver_info = BTUSB_QCA_ROME },
	{ USB_DEVICE(0x04ca, 0x3015), .driver_info = BTUSB_QCA_ROME },
	{ USB_DEVICE(0x04ca, 0x3016), .driver_info = BTUSB_QCA_ROME },
	{ USB_DEVICE(0x04ca, 0x301a), .driver_info = BTUSB_QCA_ROME },
	{ USB_DEVICE(0x04ca, 0x3021), .driver_info = BTUSB_QCA_ROME },
	{ USB_DEVICE(0x13d3, 0x3491), .driver_info = BTUSB_QCA_ROME },
	{ USB_DEVICE(0x13d3, 0x3496), .driver_info = BTUSB_QCA_ROME },
	{ USB_DEVICE(0x13d3, 0x3501), .driver_info = BTUSB_QCA_ROME },
=======
	{ USB_DEVICE(0x0cf3, 0x535b), .driver_info = BTUSB_QCA_ROME |
						     BTUSB_WIDEBAND_SPEECH },
	{ USB_DEVICE(0x0cf3, 0xe007), .driver_info = BTUSB_QCA_ROME |
						     BTUSB_WIDEBAND_SPEECH },
	{ USB_DEVICE(0x0cf3, 0xe009), .driver_info = BTUSB_QCA_ROME |
						     BTUSB_WIDEBAND_SPEECH },
	{ USB_DEVICE(0x0cf3, 0xe010), .driver_info = BTUSB_QCA_ROME |
						     BTUSB_WIDEBAND_SPEECH },
	{ USB_DEVICE(0x0cf3, 0xe300), .driver_info = BTUSB_QCA_ROME |
						     BTUSB_WIDEBAND_SPEECH },
	{ USB_DEVICE(0x0cf3, 0xe301), .driver_info = BTUSB_QCA_ROME |
						     BTUSB_WIDEBAND_SPEECH },
	{ USB_DEVICE(0x0cf3, 0xe360), .driver_info = BTUSB_QCA_ROME |
						     BTUSB_WIDEBAND_SPEECH },
	{ USB_DEVICE(0x0cf3, 0xe500), .driver_info = BTUSB_QCA_ROME |
						     BTUSB_WIDEBAND_SPEECH },
	{ USB_DEVICE(0x0489, 0xe092), .driver_info = BTUSB_QCA_ROME |
						     BTUSB_WIDEBAND_SPEECH },
	{ USB_DEVICE(0x0489, 0xe09f), .driver_info = BTUSB_QCA_ROME |
						     BTUSB_WIDEBAND_SPEECH },
	{ USB_DEVICE(0x0489, 0xe0a2), .driver_info = BTUSB_QCA_ROME |
						     BTUSB_WIDEBAND_SPEECH },
	{ USB_DEVICE(0x04ca, 0x3011), .driver_info = BTUSB_QCA_ROME |
						     BTUSB_WIDEBAND_SPEECH },
	{ USB_DEVICE(0x04ca, 0x3015), .driver_info = BTUSB_QCA_ROME |
						     BTUSB_WIDEBAND_SPEECH },
	{ USB_DEVICE(0x04ca, 0x3016), .driver_info = BTUSB_QCA_ROME |
						     BTUSB_WIDEBAND_SPEECH },
	{ USB_DEVICE(0x04ca, 0x301a), .driver_info = BTUSB_QCA_ROME |
						     BTUSB_WIDEBAND_SPEECH },
	{ USB_DEVICE(0x04ca, 0x3021), .driver_info = BTUSB_QCA_ROME |
						     BTUSB_WIDEBAND_SPEECH },
	{ USB_DEVICE(0x13d3, 0x3491), .driver_info = BTUSB_QCA_ROME |
						     BTUSB_WIDEBAND_SPEECH },
	{ USB_DEVICE(0x13d3, 0x3496), .driver_info = BTUSB_QCA_ROME |
						     BTUSB_WIDEBAND_SPEECH },
	{ USB_DEVICE(0x13d3, 0x3501), .driver_info = BTUSB_QCA_ROME |
						     BTUSB_WIDEBAND_SPEECH },
>>>>>>> f6826134

	/* QCA WCN6855 chipset */
	{ USB_DEVICE(0x0cf3, 0xe600), .driver_info = BTUSB_QCA_WCN6855 |
						     BTUSB_WIDEBAND_SPEECH },

	/* Broadcom BCM2035 */
	{ USB_DEVICE(0x0a5c, 0x2009), .driver_info = BTUSB_BCM92035 },
	{ USB_DEVICE(0x0a5c, 0x200a), .driver_info = BTUSB_WRONG_SCO_MTU },
	{ USB_DEVICE(0x0a5c, 0x2035), .driver_info = BTUSB_WRONG_SCO_MTU },

	/* Broadcom BCM2045 */
	{ USB_DEVICE(0x0a5c, 0x2039), .driver_info = BTUSB_WRONG_SCO_MTU },
	{ USB_DEVICE(0x0a5c, 0x2101), .driver_info = BTUSB_WRONG_SCO_MTU },

	/* IBM/Lenovo ThinkPad with Broadcom chip */
	{ USB_DEVICE(0x0a5c, 0x201e), .driver_info = BTUSB_WRONG_SCO_MTU },
	{ USB_DEVICE(0x0a5c, 0x2110), .driver_info = BTUSB_WRONG_SCO_MTU },

	/* HP laptop with Broadcom chip */
	{ USB_DEVICE(0x03f0, 0x171d), .driver_info = BTUSB_WRONG_SCO_MTU },

	/* Dell laptop with Broadcom chip */
	{ USB_DEVICE(0x413c, 0x8126), .driver_info = BTUSB_WRONG_SCO_MTU },

	/* Dell Wireless 370 and 410 devices */
	{ USB_DEVICE(0x413c, 0x8152), .driver_info = BTUSB_WRONG_SCO_MTU },
	{ USB_DEVICE(0x413c, 0x8156), .driver_info = BTUSB_WRONG_SCO_MTU },

	/* Belkin F8T012 and F8T013 devices */
	{ USB_DEVICE(0x050d, 0x0012), .driver_info = BTUSB_WRONG_SCO_MTU },
	{ USB_DEVICE(0x050d, 0x0013), .driver_info = BTUSB_WRONG_SCO_MTU },

	/* Asus WL-BTD202 device */
	{ USB_DEVICE(0x0b05, 0x1715), .driver_info = BTUSB_WRONG_SCO_MTU },

	/* Kensington Bluetooth USB adapter */
	{ USB_DEVICE(0x047d, 0x105e), .driver_info = BTUSB_WRONG_SCO_MTU },

	/* RTX Telecom based adapters with buggy SCO support */
	{ USB_DEVICE(0x0400, 0x0807), .driver_info = BTUSB_BROKEN_ISOC },
	{ USB_DEVICE(0x0400, 0x080a), .driver_info = BTUSB_BROKEN_ISOC },

	/* CONWISE Technology based adapters with buggy SCO support */
	{ USB_DEVICE(0x0e5e, 0x6622),
	  .driver_info = BTUSB_BROKEN_ISOC | BTUSB_CW6622},

	/* Roper Class 1 Bluetooth Dongle (Silicon Wave based) */
	{ USB_DEVICE(0x1310, 0x0001), .driver_info = BTUSB_SWAVE },

	/* Digianswer devices */
	{ USB_DEVICE(0x08fd, 0x0001), .driver_info = BTUSB_DIGIANSWER },
	{ USB_DEVICE(0x08fd, 0x0002), .driver_info = BTUSB_IGNORE },

	/* CSR BlueCore Bluetooth Sniffer */
	{ USB_DEVICE(0x0a12, 0x0002),
	  .driver_info = BTUSB_SNIFFER | BTUSB_BROKEN_ISOC },

	/* Frontline ComProbe Bluetooth Sniffer */
	{ USB_DEVICE(0x16d3, 0x0002),
	  .driver_info = BTUSB_SNIFFER | BTUSB_BROKEN_ISOC },

	/* Marvell Bluetooth devices */
	{ USB_DEVICE(0x1286, 0x2044), .driver_info = BTUSB_MARVELL },
	{ USB_DEVICE(0x1286, 0x2046), .driver_info = BTUSB_MARVELL },
	{ USB_DEVICE(0x1286, 0x204e), .driver_info = BTUSB_MARVELL },

	/* Intel Bluetooth devices */
	{ USB_DEVICE(0x8087, 0x0025), .driver_info = BTUSB_INTEL_NEW |
						     BTUSB_WIDEBAND_SPEECH |
						     BTUSB_VALID_LE_STATES },
	{ USB_DEVICE(0x8087, 0x0026), .driver_info = BTUSB_INTEL_NEW |
						     BTUSB_WIDEBAND_SPEECH |
						     BTUSB_VALID_LE_STATES },
	{ USB_DEVICE(0x8087, 0x0029), .driver_info = BTUSB_INTEL_NEW |
						     BTUSB_WIDEBAND_SPEECH },
	{ USB_DEVICE(0x8087, 0x0032), .driver_info = BTUSB_INTEL_NEWGEN |
						     BTUSB_WIDEBAND_SPEECH |
						     BTUSB_VALID_LE_STATES },
	{ USB_DEVICE(0x8087, 0x0033), .driver_info = BTUSB_INTEL_NEWGEN |
						     BTUSB_WIDEBAND_SPEECH},
	{ USB_DEVICE(0x8087, 0x07da), .driver_info = BTUSB_CSR },
	{ USB_DEVICE(0x8087, 0x07dc), .driver_info = BTUSB_INTEL },
	{ USB_DEVICE(0x8087, 0x0a2a), .driver_info = BTUSB_INTEL },
	{ USB_DEVICE(0x8087, 0x0a2b), .driver_info = BTUSB_INTEL_NEW |
						     BTUSB_WIDEBAND_SPEECH |
						     BTUSB_VALID_LE_STATES },
	{ USB_DEVICE(0x8087, 0x0aa7), .driver_info = BTUSB_INTEL |
						     BTUSB_WIDEBAND_SPEECH |
						     BTUSB_VALID_LE_STATES },
	{ USB_DEVICE(0x8087, 0x0aaa), .driver_info = BTUSB_INTEL_NEW |
						     BTUSB_WIDEBAND_SPEECH |
						     BTUSB_VALID_LE_STATES },

	/* Other Intel Bluetooth devices */
	{ USB_VENDOR_AND_INTERFACE_INFO(0x8087, 0xe0, 0x01, 0x01),
	  .driver_info = BTUSB_IGNORE },

	/* Realtek 8822CE Bluetooth devices */
	{ USB_DEVICE(0x0bda, 0xb00c), .driver_info = BTUSB_REALTEK |
						     BTUSB_WIDEBAND_SPEECH },
	{ USB_DEVICE(0x0bda, 0xc822), .driver_info = BTUSB_REALTEK |
						     BTUSB_WIDEBAND_SPEECH },

	/* Realtek 8852AE Bluetooth devices */
	{ USB_DEVICE(0x0bda, 0xc852), .driver_info = BTUSB_REALTEK |
						     BTUSB_WIDEBAND_SPEECH },

	/* Realtek Bluetooth devices */
	{ USB_VENDOR_AND_INTERFACE_INFO(0x0bda, 0xe0, 0x01, 0x01),
	  .driver_info = BTUSB_REALTEK },

	/* MediaTek Bluetooth devices */
	{ USB_VENDOR_AND_INTERFACE_INFO(0x0e8d, 0xe0, 0x01, 0x01),
	  .driver_info = BTUSB_MEDIATEK |
			 BTUSB_WIDEBAND_SPEECH |
			 BTUSB_VALID_LE_STATES },

	/* Additional Realtek 8723AE Bluetooth devices */
	{ USB_DEVICE(0x0930, 0x021d), .driver_info = BTUSB_REALTEK },
	{ USB_DEVICE(0x13d3, 0x3394), .driver_info = BTUSB_REALTEK },

	/* Additional Realtek 8723BE Bluetooth devices */
	{ USB_DEVICE(0x0489, 0xe085), .driver_info = BTUSB_REALTEK },
	{ USB_DEVICE(0x0489, 0xe08b), .driver_info = BTUSB_REALTEK },
	{ USB_DEVICE(0x13d3, 0x3410), .driver_info = BTUSB_REALTEK },
	{ USB_DEVICE(0x13d3, 0x3416), .driver_info = BTUSB_REALTEK },
	{ USB_DEVICE(0x13d3, 0x3459), .driver_info = BTUSB_REALTEK },
	{ USB_DEVICE(0x13d3, 0x3494), .driver_info = BTUSB_REALTEK },

	/* Additional Realtek 8723BU Bluetooth devices */
	{ USB_DEVICE(0x7392, 0xa611), .driver_info = BTUSB_REALTEK },

	/* Additional Realtek 8723DE Bluetooth devices */
	{ USB_DEVICE(0x0bda, 0xb009), .driver_info = BTUSB_REALTEK },
	{ USB_DEVICE(0x2ff8, 0xb011), .driver_info = BTUSB_REALTEK },

	/* Additional Realtek 8821AE Bluetooth devices */
	{ USB_DEVICE(0x0b05, 0x17dc), .driver_info = BTUSB_REALTEK },
	{ USB_DEVICE(0x13d3, 0x3414), .driver_info = BTUSB_REALTEK },
	{ USB_DEVICE(0x13d3, 0x3458), .driver_info = BTUSB_REALTEK },
	{ USB_DEVICE(0x13d3, 0x3461), .driver_info = BTUSB_REALTEK },
	{ USB_DEVICE(0x13d3, 0x3462), .driver_info = BTUSB_REALTEK },

	/* Additional Realtek 8822BE Bluetooth devices */
	{ USB_DEVICE(0x13d3, 0x3526), .driver_info = BTUSB_REALTEK },
	{ USB_DEVICE(0x0b05, 0x185c), .driver_info = BTUSB_REALTEK },

	/* Additional Realtek 8822CE Bluetooth devices */
	{ USB_DEVICE(0x04ca, 0x4005), .driver_info = BTUSB_REALTEK |
						     BTUSB_WIDEBAND_SPEECH },
	{ USB_DEVICE(0x04c5, 0x161f), .driver_info = BTUSB_REALTEK |
						     BTUSB_WIDEBAND_SPEECH },
	{ USB_DEVICE(0x0b05, 0x18ef), .driver_info = BTUSB_REALTEK |
						     BTUSB_WIDEBAND_SPEECH },
	{ USB_DEVICE(0x13d3, 0x3548), .driver_info = BTUSB_REALTEK |
						     BTUSB_WIDEBAND_SPEECH },
	{ USB_DEVICE(0x13d3, 0x3549), .driver_info = BTUSB_REALTEK |
						     BTUSB_WIDEBAND_SPEECH },
	{ USB_DEVICE(0x13d3, 0x3553), .driver_info = BTUSB_REALTEK |
						     BTUSB_WIDEBAND_SPEECH },
	{ USB_DEVICE(0x13d3, 0x3555), .driver_info = BTUSB_REALTEK |
						     BTUSB_WIDEBAND_SPEECH },
	{ USB_DEVICE(0x2ff8, 0x3051), .driver_info = BTUSB_REALTEK |
						     BTUSB_WIDEBAND_SPEECH },
	{ USB_DEVICE(0x1358, 0xc123), .driver_info = BTUSB_REALTEK |
						     BTUSB_WIDEBAND_SPEECH },

	/* Silicon Wave based devices */
	{ USB_DEVICE(0x0c10, 0x0000), .driver_info = BTUSB_SWAVE },

	{ }	/* Terminating entry */
};

/* The Bluetooth USB module build into some devices needs to be reset on resume,
 * this is a problem with the platform (likely shutting off all power) not with
 * the module itself. So we use a DMI list to match known broken platforms.
 */
static const struct dmi_system_id btusb_needs_reset_resume_table[] = {
	{
		/* Dell OptiPlex 3060 (QCA ROME device 0cf3:e007) */
		.matches = {
			DMI_MATCH(DMI_SYS_VENDOR, "Dell Inc."),
			DMI_MATCH(DMI_PRODUCT_NAME, "OptiPlex 3060"),
		},
	},
	{
		/* Dell XPS 9360 (QCA ROME device 0cf3:e300) */
		.matches = {
			DMI_MATCH(DMI_SYS_VENDOR, "Dell Inc."),
			DMI_MATCH(DMI_PRODUCT_NAME, "XPS 13 9360"),
		},
	},
	{
		/* Dell Inspiron 5565 (QCA ROME device 0cf3:e009) */
		.matches = {
			DMI_MATCH(DMI_SYS_VENDOR, "Dell Inc."),
			DMI_MATCH(DMI_PRODUCT_NAME, "Inspiron 5565"),
		},
	},
	{}
};

#define BTUSB_MAX_ISOC_FRAMES	10

#define BTUSB_INTR_RUNNING	0
#define BTUSB_BULK_RUNNING	1
#define BTUSB_ISOC_RUNNING	2
#define BTUSB_SUSPENDING	3
#define BTUSB_DID_ISO_RESUME	4
#define BTUSB_BOOTLOADER	5
#define BTUSB_DOWNLOADING	6
#define BTUSB_FIRMWARE_LOADED	7
#define BTUSB_FIRMWARE_FAILED	8
#define BTUSB_BOOTING		9
#define BTUSB_DIAG_RUNNING	10
#define BTUSB_OOB_WAKE_ENABLED	11
#define BTUSB_HW_RESET_ACTIVE	12
#define BTUSB_TX_WAIT_VND_EVT	13
#define BTUSB_WAKEUP_DISABLE	14


/* Per core spec 5, vol 4, part B, table 2.1,
 * list the hci packet payload sizes for various ALT settings.
 * This is used to set the packet length for the wideband sppech.
 * If a controller does not probe its usb alt setting, the default
 * value will be 0. Any clients at upper layers should interpret it
 * as a default value and set a proper packet length accordingly.
 *
 * To calcuate the HCI packet payload length:
 *   for alternate settings 1 - 5:
 *     hci_packet_size = suggested_max_packet_size * 3 (packets) -
 *                       3 (HCI header octets)
 *   for alternate setting 6:
 *     hci_packet_size = suggested_max_packet_size - 3 (HCI header octets)
 */
static const int hci_packet_size_usb_alt[] = { 0, 24, 48, 72, 96, 144, 60 };

struct btusb_data {
	struct hci_dev       *hdev;
	struct usb_device    *udev;
	struct usb_interface *intf;
	struct usb_interface *isoc;
	struct usb_interface *diag;
	unsigned isoc_ifnum;

	unsigned long flags;

	struct work_struct work;
	struct work_struct waker;
	struct delayed_work rx_work;

	struct sk_buff_head acl_q;
	struct sk_buff_head evt_q;

	struct usb_anchor deferred;
	struct usb_anchor tx_anchor;
	int tx_in_flight;
	spinlock_t txlock;

	struct usb_anchor intr_anchor;
	struct usb_anchor bulk_anchor;
	struct usb_anchor isoc_anchor;
	struct usb_anchor diag_anchor;
	struct usb_anchor ctrl_anchor;
	spinlock_t rxlock;

	struct sk_buff *evt_skb;
	struct sk_buff *acl_skb;
	struct sk_buff *sco_skb;

	struct usb_endpoint_descriptor *intr_ep;
	struct usb_endpoint_descriptor *bulk_tx_ep;
	struct usb_endpoint_descriptor *bulk_rx_ep;
	struct usb_endpoint_descriptor *isoc_tx_ep;
	struct usb_endpoint_descriptor *isoc_rx_ep;
	struct usb_endpoint_descriptor *diag_tx_ep;
	struct usb_endpoint_descriptor *diag_rx_ep;

	struct gpio_desc *reset_gpio;

	__u8 cmdreq_type;
	__u8 cmdreq;

	unsigned int sco_num;
	unsigned int air_mode;
	bool usb_alt6_packet_flow;
	int isoc_altsetting;
	int suspend_count;

	int (*recv_event)(struct btusb_data *data, struct sk_buff *skb);
	int (*recv_bulk)(struct btusb_data *data, void *buffer, int count);

	int (*setup_on_usb)(struct hci_dev *hdev);

	int oob_wake_irq;   /* irq for out-of-band wake-on-bt */
	unsigned cmd_timeout_cnt;
};

static void btusb_intel_cmd_timeout(struct hci_dev *hdev)
{
	struct btusb_data *data = hci_get_drvdata(hdev);
	struct gpio_desc *reset_gpio = data->reset_gpio;

	if (++data->cmd_timeout_cnt < 5)
		return;

	if (!reset_gpio) {
		bt_dev_err(hdev, "No way to reset. Ignoring and continuing");
		return;
	}

	/*
	 * Toggle the hard reset line if the platform provides one. The reset
	 * is going to yank the device off the USB and then replug. So doing
	 * once is enough. The cleanup is handled correctly on the way out
	 * (standard USB disconnect), and the new device is detected cleanly
	 * and bound to the driver again like it should be.
	 */
	if (test_and_set_bit(BTUSB_HW_RESET_ACTIVE, &data->flags)) {
		bt_dev_err(hdev, "last reset failed? Not resetting again");
		return;
	}

	bt_dev_err(hdev, "Initiating HW reset via gpio");
	gpiod_set_value_cansleep(reset_gpio, 1);
	msleep(100);
	gpiod_set_value_cansleep(reset_gpio, 0);
}

static void btusb_rtl_cmd_timeout(struct hci_dev *hdev)
{
	struct btusb_data *data = hci_get_drvdata(hdev);
	struct gpio_desc *reset_gpio = data->reset_gpio;

	if (++data->cmd_timeout_cnt < 5)
		return;

	if (!reset_gpio) {
		bt_dev_err(hdev, "No gpio to reset Realtek device, ignoring");
		return;
	}

	/* Toggle the hard reset line. The Realtek device is going to
	 * yank itself off the USB and then replug. The cleanup is handled
	 * correctly on the way out (standard USB disconnect), and the new
	 * device is detected cleanly and bound to the driver again like
	 * it should be.
	 */
	if (test_and_set_bit(BTUSB_HW_RESET_ACTIVE, &data->flags)) {
		bt_dev_err(hdev, "last reset failed? Not resetting again");
		return;
	}

	bt_dev_err(hdev, "Reset Realtek device via gpio");
	gpiod_set_value_cansleep(reset_gpio, 1);
	msleep(200);
	gpiod_set_value_cansleep(reset_gpio, 0);
}

static void btusb_qca_cmd_timeout(struct hci_dev *hdev)
{
	struct btusb_data *data = hci_get_drvdata(hdev);
	int err;

	if (++data->cmd_timeout_cnt < 5)
		return;

	bt_dev_err(hdev, "Multiple cmd timeouts seen. Resetting usb device.");
	/* This is not an unbalanced PM reference since the device will reset */
	err = usb_autopm_get_interface(data->intf);
	if (!err)
		usb_queue_reset_device(data->intf);
	else
		bt_dev_err(hdev, "Failed usb_autopm_get_interface with %d", err);
}

static inline void btusb_free_frags(struct btusb_data *data)
{
	unsigned long flags;

	spin_lock_irqsave(&data->rxlock, flags);

	kfree_skb(data->evt_skb);
	data->evt_skb = NULL;

	kfree_skb(data->acl_skb);
	data->acl_skb = NULL;

	kfree_skb(data->sco_skb);
	data->sco_skb = NULL;

	spin_unlock_irqrestore(&data->rxlock, flags);
}

static int btusb_recv_intr(struct btusb_data *data, void *buffer, int count)
{
	struct sk_buff *skb;
	unsigned long flags;
	int err = 0;

	spin_lock_irqsave(&data->rxlock, flags);
	skb = data->evt_skb;

	while (count) {
		int len;

		if (!skb) {
			skb = bt_skb_alloc(HCI_MAX_EVENT_SIZE, GFP_ATOMIC);
			if (!skb) {
				err = -ENOMEM;
				break;
			}

			hci_skb_pkt_type(skb) = HCI_EVENT_PKT;
			hci_skb_expect(skb) = HCI_EVENT_HDR_SIZE;
		}

		len = min_t(uint, hci_skb_expect(skb), count);
		skb_put_data(skb, buffer, len);

		count -= len;
		buffer += len;
		hci_skb_expect(skb) -= len;

		if (skb->len == HCI_EVENT_HDR_SIZE) {
			/* Complete event header */
			hci_skb_expect(skb) = hci_event_hdr(skb)->plen;

			if (skb_tailroom(skb) < hci_skb_expect(skb)) {
				kfree_skb(skb);
				skb = NULL;

				err = -EILSEQ;
				break;
			}
		}

		if (!hci_skb_expect(skb)) {
			/* Complete frame */
			data->recv_event(data, skb);
			skb = NULL;
		}
	}

	data->evt_skb = skb;
	spin_unlock_irqrestore(&data->rxlock, flags);

	return err;
}

static int btusb_rx_queue(struct btusb_data *data, struct sk_buff *skb,
			  struct sk_buff_head *queue, unsigned int interval)
{
	skb_queue_tail(queue, skb);

	schedule_delayed_work(&data->rx_work, interval);

	return 0;
}

static int btusb_recv_acl(struct btusb_data *data, struct sk_buff *skb)
{
	if (!enable_interval)
		return hci_recv_frame(data->hdev, skb);

	/* TODO: Calculate polling interval based on endpoint bInterval? */
	return btusb_rx_queue(data, skb, &data->acl_q, msecs_to_jiffies(1));
}

static int btusb_recv_bulk(struct btusb_data *data, void *buffer, int count)
{
	struct sk_buff *skb;
	unsigned long flags;
	int err = 0;

	spin_lock_irqsave(&data->rxlock, flags);
	skb = data->acl_skb;

	while (count) {
		int len;

		if (!skb) {
			skb = bt_skb_alloc(HCI_MAX_FRAME_SIZE, GFP_ATOMIC);
			if (!skb) {
				err = -ENOMEM;
				break;
			}

			hci_skb_pkt_type(skb) = HCI_ACLDATA_PKT;
			hci_skb_expect(skb) = HCI_ACL_HDR_SIZE;
		}

		len = min_t(uint, hci_skb_expect(skb), count);
		skb_put_data(skb, buffer, len);

		count -= len;
		buffer += len;
		hci_skb_expect(skb) -= len;

		if (skb->len == HCI_ACL_HDR_SIZE) {
			__le16 dlen = hci_acl_hdr(skb)->dlen;

			/* Complete ACL header */
			hci_skb_expect(skb) = __le16_to_cpu(dlen);

			if (skb_tailroom(skb) < hci_skb_expect(skb)) {
				kfree_skb(skb);
				skb = NULL;

				err = -EILSEQ;
				break;
			}
		}

		if (!hci_skb_expect(skb)) {
			/* Complete frame */
			btusb_recv_acl(data, skb);
			skb = NULL;
		}
	}

	data->acl_skb = skb;
	spin_unlock_irqrestore(&data->rxlock, flags);

	return err;
}

static int btusb_recv_isoc(struct btusb_data *data, void *buffer, int count)
{
	struct sk_buff *skb;
	unsigned long flags;
	int err = 0;

	spin_lock_irqsave(&data->rxlock, flags);
	skb = data->sco_skb;

	while (count) {
		int len;

		if (!skb) {
			skb = bt_skb_alloc(HCI_MAX_SCO_SIZE, GFP_ATOMIC);
			if (!skb) {
				err = -ENOMEM;
				break;
			}

			hci_skb_pkt_type(skb) = HCI_SCODATA_PKT;
			hci_skb_expect(skb) = HCI_SCO_HDR_SIZE;
		}

		len = min_t(uint, hci_skb_expect(skb), count);
		skb_put_data(skb, buffer, len);

		count -= len;
		buffer += len;
		hci_skb_expect(skb) -= len;

		if (skb->len == HCI_SCO_HDR_SIZE) {
			/* Complete SCO header */
			hci_skb_expect(skb) = hci_sco_hdr(skb)->dlen;

			if (skb_tailroom(skb) < hci_skb_expect(skb)) {
				kfree_skb(skb);
				skb = NULL;

				err = -EILSEQ;
				break;
			}
		}

		if (!hci_skb_expect(skb)) {
			/* Complete frame */
			hci_recv_frame(data->hdev, skb);
			skb = NULL;
		}
	}

	data->sco_skb = skb;
	spin_unlock_irqrestore(&data->rxlock, flags);

	return err;
}

static void btusb_intr_complete(struct urb *urb)
{
	struct hci_dev *hdev = urb->context;
	struct btusb_data *data = hci_get_drvdata(hdev);
	int err;

	BT_DBG("%s urb %p status %d count %d", hdev->name, urb, urb->status,
	       urb->actual_length);

	if (!test_bit(HCI_RUNNING, &hdev->flags))
		return;

	if (urb->status == 0) {
		hdev->stat.byte_rx += urb->actual_length;

		if (btusb_recv_intr(data, urb->transfer_buffer,
				    urb->actual_length) < 0) {
			bt_dev_err(hdev, "corrupted event packet");
			hdev->stat.err_rx++;
		}
	} else if (urb->status == -ENOENT) {
		/* Avoid suspend failed when usb_kill_urb */
		return;
	}

	if (!test_bit(BTUSB_INTR_RUNNING, &data->flags))
		return;

	usb_mark_last_busy(data->udev);
	usb_anchor_urb(urb, &data->intr_anchor);

	err = usb_submit_urb(urb, GFP_ATOMIC);
	if (err < 0) {
		/* -EPERM: urb is being killed;
		 * -ENODEV: device got disconnected
		 */
		if (err != -EPERM && err != -ENODEV)
			bt_dev_err(hdev, "urb %p failed to resubmit (%d)",
				   urb, -err);
		usb_unanchor_urb(urb);
	}
}

static int btusb_submit_intr_urb(struct hci_dev *hdev, gfp_t mem_flags)
{
	struct btusb_data *data = hci_get_drvdata(hdev);
	struct urb *urb;
	unsigned char *buf;
	unsigned int pipe;
	int err, size;

	BT_DBG("%s", hdev->name);

	if (!data->intr_ep)
		return -ENODEV;

	urb = usb_alloc_urb(0, mem_flags);
	if (!urb)
		return -ENOMEM;

	size = le16_to_cpu(data->intr_ep->wMaxPacketSize);

	buf = kmalloc(size, mem_flags);
	if (!buf) {
		usb_free_urb(urb);
		return -ENOMEM;
	}

	pipe = usb_rcvintpipe(data->udev, data->intr_ep->bEndpointAddress);

	usb_fill_int_urb(urb, data->udev, pipe, buf, size,
			 btusb_intr_complete, hdev, data->intr_ep->bInterval);

	urb->transfer_flags |= URB_FREE_BUFFER;

	usb_anchor_urb(urb, &data->intr_anchor);

	err = usb_submit_urb(urb, mem_flags);
	if (err < 0) {
		if (err != -EPERM && err != -ENODEV)
			bt_dev_err(hdev, "urb %p submission failed (%d)",
				   urb, -err);
		usb_unanchor_urb(urb);
	}

	usb_free_urb(urb);

	return err;
}

static void btusb_bulk_complete(struct urb *urb)
{
	struct hci_dev *hdev = urb->context;
	struct btusb_data *data = hci_get_drvdata(hdev);
	int err;

	BT_DBG("%s urb %p status %d count %d", hdev->name, urb, urb->status,
	       urb->actual_length);

	if (!test_bit(HCI_RUNNING, &hdev->flags))
		return;

	if (urb->status == 0) {
		hdev->stat.byte_rx += urb->actual_length;

		if (data->recv_bulk(data, urb->transfer_buffer,
				    urb->actual_length) < 0) {
			bt_dev_err(hdev, "corrupted ACL packet");
			hdev->stat.err_rx++;
		}
	} else if (urb->status == -ENOENT) {
		/* Avoid suspend failed when usb_kill_urb */
		return;
	}

	if (!test_bit(BTUSB_BULK_RUNNING, &data->flags))
		return;

	usb_anchor_urb(urb, &data->bulk_anchor);
	usb_mark_last_busy(data->udev);

	err = usb_submit_urb(urb, GFP_ATOMIC);
	if (err < 0) {
		/* -EPERM: urb is being killed;
		 * -ENODEV: device got disconnected
		 */
		if (err != -EPERM && err != -ENODEV)
			bt_dev_err(hdev, "urb %p failed to resubmit (%d)",
				   urb, -err);
		usb_unanchor_urb(urb);
	}
}

static int btusb_submit_bulk_urb(struct hci_dev *hdev, gfp_t mem_flags)
{
	struct btusb_data *data = hci_get_drvdata(hdev);
	struct urb *urb;
	unsigned char *buf;
	unsigned int pipe;
	int err, size = HCI_MAX_FRAME_SIZE;

	BT_DBG("%s", hdev->name);

	if (!data->bulk_rx_ep)
		return -ENODEV;

	urb = usb_alloc_urb(0, mem_flags);
	if (!urb)
		return -ENOMEM;

	buf = kmalloc(size, mem_flags);
	if (!buf) {
		usb_free_urb(urb);
		return -ENOMEM;
	}

	pipe = usb_rcvbulkpipe(data->udev, data->bulk_rx_ep->bEndpointAddress);

	usb_fill_bulk_urb(urb, data->udev, pipe, buf, size,
			  btusb_bulk_complete, hdev);

	urb->transfer_flags |= URB_FREE_BUFFER;

	usb_mark_last_busy(data->udev);
	usb_anchor_urb(urb, &data->bulk_anchor);

	err = usb_submit_urb(urb, mem_flags);
	if (err < 0) {
		if (err != -EPERM && err != -ENODEV)
			bt_dev_err(hdev, "urb %p submission failed (%d)",
				   urb, -err);
		usb_unanchor_urb(urb);
	}

	usb_free_urb(urb);

	return err;
}

static void btusb_isoc_complete(struct urb *urb)
{
	struct hci_dev *hdev = urb->context;
	struct btusb_data *data = hci_get_drvdata(hdev);
	int i, err;

	BT_DBG("%s urb %p status %d count %d", hdev->name, urb, urb->status,
	       urb->actual_length);

	if (!test_bit(HCI_RUNNING, &hdev->flags))
		return;

	if (urb->status == 0) {
		for (i = 0; i < urb->number_of_packets; i++) {
			unsigned int offset = urb->iso_frame_desc[i].offset;
			unsigned int length = urb->iso_frame_desc[i].actual_length;

			if (urb->iso_frame_desc[i].status)
				continue;

			hdev->stat.byte_rx += length;

			if (btusb_recv_isoc(data, urb->transfer_buffer + offset,
					    length) < 0) {
				bt_dev_err(hdev, "corrupted SCO packet");
				hdev->stat.err_rx++;
			}
		}
	} else if (urb->status == -ENOENT) {
		/* Avoid suspend failed when usb_kill_urb */
		return;
	}

	if (!test_bit(BTUSB_ISOC_RUNNING, &data->flags))
		return;

	usb_anchor_urb(urb, &data->isoc_anchor);

	err = usb_submit_urb(urb, GFP_ATOMIC);
	if (err < 0) {
		/* -EPERM: urb is being killed;
		 * -ENODEV: device got disconnected
		 */
		if (err != -EPERM && err != -ENODEV)
			bt_dev_err(hdev, "urb %p failed to resubmit (%d)",
				   urb, -err);
		usb_unanchor_urb(urb);
	}
}

static inline void __fill_isoc_descriptor_msbc(struct urb *urb, int len,
					       int mtu, struct btusb_data *data)
{
	int i, offset = 0;
	unsigned int interval;

	BT_DBG("len %d mtu %d", len, mtu);

	/* For mSBC ALT 6 setting the host will send the packet at continuous
	 * flow. As per core spec 5, vol 4, part B, table 2.1. For ALT setting
	 * 6 the HCI PACKET INTERVAL should be 7.5ms for every usb packets.
	 * To maintain the rate we send 63bytes of usb packets alternatively for
	 * 7ms and 8ms to maintain the rate as 7.5ms.
	 */
	if (data->usb_alt6_packet_flow) {
		interval = 7;
		data->usb_alt6_packet_flow = false;
	} else {
		interval = 6;
		data->usb_alt6_packet_flow = true;
	}

	for (i = 0; i < interval; i++) {
		urb->iso_frame_desc[i].offset = offset;
		urb->iso_frame_desc[i].length = offset;
	}

	if (len && i < BTUSB_MAX_ISOC_FRAMES) {
		urb->iso_frame_desc[i].offset = offset;
		urb->iso_frame_desc[i].length = len;
		i++;
	}

	urb->number_of_packets = i;
}

static inline void __fill_isoc_descriptor(struct urb *urb, int len, int mtu)
{
	int i, offset = 0;

	BT_DBG("len %d mtu %d", len, mtu);

	for (i = 0; i < BTUSB_MAX_ISOC_FRAMES && len >= mtu;
					i++, offset += mtu, len -= mtu) {
		urb->iso_frame_desc[i].offset = offset;
		urb->iso_frame_desc[i].length = mtu;
	}

	if (len && i < BTUSB_MAX_ISOC_FRAMES) {
		urb->iso_frame_desc[i].offset = offset;
		urb->iso_frame_desc[i].length = len;
		i++;
	}

	urb->number_of_packets = i;
}

static int btusb_submit_isoc_urb(struct hci_dev *hdev, gfp_t mem_flags)
{
	struct btusb_data *data = hci_get_drvdata(hdev);
	struct urb *urb;
	unsigned char *buf;
	unsigned int pipe;
	int err, size;

	BT_DBG("%s", hdev->name);

	if (!data->isoc_rx_ep)
		return -ENODEV;

	urb = usb_alloc_urb(BTUSB_MAX_ISOC_FRAMES, mem_flags);
	if (!urb)
		return -ENOMEM;

	size = le16_to_cpu(data->isoc_rx_ep->wMaxPacketSize) *
						BTUSB_MAX_ISOC_FRAMES;

	buf = kmalloc(size, mem_flags);
	if (!buf) {
		usb_free_urb(urb);
		return -ENOMEM;
	}

	pipe = usb_rcvisocpipe(data->udev, data->isoc_rx_ep->bEndpointAddress);

	usb_fill_int_urb(urb, data->udev, pipe, buf, size, btusb_isoc_complete,
			 hdev, data->isoc_rx_ep->bInterval);

	urb->transfer_flags = URB_FREE_BUFFER | URB_ISO_ASAP;

	__fill_isoc_descriptor(urb, size,
			       le16_to_cpu(data->isoc_rx_ep->wMaxPacketSize));

	usb_anchor_urb(urb, &data->isoc_anchor);

	err = usb_submit_urb(urb, mem_flags);
	if (err < 0) {
		if (err != -EPERM && err != -ENODEV)
			bt_dev_err(hdev, "urb %p submission failed (%d)",
				   urb, -err);
		usb_unanchor_urb(urb);
	}

	usb_free_urb(urb);

	return err;
}

static void btusb_diag_complete(struct urb *urb)
{
	struct hci_dev *hdev = urb->context;
	struct btusb_data *data = hci_get_drvdata(hdev);
	int err;

	BT_DBG("%s urb %p status %d count %d", hdev->name, urb, urb->status,
	       urb->actual_length);

	if (urb->status == 0) {
		struct sk_buff *skb;

		skb = bt_skb_alloc(urb->actual_length, GFP_ATOMIC);
		if (skb) {
			skb_put_data(skb, urb->transfer_buffer,
				     urb->actual_length);
			hci_recv_diag(hdev, skb);
		}
	} else if (urb->status == -ENOENT) {
		/* Avoid suspend failed when usb_kill_urb */
		return;
	}

	if (!test_bit(BTUSB_DIAG_RUNNING, &data->flags))
		return;

	usb_anchor_urb(urb, &data->diag_anchor);
	usb_mark_last_busy(data->udev);

	err = usb_submit_urb(urb, GFP_ATOMIC);
	if (err < 0) {
		/* -EPERM: urb is being killed;
		 * -ENODEV: device got disconnected
		 */
		if (err != -EPERM && err != -ENODEV)
			bt_dev_err(hdev, "urb %p failed to resubmit (%d)",
				   urb, -err);
		usb_unanchor_urb(urb);
	}
}

static int btusb_submit_diag_urb(struct hci_dev *hdev, gfp_t mem_flags)
{
	struct btusb_data *data = hci_get_drvdata(hdev);
	struct urb *urb;
	unsigned char *buf;
	unsigned int pipe;
	int err, size = HCI_MAX_FRAME_SIZE;

	BT_DBG("%s", hdev->name);

	if (!data->diag_rx_ep)
		return -ENODEV;

	urb = usb_alloc_urb(0, mem_flags);
	if (!urb)
		return -ENOMEM;

	buf = kmalloc(size, mem_flags);
	if (!buf) {
		usb_free_urb(urb);
		return -ENOMEM;
	}

	pipe = usb_rcvbulkpipe(data->udev, data->diag_rx_ep->bEndpointAddress);

	usb_fill_bulk_urb(urb, data->udev, pipe, buf, size,
			  btusb_diag_complete, hdev);

	urb->transfer_flags |= URB_FREE_BUFFER;

	usb_mark_last_busy(data->udev);
	usb_anchor_urb(urb, &data->diag_anchor);

	err = usb_submit_urb(urb, mem_flags);
	if (err < 0) {
		if (err != -EPERM && err != -ENODEV)
			bt_dev_err(hdev, "urb %p submission failed (%d)",
				   urb, -err);
		usb_unanchor_urb(urb);
	}

	usb_free_urb(urb);

	return err;
}

static void btusb_tx_complete(struct urb *urb)
{
	struct sk_buff *skb = urb->context;
	struct hci_dev *hdev = (struct hci_dev *)skb->dev;
	struct btusb_data *data = hci_get_drvdata(hdev);
	unsigned long flags;

	BT_DBG("%s urb %p status %d count %d", hdev->name, urb, urb->status,
	       urb->actual_length);

	if (!test_bit(HCI_RUNNING, &hdev->flags))
		goto done;

	if (!urb->status)
		hdev->stat.byte_tx += urb->transfer_buffer_length;
	else
		hdev->stat.err_tx++;

done:
	spin_lock_irqsave(&data->txlock, flags);
	data->tx_in_flight--;
	spin_unlock_irqrestore(&data->txlock, flags);

	kfree(urb->setup_packet);

	kfree_skb(skb);
}

static void btusb_isoc_tx_complete(struct urb *urb)
{
	struct sk_buff *skb = urb->context;
	struct hci_dev *hdev = (struct hci_dev *)skb->dev;

	BT_DBG("%s urb %p status %d count %d", hdev->name, urb, urb->status,
	       urb->actual_length);

	if (!test_bit(HCI_RUNNING, &hdev->flags))
		goto done;

	if (!urb->status)
		hdev->stat.byte_tx += urb->transfer_buffer_length;
	else
		hdev->stat.err_tx++;

done:
	kfree(urb->setup_packet);

	kfree_skb(skb);
}

static int btusb_open(struct hci_dev *hdev)
{
	struct btusb_data *data = hci_get_drvdata(hdev);
	int err;

	BT_DBG("%s", hdev->name);

	err = usb_autopm_get_interface(data->intf);
	if (err < 0)
		return err;

	/* Patching USB firmware files prior to starting any URBs of HCI path
	 * It is more safe to use USB bulk channel for downloading USB patch
	 */
	if (data->setup_on_usb) {
		err = data->setup_on_usb(hdev);
		if (err < 0)
			goto setup_fail;
	}

	data->intf->needs_remote_wakeup = 1;

	/* Disable device remote wakeup when host is suspended
	 * For Realtek chips, global suspend without
	 * SET_FEATURE (DEVICE_REMOTE_WAKEUP) can save more power in device.
	 */
	if (test_bit(BTUSB_WAKEUP_DISABLE, &data->flags))
		device_wakeup_disable(&data->udev->dev);

	if (test_and_set_bit(BTUSB_INTR_RUNNING, &data->flags))
		goto done;

	err = btusb_submit_intr_urb(hdev, GFP_KERNEL);
	if (err < 0)
		goto failed;

	err = btusb_submit_bulk_urb(hdev, GFP_KERNEL);
	if (err < 0) {
		usb_kill_anchored_urbs(&data->intr_anchor);
		goto failed;
	}

	set_bit(BTUSB_BULK_RUNNING, &data->flags);
	btusb_submit_bulk_urb(hdev, GFP_KERNEL);

	if (data->diag) {
		if (!btusb_submit_diag_urb(hdev, GFP_KERNEL))
			set_bit(BTUSB_DIAG_RUNNING, &data->flags);
	}

done:
	usb_autopm_put_interface(data->intf);
	return 0;

failed:
	clear_bit(BTUSB_INTR_RUNNING, &data->flags);
setup_fail:
	usb_autopm_put_interface(data->intf);
	return err;
}

static void btusb_stop_traffic(struct btusb_data *data)
{
	usb_kill_anchored_urbs(&data->intr_anchor);
	usb_kill_anchored_urbs(&data->bulk_anchor);
	usb_kill_anchored_urbs(&data->isoc_anchor);
	usb_kill_anchored_urbs(&data->diag_anchor);
	usb_kill_anchored_urbs(&data->ctrl_anchor);
}

static int btusb_close(struct hci_dev *hdev)
{
	struct btusb_data *data = hci_get_drvdata(hdev);
	int err;

	BT_DBG("%s", hdev->name);

	cancel_delayed_work(&data->rx_work);
	cancel_work_sync(&data->work);
	cancel_work_sync(&data->waker);

	skb_queue_purge(&data->acl_q);
	skb_queue_purge(&data->evt_q);

	clear_bit(BTUSB_ISOC_RUNNING, &data->flags);
	clear_bit(BTUSB_BULK_RUNNING, &data->flags);
	clear_bit(BTUSB_INTR_RUNNING, &data->flags);
	clear_bit(BTUSB_DIAG_RUNNING, &data->flags);

	btusb_stop_traffic(data);
	btusb_free_frags(data);

	err = usb_autopm_get_interface(data->intf);
	if (err < 0)
		goto failed;

	data->intf->needs_remote_wakeup = 0;

	/* Enable remote wake up for auto-suspend */
	if (test_bit(BTUSB_WAKEUP_DISABLE, &data->flags))
		data->intf->needs_remote_wakeup = 1;

	usb_autopm_put_interface(data->intf);

failed:
	usb_scuttle_anchored_urbs(&data->deferred);
	return 0;
}

static int btusb_flush(struct hci_dev *hdev)
{
	struct btusb_data *data = hci_get_drvdata(hdev);

	BT_DBG("%s", hdev->name);

	cancel_delayed_work(&data->rx_work);

	skb_queue_purge(&data->acl_q);
	skb_queue_purge(&data->evt_q);

	usb_kill_anchored_urbs(&data->tx_anchor);
	btusb_free_frags(data);

	return 0;
}

static struct urb *alloc_ctrl_urb(struct hci_dev *hdev, struct sk_buff *skb)
{
	struct btusb_data *data = hci_get_drvdata(hdev);
	struct usb_ctrlrequest *dr;
	struct urb *urb;
	unsigned int pipe;

	urb = usb_alloc_urb(0, GFP_KERNEL);
	if (!urb)
		return ERR_PTR(-ENOMEM);

	dr = kmalloc(sizeof(*dr), GFP_KERNEL);
	if (!dr) {
		usb_free_urb(urb);
		return ERR_PTR(-ENOMEM);
	}

	dr->bRequestType = data->cmdreq_type;
	dr->bRequest     = data->cmdreq;
	dr->wIndex       = 0;
	dr->wValue       = 0;
	dr->wLength      = __cpu_to_le16(skb->len);

	pipe = usb_sndctrlpipe(data->udev, 0x00);

	usb_fill_control_urb(urb, data->udev, pipe, (void *)dr,
			     skb->data, skb->len, btusb_tx_complete, skb);

	skb->dev = (void *)hdev;

	return urb;
}

static struct urb *alloc_bulk_urb(struct hci_dev *hdev, struct sk_buff *skb)
{
	struct btusb_data *data = hci_get_drvdata(hdev);
	struct urb *urb;
	unsigned int pipe;

	if (!data->bulk_tx_ep)
		return ERR_PTR(-ENODEV);

	urb = usb_alloc_urb(0, GFP_KERNEL);
	if (!urb)
		return ERR_PTR(-ENOMEM);

	pipe = usb_sndbulkpipe(data->udev, data->bulk_tx_ep->bEndpointAddress);

	usb_fill_bulk_urb(urb, data->udev, pipe,
			  skb->data, skb->len, btusb_tx_complete, skb);

	skb->dev = (void *)hdev;

	return urb;
}

static struct urb *alloc_isoc_urb(struct hci_dev *hdev, struct sk_buff *skb)
{
	struct btusb_data *data = hci_get_drvdata(hdev);
	struct urb *urb;
	unsigned int pipe;

	if (!data->isoc_tx_ep)
		return ERR_PTR(-ENODEV);

	urb = usb_alloc_urb(BTUSB_MAX_ISOC_FRAMES, GFP_KERNEL);
	if (!urb)
		return ERR_PTR(-ENOMEM);

	pipe = usb_sndisocpipe(data->udev, data->isoc_tx_ep->bEndpointAddress);

	usb_fill_int_urb(urb, data->udev, pipe,
			 skb->data, skb->len, btusb_isoc_tx_complete,
			 skb, data->isoc_tx_ep->bInterval);

	urb->transfer_flags  = URB_ISO_ASAP;

	if (data->isoc_altsetting == 6)
		__fill_isoc_descriptor_msbc(urb, skb->len,
					    le16_to_cpu(data->isoc_tx_ep->wMaxPacketSize),
					    data);
	else
		__fill_isoc_descriptor(urb, skb->len,
				       le16_to_cpu(data->isoc_tx_ep->wMaxPacketSize));
	skb->dev = (void *)hdev;

	return urb;
}

static int submit_tx_urb(struct hci_dev *hdev, struct urb *urb)
{
	struct btusb_data *data = hci_get_drvdata(hdev);
	int err;

	usb_anchor_urb(urb, &data->tx_anchor);

	err = usb_submit_urb(urb, GFP_KERNEL);
	if (err < 0) {
		if (err != -EPERM && err != -ENODEV)
			bt_dev_err(hdev, "urb %p submission failed (%d)",
				   urb, -err);
		kfree(urb->setup_packet);
		usb_unanchor_urb(urb);
	} else {
		usb_mark_last_busy(data->udev);
	}

	usb_free_urb(urb);
	return err;
}

static int submit_or_queue_tx_urb(struct hci_dev *hdev, struct urb *urb)
{
	struct btusb_data *data = hci_get_drvdata(hdev);
	unsigned long flags;
	bool suspending;

	spin_lock_irqsave(&data->txlock, flags);
	suspending = test_bit(BTUSB_SUSPENDING, &data->flags);
	if (!suspending)
		data->tx_in_flight++;
	spin_unlock_irqrestore(&data->txlock, flags);

	if (!suspending)
		return submit_tx_urb(hdev, urb);

	usb_anchor_urb(urb, &data->deferred);
	schedule_work(&data->waker);

	usb_free_urb(urb);
	return 0;
}

static int btusb_send_frame(struct hci_dev *hdev, struct sk_buff *skb)
{
	struct urb *urb;

	BT_DBG("%s", hdev->name);

	switch (hci_skb_pkt_type(skb)) {
	case HCI_COMMAND_PKT:
		urb = alloc_ctrl_urb(hdev, skb);
		if (IS_ERR(urb))
			return PTR_ERR(urb);

		hdev->stat.cmd_tx++;
		return submit_or_queue_tx_urb(hdev, urb);

	case HCI_ACLDATA_PKT:
		urb = alloc_bulk_urb(hdev, skb);
		if (IS_ERR(urb))
			return PTR_ERR(urb);

		hdev->stat.acl_tx++;
		return submit_or_queue_tx_urb(hdev, urb);

	case HCI_SCODATA_PKT:
		if (hci_conn_num(hdev, SCO_LINK) < 1)
			return -ENODEV;

		urb = alloc_isoc_urb(hdev, skb);
		if (IS_ERR(urb))
			return PTR_ERR(urb);

		hdev->stat.sco_tx++;
		return submit_tx_urb(hdev, urb);
	}

	return -EILSEQ;
}

static void btusb_notify(struct hci_dev *hdev, unsigned int evt)
{
	struct btusb_data *data = hci_get_drvdata(hdev);

	BT_DBG("%s evt %d", hdev->name, evt);

	if (hci_conn_num(hdev, SCO_LINK) != data->sco_num) {
		data->sco_num = hci_conn_num(hdev, SCO_LINK);
		data->air_mode = evt;
		schedule_work(&data->work);
	}
}

static inline int __set_isoc_interface(struct hci_dev *hdev, int altsetting)
{
	struct btusb_data *data = hci_get_drvdata(hdev);
	struct usb_interface *intf = data->isoc;
	struct usb_endpoint_descriptor *ep_desc;
	int i, err;

	if (!data->isoc)
		return -ENODEV;

	err = usb_set_interface(data->udev, data->isoc_ifnum, altsetting);
	if (err < 0) {
		bt_dev_err(hdev, "setting interface failed (%d)", -err);
		return err;
	}

	data->isoc_altsetting = altsetting;

	data->isoc_tx_ep = NULL;
	data->isoc_rx_ep = NULL;

	for (i = 0; i < intf->cur_altsetting->desc.bNumEndpoints; i++) {
		ep_desc = &intf->cur_altsetting->endpoint[i].desc;

		if (!data->isoc_tx_ep && usb_endpoint_is_isoc_out(ep_desc)) {
			data->isoc_tx_ep = ep_desc;
			continue;
		}

		if (!data->isoc_rx_ep && usb_endpoint_is_isoc_in(ep_desc)) {
			data->isoc_rx_ep = ep_desc;
			continue;
		}
	}

	if (!data->isoc_tx_ep || !data->isoc_rx_ep) {
		bt_dev_err(hdev, "invalid SCO descriptors");
		return -ENODEV;
	}

	return 0;
}

static int btusb_switch_alt_setting(struct hci_dev *hdev, int new_alts)
{
	struct btusb_data *data = hci_get_drvdata(hdev);
	int err;

	if (data->isoc_altsetting != new_alts) {
		unsigned long flags;

		clear_bit(BTUSB_ISOC_RUNNING, &data->flags);
		usb_kill_anchored_urbs(&data->isoc_anchor);

		/* When isochronous alternate setting needs to be
		 * changed, because SCO connection has been added
		 * or removed, a packet fragment may be left in the
		 * reassembling state. This could lead to wrongly
		 * assembled fragments.
		 *
		 * Clear outstanding fragment when selecting a new
		 * alternate setting.
		 */
		spin_lock_irqsave(&data->rxlock, flags);
		kfree_skb(data->sco_skb);
		data->sco_skb = NULL;
		spin_unlock_irqrestore(&data->rxlock, flags);

		err = __set_isoc_interface(hdev, new_alts);
		if (err < 0)
			return err;
	}

	if (!test_and_set_bit(BTUSB_ISOC_RUNNING, &data->flags)) {
		if (btusb_submit_isoc_urb(hdev, GFP_KERNEL) < 0)
			clear_bit(BTUSB_ISOC_RUNNING, &data->flags);
		else
			btusb_submit_isoc_urb(hdev, GFP_KERNEL);
	}

	return 0;
}

static struct usb_host_interface *btusb_find_altsetting(struct btusb_data *data,
							int alt)
{
	struct usb_interface *intf = data->isoc;
	int i;

	BT_DBG("Looking for Alt no :%d", alt);

	if (!intf)
		return NULL;

	for (i = 0; i < intf->num_altsetting; i++) {
		if (intf->altsetting[i].desc.bAlternateSetting == alt)
			return &intf->altsetting[i];
	}

	return NULL;
}

static void btusb_work(struct work_struct *work)
{
	struct btusb_data *data = container_of(work, struct btusb_data, work);
	struct hci_dev *hdev = data->hdev;
	int new_alts = 0;
	int err;

	if (data->sco_num > 0) {
		if (!test_bit(BTUSB_DID_ISO_RESUME, &data->flags)) {
			err = usb_autopm_get_interface(data->isoc ? data->isoc : data->intf);
			if (err < 0) {
				clear_bit(BTUSB_ISOC_RUNNING, &data->flags);
				usb_kill_anchored_urbs(&data->isoc_anchor);
				return;
			}

			set_bit(BTUSB_DID_ISO_RESUME, &data->flags);
		}

		if (data->air_mode == HCI_NOTIFY_ENABLE_SCO_CVSD) {
			if (hdev->voice_setting & 0x0020) {
				static const int alts[3] = { 2, 4, 5 };

				new_alts = alts[data->sco_num - 1];
			} else {
				new_alts = data->sco_num;
			}
		} else if (data->air_mode == HCI_NOTIFY_ENABLE_SCO_TRANSP) {
			/* Bluetooth USB spec recommends alt 6 (63 bytes), but
			 * many adapters do not support it.  Alt 1 appears to
			 * work for all adapters that do not have alt 6, and
			 * which work with WBS at all.
			 */
			new_alts = btusb_find_altsetting(data, 6) ? 6 : 1;
			/* Because mSBC frames do not need to be aligned to the
			 * SCO packet boundary. If support the Alt 3, use the
			 * Alt 3 for HCI payload >= 60 Bytes let air packet
			 * data satisfy 60 bytes.
			 */
			if (new_alts == 1 && btusb_find_altsetting(data, 3))
				new_alts = 3;
		}

		if (btusb_switch_alt_setting(hdev, new_alts) < 0)
			bt_dev_err(hdev, "set USB alt:(%d) failed!", new_alts);
	} else {
		clear_bit(BTUSB_ISOC_RUNNING, &data->flags);
		usb_kill_anchored_urbs(&data->isoc_anchor);

		__set_isoc_interface(hdev, 0);
		if (test_and_clear_bit(BTUSB_DID_ISO_RESUME, &data->flags))
			usb_autopm_put_interface(data->isoc ? data->isoc : data->intf);
	}
}

static void btusb_waker(struct work_struct *work)
{
	struct btusb_data *data = container_of(work, struct btusb_data, waker);
	int err;

	err = usb_autopm_get_interface(data->intf);
	if (err < 0)
		return;

	usb_autopm_put_interface(data->intf);
}

static void btusb_rx_dequeue(struct btusb_data *data,
			     struct sk_buff_head *queue)
{
	struct sk_buff *skb;

	while ((skb = skb_dequeue(queue)))
		hci_recv_frame(data->hdev, skb);
}

static void btusb_rx_work(struct work_struct *work)
{
	struct btusb_data *data = container_of(work, struct btusb_data,
					       rx_work.work);

	/* Process HCI event packets so states changes are synchronized first */
	btusb_rx_dequeue(data, &data->evt_q);
	btusb_rx_dequeue(data, &data->acl_q);
}

static int btusb_setup_bcm92035(struct hci_dev *hdev)
{
	struct sk_buff *skb;
	u8 val = 0x00;

	BT_DBG("%s", hdev->name);

	skb = __hci_cmd_sync(hdev, 0xfc3b, 1, &val, HCI_INIT_TIMEOUT);
	if (IS_ERR(skb))
		bt_dev_err(hdev, "BCM92035 command failed (%ld)", PTR_ERR(skb));
	else
		kfree_skb(skb);

	return 0;
}

static int btusb_setup_csr(struct hci_dev *hdev)
{
	struct btusb_data *data = hci_get_drvdata(hdev);
	u16 bcdDevice = le16_to_cpu(data->udev->descriptor.bcdDevice);
	struct hci_rp_read_local_version *rp;
	struct sk_buff *skb;
	bool is_fake = false;

	BT_DBG("%s", hdev->name);

	skb = __hci_cmd_sync(hdev, HCI_OP_READ_LOCAL_VERSION, 0, NULL,
			     HCI_INIT_TIMEOUT);
	if (IS_ERR(skb)) {
		int err = PTR_ERR(skb);
		bt_dev_err(hdev, "CSR: Local version failed (%d)", err);
		return err;
	}

	if (skb->len != sizeof(struct hci_rp_read_local_version)) {
		bt_dev_err(hdev, "CSR: Local version length mismatch");
		kfree_skb(skb);
		return -EIO;
	}

	rp = (struct hci_rp_read_local_version *)skb->data;

	/* Detect a wide host of Chinese controllers that aren't CSR.
	 *
	 * Known fake bcdDevices: 0x0100, 0x0134, 0x1915, 0x2520, 0x7558, 0x8891
	 *
	 * The main thing they have in common is that these are really popular low-cost
	 * options that support newer Bluetooth versions but rely on heavy VID/PID
	 * squatting of this poor old Bluetooth 1.1 device. Even sold as such.
	 *
	 * We detect actual CSR devices by checking that the HCI manufacturer code
	 * is Cambridge Silicon Radio (10) and ensuring that LMP sub-version and
	 * HCI rev values always match. As they both store the firmware number.
	 */
	if (le16_to_cpu(rp->manufacturer) != 10 ||
	    le16_to_cpu(rp->hci_rev) != le16_to_cpu(rp->lmp_subver))
		is_fake = true;

	/* Known legit CSR firmware build numbers and their supported BT versions:
	 * - 1.1 (0x1) -> 0x0073, 0x020d, 0x033c, 0x034e
	 * - 1.2 (0x2) ->                 0x04d9, 0x0529
	 * - 2.0 (0x3) ->         0x07a6, 0x07ad, 0x0c5c
	 * - 2.1 (0x4) ->         0x149c, 0x1735, 0x1899 (0x1899 is a BlueCore4-External)
	 * - 4.0 (0x6) ->         0x1d86, 0x2031, 0x22bb
	 *
	 * e.g. Real CSR dongles with LMP subversion 0x73 are old enough that
	 *      support BT 1.1 only; so it's a dead giveaway when some
	 *      third-party BT 4.0 dongle reuses it.
	 */
	else if (le16_to_cpu(rp->lmp_subver) <= 0x034e &&
		 le16_to_cpu(rp->hci_ver) > BLUETOOTH_VER_1_1)
		is_fake = true;

	else if (le16_to_cpu(rp->lmp_subver) <= 0x0529 &&
		 le16_to_cpu(rp->hci_ver) > BLUETOOTH_VER_1_2)
		is_fake = true;

	else if (le16_to_cpu(rp->lmp_subver) <= 0x0c5c &&
		 le16_to_cpu(rp->hci_ver) > BLUETOOTH_VER_2_0)
		is_fake = true;

	else if (le16_to_cpu(rp->lmp_subver) <= 0x1899 &&
		 le16_to_cpu(rp->hci_ver) > BLUETOOTH_VER_2_1)
		is_fake = true;

	else if (le16_to_cpu(rp->lmp_subver) <= 0x22bb &&
		 le16_to_cpu(rp->hci_ver) > BLUETOOTH_VER_4_0)
		is_fake = true;

	/* Other clones which beat all the above checks */
	else if (bcdDevice == 0x0134 &&
		 le16_to_cpu(rp->lmp_subver) == 0x0c5c &&
		 le16_to_cpu(rp->hci_ver) == BLUETOOTH_VER_2_0)
		is_fake = true;

	if (is_fake) {
		bt_dev_warn(hdev, "CSR: Unbranded CSR clone detected; adding workarounds...");

		/* Generally these clones have big discrepancies between
		 * advertised features and what's actually supported.
		 * Probably will need to be expanded in the future;
		 * without these the controller will lock up.
		 */
		set_bit(HCI_QUIRK_BROKEN_STORED_LINK_KEY, &hdev->quirks);
		set_bit(HCI_QUIRK_BROKEN_ERR_DATA_REPORTING, &hdev->quirks);

		/* Clear the reset quirk since this is not an actual
		 * early Bluetooth 1.1 device from CSR.
		 */
		clear_bit(HCI_QUIRK_RESET_ON_CLOSE, &hdev->quirks);
		clear_bit(HCI_QUIRK_SIMULTANEOUS_DISCOVERY, &hdev->quirks);
	}

	kfree_skb(skb);

	return 0;
}

static const struct firmware *btusb_setup_intel_get_fw(struct hci_dev *hdev,
						       struct intel_version *ver)
{
	const struct firmware *fw;
	char fwname[64];
	int ret;

	snprintf(fwname, sizeof(fwname),
		 "intel/ibt-hw-%x.%x.%x-fw-%x.%x.%x.%x.%x.bseq",
		 ver->hw_platform, ver->hw_variant, ver->hw_revision,
		 ver->fw_variant,  ver->fw_revision, ver->fw_build_num,
		 ver->fw_build_ww, ver->fw_build_yy);

	ret = request_firmware(&fw, fwname, &hdev->dev);
	if (ret < 0) {
		if (ret == -EINVAL) {
			bt_dev_err(hdev, "Intel firmware file request failed (%d)",
				   ret);
			return NULL;
		}

		bt_dev_err(hdev, "failed to open Intel firmware file: %s (%d)",
			   fwname, ret);

		/* If the correct firmware patch file is not found, use the
		 * default firmware patch file instead
		 */
		snprintf(fwname, sizeof(fwname), "intel/ibt-hw-%x.%x.bseq",
			 ver->hw_platform, ver->hw_variant);
		if (request_firmware(&fw, fwname, &hdev->dev) < 0) {
			bt_dev_err(hdev, "failed to open default fw file: %s",
				   fwname);
			return NULL;
		}
	}

	bt_dev_info(hdev, "Intel Bluetooth firmware file: %s", fwname);

	return fw;
}

static int btusb_setup_intel_patching(struct hci_dev *hdev,
				      const struct firmware *fw,
				      const u8 **fw_ptr, int *disable_patch)
{
	struct sk_buff *skb;
	struct hci_command_hdr *cmd;
	const u8 *cmd_param;
	struct hci_event_hdr *evt = NULL;
	const u8 *evt_param = NULL;
	int remain = fw->size - (*fw_ptr - fw->data);

	/* The first byte indicates the types of the patch command or event.
	 * 0x01 means HCI command and 0x02 is HCI event. If the first bytes
	 * in the current firmware buffer doesn't start with 0x01 or
	 * the size of remain buffer is smaller than HCI command header,
	 * the firmware file is corrupted and it should stop the patching
	 * process.
	 */
	if (remain > HCI_COMMAND_HDR_SIZE && *fw_ptr[0] != 0x01) {
		bt_dev_err(hdev, "Intel fw corrupted: invalid cmd read");
		return -EINVAL;
	}
	(*fw_ptr)++;
	remain--;

	cmd = (struct hci_command_hdr *)(*fw_ptr);
	*fw_ptr += sizeof(*cmd);
	remain -= sizeof(*cmd);

	/* Ensure that the remain firmware data is long enough than the length
	 * of command parameter. If not, the firmware file is corrupted.
	 */
	if (remain < cmd->plen) {
		bt_dev_err(hdev, "Intel fw corrupted: invalid cmd len");
		return -EFAULT;
	}

	/* If there is a command that loads a patch in the firmware
	 * file, then enable the patch upon success, otherwise just
	 * disable the manufacturer mode, for example patch activation
	 * is not required when the default firmware patch file is used
	 * because there are no patch data to load.
	 */
	if (*disable_patch && le16_to_cpu(cmd->opcode) == 0xfc8e)
		*disable_patch = 0;

	cmd_param = *fw_ptr;
	*fw_ptr += cmd->plen;
	remain -= cmd->plen;

	/* This reads the expected events when the above command is sent to the
	 * device. Some vendor commands expects more than one events, for
	 * example command status event followed by vendor specific event.
	 * For this case, it only keeps the last expected event. so the command
	 * can be sent with __hci_cmd_sync_ev() which returns the sk_buff of
	 * last expected event.
	 */
	while (remain > HCI_EVENT_HDR_SIZE && *fw_ptr[0] == 0x02) {
		(*fw_ptr)++;
		remain--;

		evt = (struct hci_event_hdr *)(*fw_ptr);
		*fw_ptr += sizeof(*evt);
		remain -= sizeof(*evt);

		if (remain < evt->plen) {
			bt_dev_err(hdev, "Intel fw corrupted: invalid evt len");
			return -EFAULT;
		}

		evt_param = *fw_ptr;
		*fw_ptr += evt->plen;
		remain -= evt->plen;
	}

	/* Every HCI commands in the firmware file has its correspond event.
	 * If event is not found or remain is smaller than zero, the firmware
	 * file is corrupted.
	 */
	if (!evt || !evt_param || remain < 0) {
		bt_dev_err(hdev, "Intel fw corrupted: invalid evt read");
		return -EFAULT;
	}

	skb = __hci_cmd_sync_ev(hdev, le16_to_cpu(cmd->opcode), cmd->plen,
				cmd_param, evt->evt, HCI_INIT_TIMEOUT);
	if (IS_ERR(skb)) {
		bt_dev_err(hdev, "sending Intel patch command (0x%4.4x) failed (%ld)",
			   cmd->opcode, PTR_ERR(skb));
		return PTR_ERR(skb);
	}

	/* It ensures that the returned event matches the event data read from
	 * the firmware file. At fist, it checks the length and then
	 * the contents of the event.
	 */
	if (skb->len != evt->plen) {
		bt_dev_err(hdev, "mismatch event length (opcode 0x%4.4x)",
			   le16_to_cpu(cmd->opcode));
		kfree_skb(skb);
		return -EFAULT;
	}

	if (memcmp(skb->data, evt_param, evt->plen)) {
		bt_dev_err(hdev, "mismatch event parameter (opcode 0x%4.4x)",
			   le16_to_cpu(cmd->opcode));
		kfree_skb(skb);
		return -EFAULT;
	}
	kfree_skb(skb);

	return 0;
}

static int btusb_setup_intel(struct hci_dev *hdev)
{
	struct sk_buff *skb;
	const struct firmware *fw;
	const u8 *fw_ptr;
	int disable_patch, err;
	struct intel_version ver;

	BT_DBG("%s", hdev->name);

	/* The controller has a bug with the first HCI command sent to it
	 * returning number of completed commands as zero. This would stall the
	 * command processing in the Bluetooth core.
	 *
	 * As a workaround, send HCI Reset command first which will reset the
	 * number of completed commands and allow normal command processing
	 * from now on.
	 */
	skb = __hci_cmd_sync(hdev, HCI_OP_RESET, 0, NULL, HCI_INIT_TIMEOUT);
	if (IS_ERR(skb)) {
		bt_dev_err(hdev, "sending initial HCI reset command failed (%ld)",
			   PTR_ERR(skb));
		return PTR_ERR(skb);
	}
	kfree_skb(skb);

	/* Read Intel specific controller version first to allow selection of
	 * which firmware file to load.
	 *
	 * The returned information are hardware variant and revision plus
	 * firmware variant, revision and build number.
	 */
	err = btintel_read_version(hdev, &ver);
	if (err)
		return err;

	bt_dev_info(hdev, "read Intel version: %02x%02x%02x%02x%02x%02x%02x%02x%02x",
		    ver.hw_platform, ver.hw_variant, ver.hw_revision,
		    ver.fw_variant,  ver.fw_revision, ver.fw_build_num,
		    ver.fw_build_ww, ver.fw_build_yy, ver.fw_patch_num);

	/* fw_patch_num indicates the version of patch the device currently
	 * have. If there is no patch data in the device, it is always 0x00.
	 * So, if it is other than 0x00, no need to patch the device again.
	 */
	if (ver.fw_patch_num) {
		bt_dev_info(hdev, "Intel device is already patched. "
			    "patch num: %02x", ver.fw_patch_num);
		goto complete;
	}

	/* Opens the firmware patch file based on the firmware version read
	 * from the controller. If it fails to open the matching firmware
	 * patch file, it tries to open the default firmware patch file.
	 * If no patch file is found, allow the device to operate without
	 * a patch.
	 */
	fw = btusb_setup_intel_get_fw(hdev, &ver);
	if (!fw)
		goto complete;
	fw_ptr = fw->data;

	/* Enable the manufacturer mode of the controller.
	 * Only while this mode is enabled, the driver can download the
	 * firmware patch data and configuration parameters.
	 */
	err = btintel_enter_mfg(hdev);
	if (err) {
		release_firmware(fw);
		return err;
	}

	disable_patch = 1;

	/* The firmware data file consists of list of Intel specific HCI
	 * commands and its expected events. The first byte indicates the
	 * type of the message, either HCI command or HCI event.
	 *
	 * It reads the command and its expected event from the firmware file,
	 * and send to the controller. Once __hci_cmd_sync_ev() returns,
	 * the returned event is compared with the event read from the firmware
	 * file and it will continue until all the messages are downloaded to
	 * the controller.
	 *
	 * Once the firmware patching is completed successfully,
	 * the manufacturer mode is disabled with reset and activating the
	 * downloaded patch.
	 *
	 * If the firmware patching fails, the manufacturer mode is
	 * disabled with reset and deactivating the patch.
	 *
	 * If the default patch file is used, no reset is done when disabling
	 * the manufacturer.
	 */
	while (fw->size > fw_ptr - fw->data) {
		int ret;

		ret = btusb_setup_intel_patching(hdev, fw, &fw_ptr,
						 &disable_patch);
		if (ret < 0)
			goto exit_mfg_deactivate;
	}

	release_firmware(fw);

	if (disable_patch)
		goto exit_mfg_disable;

	/* Patching completed successfully and disable the manufacturer mode
	 * with reset and activate the downloaded firmware patches.
	 */
	err = btintel_exit_mfg(hdev, true, true);
	if (err)
		return err;

	/* Need build number for downloaded fw patches in
	 * every power-on boot
	 */
       err = btintel_read_version(hdev, &ver);
       if (err)
               return err;
       bt_dev_info(hdev, "Intel BT fw patch 0x%02x completed & activated",
		   ver.fw_patch_num);

	goto complete;

exit_mfg_disable:
	/* Disable the manufacturer mode without reset */
	err = btintel_exit_mfg(hdev, false, false);
	if (err)
		return err;

	bt_dev_info(hdev, "Intel firmware patch completed");

	goto complete;

exit_mfg_deactivate:
	release_firmware(fw);

	/* Patching failed. Disable the manufacturer mode with reset and
	 * deactivate the downloaded firmware patches.
	 */
	err = btintel_exit_mfg(hdev, true, false);
	if (err)
		return err;

	bt_dev_info(hdev, "Intel firmware patch completed and deactivated");

complete:
	/* Set the event mask for Intel specific vendor events. This enables
	 * a few extra events that are useful during general operation.
	 */
	btintel_set_event_mask_mfg(hdev, false);

	btintel_check_bdaddr(hdev);
	return 0;
}

static int inject_cmd_complete(struct hci_dev *hdev, __u16 opcode)
{
	struct sk_buff *skb;
	struct hci_event_hdr *hdr;
	struct hci_ev_cmd_complete *evt;

	skb = bt_skb_alloc(sizeof(*hdr) + sizeof(*evt) + 1, GFP_KERNEL);
	if (!skb)
		return -ENOMEM;

	hdr = skb_put(skb, sizeof(*hdr));
	hdr->evt = HCI_EV_CMD_COMPLETE;
	hdr->plen = sizeof(*evt) + 1;

	evt = skb_put(skb, sizeof(*evt));
	evt->ncmd = 0x01;
	evt->opcode = cpu_to_le16(opcode);

	skb_put_u8(skb, 0x00);

	hci_skb_pkt_type(skb) = HCI_EVENT_PKT;

	return hci_recv_frame(hdev, skb);
}

static int btusb_recv_bulk_intel(struct btusb_data *data, void *buffer,
				 int count)
{
	/* When the device is in bootloader mode, then it can send
	 * events via the bulk endpoint. These events are treated the
	 * same way as the ones received from the interrupt endpoint.
	 */
	if (test_bit(BTUSB_BOOTLOADER, &data->flags))
		return btusb_recv_intr(data, buffer, count);

	return btusb_recv_bulk(data, buffer, count);
}

static void btusb_intel_bootup(struct btusb_data *data, const void *ptr,
			       unsigned int len)
{
	const struct intel_bootup *evt = ptr;

	if (len != sizeof(*evt))
		return;

	if (test_and_clear_bit(BTUSB_BOOTING, &data->flags))
		wake_up_bit(&data->flags, BTUSB_BOOTING);
}

static void btusb_intel_secure_send_result(struct btusb_data *data,
					   const void *ptr, unsigned int len)
{
	const struct intel_secure_send_result *evt = ptr;

	if (len != sizeof(*evt))
		return;

	if (evt->result)
		set_bit(BTUSB_FIRMWARE_FAILED, &data->flags);

	if (test_and_clear_bit(BTUSB_DOWNLOADING, &data->flags) &&
	    test_bit(BTUSB_FIRMWARE_LOADED, &data->flags))
		wake_up_bit(&data->flags, BTUSB_DOWNLOADING);
}

static int btusb_recv_event_intel(struct btusb_data *data, struct sk_buff *skb)
{
	if (test_bit(BTUSB_BOOTLOADER, &data->flags)) {
		struct hci_event_hdr *hdr = (void *)skb->data;

		if (skb->len > HCI_EVENT_HDR_SIZE && hdr->evt == 0xff &&
		    hdr->plen > 0) {
			const void *ptr = skb->data + HCI_EVENT_HDR_SIZE + 1;
			unsigned int len = skb->len - HCI_EVENT_HDR_SIZE - 1;

			switch (skb->data[2]) {
			case 0x02:
				/* When switching to the operational firmware
				 * the device sends a vendor specific event
				 * indicating that the bootup completed.
				 */
				btusb_intel_bootup(data, ptr, len);
				break;
			case 0x06:
				/* When the firmware loading completes the
				 * device sends out a vendor specific event
				 * indicating the result of the firmware
				 * loading.
				 */
				btusb_intel_secure_send_result(data, ptr, len);
				break;
			}
		}
	}

	return hci_recv_frame(data->hdev, skb);
}

static int btusb_send_frame_intel(struct hci_dev *hdev, struct sk_buff *skb)
{
	struct btusb_data *data = hci_get_drvdata(hdev);
	struct urb *urb;

	BT_DBG("%s", hdev->name);

	switch (hci_skb_pkt_type(skb)) {
	case HCI_COMMAND_PKT:
		if (test_bit(BTUSB_BOOTLOADER, &data->flags)) {
			struct hci_command_hdr *cmd = (void *)skb->data;
			__u16 opcode = le16_to_cpu(cmd->opcode);

			/* When in bootloader mode and the command 0xfc09
			 * is received, it needs to be send down the
			 * bulk endpoint. So allocate a bulk URB instead.
			 */
			if (opcode == 0xfc09)
				urb = alloc_bulk_urb(hdev, skb);
			else
				urb = alloc_ctrl_urb(hdev, skb);

			/* When the 0xfc01 command is issued to boot into
			 * the operational firmware, it will actually not
			 * send a command complete event. To keep the flow
			 * control working inject that event here.
			 */
			if (opcode == 0xfc01)
				inject_cmd_complete(hdev, opcode);
		} else {
			urb = alloc_ctrl_urb(hdev, skb);
		}
		if (IS_ERR(urb))
			return PTR_ERR(urb);

		hdev->stat.cmd_tx++;
		return submit_or_queue_tx_urb(hdev, urb);

	case HCI_ACLDATA_PKT:
		urb = alloc_bulk_urb(hdev, skb);
		if (IS_ERR(urb))
			return PTR_ERR(urb);

		hdev->stat.acl_tx++;
		return submit_or_queue_tx_urb(hdev, urb);

	case HCI_SCODATA_PKT:
		if (hci_conn_num(hdev, SCO_LINK) < 1)
			return -ENODEV;

		urb = alloc_isoc_urb(hdev, skb);
		if (IS_ERR(urb))
			return PTR_ERR(urb);

		hdev->stat.sco_tx++;
		return submit_tx_urb(hdev, urb);
	}

	return -EILSEQ;
}

static int btusb_setup_intel_new_get_fw_name(struct intel_version *ver,
					     struct intel_boot_params *params,
					     char *fw_name, size_t len,
					     const char *suffix)
{
	switch (ver->hw_variant) {
	case 0x0b:	/* SfP */
	case 0x0c:	/* WsP */
		snprintf(fw_name, len, "intel/ibt-%u-%u.%s",
			le16_to_cpu(ver->hw_variant),
			le16_to_cpu(params->dev_revid),
			suffix);
		break;
	case 0x11:	/* JfP */
	case 0x12:	/* ThP */
	case 0x13:	/* HrP */
	case 0x14:	/* CcP */
		snprintf(fw_name, len, "intel/ibt-%u-%u-%u.%s",
			le16_to_cpu(ver->hw_variant),
			le16_to_cpu(ver->hw_revision),
			le16_to_cpu(ver->fw_revision),
			suffix);
		break;
	default:
		return -EINVAL;
	}

	return 0;
}

static void btusb_setup_intel_newgen_get_fw_name(const struct intel_version_tlv *ver_tlv,
						 char *fw_name, size_t len,
						 const char *suffix)
{
	/* The firmware file name for new generation controllers will be
	 * ibt-<cnvi_top type+cnvi_top step>-<cnvr_top type+cnvr_top step>
	 */
	snprintf(fw_name, len, "intel/ibt-%04x-%04x.%s",
		 INTEL_CNVX_TOP_PACK_SWAB(INTEL_CNVX_TOP_TYPE(ver_tlv->cnvi_top),
					  INTEL_CNVX_TOP_STEP(ver_tlv->cnvi_top)),
		 INTEL_CNVX_TOP_PACK_SWAB(INTEL_CNVX_TOP_TYPE(ver_tlv->cnvr_top),
					  INTEL_CNVX_TOP_STEP(ver_tlv->cnvr_top)),
		 suffix);
}

static int btusb_download_wait(struct hci_dev *hdev, ktime_t calltime, int msec)
{
	struct btusb_data *data = hci_get_drvdata(hdev);
	ktime_t delta, rettime;
	unsigned long long duration;
	int err;

	set_bit(BTUSB_FIRMWARE_LOADED, &data->flags);

	bt_dev_info(hdev, "Waiting for firmware download to complete");

	err = wait_on_bit_timeout(&data->flags, BTUSB_DOWNLOADING,
				  TASK_INTERRUPTIBLE,
				  msecs_to_jiffies(msec));
	if (err == -EINTR) {
		bt_dev_err(hdev, "Firmware loading interrupted");
		return err;
	}

	if (err) {
		bt_dev_err(hdev, "Firmware loading timeout");
		return -ETIMEDOUT;
	}

	if (test_bit(BTUSB_FIRMWARE_FAILED, &data->flags)) {
		bt_dev_err(hdev, "Firmware loading failed");
		return -ENOEXEC;
	}

	rettime = ktime_get();
	delta = ktime_sub(rettime, calltime);
	duration = (unsigned long long)ktime_to_ns(delta) >> 10;

	bt_dev_info(hdev, "Firmware loaded in %llu usecs", duration);

	return 0;
}

static int btusb_intel_download_firmware_newgen(struct hci_dev *hdev,
						struct intel_version_tlv *ver,
						u32 *boot_param)
{
	const struct firmware *fw;
	char fwname[64];
	int err;
	struct btusb_data *data = hci_get_drvdata(hdev);
	ktime_t calltime;

	if (!ver || !boot_param)
		return -EINVAL;

	/* The firmware variant determines if the device is in bootloader
	 * mode or is running operational firmware. The value 0x03 identifies
	 * the bootloader and the value 0x23 identifies the operational
	 * firmware.
	 *
	 * When the operational firmware is already present, then only
	 * the check for valid Bluetooth device address is needed. This
	 * determines if the device will be added as configured or
	 * unconfigured controller.
	 *
	 * It is not possible to use the Secure Boot Parameters in this
	 * case since that command is only available in bootloader mode.
	 */
	if (ver->img_type == 0x03) {
		clear_bit(BTUSB_BOOTLOADER, &data->flags);
		btintel_check_bdaddr(hdev);
	}

	/* If the OTP has no valid Bluetooth device address, then there will
	 * also be no valid address for the operational firmware.
	 */
	if (!bacmp(&ver->otp_bd_addr, BDADDR_ANY)) {
		bt_dev_info(hdev, "No device address configured");
		set_bit(HCI_QUIRK_INVALID_BDADDR, &hdev->quirks);
	}

	btusb_setup_intel_newgen_get_fw_name(ver, fwname, sizeof(fwname), "sfi");
	err = request_firmware(&fw, fwname, &hdev->dev);
	if (err < 0) {
		if (!test_bit(BTUSB_BOOTLOADER, &data->flags)) {
			/* Firmware has already been loaded */
			set_bit(BTUSB_FIRMWARE_LOADED, &data->flags);
			return 0;
		}

		bt_dev_err(hdev, "Failed to load Intel firmware file %s (%d)",
			   fwname, err);

		return err;
	}

	bt_dev_info(hdev, "Found device firmware: %s", fwname);

	if (fw->size < 644) {
		bt_dev_err(hdev, "Invalid size of firmware file (%zu)",
			   fw->size);
		err = -EBADF;
		goto done;
	}

	calltime = ktime_get();

	set_bit(BTUSB_DOWNLOADING, &data->flags);

	/* Start firmware downloading and get boot parameter */
	err = btintel_download_firmware_newgen(hdev, ver, fw, boot_param,
					       INTEL_HW_VARIANT(ver->cnvi_bt),
					       ver->sbe_type);
	if (err < 0) {
		if (err == -EALREADY) {
			/* Firmware has already been loaded */
			set_bit(BTUSB_FIRMWARE_LOADED, &data->flags);
			err = 0;
			goto done;
		}

		/* When FW download fails, send Intel Reset to retry
		 * FW download.
		 */
		btintel_reset_to_bootloader(hdev);
		goto done;
	}

	/* Before switching the device into operational mode and with that
	 * booting the loaded firmware, wait for the bootloader notification
	 * that all fragments have been successfully received.
	 *
	 * When the event processing receives the notification, then the
	 * BTUSB_DOWNLOADING flag will be cleared.
	 *
	 * The firmware loading should not take longer than 5 seconds
	 * and thus just timeout if that happens and fail the setup
	 * of this device.
	 */
	err = btusb_download_wait(hdev, calltime, 5000);
	if (err == -ETIMEDOUT)
		btintel_reset_to_bootloader(hdev);

done:
	release_firmware(fw);
	return err;
}

static int btusb_intel_download_firmware(struct hci_dev *hdev,
					 struct intel_version *ver,
					 struct intel_boot_params *params,
					 u32 *boot_param)
{
	const struct firmware *fw;
	char fwname[64];
	int err;
	struct btusb_data *data = hci_get_drvdata(hdev);
	ktime_t calltime;

	if (!ver || !params)
		return -EINVAL;

	/* The firmware variant determines if the device is in bootloader
	 * mode or is running operational firmware. The value 0x06 identifies
	 * the bootloader and the value 0x23 identifies the operational
	 * firmware.
	 *
	 * When the operational firmware is already present, then only
	 * the check for valid Bluetooth device address is needed. This
	 * determines if the device will be added as configured or
	 * unconfigured controller.
	 *
	 * It is not possible to use the Secure Boot Parameters in this
	 * case since that command is only available in bootloader mode.
	 */
	if (ver->fw_variant == 0x23) {
		clear_bit(BTUSB_BOOTLOADER, &data->flags);
		btintel_check_bdaddr(hdev);

		/* SfP and WsP don't seem to update the firmware version on file
		 * so version checking is currently possible.
		 */
		switch (ver->hw_variant) {
		case 0x0b:	/* SfP */
		case 0x0c:	/* WsP */
			return 0;
		}

		/* Proceed to download to check if the version matches */
		goto download;
	}

	/* Read the secure boot parameters to identify the operating
	 * details of the bootloader.
	 */
	err = btintel_read_boot_params(hdev, params);
	if (err)
		return err;

	/* It is required that every single firmware fragment is acknowledged
	 * with a command complete event. If the boot parameters indicate
	 * that this bootloader does not send them, then abort the setup.
	 */
	if (params->limited_cce != 0x00) {
		bt_dev_err(hdev, "Unsupported Intel firmware loading method (%u)",
			   params->limited_cce);
		return -EINVAL;
	}

	/* If the OTP has no valid Bluetooth device address, then there will
	 * also be no valid address for the operational firmware.
	 */
	if (!bacmp(&params->otp_bdaddr, BDADDR_ANY)) {
		bt_dev_info(hdev, "No device address configured");
		set_bit(HCI_QUIRK_INVALID_BDADDR, &hdev->quirks);
	}

download:
	/* With this Intel bootloader only the hardware variant and device
	 * revision information are used to select the right firmware for SfP
	 * and WsP.
	 *
	 * The firmware filename is ibt-<hw_variant>-<dev_revid>.sfi.
	 *
	 * Currently the supported hardware variants are:
	 *   11 (0x0b) for iBT3.0 (LnP/SfP)
	 *   12 (0x0c) for iBT3.5 (WsP)
	 *
	 * For ThP/JfP and for future SKU's, the FW name varies based on HW
	 * variant, HW revision and FW revision, as these are dependent on CNVi
	 * and RF Combination.
	 *
	 *   17 (0x11) for iBT3.5 (JfP)
	 *   18 (0x12) for iBT3.5 (ThP)
	 *
	 * The firmware file name for these will be
	 * ibt-<hw_variant>-<hw_revision>-<fw_revision>.sfi.
	 *
	 */
	err = btusb_setup_intel_new_get_fw_name(ver, params, fwname,
						sizeof(fwname), "sfi");
	if (err < 0) {
		if (!test_bit(BTUSB_BOOTLOADER, &data->flags)) {
			/* Firmware has already been loaded */
			set_bit(BTUSB_FIRMWARE_LOADED, &data->flags);
			return 0;
		}

		bt_dev_err(hdev, "Unsupported Intel firmware naming");
		return -EINVAL;
	}

	err = request_firmware(&fw, fwname, &hdev->dev);
	if (err < 0) {
		if (!test_bit(BTUSB_BOOTLOADER, &data->flags)) {
			/* Firmware has already been loaded */
			set_bit(BTUSB_FIRMWARE_LOADED, &data->flags);
			return 0;
		}

		bt_dev_err(hdev, "Failed to load Intel firmware file %s (%d)",
			   fwname, err);
		return err;
	}

	bt_dev_info(hdev, "Found device firmware: %s", fwname);

	if (fw->size < 644) {
		bt_dev_err(hdev, "Invalid size of firmware file (%zu)",
			   fw->size);
		err = -EBADF;
		goto done;
	}

	calltime = ktime_get();

	set_bit(BTUSB_DOWNLOADING, &data->flags);

	/* Start firmware downloading and get boot parameter */
	err = btintel_download_firmware(hdev, ver, fw, boot_param);
	if (err < 0) {
		if (err == -EALREADY) {
			/* Firmware has already been loaded */
			set_bit(BTUSB_FIRMWARE_LOADED, &data->flags);
			err = 0;
			goto done;
		}

		/* When FW download fails, send Intel Reset to retry
		 * FW download.
		 */
		btintel_reset_to_bootloader(hdev);
		goto done;
	}

	/* Before switching the device into operational mode and with that
	 * booting the loaded firmware, wait for the bootloader notification
	 * that all fragments have been successfully received.
	 *
	 * When the event processing receives the notification, then the
	 * BTUSB_DOWNLOADING flag will be cleared.
	 *
	 * The firmware loading should not take longer than 5 seconds
	 * and thus just timeout if that happens and fail the setup
	 * of this device.
	 */
	err = btusb_download_wait(hdev, calltime, 5000);
	if (err == -ETIMEDOUT)
		btintel_reset_to_bootloader(hdev);

done:
	release_firmware(fw);
	return err;
}

static int btusb_boot_wait(struct hci_dev *hdev, ktime_t calltime, int msec)
{
	struct btusb_data *data = hci_get_drvdata(hdev);
	ktime_t delta, rettime;
	unsigned long long duration;
	int err;

	bt_dev_info(hdev, "Waiting for device to boot");

	err = wait_on_bit_timeout(&data->flags, BTUSB_BOOTING,
				  TASK_INTERRUPTIBLE,
				  msecs_to_jiffies(msec));
	if (err == -EINTR) {
		bt_dev_err(hdev, "Device boot interrupted");
		return -EINTR;
	}

	if (err) {
		bt_dev_err(hdev, "Device boot timeout");
		return -ETIMEDOUT;
	}

	rettime = ktime_get();
	delta = ktime_sub(rettime, calltime);
	duration = (unsigned long long) ktime_to_ns(delta) >> 10;

	bt_dev_info(hdev, "Device booted in %llu usecs", duration);

	return 0;
}

static int btusb_intel_boot(struct hci_dev *hdev, u32 boot_addr)
{
	struct btusb_data *data = hci_get_drvdata(hdev);
	ktime_t calltime;
	int err;

	calltime = ktime_get();

	set_bit(BTUSB_BOOTING, &data->flags);

	err = btintel_send_intel_reset(hdev, boot_addr);
	if (err) {
		bt_dev_err(hdev, "Intel Soft Reset failed (%d)", err);
		btintel_reset_to_bootloader(hdev);
		return err;
	}

	/* The bootloader will not indicate when the device is ready. This
	 * is done by the operational firmware sending bootup notification.
	 *
	 * Booting into operational firmware should not take longer than
	 * 1 second. However if that happens, then just fail the setup
	 * since something went wrong.
	 */
	err = btusb_boot_wait(hdev, calltime, 1000);
	if (err == -ETIMEDOUT)
		btintel_reset_to_bootloader(hdev);

	return err;
}

static int btusb_setup_intel_new(struct hci_dev *hdev)
{
	struct btusb_data *data = hci_get_drvdata(hdev);
	struct intel_version ver;
	struct intel_boot_params params;
	u32 boot_param;
	char ddcname[64];
	int err;
	struct intel_debug_features features;

	BT_DBG("%s", hdev->name);

	/* Set the default boot parameter to 0x0 and it is updated to
	 * SKU specific boot parameter after reading Intel_Write_Boot_Params
	 * command while downloading the firmware.
	 */
	boot_param = 0x00000000;

	/* Read the Intel version information to determine if the device
	 * is in bootloader mode or if it already has operational firmware
	 * loaded.
	 */
	err = btintel_read_version(hdev, &ver);
	if (err) {
		bt_dev_err(hdev, "Intel Read version failed (%d)", err);
		btintel_reset_to_bootloader(hdev);
		return err;
	}

	err = btintel_version_info(hdev, &ver);
	if (err)
		return err;

	err = btusb_intel_download_firmware(hdev, &ver, &params, &boot_param);
	if (err)
		return err;

	/* controller is already having an operational firmware */
	if (ver.fw_variant == 0x23)
		goto finish;

	err = btusb_intel_boot(hdev, boot_param);
	if (err)
		return err;

	clear_bit(BTUSB_BOOTLOADER, &data->flags);

	err = btusb_setup_intel_new_get_fw_name(&ver, &params, ddcname,
						sizeof(ddcname), "ddc");

	if (err < 0) {
		bt_dev_err(hdev, "Unsupported Intel firmware naming");
	} else {
		/* Once the device is running in operational mode, it needs to
		 * apply the device configuration (DDC) parameters.
		 *
		 * The device can work without DDC parameters, so even if it
		 * fails to load the file, no need to fail the setup.
		 */
		btintel_load_ddc_config(hdev, ddcname);
	}

#ifdef CONFIG_BT_FEATURE_QUALITY_REPORT
	hci_dev_clear_flag(hdev, HCI_QUALITY_REPORT);
	bt_dev_dbg(hdev, "HCI_QUALITY_REPORT cleared");
#endif

	/* Read the Intel version information after loading the FW  */
	err = btintel_read_version(hdev, &ver);
	if (err)
		return err;

	btintel_version_info(hdev, &ver);

finish:
	/* All Intel controllers that support the Microsoft vendor
	 * extension are using 0xFC1E for VsMsftOpCode.
	 */
	switch (ver.hw_variant) {
	case 0x11:	/* JfP */
	case 0x12:	/* ThP */
	case 0x13:	/* HrP */
	case 0x14:	/* CcP */
		hci_set_msft_opcode(hdev, 0xFC1E);
		break;
	}

	/* Set the event mask for Intel specific vendor events. This enables
	 * a few extra events that are useful during general operation. It
	 * does not enable any debugging related events.
	 *
	 * The device will function correctly without these events enabled
	 * and thus no need to fail the setup.
	 */
	btintel_set_event_mask(hdev, false);

	return 0;
}

static int btusb_setup_intel_newgen(struct hci_dev *hdev)
{
	struct btusb_data *data = hci_get_drvdata(hdev);
	u32 boot_param;
	char ddcname[64];
	int err;
	struct intel_version_tlv version;

	bt_dev_dbg(hdev, "");

	/* Set the default boot parameter to 0x0 and it is updated to
	 * SKU specific boot parameter after reading Intel_Write_Boot_Params
	 * command while downloading the firmware.
	 */
	boot_param = 0x00000000;

	/* Read the Intel version information to determine if the device
	 * is in bootloader mode or if it already has operational firmware
	 * loaded.
	 */
	err = btintel_read_version_tlv(hdev, &version);
	if (err) {
		bt_dev_err(hdev, "Intel Read version failed (%d)", err);
		btintel_reset_to_bootloader(hdev);
		return err;
	}

	err = btintel_version_info_tlv(hdev, &version);
	if (err)
		return err;

	err = btusb_intel_download_firmware_newgen(hdev, &version, &boot_param);
	if (err)
		return err;

	/* check if controller is already having an operational firmware */
	if (version.img_type == 0x03)
		goto finish;

	err = btusb_intel_boot(hdev, boot_param);
	if (err)
		return err;

	clear_bit(BTUSB_BOOTLOADER, &data->flags);

	btusb_setup_intel_newgen_get_fw_name(&version, ddcname, sizeof(ddcname),
					     "ddc");
	/* Once the device is running in operational mode, it needs to
	 * apply the device configuration (DDC) parameters.
	 *
	 * The device can work without DDC parameters, so even if it
	 * fails to load the file, no need to fail the setup.
	 */
	btintel_load_ddc_config(hdev, ddcname);

#ifdef CONFIG_BT_FEATURE_QUALITY_REPORT
	hci_dev_clear_flag(hdev, HCI_QUALITY_REPORT);
	bt_dev_dbg(hdev, "HCI_QUALITY_REPORT cleared");
#endif

	/* Read the Intel version information after loading the FW  */
	err = btintel_read_version_tlv(hdev, &version);
	if (err)
		return err;

	btintel_version_info_tlv(hdev, &version);

finish:
	/* Set the event mask for Intel specific vendor events. This enables
	 * a few extra events that are useful during general operation. It
	 * does not enable any debugging related events.
	 *
	 * The device will function correctly without these events enabled
	 * and thus no need to fail the setup.
	 */
	btintel_set_event_mask(hdev, false);

	return 0;
}
static int btusb_shutdown_intel(struct hci_dev *hdev)
{
	struct sk_buff *skb;
	long ret;

	/* In the shutdown sequence where Bluetooth is turned off followed
	 * by WiFi being turned off, turning WiFi back on causes issue with
	 * the RF calibration.
	 *
	 * To ensure that any RF activity has been stopped, issue HCI Reset
	 * command to clear all ongoing activity including advertising,
	 * scanning etc.
	 */
	skb = __hci_cmd_sync(hdev, HCI_OP_RESET, 0, NULL, HCI_INIT_TIMEOUT);
	if (IS_ERR(skb)) {
		ret = PTR_ERR(skb);
		bt_dev_err(hdev, "HCI reset during shutdown failed");
		return ret;
	}
	kfree_skb(skb);

	/* Some platforms have an issue with BT LED when the interface is
	 * down or BT radio is turned off, which takes 5 seconds to BT LED
	 * goes off. This command turns off the BT LED immediately.
	 */
	skb = __hci_cmd_sync(hdev, 0xfc3f, 0, NULL, HCI_INIT_TIMEOUT);
	if (IS_ERR(skb)) {
		ret = PTR_ERR(skb);
		bt_dev_err(hdev, "turning off Intel device LED failed");
		return ret;
	}
	kfree_skb(skb);

	return 0;
}

static int btusb_shutdown_intel_new(struct hci_dev *hdev)
{
	struct sk_buff *skb;

	/* Send HCI Reset to the controller to stop any BT activity which
	 * were triggered. This will help to save power and maintain the
	 * sync b/w Host and controller
	 */
	skb = __hci_cmd_sync(hdev, HCI_OP_RESET, 0, NULL, HCI_INIT_TIMEOUT);
	if (IS_ERR(skb)) {
		bt_dev_err(hdev, "HCI reset during shutdown failed");
		return PTR_ERR(skb);
	}
	kfree_skb(skb);

	return 0;
}

#define FIRMWARE_MT7663		"mediatek/mt7663pr2h.bin"
#define FIRMWARE_MT7668		"mediatek/mt7668pr2h.bin"

#define HCI_WMT_MAX_EVENT_SIZE		64

enum {
	BTMTK_WMT_PATCH_DWNLD = 0x1,
	BTMTK_WMT_FUNC_CTRL = 0x6,
	BTMTK_WMT_RST = 0x7,
	BTMTK_WMT_SEMAPHORE = 0x17,
};

enum {
	BTMTK_WMT_INVALID,
	BTMTK_WMT_PATCH_UNDONE,
	BTMTK_WMT_PATCH_DONE,
	BTMTK_WMT_ON_UNDONE,
	BTMTK_WMT_ON_DONE,
	BTMTK_WMT_ON_PROGRESS,
};

struct btmtk_wmt_hdr {
	u8	dir;
	u8	op;
	__le16	dlen;
	u8	flag;
} __packed;

struct btmtk_hci_wmt_cmd {
	struct btmtk_wmt_hdr hdr;
	u8 data[256];
} __packed;

struct btmtk_hci_wmt_evt {
	struct hci_event_hdr hhdr;
	struct btmtk_wmt_hdr whdr;
} __packed;

struct btmtk_hci_wmt_evt_funcc {
	struct btmtk_hci_wmt_evt hwhdr;
	__be16 status;
} __packed;

struct btmtk_tci_sleep {
	u8 mode;
	__le16 duration;
	__le16 host_duration;
	u8 host_wakeup_pin;
	u8 time_compensation;
} __packed;

struct btmtk_hci_wmt_params {
	u8 op;
	u8 flag;
	u16 dlen;
	const void *data;
	u32 *status;
};

static void btusb_mtk_wmt_recv(struct urb *urb)
{
	struct hci_dev *hdev = urb->context;
	struct btusb_data *data = hci_get_drvdata(hdev);
	struct hci_event_hdr *hdr;
	struct sk_buff *skb;
	int err;

	if (urb->status == 0 && urb->actual_length > 0) {
		hdev->stat.byte_rx += urb->actual_length;

		/* WMT event shouldn't be fragmented and the size should be
		 * less than HCI_WMT_MAX_EVENT_SIZE.
		 */
		skb = bt_skb_alloc(HCI_WMT_MAX_EVENT_SIZE, GFP_ATOMIC);
		if (!skb) {
			hdev->stat.err_rx++;
			return;
		}

		hci_skb_pkt_type(skb) = HCI_EVENT_PKT;
		skb_put_data(skb, urb->transfer_buffer, urb->actual_length);

		hdr = (void *)skb->data;
		/* Fix up the vendor event id with 0xff for vendor specific
		 * instead of 0xe4 so that event send via monitoring socket can
		 * be parsed properly.
		 */
		hdr->evt = 0xff;

		/* When someone waits for the WMT event, the skb is being cloned
		 * and being processed the events from there then.
		 */
		if (test_bit(BTUSB_TX_WAIT_VND_EVT, &data->flags)) {
			data->evt_skb = skb_clone(skb, GFP_ATOMIC);
			if (!data->evt_skb) {
				kfree_skb(skb);
				return;
			}
		}

		err = hci_recv_frame(hdev, skb);
		if (err < 0) {
			kfree_skb(data->evt_skb);
			data->evt_skb = NULL;
			return;
		}

		if (test_and_clear_bit(BTUSB_TX_WAIT_VND_EVT,
				       &data->flags)) {
			/* Barrier to sync with other CPUs */
			smp_mb__after_atomic();
			wake_up_bit(&data->flags,
				    BTUSB_TX_WAIT_VND_EVT);
		}
		return;
	} else if (urb->status == -ENOENT) {
		/* Avoid suspend failed when usb_kill_urb */
		return;
	}

	usb_mark_last_busy(data->udev);

	/* The URB complete handler is still called with urb->actual_length = 0
	 * when the event is not available, so we should keep re-submitting
	 * URB until WMT event returns, Also, It's necessary to wait some time
	 * between the two consecutive control URBs to relax the target device
	 * to generate the event. Otherwise, the WMT event cannot return from
	 * the device successfully.
	 */
	udelay(100);

	usb_anchor_urb(urb, &data->ctrl_anchor);
	err = usb_submit_urb(urb, GFP_ATOMIC);
	if (err < 0) {
		/* -EPERM: urb is being killed;
		 * -ENODEV: device got disconnected
		 */
		if (err != -EPERM && err != -ENODEV)
			bt_dev_err(hdev, "urb %p failed to resubmit (%d)",
				   urb, -err);
		usb_unanchor_urb(urb);
	}
}

static int btusb_mtk_submit_wmt_recv_urb(struct hci_dev *hdev)
{
	struct btusb_data *data = hci_get_drvdata(hdev);
	struct usb_ctrlrequest *dr;
	unsigned char *buf;
	int err, size = 64;
	unsigned int pipe;
	struct urb *urb;

	urb = usb_alloc_urb(0, GFP_KERNEL);
	if (!urb)
		return -ENOMEM;

	dr = kmalloc(sizeof(*dr), GFP_KERNEL);
	if (!dr) {
		usb_free_urb(urb);
		return -ENOMEM;
	}

	dr->bRequestType = USB_TYPE_VENDOR | USB_DIR_IN;
	dr->bRequest     = 1;
	dr->wIndex       = cpu_to_le16(0);
	dr->wValue       = cpu_to_le16(48);
	dr->wLength      = cpu_to_le16(size);

	buf = kmalloc(size, GFP_KERNEL);
	if (!buf) {
		kfree(dr);
		usb_free_urb(urb);
		return -ENOMEM;
	}

	pipe = usb_rcvctrlpipe(data->udev, 0);

	usb_fill_control_urb(urb, data->udev, pipe, (void *)dr,
			     buf, size, btusb_mtk_wmt_recv, hdev);

	urb->transfer_flags |= URB_FREE_BUFFER;

	usb_anchor_urb(urb, &data->ctrl_anchor);
	err = usb_submit_urb(urb, GFP_KERNEL);
	if (err < 0) {
		if (err != -EPERM && err != -ENODEV)
			bt_dev_err(hdev, "urb %p submission failed (%d)",
				   urb, -err);
		usb_unanchor_urb(urb);
	}

	usb_free_urb(urb);

	return err;
}

static int btusb_mtk_hci_wmt_sync(struct hci_dev *hdev,
				  struct btmtk_hci_wmt_params *wmt_params)
{
	struct btusb_data *data = hci_get_drvdata(hdev);
	struct btmtk_hci_wmt_evt_funcc *wmt_evt_funcc;
	u32 hlen, status = BTMTK_WMT_INVALID;
	struct btmtk_hci_wmt_evt *wmt_evt;
	struct btmtk_hci_wmt_cmd wc;
	struct btmtk_wmt_hdr *hdr;
	int err;

	/* Send the WMT command and wait until the WMT event returns */
	hlen = sizeof(*hdr) + wmt_params->dlen;
	if (hlen > 255)
		return -EINVAL;

	hdr = (struct btmtk_wmt_hdr *)&wc;
	hdr->dir = 1;
	hdr->op = wmt_params->op;
	hdr->dlen = cpu_to_le16(wmt_params->dlen + 1);
	hdr->flag = wmt_params->flag;
	memcpy(wc.data, wmt_params->data, wmt_params->dlen);

	set_bit(BTUSB_TX_WAIT_VND_EVT, &data->flags);

	err = __hci_cmd_send(hdev, 0xfc6f, hlen, &wc);

	if (err < 0) {
		clear_bit(BTUSB_TX_WAIT_VND_EVT, &data->flags);
		return err;
	}

	/* Submit control IN URB on demand to process the WMT event */
	err = btusb_mtk_submit_wmt_recv_urb(hdev);
	if (err < 0)
		return err;

	/* The vendor specific WMT commands are all answered by a vendor
	 * specific event and will have the Command Status or Command
	 * Complete as with usual HCI command flow control.
	 *
	 * After sending the command, wait for BTUSB_TX_WAIT_VND_EVT
	 * state to be cleared. The driver specific event receive routine
	 * will clear that state and with that indicate completion of the
	 * WMT command.
	 */
	err = wait_on_bit_timeout(&data->flags, BTUSB_TX_WAIT_VND_EVT,
				  TASK_INTERRUPTIBLE, HCI_INIT_TIMEOUT);
	if (err == -EINTR) {
		bt_dev_err(hdev, "Execution of wmt command interrupted");
		clear_bit(BTUSB_TX_WAIT_VND_EVT, &data->flags);
		return err;
	}

	if (err) {
		bt_dev_err(hdev, "Execution of wmt command timed out");
		clear_bit(BTUSB_TX_WAIT_VND_EVT, &data->flags);
		return -ETIMEDOUT;
	}

	/* Parse and handle the return WMT event */
	wmt_evt = (struct btmtk_hci_wmt_evt *)data->evt_skb->data;
	if (wmt_evt->whdr.op != hdr->op) {
		bt_dev_err(hdev, "Wrong op received %d expected %d",
			   wmt_evt->whdr.op, hdr->op);
		err = -EIO;
		goto err_free_skb;
	}

	switch (wmt_evt->whdr.op) {
	case BTMTK_WMT_SEMAPHORE:
		if (wmt_evt->whdr.flag == 2)
			status = BTMTK_WMT_PATCH_UNDONE;
		else
			status = BTMTK_WMT_PATCH_DONE;
		break;
	case BTMTK_WMT_FUNC_CTRL:
		wmt_evt_funcc = (struct btmtk_hci_wmt_evt_funcc *)wmt_evt;
		if (be16_to_cpu(wmt_evt_funcc->status) == 0x404)
			status = BTMTK_WMT_ON_DONE;
		else if (be16_to_cpu(wmt_evt_funcc->status) == 0x420)
			status = BTMTK_WMT_ON_PROGRESS;
		else
			status = BTMTK_WMT_ON_UNDONE;
		break;
	}

	if (wmt_params->status)
		*wmt_params->status = status;

err_free_skb:
	kfree_skb(data->evt_skb);
	data->evt_skb = NULL;

	return err;
}

static int btusb_mtk_setup_firmware(struct hci_dev *hdev, const char *fwname)
{
	struct btmtk_hci_wmt_params wmt_params;
	const struct firmware *fw;
	const u8 *fw_ptr;
	size_t fw_size;
	int err, dlen;
	u8 flag, param;

	err = request_firmware(&fw, fwname, &hdev->dev);
	if (err < 0) {
		bt_dev_err(hdev, "Failed to load firmware file (%d)", err);
		return err;
	}

	/* Power on data RAM the firmware relies on. */
	param = 1;
	wmt_params.op = BTMTK_WMT_FUNC_CTRL;
	wmt_params.flag = 3;
	wmt_params.dlen = sizeof(param);
	wmt_params.data = &param;
	wmt_params.status = NULL;

	err = btusb_mtk_hci_wmt_sync(hdev, &wmt_params);
	if (err < 0) {
		bt_dev_err(hdev, "Failed to power on data RAM (%d)", err);
		goto err_release_fw;
	}

	fw_ptr = fw->data;
	fw_size = fw->size;

	/* The size of patch header is 30 bytes, should be skip */
	if (fw_size < 30) {
		err = -EINVAL;
		goto err_release_fw;
	}

	fw_size -= 30;
	fw_ptr += 30;
	flag = 1;

	wmt_params.op = BTMTK_WMT_PATCH_DWNLD;
	wmt_params.status = NULL;

	while (fw_size > 0) {
		dlen = min_t(int, 250, fw_size);

		/* Tell deivice the position in sequence */
		if (fw_size - dlen <= 0)
			flag = 3;
		else if (fw_size < fw->size - 30)
			flag = 2;

		wmt_params.flag = flag;
		wmt_params.dlen = dlen;
		wmt_params.data = fw_ptr;

		err = btusb_mtk_hci_wmt_sync(hdev, &wmt_params);
		if (err < 0) {
			bt_dev_err(hdev, "Failed to send wmt patch dwnld (%d)",
				   err);
			goto err_release_fw;
		}

		fw_size -= dlen;
		fw_ptr += dlen;
	}

	wmt_params.op = BTMTK_WMT_RST;
	wmt_params.flag = 4;
	wmt_params.dlen = 0;
	wmt_params.data = NULL;
	wmt_params.status = NULL;

	/* Activate funciton the firmware providing to */
	err = btusb_mtk_hci_wmt_sync(hdev, &wmt_params);
	if (err < 0) {
		bt_dev_err(hdev, "Failed to send wmt rst (%d)", err);
		goto err_release_fw;
	}

	/* Wait a few moments for firmware activation done */
	usleep_range(10000, 12000);

err_release_fw:
	release_firmware(fw);

	return err;
}

static int btusb_mtk_func_query(struct hci_dev *hdev)
{
	struct btmtk_hci_wmt_params wmt_params;
	int status, err;
	u8 param = 0;

	/* Query whether the function is enabled */
	wmt_params.op = BTMTK_WMT_FUNC_CTRL;
	wmt_params.flag = 4;
	wmt_params.dlen = sizeof(param);
	wmt_params.data = &param;
	wmt_params.status = &status;

	err = btusb_mtk_hci_wmt_sync(hdev, &wmt_params);
	if (err < 0) {
		bt_dev_err(hdev, "Failed to query function status (%d)", err);
		return err;
	}

	return status;
}

static int btusb_mtk_reg_read(struct btusb_data *data, u32 reg, u32 *val)
{
	int pipe, err, size = sizeof(u32);
	void *buf;

	buf = kzalloc(size, GFP_KERNEL);
	if (!buf)
		return -ENOMEM;

	pipe = usb_rcvctrlpipe(data->udev, 0);
	err = usb_control_msg(data->udev, pipe, 0x63,
			      USB_TYPE_VENDOR | USB_DIR_IN,
			      reg >> 16, reg & 0xffff,
			      buf, size, USB_CTRL_SET_TIMEOUT);
	if (err < 0)
		goto err_free_buf;

	*val = get_unaligned_le32(buf);

err_free_buf:
	kfree(buf);

	return err;
}

static int btusb_mtk_id_get(struct btusb_data *data, u32 *id)
{
	return btusb_mtk_reg_read(data, 0x80000008, id);
}

static int btusb_mtk_setup(struct hci_dev *hdev)
{
	struct btusb_data *data = hci_get_drvdata(hdev);
	struct btmtk_hci_wmt_params wmt_params;
	ktime_t calltime, delta, rettime;
	struct btmtk_tci_sleep tci_sleep;
	unsigned long long duration;
	struct sk_buff *skb;
	const char *fwname;
	int err, status;
	u32 dev_id;
	u8 param;

	calltime = ktime_get();

	err = btusb_mtk_id_get(data, &dev_id);
	if (err < 0) {
		bt_dev_err(hdev, "Failed to get device id (%d)", err);
		return err;
	}

	switch (dev_id) {
	case 0x7663:
		fwname = FIRMWARE_MT7663;
		break;
	case 0x7668:
		fwname = FIRMWARE_MT7668;
		break;
	default:
		bt_dev_err(hdev, "Unsupported support hardware variant (%08x)",
			   dev_id);
		return -ENODEV;
	}

	/* Query whether the firmware is already download */
	wmt_params.op = BTMTK_WMT_SEMAPHORE;
	wmt_params.flag = 1;
	wmt_params.dlen = 0;
	wmt_params.data = NULL;
	wmt_params.status = &status;

	err = btusb_mtk_hci_wmt_sync(hdev, &wmt_params);
	if (err < 0) {
		bt_dev_err(hdev, "Failed to query firmware status (%d)", err);
		return err;
	}

	if (status == BTMTK_WMT_PATCH_DONE) {
		bt_dev_info(hdev, "firmware already downloaded");
		goto ignore_setup_fw;
	}

	/* Setup a firmware which the device definitely requires */
	err = btusb_mtk_setup_firmware(hdev, fwname);
	if (err < 0)
		return err;

ignore_setup_fw:
	err = readx_poll_timeout(btusb_mtk_func_query, hdev, status,
				 status < 0 || status != BTMTK_WMT_ON_PROGRESS,
				 2000, 5000000);
	/* -ETIMEDOUT happens */
	if (err < 0)
		return err;

	/* The other errors happen in btusb_mtk_func_query */
	if (status < 0)
		return status;

	if (status == BTMTK_WMT_ON_DONE) {
		bt_dev_info(hdev, "function already on");
		goto ignore_func_on;
	}

	/* Enable Bluetooth protocol */
	param = 1;
	wmt_params.op = BTMTK_WMT_FUNC_CTRL;
	wmt_params.flag = 0;
	wmt_params.dlen = sizeof(param);
	wmt_params.data = &param;
	wmt_params.status = NULL;

	err = btusb_mtk_hci_wmt_sync(hdev, &wmt_params);
	if (err < 0) {
		bt_dev_err(hdev, "Failed to send wmt func ctrl (%d)", err);
		return err;
	}

ignore_func_on:
	/* Apply the low power environment setup */
	tci_sleep.mode = 0x5;
	tci_sleep.duration = cpu_to_le16(0x640);
	tci_sleep.host_duration = cpu_to_le16(0x640);
	tci_sleep.host_wakeup_pin = 0;
	tci_sleep.time_compensation = 0;

	skb = __hci_cmd_sync(hdev, 0xfc7a, sizeof(tci_sleep), &tci_sleep,
			     HCI_INIT_TIMEOUT);
	if (IS_ERR(skb)) {
		err = PTR_ERR(skb);
		bt_dev_err(hdev, "Failed to apply low power setting (%d)", err);
		return err;
	}
	kfree_skb(skb);

	rettime = ktime_get();
	delta = ktime_sub(rettime, calltime);
	duration = (unsigned long long)ktime_to_ns(delta) >> 10;

	bt_dev_info(hdev, "Device setup in %llu usecs", duration);

	return 0;
}

static int btusb_mtk_shutdown(struct hci_dev *hdev)
{
	struct btmtk_hci_wmt_params wmt_params;
	u8 param = 0;
	int err;

	/* Disable the device */
	wmt_params.op = BTMTK_WMT_FUNC_CTRL;
	wmt_params.flag = 0;
	wmt_params.dlen = sizeof(param);
	wmt_params.data = &param;
	wmt_params.status = NULL;

	err = btusb_mtk_hci_wmt_sync(hdev, &wmt_params);
	if (err < 0) {
		bt_dev_err(hdev, "Failed to send wmt func ctrl (%d)", err);
		return err;
	}

	return 0;
}

MODULE_FIRMWARE(FIRMWARE_MT7663);
MODULE_FIRMWARE(FIRMWARE_MT7668);

#ifdef CONFIG_PM
/* Configure an out-of-band gpio as wake-up pin, if specified in device tree */
static int marvell_config_oob_wake(struct hci_dev *hdev)
{
	struct sk_buff *skb;
	struct btusb_data *data = hci_get_drvdata(hdev);
	struct device *dev = &data->udev->dev;
	u16 pin, gap, opcode;
	int ret;
	u8 cmd[5];

	/* Move on if no wakeup pin specified */
	if (of_property_read_u16(dev->of_node, "marvell,wakeup-pin", &pin) ||
	    of_property_read_u16(dev->of_node, "marvell,wakeup-gap-ms", &gap))
		return 0;

	/* Vendor specific command to configure a GPIO as wake-up pin */
	opcode = hci_opcode_pack(0x3F, 0x59);
	cmd[0] = opcode & 0xFF;
	cmd[1] = opcode >> 8;
	cmd[2] = 2; /* length of parameters that follow */
	cmd[3] = pin;
	cmd[4] = gap; /* time in ms, for which wakeup pin should be asserted */

	skb = bt_skb_alloc(sizeof(cmd), GFP_KERNEL);
	if (!skb) {
		bt_dev_err(hdev, "%s: No memory\n", __func__);
		return -ENOMEM;
	}

	skb_put_data(skb, cmd, sizeof(cmd));
	hci_skb_pkt_type(skb) = HCI_COMMAND_PKT;

	ret = btusb_send_frame(hdev, skb);
	if (ret) {
		bt_dev_err(hdev, "%s: configuration failed\n", __func__);
		kfree_skb(skb);
		return ret;
	}

	return 0;
}
#endif

static int btusb_set_bdaddr_marvell(struct hci_dev *hdev,
				    const bdaddr_t *bdaddr)
{
	struct sk_buff *skb;
	u8 buf[8];
	long ret;

	buf[0] = 0xfe;
	buf[1] = sizeof(bdaddr_t);
	memcpy(buf + 2, bdaddr, sizeof(bdaddr_t));

	skb = __hci_cmd_sync(hdev, 0xfc22, sizeof(buf), buf, HCI_INIT_TIMEOUT);
	if (IS_ERR(skb)) {
		ret = PTR_ERR(skb);
		bt_dev_err(hdev, "changing Marvell device address failed (%ld)",
			   ret);
		return ret;
	}
	kfree_skb(skb);

	return 0;
}

static int btusb_set_bdaddr_ath3012(struct hci_dev *hdev,
				    const bdaddr_t *bdaddr)
{
	struct sk_buff *skb;
	u8 buf[10];
	long ret;

	buf[0] = 0x01;
	buf[1] = 0x01;
	buf[2] = 0x00;
	buf[3] = sizeof(bdaddr_t);
	memcpy(buf + 4, bdaddr, sizeof(bdaddr_t));

	skb = __hci_cmd_sync(hdev, 0xfc0b, sizeof(buf), buf, HCI_INIT_TIMEOUT);
	if (IS_ERR(skb)) {
		ret = PTR_ERR(skb);
		bt_dev_err(hdev, "Change address command failed (%ld)", ret);
		return ret;
	}
	kfree_skb(skb);

	return 0;
}

static int btusb_set_bdaddr_wcn6855(struct hci_dev *hdev,
				const bdaddr_t *bdaddr)
{
	struct sk_buff *skb;
	u8 buf[6];
	long ret;

	memcpy(buf, bdaddr, sizeof(bdaddr_t));

	skb = __hci_cmd_sync_ev(hdev, 0xfc14, sizeof(buf), buf,
				HCI_EV_CMD_COMPLETE, HCI_INIT_TIMEOUT);
	if (IS_ERR(skb)) {
		ret = PTR_ERR(skb);
		bt_dev_err(hdev, "Change address command failed (%ld)", ret);
		return ret;
	}
	kfree_skb(skb);

	return 0;
}

#define QCA_DFU_PACKET_LEN	4096

#define QCA_GET_TARGET_VERSION	0x09
#define QCA_CHECK_STATUS	0x05
#define QCA_DFU_DOWNLOAD	0x01

#define QCA_SYSCFG_UPDATED	0x40
#define QCA_PATCH_UPDATED	0x80
#define QCA_DFU_TIMEOUT		3000

struct qca_version {
	__le32	rom_version;
	__le32	patch_version;
	__le32	ram_version;
	__le32	ref_clock;
	__u8	reserved[4];
} __packed;

struct qca_rampatch_version {
	__le16	rom_version_high;
	__le16  rom_version_low;
	__le16	patch_version;
} __packed;

struct qca_device_info {
	u32	rom_version;
	u8	rampatch_hdr;	/* length of header in rampatch */
	u8	nvm_hdr;	/* length of header in NVM */
	u8	ver_offset;	/* offset of version structure in rampatch */
};

static const struct qca_device_info qca_devices_table[] = {
	{ 0x00000100, 20, 4,  8 }, /* Rome 1.0 */
	{ 0x00000101, 20, 4,  8 }, /* Rome 1.1 */
	{ 0x00000200, 28, 4, 16 }, /* Rome 2.0 */
	{ 0x00000201, 28, 4, 16 }, /* Rome 2.1 */
	{ 0x00000300, 28, 4, 16 }, /* Rome 3.0 */
	{ 0x00000302, 28, 4, 16 }, /* Rome 3.2 */
	{ 0x00130100, 40, 4, 16 }, /* WCN6855 1.0 */
	{ 0x00130200, 40, 4, 16 }, /* WCN6855 2.0 */
};

static int btusb_qca_send_vendor_req(struct usb_device *udev, u8 request,
				     void *data, u16 size)
{
	int pipe, err;
	u8 *buf;

	buf = kmalloc(size, GFP_KERNEL);
	if (!buf)
		return -ENOMEM;

	/* Found some of USB hosts have IOT issues with ours so that we should
	 * not wait until HCI layer is ready.
	 */
	pipe = usb_rcvctrlpipe(udev, 0);
	err = usb_control_msg(udev, pipe, request, USB_TYPE_VENDOR | USB_DIR_IN,
			      0, 0, buf, size, USB_CTRL_SET_TIMEOUT);
	if (err < 0) {
		dev_err(&udev->dev, "Failed to access otp area (%d)", err);
		goto done;
	}

	memcpy(data, buf, size);

done:
	kfree(buf);

	return err;
}

static int btusb_setup_qca_download_fw(struct hci_dev *hdev,
				       const struct firmware *firmware,
				       size_t hdr_size)
{
	struct btusb_data *btdata = hci_get_drvdata(hdev);
	struct usb_device *udev = btdata->udev;
	size_t count, size, sent = 0;
	int pipe, len, err;
	u8 *buf;

	buf = kmalloc(QCA_DFU_PACKET_LEN, GFP_KERNEL);
	if (!buf)
		return -ENOMEM;

	count = firmware->size;

	size = min_t(size_t, count, hdr_size);
	memcpy(buf, firmware->data, size);

	/* USB patches should go down to controller through USB path
	 * because binary format fits to go down through USB channel.
	 * USB control path is for patching headers and USB bulk is for
	 * patch body.
	 */
	pipe = usb_sndctrlpipe(udev, 0);
	err = usb_control_msg(udev, pipe, QCA_DFU_DOWNLOAD, USB_TYPE_VENDOR,
			      0, 0, buf, size, USB_CTRL_SET_TIMEOUT);
	if (err < 0) {
		bt_dev_err(hdev, "Failed to send headers (%d)", err);
		goto done;
	}

	sent += size;
	count -= size;

	/* ep2 need time to switch from function acl to function dfu,
	 * so we add 20ms delay here.
	 */
	msleep(20);

	while (count) {
		size = min_t(size_t, count, QCA_DFU_PACKET_LEN);

		memcpy(buf, firmware->data + sent, size);

		pipe = usb_sndbulkpipe(udev, 0x02);
		err = usb_bulk_msg(udev, pipe, buf, size, &len,
				   QCA_DFU_TIMEOUT);
		if (err < 0) {
			bt_dev_err(hdev, "Failed to send body at %zd of %zd (%d)",
				   sent, firmware->size, err);
			break;
		}

		if (size != len) {
			bt_dev_err(hdev, "Failed to get bulk buffer");
			err = -EILSEQ;
			break;
		}

		sent  += size;
		count -= size;
	}

done:
	kfree(buf);
	return err;
}

static int btusb_setup_qca_load_rampatch(struct hci_dev *hdev,
					 struct qca_version *ver,
					 const struct qca_device_info *info)
{
	struct qca_rampatch_version *rver;
	const struct firmware *fw;
	u32 ver_rom, ver_patch, rver_rom;
	u16 rver_rom_low, rver_rom_high, rver_patch;
	char fwname[64];
	int err;

	ver_rom = le32_to_cpu(ver->rom_version);
	ver_patch = le32_to_cpu(ver->patch_version);

	snprintf(fwname, sizeof(fwname), "qca/rampatch_usb_%08x.bin", ver_rom);

	err = request_firmware(&fw, fwname, &hdev->dev);
	if (err) {
		bt_dev_err(hdev, "failed to request rampatch file: %s (%d)",
			   fwname, err);
		return err;
	}

	bt_dev_info(hdev, "using rampatch file: %s", fwname);

	rver = (struct qca_rampatch_version *)(fw->data + info->ver_offset);
	rver_rom_low = le16_to_cpu(rver->rom_version_low);
	rver_patch = le16_to_cpu(rver->patch_version);

	if (ver_rom & ~0xffffU) {
		rver_rom_high = le16_to_cpu(rver->rom_version_high);
		rver_rom = le32_to_cpu(rver_rom_high << 16 | rver_rom_low);
	} else {
		rver_rom = rver_rom_low;
	}

	bt_dev_info(hdev, "QCA: patch rome 0x%x build 0x%x, "
		    "firmware rome 0x%x build 0x%x",
		    rver_rom, rver_patch, ver_rom, ver_patch);

	if (rver_rom != ver_rom || rver_patch <= ver_patch) {
		bt_dev_err(hdev, "rampatch file version did not match with firmware");
		err = -EINVAL;
		goto done;
	}

	err = btusb_setup_qca_download_fw(hdev, fw, info->rampatch_hdr);

done:
	release_firmware(fw);

	return err;
}

static int btusb_setup_qca_load_nvm(struct hci_dev *hdev,
				    struct qca_version *ver,
				    const struct qca_device_info *info)
{
	const struct firmware *fw;
	char fwname[64];
	int err;

	snprintf(fwname, sizeof(fwname), "qca/nvm_usb_%08x.bin",
		 le32_to_cpu(ver->rom_version));

	err = request_firmware(&fw, fwname, &hdev->dev);
	if (err) {
		bt_dev_err(hdev, "failed to request NVM file: %s (%d)",
			   fwname, err);
		return err;
	}

	bt_dev_info(hdev, "using NVM file: %s", fwname);

	err = btusb_setup_qca_download_fw(hdev, fw, info->nvm_hdr);

	release_firmware(fw);

	return err;
}

/* identify the ROM version and check whether patches are needed */
static bool btusb_qca_need_patch(struct usb_device *udev)
{
	struct qca_version ver;

	if (btusb_qca_send_vendor_req(udev, QCA_GET_TARGET_VERSION, &ver,
				      sizeof(ver)) < 0)
		return false;
	/* only low ROM versions need patches */
	return !(le32_to_cpu(ver.rom_version) & ~0xffffU);
}

static int btusb_setup_qca(struct hci_dev *hdev)
{
	struct btusb_data *btdata = hci_get_drvdata(hdev);
	struct usb_device *udev = btdata->udev;
	const struct qca_device_info *info = NULL;
	struct qca_version ver;
	u32 ver_rom;
	u8 status;
	int i, err;

	err = btusb_qca_send_vendor_req(udev, QCA_GET_TARGET_VERSION, &ver,
					sizeof(ver));
	if (err < 0)
		return err;

	ver_rom = le32_to_cpu(ver.rom_version);

	for (i = 0; i < ARRAY_SIZE(qca_devices_table); i++) {
		if (ver_rom == qca_devices_table[i].rom_version)
			info = &qca_devices_table[i];
	}
	if (!info) {
		/* If the rom_version is not matched in the qca_devices_table
		 * and the high ROM version is not zero, we assume this chip no
		 * need to load the rampatch and nvm.
		 */
		if (ver_rom & ~0xffffU)
			return 0;

		bt_dev_err(hdev, "don't support firmware rome 0x%x", ver_rom);
		return -ENODEV;
	}

	err = btusb_qca_send_vendor_req(udev, QCA_CHECK_STATUS, &status,
					sizeof(status));
	if (err < 0)
		return err;

	if (!(status & QCA_PATCH_UPDATED)) {
		err = btusb_setup_qca_load_rampatch(hdev, &ver, info);
		if (err < 0)
			return err;
	}

	if (!(status & QCA_SYSCFG_UPDATED)) {
		err = btusb_setup_qca_load_nvm(hdev, &ver, info);
		if (err < 0)
			return err;
	}

	return 0;
}

static inline int __set_diag_interface(struct hci_dev *hdev)
{
	struct btusb_data *data = hci_get_drvdata(hdev);
	struct usb_interface *intf = data->diag;
	int i;

	if (!data->diag)
		return -ENODEV;

	data->diag_tx_ep = NULL;
	data->diag_rx_ep = NULL;

	for (i = 0; i < intf->cur_altsetting->desc.bNumEndpoints; i++) {
		struct usb_endpoint_descriptor *ep_desc;

		ep_desc = &intf->cur_altsetting->endpoint[i].desc;

		if (!data->diag_tx_ep && usb_endpoint_is_bulk_out(ep_desc)) {
			data->diag_tx_ep = ep_desc;
			continue;
		}

		if (!data->diag_rx_ep && usb_endpoint_is_bulk_in(ep_desc)) {
			data->diag_rx_ep = ep_desc;
			continue;
		}
	}

	if (!data->diag_tx_ep || !data->diag_rx_ep) {
		bt_dev_err(hdev, "invalid diagnostic descriptors");
		return -ENODEV;
	}

	return 0;
}

static struct urb *alloc_diag_urb(struct hci_dev *hdev, bool enable)
{
	struct btusb_data *data = hci_get_drvdata(hdev);
	struct sk_buff *skb;
	struct urb *urb;
	unsigned int pipe;

	if (!data->diag_tx_ep)
		return ERR_PTR(-ENODEV);

	urb = usb_alloc_urb(0, GFP_KERNEL);
	if (!urb)
		return ERR_PTR(-ENOMEM);

	skb = bt_skb_alloc(2, GFP_KERNEL);
	if (!skb) {
		usb_free_urb(urb);
		return ERR_PTR(-ENOMEM);
	}

	skb_put_u8(skb, 0xf0);
	skb_put_u8(skb, enable);

	pipe = usb_sndbulkpipe(data->udev, data->diag_tx_ep->bEndpointAddress);

	usb_fill_bulk_urb(urb, data->udev, pipe,
			  skb->data, skb->len, btusb_tx_complete, skb);

	skb->dev = (void *)hdev;

	return urb;
}

static int btusb_bcm_set_diag(struct hci_dev *hdev, bool enable)
{
	struct btusb_data *data = hci_get_drvdata(hdev);
	struct urb *urb;

	if (!data->diag)
		return -ENODEV;

	if (!test_bit(HCI_RUNNING, &hdev->flags))
		return -ENETDOWN;

	urb = alloc_diag_urb(hdev, enable);
	if (IS_ERR(urb))
		return PTR_ERR(urb);

	return submit_or_queue_tx_urb(hdev, urb);
}

#ifdef CONFIG_PM
static irqreturn_t btusb_oob_wake_handler(int irq, void *priv)
{
	struct btusb_data *data = priv;

	pm_wakeup_event(&data->udev->dev, 0);
	pm_system_wakeup();

	/* Disable only if not already disabled (keep it balanced) */
	if (test_and_clear_bit(BTUSB_OOB_WAKE_ENABLED, &data->flags)) {
		disable_irq_nosync(irq);
		disable_irq_wake(irq);
	}
	return IRQ_HANDLED;
}

static const struct of_device_id btusb_match_table[] = {
	{ .compatible = "usb1286,204e" },
	{ .compatible = "usbcf3,e300" }, /* QCA6174A */
	{ .compatible = "usb4ca,301a" }, /* QCA6174A (Lite-On) */
	{ }
};
MODULE_DEVICE_TABLE(of, btusb_match_table);

/* Use an oob wakeup pin? */
static int btusb_config_oob_wake(struct hci_dev *hdev)
{
	struct btusb_data *data = hci_get_drvdata(hdev);
	struct device *dev = &data->udev->dev;
	int irq, ret;

	clear_bit(BTUSB_OOB_WAKE_ENABLED, &data->flags);

	if (!of_match_device(btusb_match_table, dev))
		return 0;

	/* Move on if no IRQ specified */
	irq = of_irq_get_byname(dev->of_node, "wakeup");
	if (irq <= 0) {
		bt_dev_dbg(hdev, "%s: no OOB Wakeup IRQ in DT", __func__);
		return 0;
	}

	irq_set_status_flags(irq, IRQ_NOAUTOEN);
	ret = devm_request_irq(&hdev->dev, irq, btusb_oob_wake_handler,
			       0, "OOB Wake-on-BT", data);
	if (ret) {
		bt_dev_err(hdev, "%s: IRQ request failed", __func__);
		return ret;
	}

	ret = device_init_wakeup(dev, true);
	if (ret) {
		bt_dev_err(hdev, "%s: failed to init_wakeup", __func__);
		return ret;
	}

	data->oob_wake_irq = irq;
	bt_dev_info(hdev, "OOB Wake-on-BT configured at IRQ %u", irq);
	return 0;
}
#endif

static void btusb_check_needs_reset_resume(struct usb_interface *intf)
{
	if (dmi_check_system(btusb_needs_reset_resume_table))
		interface_to_usbdev(intf)->quirks |= USB_QUIRK_RESET_RESUME;
}

static bool btusb_prevent_wake(struct hci_dev *hdev)
{
	struct btusb_data *data = hci_get_drvdata(hdev);

	if (test_bit(BTUSB_WAKEUP_DISABLE, &data->flags))
		return true;

	return !device_may_wakeup(&data->udev->dev);
}

static int btusb_recv_evt(struct btusb_data *data, struct sk_buff *skb)
{
	if (!enable_interval)
		return hci_recv_frame(data->hdev, skb);

	/* Don't delay event processing */
	return btusb_rx_queue(data, skb, &data->evt_q, 0);
}

static int btusb_probe(struct usb_interface *intf,
		       const struct usb_device_id *id)
{
	struct usb_endpoint_descriptor *ep_desc;
	struct gpio_desc *reset_gpio;
	struct btusb_data *data;
	struct hci_dev *hdev;
	unsigned ifnum_base;
	int i, err;

	BT_DBG("intf %p id %p", intf, id);

	/* interface numbers are hardcoded in the spec */
	if (intf->cur_altsetting->desc.bInterfaceNumber != 0) {
		if (!(id->driver_info & BTUSB_IFNUM_2))
			return -ENODEV;
		if (intf->cur_altsetting->desc.bInterfaceNumber != 2)
			return -ENODEV;
	}

	ifnum_base = intf->cur_altsetting->desc.bInterfaceNumber;

	if (!id->driver_info) {
		const struct usb_device_id *match;

		match = usb_match_id(intf, blacklist_table);
		if (match)
			id = match;
	}

	if (id->driver_info == BTUSB_IGNORE)
		return -ENODEV;

	if (id->driver_info & BTUSB_ATH3012) {
		struct usb_device *udev = interface_to_usbdev(intf);

		/* Old firmware would otherwise let ath3k driver load
		 * patch and sysconfig files
		 */
		if (le16_to_cpu(udev->descriptor.bcdDevice) <= 0x0001 &&
		    !btusb_qca_need_patch(udev))
			return -ENODEV;
	}

	data = devm_kzalloc(&intf->dev, sizeof(*data), GFP_KERNEL);
	if (!data)
		return -ENOMEM;

	for (i = 0; i < intf->cur_altsetting->desc.bNumEndpoints; i++) {
		ep_desc = &intf->cur_altsetting->endpoint[i].desc;

		if (!data->intr_ep && usb_endpoint_is_int_in(ep_desc)) {
			data->intr_ep = ep_desc;
			continue;
		}

		if (!data->bulk_tx_ep && usb_endpoint_is_bulk_out(ep_desc)) {
			data->bulk_tx_ep = ep_desc;
			continue;
		}

		if (!data->bulk_rx_ep && usb_endpoint_is_bulk_in(ep_desc)) {
			data->bulk_rx_ep = ep_desc;
			continue;
		}
	}

	if (!data->intr_ep || !data->bulk_tx_ep || !data->bulk_rx_ep)
		return -ENODEV;

	if (id->driver_info & BTUSB_AMP) {
		data->cmdreq_type = USB_TYPE_CLASS | 0x01;
		data->cmdreq = 0x2b;
	} else {
		data->cmdreq_type = USB_TYPE_CLASS;
		data->cmdreq = 0x00;
	}

	data->udev = interface_to_usbdev(intf);
	data->intf = intf;

	INIT_WORK(&data->work, btusb_work);
	INIT_WORK(&data->waker, btusb_waker);
	INIT_DELAYED_WORK(&data->rx_work, btusb_rx_work);

	skb_queue_head_init(&data->acl_q);
	skb_queue_head_init(&data->evt_q);

	init_usb_anchor(&data->deferred);
	init_usb_anchor(&data->tx_anchor);
	spin_lock_init(&data->txlock);

	init_usb_anchor(&data->intr_anchor);
	init_usb_anchor(&data->bulk_anchor);
	init_usb_anchor(&data->isoc_anchor);
	init_usb_anchor(&data->diag_anchor);
	init_usb_anchor(&data->ctrl_anchor);
	spin_lock_init(&data->rxlock);

	if (id->driver_info & BTUSB_INTEL_NEW) {
		data->recv_event = btusb_recv_event_intel;
		data->recv_bulk = btusb_recv_bulk_intel;
		set_bit(BTUSB_BOOTLOADER, &data->flags);
	} else {
		data->recv_event = btusb_recv_evt;
		data->recv_bulk = btusb_recv_bulk;
	}

	hdev = hci_alloc_dev();
	if (!hdev)
		return -ENOMEM;

	hdev->bus = HCI_USB;
	hci_set_drvdata(hdev, data);

	if (id->driver_info & BTUSB_AMP)
		hdev->dev_type = HCI_AMP;
	else
		hdev->dev_type = HCI_PRIMARY;

	data->hdev = hdev;

	SET_HCIDEV_DEV(hdev, &intf->dev);

	reset_gpio = gpiod_get_optional(&data->udev->dev, "reset",
					GPIOD_OUT_LOW);
	if (IS_ERR(reset_gpio)) {
		err = PTR_ERR(reset_gpio);
		goto out_free_dev;
	} else if (reset_gpio) {
		data->reset_gpio = reset_gpio;
	}

	hdev->open   = btusb_open;
	hdev->close  = btusb_close;
	hdev->flush  = btusb_flush;
	hdev->send   = btusb_send_frame;
	hdev->notify = btusb_notify;
	hdev->prevent_wake = btusb_prevent_wake;

#ifdef CONFIG_PM
	err = btusb_config_oob_wake(hdev);
	if (err)
		goto out_free_dev;

	/* Marvell devices may need a specific chip configuration */
	if (id->driver_info & BTUSB_MARVELL && data->oob_wake_irq) {
		err = marvell_config_oob_wake(hdev);
		if (err)
			goto out_free_dev;
	}
#endif
	if (id->driver_info & BTUSB_CW6622)
		set_bit(HCI_QUIRK_BROKEN_STORED_LINK_KEY, &hdev->quirks);

	if (id->driver_info & BTUSB_BCM2045)
		set_bit(HCI_QUIRK_BROKEN_STORED_LINK_KEY, &hdev->quirks);

	if (id->driver_info & BTUSB_BCM92035)
		hdev->setup = btusb_setup_bcm92035;

	if (IS_ENABLED(CONFIG_BT_HCIBTUSB_BCM) &&
	    (id->driver_info & BTUSB_BCM_PATCHRAM)) {
		hdev->manufacturer = 15;
		hdev->setup = btbcm_setup_patchram;
		hdev->set_diag = btusb_bcm_set_diag;
		hdev->set_bdaddr = btbcm_set_bdaddr;

		/* Broadcom LM_DIAG Interface numbers are hardcoded */
		data->diag = usb_ifnum_to_if(data->udev, ifnum_base + 2);
	}

	if (IS_ENABLED(CONFIG_BT_HCIBTUSB_BCM) &&
	    (id->driver_info & BTUSB_BCM_APPLE)) {
		hdev->manufacturer = 15;
		hdev->setup = btbcm_setup_apple;
		hdev->set_diag = btusb_bcm_set_diag;

		/* Broadcom LM_DIAG Interface numbers are hardcoded */
		data->diag = usb_ifnum_to_if(data->udev, ifnum_base + 2);
	}

	if (id->driver_info & BTUSB_INTEL) {
		hdev->manufacturer = 2;
		hdev->setup = btusb_setup_intel;
		hdev->shutdown = btusb_shutdown_intel;
		hdev->set_diag = btintel_set_diag_mfg;
		hdev->set_bdaddr = btintel_set_bdaddr;
		hdev->cmd_timeout = btusb_intel_cmd_timeout;
		set_bit(HCI_QUIRK_STRICT_DUPLICATE_FILTER, &hdev->quirks);
		set_bit(HCI_QUIRK_SIMULTANEOUS_DISCOVERY, &hdev->quirks);
		set_bit(HCI_QUIRK_NON_PERSISTENT_DIAG, &hdev->quirks);
	}

	if (id->driver_info & BTUSB_INTEL_NEW) {
		hdev->manufacturer = 2;
		hdev->send = btusb_send_frame_intel;
		hdev->setup = btusb_setup_intel_new;
		hdev->shutdown = btusb_shutdown_intel_new;
		hdev->hw_error = btintel_hw_error;
		hdev->set_diag = btintel_set_diag;
		hdev->set_bdaddr = btintel_set_bdaddr;
		hdev->cmd_timeout = btusb_intel_cmd_timeout;
#ifdef CONFIG_BT_FEATURE_QUALITY_REPORT
		hdev->set_quality_report = btintel_set_quality_report;
#endif

		if (btusb_find_altsetting(data, 6))
			hdev->wbs_pkt_len = hci_packet_size_usb_alt[6];

		set_bit(HCI_QUIRK_STRICT_DUPLICATE_FILTER, &hdev->quirks);
		set_bit(HCI_QUIRK_SIMULTANEOUS_DISCOVERY, &hdev->quirks);
		set_bit(HCI_QUIRK_NON_PERSISTENT_DIAG, &hdev->quirks);
	}

	if (id->driver_info & BTUSB_INTEL_NEWGEN) {
		hdev->manufacturer = 2;
		hdev->send = btusb_send_frame_intel;
		hdev->setup = btusb_setup_intel_newgen;
		hdev->shutdown = btusb_shutdown_intel_new;
		hdev->hw_error = btintel_hw_error;
		hdev->set_diag = btintel_set_diag;
		hdev->set_bdaddr = btintel_set_bdaddr;
		hdev->cmd_timeout = btusb_intel_cmd_timeout;
#ifdef CONFIG_BT_FEATURE_QUALITY_REPORT
		hdev->set_quality_report = btintel_set_quality_report;
#endif
		set_bit(HCI_QUIRK_STRICT_DUPLICATE_FILTER, &hdev->quirks);
		set_bit(HCI_QUIRK_SIMULTANEOUS_DISCOVERY, &hdev->quirks);
		set_bit(HCI_QUIRK_NON_PERSISTENT_DIAG, &hdev->quirks);

		data->recv_event = btusb_recv_event_intel;
		data->recv_bulk = btusb_recv_bulk_intel;
		set_bit(BTUSB_BOOTLOADER, &data->flags);
	}

	if (id->driver_info & BTUSB_MARVELL)
		hdev->set_bdaddr = btusb_set_bdaddr_marvell;

	if (IS_ENABLED(CONFIG_BT_HCIBTUSB_MTK) &&
	    (id->driver_info & BTUSB_MEDIATEK)) {
		hdev->setup = btusb_mtk_setup;
		hdev->shutdown = btusb_mtk_shutdown;
		hdev->manufacturer = 70;
		set_bit(HCI_QUIRK_NON_PERSISTENT_SETUP, &hdev->quirks);
	}

	if (id->driver_info & BTUSB_SWAVE) {
		set_bit(HCI_QUIRK_FIXUP_INQUIRY_MODE, &hdev->quirks);
		set_bit(HCI_QUIRK_BROKEN_LOCAL_COMMANDS, &hdev->quirks);
	}

	if (id->driver_info & BTUSB_INTEL_BOOT) {
		hdev->manufacturer = 2;
		set_bit(HCI_QUIRK_RAW_DEVICE, &hdev->quirks);
	}

	if (id->driver_info & BTUSB_ATH3012) {
		data->setup_on_usb = btusb_setup_qca;
		hdev->set_bdaddr = btusb_set_bdaddr_ath3012;
		set_bit(HCI_QUIRK_SIMULTANEOUS_DISCOVERY, &hdev->quirks);
		set_bit(HCI_QUIRK_STRICT_DUPLICATE_FILTER, &hdev->quirks);
	}

	if (id->driver_info & BTUSB_QCA_ROME) {
		data->setup_on_usb = btusb_setup_qca;
		hdev->set_bdaddr = btusb_set_bdaddr_ath3012;
		hdev->cmd_timeout = btusb_qca_cmd_timeout;
		set_bit(HCI_QUIRK_SIMULTANEOUS_DISCOVERY, &hdev->quirks);
		btusb_check_needs_reset_resume(intf);
	}

	if (id->driver_info & BTUSB_QCA_WCN6855) {
		data->setup_on_usb = btusb_setup_qca;
		hdev->set_bdaddr = btusb_set_bdaddr_wcn6855;
		hdev->cmd_timeout = btusb_qca_cmd_timeout;
		set_bit(HCI_QUIRK_SIMULTANEOUS_DISCOVERY, &hdev->quirks);
	}

	if (id->driver_info & BTUSB_AMP) {
		/* AMP controllers do not support SCO packets */
		data->isoc = NULL;
	} else {
		/* Interface orders are hardcoded in the specification */
		data->isoc = usb_ifnum_to_if(data->udev, ifnum_base + 1);
		data->isoc_ifnum = ifnum_base + 1;
	}

	if (IS_ENABLED(CONFIG_BT_HCIBTUSB_RTL) &&
	    (id->driver_info & BTUSB_REALTEK)) {
		hdev->setup = btrtl_setup_realtek;
		hdev->shutdown = btrtl_shutdown_realtek;
		hdev->cmd_timeout = btusb_rtl_cmd_timeout;

		/* Realtek devices lose their updated firmware over global
		 * suspend that means host doesn't send SET_FEATURE
		 * (DEVICE_REMOTE_WAKEUP)
		 */
		set_bit(BTUSB_WAKEUP_DISABLE, &data->flags);
		if (btusb_find_altsetting(data, 1))
			hdev->wbs_pkt_len = hci_packet_size_usb_alt[1];
	}

	if (!reset)
		set_bit(HCI_QUIRK_RESET_ON_CLOSE, &hdev->quirks);

	if (force_scofix || id->driver_info & BTUSB_WRONG_SCO_MTU) {
		if (!disable_scofix)
			set_bit(HCI_QUIRK_FIXUP_BUFFER_SIZE, &hdev->quirks);
	}

	if (id->driver_info & BTUSB_BROKEN_ISOC)
		data->isoc = NULL;

	if (id->driver_info & BTUSB_WIDEBAND_SPEECH)
		set_bit(HCI_QUIRK_WIDEBAND_SPEECH_SUPPORTED, &hdev->quirks);

	if (id->driver_info & BTUSB_VALID_LE_STATES)
		set_bit(HCI_QUIRK_VALID_LE_STATES, &hdev->quirks);

	if (id->driver_info & BTUSB_DIGIANSWER) {
		data->cmdreq_type = USB_TYPE_VENDOR;
		set_bit(HCI_QUIRK_RESET_ON_CLOSE, &hdev->quirks);
	}

	if (id->driver_info & BTUSB_CSR) {
		struct usb_device *udev = data->udev;
		u16 bcdDevice = le16_to_cpu(udev->descriptor.bcdDevice);

		/* Old firmware would otherwise execute USB reset */
		if (bcdDevice < 0x117)
			set_bit(HCI_QUIRK_RESET_ON_CLOSE, &hdev->quirks);

		/* This must be set first in case we disable it for fakes */
		set_bit(HCI_QUIRK_SIMULTANEOUS_DISCOVERY, &hdev->quirks);

		/* Fake CSR devices with broken commands */
		if (le16_to_cpu(udev->descriptor.idVendor)  == 0x0a12 &&
		    le16_to_cpu(udev->descriptor.idProduct) == 0x0001)
			hdev->setup = btusb_setup_csr;
	}

	if (id->driver_info & BTUSB_SNIFFER) {
		struct usb_device *udev = data->udev;

		/* New sniffer firmware has crippled HCI interface */
		if (le16_to_cpu(udev->descriptor.bcdDevice) > 0x997)
			set_bit(HCI_QUIRK_RAW_DEVICE, &hdev->quirks);
	}

	if (id->driver_info & BTUSB_INTEL_BOOT) {
		/* A bug in the bootloader causes that interrupt interface is
		 * only enabled after receiving SetInterface(0, AltSetting=0).
		 */
		err = usb_set_interface(data->udev, 0, 0);
		if (err < 0) {
			BT_ERR("failed to set interface 0, alt 0 %d", err);
			goto out_free_dev;
		}
	}

	if (data->isoc) {
		err = usb_driver_claim_interface(&btusb_driver,
						 data->isoc, data);
		if (err < 0)
			goto out_free_dev;
	}

	if (IS_ENABLED(CONFIG_BT_HCIBTUSB_BCM) && data->diag) {
		if (!usb_driver_claim_interface(&btusb_driver,
						data->diag, data))
			__set_diag_interface(hdev);
		else
			data->diag = NULL;
	}

	if (enable_autosuspend)
		usb_enable_autosuspend(data->udev);

	err = hci_register_dev(hdev);
	if (err < 0)
		goto out_free_dev;

	usb_set_intfdata(intf, data);

	return 0;

out_free_dev:
	if (data->reset_gpio)
		gpiod_put(data->reset_gpio);
	hci_free_dev(hdev);
	return err;
}

static void btusb_disconnect(struct usb_interface *intf)
{
	struct btusb_data *data = usb_get_intfdata(intf);
	struct hci_dev *hdev;

	BT_DBG("intf %p", intf);

	if (!data)
		return;

	hdev = data->hdev;
	usb_set_intfdata(data->intf, NULL);

	if (data->isoc)
		usb_set_intfdata(data->isoc, NULL);

	if (data->diag)
		usb_set_intfdata(data->diag, NULL);

	hci_unregister_dev(hdev);

	if (intf == data->intf) {
		if (data->isoc)
			usb_driver_release_interface(&btusb_driver, data->isoc);
		if (data->diag)
			usb_driver_release_interface(&btusb_driver, data->diag);
	} else if (intf == data->isoc) {
		if (data->diag)
			usb_driver_release_interface(&btusb_driver, data->diag);
		usb_driver_release_interface(&btusb_driver, data->intf);
	} else if (intf == data->diag) {
		usb_driver_release_interface(&btusb_driver, data->intf);
		if (data->isoc)
			usb_driver_release_interface(&btusb_driver, data->isoc);
	}

	if (data->oob_wake_irq)
		device_init_wakeup(&data->udev->dev, false);

	if (data->reset_gpio)
		gpiod_put(data->reset_gpio);

	hci_free_dev(hdev);
}

#ifdef CONFIG_PM
static int btusb_suspend(struct usb_interface *intf, pm_message_t message)
{
	struct btusb_data *data = usb_get_intfdata(intf);

	BT_DBG("intf %p", intf);

	if (data->suspend_count++)
		return 0;

	spin_lock_irq(&data->txlock);
	if (!(PMSG_IS_AUTO(message) && data->tx_in_flight)) {
		set_bit(BTUSB_SUSPENDING, &data->flags);
		spin_unlock_irq(&data->txlock);
	} else {
		spin_unlock_irq(&data->txlock);
		data->suspend_count--;
		return -EBUSY;
	}

	cancel_work_sync(&data->work);

	btusb_stop_traffic(data);
	usb_kill_anchored_urbs(&data->tx_anchor);

	if (data->oob_wake_irq && device_may_wakeup(&data->udev->dev)) {
		set_bit(BTUSB_OOB_WAKE_ENABLED, &data->flags);
		enable_irq_wake(data->oob_wake_irq);
		enable_irq(data->oob_wake_irq);
	}

	/* For global suspend, Realtek devices lose the loaded fw
	 * in them. But for autosuspend, firmware should remain.
	 * Actually, it depends on whether the usb host sends
	 * set feature (enable wakeup) or not.
	 */
	if (test_bit(BTUSB_WAKEUP_DISABLE, &data->flags)) {
		if (PMSG_IS_AUTO(message) &&
		    device_can_wakeup(&data->udev->dev))
			data->udev->do_remote_wakeup = 1;
		else if (!PMSG_IS_AUTO(message))
			data->udev->reset_resume = 1;
	}

	return 0;
}

static void play_deferred(struct btusb_data *data)
{
	struct urb *urb;
	int err;

	while ((urb = usb_get_from_anchor(&data->deferred))) {
		usb_anchor_urb(urb, &data->tx_anchor);

		err = usb_submit_urb(urb, GFP_ATOMIC);
		if (err < 0) {
			if (err != -EPERM && err != -ENODEV)
				BT_ERR("%s urb %p submission failed (%d)",
				       data->hdev->name, urb, -err);
			kfree(urb->setup_packet);
			usb_unanchor_urb(urb);
			usb_free_urb(urb);
			break;
		}

		data->tx_in_flight++;
		usb_free_urb(urb);
	}

	/* Cleanup the rest deferred urbs. */
	while ((urb = usb_get_from_anchor(&data->deferred))) {
		kfree(urb->setup_packet);
		usb_free_urb(urb);
	}
}

static int btusb_resume(struct usb_interface *intf)
{
	struct btusb_data *data = usb_get_intfdata(intf);
	struct hci_dev *hdev = data->hdev;
	int err = 0;

	BT_DBG("intf %p", intf);

	if (--data->suspend_count)
		return 0;

	/* Disable only if not already disabled (keep it balanced) */
	if (test_and_clear_bit(BTUSB_OOB_WAKE_ENABLED, &data->flags)) {
		disable_irq(data->oob_wake_irq);
		disable_irq_wake(data->oob_wake_irq);
	}

	if (!test_bit(HCI_RUNNING, &hdev->flags))
		goto done;

	if (test_bit(BTUSB_INTR_RUNNING, &data->flags)) {
		err = btusb_submit_intr_urb(hdev, GFP_NOIO);
		if (err < 0) {
			clear_bit(BTUSB_INTR_RUNNING, &data->flags);
			goto failed;
		}
	}

	if (test_bit(BTUSB_BULK_RUNNING, &data->flags)) {
		err = btusb_submit_bulk_urb(hdev, GFP_NOIO);
		if (err < 0) {
			clear_bit(BTUSB_BULK_RUNNING, &data->flags);
			goto failed;
		}

		btusb_submit_bulk_urb(hdev, GFP_NOIO);
	}

	if (test_bit(BTUSB_ISOC_RUNNING, &data->flags)) {
		if (btusb_submit_isoc_urb(hdev, GFP_NOIO) < 0)
			clear_bit(BTUSB_ISOC_RUNNING, &data->flags);
		else
			btusb_submit_isoc_urb(hdev, GFP_NOIO);
	}

	spin_lock_irq(&data->txlock);
	play_deferred(data);
	clear_bit(BTUSB_SUSPENDING, &data->flags);
	spin_unlock_irq(&data->txlock);
	schedule_work(&data->work);

	return 0;

failed:
	usb_scuttle_anchored_urbs(&data->deferred);
done:
	spin_lock_irq(&data->txlock);
	clear_bit(BTUSB_SUSPENDING, &data->flags);
	spin_unlock_irq(&data->txlock);

	return err;
}
#endif

static struct usb_driver btusb_driver = {
	.name		= "btusb",
	.probe		= btusb_probe,
	.disconnect	= btusb_disconnect,
#ifdef CONFIG_PM
	.suspend	= btusb_suspend,
	.resume		= btusb_resume,
#endif
	.id_table	= btusb_table,
	.supports_autosuspend = 1,
	.disable_hub_initiated_lpm = 1,
};

module_usb_driver(btusb_driver);

module_param(disable_scofix, bool, 0644);
MODULE_PARM_DESC(disable_scofix, "Disable fixup of wrong SCO buffer size");

module_param(force_scofix, bool, 0644);
MODULE_PARM_DESC(force_scofix, "Force fixup of wrong SCO buffers size");

module_param(enable_autosuspend, bool, 0644);
MODULE_PARM_DESC(enable_autosuspend, "Enable USB autosuspend by default");

module_param(enable_interval, bool, 0644);
MODULE_PARM_DESC(enable_interval, "Enable USB polling interval by default");

module_param(reset, bool, 0644);
MODULE_PARM_DESC(reset, "Send HCI reset command on initialization");

MODULE_AUTHOR("Marcel Holtmann <marcel@holtmann.org>");
MODULE_DESCRIPTION("Generic Bluetooth USB driver ver " VERSION);
MODULE_VERSION(VERSION);
MODULE_LICENSE("GPL");<|MERGE_RESOLUTION|>--- conflicted
+++ resolved
@@ -256,7 +256,6 @@
 	{ USB_DEVICE(0x0489, 0xe03c), .driver_info = BTUSB_ATH3012 },
 
 	/* QCA ROME chipset */
-<<<<<<< HEAD
 	{ USB_DEVICE(0x0cf3, 0x535b), .driver_info = BTUSB_QCA_ROME },
 	{ USB_DEVICE(0x0cf3, 0xe007), .driver_info = BTUSB_QCA_ROME },
 	{ USB_DEVICE(0x0cf3, 0xe009), .driver_info = BTUSB_QCA_ROME },
@@ -264,6 +263,7 @@
 	{ USB_DEVICE(0x0cf3, 0xe300), .driver_info = BTUSB_QCA_ROME },
 	{ USB_DEVICE(0x0cf3, 0xe301), .driver_info = BTUSB_QCA_ROME },
 	{ USB_DEVICE(0x0cf3, 0xe360), .driver_info = BTUSB_QCA_ROME },
+	{ USB_DEVICE(0x0cf3, 0xe500), .driver_info = BTUSB_QCA_ROME },
 	{ USB_DEVICE(0x0489, 0xe092), .driver_info = BTUSB_QCA_ROME },
 	{ USB_DEVICE(0x0489, 0xe09f), .driver_info = BTUSB_QCA_ROME },
 	{ USB_DEVICE(0x0489, 0xe0a2), .driver_info = BTUSB_QCA_ROME },
@@ -275,46 +275,6 @@
 	{ USB_DEVICE(0x13d3, 0x3491), .driver_info = BTUSB_QCA_ROME },
 	{ USB_DEVICE(0x13d3, 0x3496), .driver_info = BTUSB_QCA_ROME },
 	{ USB_DEVICE(0x13d3, 0x3501), .driver_info = BTUSB_QCA_ROME },
-=======
-	{ USB_DEVICE(0x0cf3, 0x535b), .driver_info = BTUSB_QCA_ROME |
-						     BTUSB_WIDEBAND_SPEECH },
-	{ USB_DEVICE(0x0cf3, 0xe007), .driver_info = BTUSB_QCA_ROME |
-						     BTUSB_WIDEBAND_SPEECH },
-	{ USB_DEVICE(0x0cf3, 0xe009), .driver_info = BTUSB_QCA_ROME |
-						     BTUSB_WIDEBAND_SPEECH },
-	{ USB_DEVICE(0x0cf3, 0xe010), .driver_info = BTUSB_QCA_ROME |
-						     BTUSB_WIDEBAND_SPEECH },
-	{ USB_DEVICE(0x0cf3, 0xe300), .driver_info = BTUSB_QCA_ROME |
-						     BTUSB_WIDEBAND_SPEECH },
-	{ USB_DEVICE(0x0cf3, 0xe301), .driver_info = BTUSB_QCA_ROME |
-						     BTUSB_WIDEBAND_SPEECH },
-	{ USB_DEVICE(0x0cf3, 0xe360), .driver_info = BTUSB_QCA_ROME |
-						     BTUSB_WIDEBAND_SPEECH },
-	{ USB_DEVICE(0x0cf3, 0xe500), .driver_info = BTUSB_QCA_ROME |
-						     BTUSB_WIDEBAND_SPEECH },
-	{ USB_DEVICE(0x0489, 0xe092), .driver_info = BTUSB_QCA_ROME |
-						     BTUSB_WIDEBAND_SPEECH },
-	{ USB_DEVICE(0x0489, 0xe09f), .driver_info = BTUSB_QCA_ROME |
-						     BTUSB_WIDEBAND_SPEECH },
-	{ USB_DEVICE(0x0489, 0xe0a2), .driver_info = BTUSB_QCA_ROME |
-						     BTUSB_WIDEBAND_SPEECH },
-	{ USB_DEVICE(0x04ca, 0x3011), .driver_info = BTUSB_QCA_ROME |
-						     BTUSB_WIDEBAND_SPEECH },
-	{ USB_DEVICE(0x04ca, 0x3015), .driver_info = BTUSB_QCA_ROME |
-						     BTUSB_WIDEBAND_SPEECH },
-	{ USB_DEVICE(0x04ca, 0x3016), .driver_info = BTUSB_QCA_ROME |
-						     BTUSB_WIDEBAND_SPEECH },
-	{ USB_DEVICE(0x04ca, 0x301a), .driver_info = BTUSB_QCA_ROME |
-						     BTUSB_WIDEBAND_SPEECH },
-	{ USB_DEVICE(0x04ca, 0x3021), .driver_info = BTUSB_QCA_ROME |
-						     BTUSB_WIDEBAND_SPEECH },
-	{ USB_DEVICE(0x13d3, 0x3491), .driver_info = BTUSB_QCA_ROME |
-						     BTUSB_WIDEBAND_SPEECH },
-	{ USB_DEVICE(0x13d3, 0x3496), .driver_info = BTUSB_QCA_ROME |
-						     BTUSB_WIDEBAND_SPEECH },
-	{ USB_DEVICE(0x13d3, 0x3501), .driver_info = BTUSB_QCA_ROME |
-						     BTUSB_WIDEBAND_SPEECH },
->>>>>>> f6826134
 
 	/* QCA WCN6855 chipset */
 	{ USB_DEVICE(0x0cf3, 0xe600), .driver_info = BTUSB_QCA_WCN6855 |
