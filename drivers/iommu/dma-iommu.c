// SPDX-License-Identifier: GPL-2.0-only
/*
 * A fairly generic DMA-API to IOMMU-API glue layer.
 *
 * Copyright (C) 2014-2015 ARM Ltd.
 *
 * based in part on arch/arm/mm/dma-mapping.c:
 * Copyright (C) 2000-2004 Russell King
 */

#include <linux/acpi_iort.h>
#include <linux/device.h>
#include <linux/dma-map-ops.h>
#include <linux/dma-iommu.h>
#include <linux/gfp.h>
#include <linux/huge_mm.h>
#include <linux/iommu.h>
#include <linux/iova.h>
#include <linux/irq.h>
#include <linux/mm.h>
#include <linux/mutex.h>
#include <linux/pci.h>
#include <linux/scatterlist.h>
#include <linux/vmalloc.h>
#include <linux/crash_dump.h>
#include <trace/hooks/iommu.h>

struct iommu_dma_msi_page {
	struct list_head	list;
	dma_addr_t		iova;
	phys_addr_t		phys;
};

enum iommu_dma_cookie_type {
	IOMMU_DMA_IOVA_COOKIE,
	IOMMU_DMA_MSI_COOKIE,
};

struct iommu_dma_cookie {
	enum iommu_dma_cookie_type	type;
	union {
		/* Full allocator for IOMMU_DMA_IOVA_COOKIE */
		struct iova_domain	iovad;
		/* Trivial linear page allocator for IOMMU_DMA_MSI_COOKIE */
		dma_addr_t		msi_iova;
	};
	struct list_head		msi_page_list;

	/* Domain for flush queue callback; NULL if flush queue not in use */
	struct iommu_domain		*fq_domain;
};

static DEFINE_STATIC_KEY_FALSE(iommu_deferred_attach_enabled);

void iommu_dma_free_cpu_cached_iovas(unsigned int cpu,
		struct iommu_domain *domain)
{
	struct iommu_dma_cookie *cookie = domain->iova_cookie;
	struct iova_domain *iovad = &cookie->iovad;

	free_cpu_cached_iovas(cpu, iovad);
}

static void iommu_dma_entry_dtor(unsigned long data)
{
	struct page *freelist = (struct page *)data;

	while (freelist) {
		unsigned long p = (unsigned long)page_address(freelist);

		freelist = freelist->freelist;
		free_page(p);
	}
}

static inline size_t cookie_msi_granule(struct iommu_dma_cookie *cookie)
{
	if (cookie->type == IOMMU_DMA_IOVA_COOKIE)
		return cookie->iovad.granule;
	return PAGE_SIZE;
}

static struct iommu_dma_cookie *cookie_alloc(enum iommu_dma_cookie_type type)
{
	struct iommu_dma_cookie *cookie;

	cookie = kzalloc(sizeof(*cookie), GFP_KERNEL);
	if (cookie) {
		INIT_LIST_HEAD(&cookie->msi_page_list);
		cookie->type = type;
	}
	return cookie;
}

/**
 * iommu_get_dma_cookie - Acquire DMA-API resources for a domain
 * @domain: IOMMU domain to prepare for DMA-API usage
 *
 * IOMMU drivers should normally call this from their domain_alloc
 * callback when domain->type == IOMMU_DOMAIN_DMA.
 */
int iommu_get_dma_cookie(struct iommu_domain *domain)
{
	if (domain->iova_cookie)
		return -EEXIST;

	domain->iova_cookie = cookie_alloc(IOMMU_DMA_IOVA_COOKIE);
	if (!domain->iova_cookie)
		return -ENOMEM;

	return 0;
}
EXPORT_SYMBOL(iommu_get_dma_cookie);

/**
 * iommu_get_msi_cookie - Acquire just MSI remapping resources
 * @domain: IOMMU domain to prepare
 * @base: Start address of IOVA region for MSI mappings
 *
 * Users who manage their own IOVA allocation and do not want DMA API support,
 * but would still like to take advantage of automatic MSI remapping, can use
 * this to initialise their own domain appropriately. Users should reserve a
 * contiguous IOVA region, starting at @base, large enough to accommodate the
 * number of PAGE_SIZE mappings necessary to cover every MSI doorbell address
 * used by the devices attached to @domain.
 */
int iommu_get_msi_cookie(struct iommu_domain *domain, dma_addr_t base)
{
	struct iommu_dma_cookie *cookie;

	if (domain->type != IOMMU_DOMAIN_UNMANAGED)
		return -EINVAL;

	if (domain->iova_cookie)
		return -EEXIST;

	cookie = cookie_alloc(IOMMU_DMA_MSI_COOKIE);
	if (!cookie)
		return -ENOMEM;

	cookie->msi_iova = base;
	domain->iova_cookie = cookie;
	return 0;
}
EXPORT_SYMBOL(iommu_get_msi_cookie);

/**
 * iommu_put_dma_cookie - Release a domain's DMA mapping resources
 * @domain: IOMMU domain previously prepared by iommu_get_dma_cookie() or
 *          iommu_get_msi_cookie()
 *
 * IOMMU drivers should normally call this from their domain_free callback.
 */
void iommu_put_dma_cookie(struct iommu_domain *domain)
{
	struct iommu_dma_cookie *cookie = domain->iova_cookie;
	struct iommu_dma_msi_page *msi, *tmp;

	if (!cookie)
		return;

	if (cookie->type == IOMMU_DMA_IOVA_COOKIE && cookie->iovad.granule)
		put_iova_domain(&cookie->iovad);

	list_for_each_entry_safe(msi, tmp, &cookie->msi_page_list, list) {
		list_del(&msi->list);
		kfree(msi);
	}
	kfree(cookie);
	domain->iova_cookie = NULL;
}
EXPORT_SYMBOL(iommu_put_dma_cookie);

/**
 * iommu_dma_get_resv_regions - Reserved region driver helper
 * @dev: Device from iommu_get_resv_regions()
 * @list: Reserved region list from iommu_get_resv_regions()
 *
 * IOMMU drivers can use this to implement their .get_resv_regions callback
 * for general non-IOMMU-specific reservations. Currently, this covers GICv3
 * ITS region reservation on ACPI based ARM platforms that may require HW MSI
 * reservation.
 */
void iommu_dma_get_resv_regions(struct device *dev, struct list_head *list)
{

	if (!is_of_node(dev_iommu_fwspec_get(dev)->iommu_fwnode))
		iort_iommu_msi_get_resv_regions(dev, list);

}
EXPORT_SYMBOL(iommu_dma_get_resv_regions);

static int cookie_init_hw_msi_region(struct iommu_dma_cookie *cookie,
		phys_addr_t start, phys_addr_t end)
{
	struct iova_domain *iovad = &cookie->iovad;
	struct iommu_dma_msi_page *msi_page;
	int i, num_pages;

	start -= iova_offset(iovad, start);
	num_pages = iova_align(iovad, end - start) >> iova_shift(iovad);

	for (i = 0; i < num_pages; i++) {
		msi_page = kmalloc(sizeof(*msi_page), GFP_KERNEL);
		if (!msi_page)
			return -ENOMEM;

		msi_page->phys = start;
		msi_page->iova = start;
		INIT_LIST_HEAD(&msi_page->list);
		list_add(&msi_page->list, &cookie->msi_page_list);
		start += iovad->granule;
	}

	return 0;
}

static int iova_reserve_pci_windows(struct pci_dev *dev,
		struct iova_domain *iovad)
{
	struct pci_host_bridge *bridge = pci_find_host_bridge(dev->bus);
	struct resource_entry *window;
	unsigned long lo, hi;
	phys_addr_t start = 0, end;

	resource_list_for_each_entry(window, &bridge->windows) {
		if (resource_type(window->res) != IORESOURCE_MEM)
			continue;

		lo = iova_pfn(iovad, window->res->start - window->offset);
		hi = iova_pfn(iovad, window->res->end - window->offset);
		reserve_iova(iovad, lo, hi);
	}

	/* Get reserved DMA windows from host bridge */
	resource_list_for_each_entry(window, &bridge->dma_ranges) {
		end = window->res->start - window->offset;
resv_iova:
		if (end > start) {
			lo = iova_pfn(iovad, start);
			hi = iova_pfn(iovad, end);
			reserve_iova(iovad, lo, hi);
		} else if (end < start) {
			/* dma_ranges list should be sorted */
			dev_err(&dev->dev,
				"Failed to reserve IOVA [%pa-%pa]\n",
				&start, &end);
			return -EINVAL;
		}

		start = window->res->end - window->offset + 1;
		/* If window is last entry */
		if (window->node.next == &bridge->dma_ranges &&
		    end != ~(phys_addr_t)0) {
			end = ~(phys_addr_t)0;
			goto resv_iova;
		}
	}

	return 0;
}

static int iova_reserve_iommu_regions(struct device *dev,
		struct iommu_domain *domain)
{
	struct iommu_dma_cookie *cookie = domain->iova_cookie;
	struct iova_domain *iovad = &cookie->iovad;
	struct iommu_resv_region *region;
	LIST_HEAD(resv_regions);
	int ret = 0;

	if (dev_is_pci(dev)) {
		ret = iova_reserve_pci_windows(to_pci_dev(dev), iovad);
		if (ret)
			return ret;
	}

	iommu_get_resv_regions(dev, &resv_regions);
	list_for_each_entry(region, &resv_regions, list) {
		unsigned long lo, hi;

		/* We ARE the software that manages these! */
		if (region->type == IOMMU_RESV_SW_MSI)
			continue;

		lo = iova_pfn(iovad, region->start);
		hi = iova_pfn(iovad, region->start + region->length - 1);
		reserve_iova(iovad, lo, hi);

		if (region->type == IOMMU_RESV_MSI)
			ret = cookie_init_hw_msi_region(cookie, region->start,
					region->start + region->length);
		if (ret)
			break;
	}
	iommu_put_resv_regions(dev, &resv_regions);

	return ret;
}

static void iommu_dma_flush_iotlb_all(struct iova_domain *iovad)
{
	struct iommu_dma_cookie *cookie;
	struct iommu_domain *domain;

	cookie = container_of(iovad, struct iommu_dma_cookie, iovad);
	domain = cookie->fq_domain;
	/*
	 * The IOMMU driver supporting DOMAIN_ATTR_DMA_USE_FLUSH_QUEUE
	 * implies that ops->flush_iotlb_all must be non-NULL.
	 */
	domain->ops->flush_iotlb_all(domain);
}

/**
 * iommu_dma_init_domain - Initialise a DMA mapping domain
 * @domain: IOMMU domain previously prepared by iommu_get_dma_cookie()
 * @base: IOVA at which the mappable address space starts
 * @size: Size of IOVA space
 * @dev: Device the domain is being initialised for
 *
 * @base and @size should be exact multiples of IOMMU page granularity to
 * avoid rounding surprises. If necessary, we reserve the page at address 0
 * to ensure it is an invalid IOVA. It is safe to reinitialise a domain, but
 * any change which could make prior IOVAs invalid will fail.
 */
static int iommu_dma_init_domain(struct iommu_domain *domain, dma_addr_t base,
		u64 size, struct device *dev)
{
	struct iommu_dma_cookie *cookie = domain->iova_cookie;
	unsigned long order, base_pfn;
	struct iova_domain *iovad;
	int attr;

	if (!cookie || cookie->type != IOMMU_DMA_IOVA_COOKIE)
		return -EINVAL;

	iovad = &cookie->iovad;

	/* Use the smallest supported page size for IOVA granularity */
	order = __ffs(domain->pgsize_bitmap);
	base_pfn = max_t(unsigned long, 1, base >> order);

	/* Check the domain allows at least some access to the device... */
	if (domain->geometry.force_aperture) {
		if (base > domain->geometry.aperture_end ||
		    base + size <= domain->geometry.aperture_start) {
			pr_warn("specified DMA range outside IOMMU capability\n");
			return -EFAULT;
		}
		/* ...then finally give it a kicking to make sure it fits */
		base_pfn = max_t(unsigned long, base_pfn,
				domain->geometry.aperture_start >> order);
	}

	/* start_pfn is always nonzero for an already-initialised domain */
	if (iovad->start_pfn) {
		if (1UL << order != iovad->granule ||
		    base_pfn != iovad->start_pfn) {
			pr_warn("Incompatible range for DMA domain\n");
			return -EFAULT;
		}

		return 0;
	}

	init_iova_domain(iovad, 1UL << order, base_pfn);

	if (!cookie->fq_domain && !iommu_domain_get_attr(domain,
			DOMAIN_ATTR_DMA_USE_FLUSH_QUEUE, &attr) && attr) {
		if (init_iova_flush_queue(iovad, iommu_dma_flush_iotlb_all,
					  iommu_dma_entry_dtor))
			pr_warn("iova flush queue initialization failed\n");
		else
			cookie->fq_domain = domain;
	}

	if (!dev)
		return 0;

	return iova_reserve_iommu_regions(dev, domain);
}

<<<<<<< HEAD
=======
static int iommu_dma_deferred_attach(struct device *dev,
		struct iommu_domain *domain)
{
	const struct iommu_ops *ops = domain->ops;

	if (!is_kdump_kernel())
		return 0;

	if (unlikely(ops->is_attach_deferred &&
			ops->is_attach_deferred(domain, dev)))
		return iommu_attach_device(domain, dev);

	return 0;
}

/*
 * Should be called prior to using dma-apis
 */
int iommu_dma_reserve_iova(struct device *dev, dma_addr_t base,
			   u64 size)
{
	struct iommu_domain *domain;
	struct iommu_dma_cookie *cookie;
	struct iova_domain *iovad;
	unsigned long pfn_lo, pfn_hi;

	domain = iommu_get_domain_for_dev(dev);
	if (!domain || !domain->iova_cookie)
		return -EINVAL;

	cookie = domain->iova_cookie;
	iovad = &cookie->iovad;

	/* iova will be freed automatically by put_iova_domain() */
	pfn_lo = iova_pfn(iovad, base);
	pfn_hi = iova_pfn(iovad, base + size - 1);
	if (!reserve_iova(iovad, pfn_lo, pfn_hi))
		return -EINVAL;

	return 0;
}
EXPORT_SYMBOL(iommu_dma_reserve_iova);

/*
 * Should be called prior to using dma-apis.
 */
int iommu_dma_enable_best_fit_algo(struct device *dev)
{
	struct iommu_domain *domain;
	struct iova_domain *iovad;

	domain = iommu_get_domain_for_dev(dev);
	if (!domain || !domain->iova_cookie)
		return -EINVAL;

	iovad = &((struct iommu_dma_cookie *)domain->iova_cookie)->iovad;
	iovad->best_fit = true;
	return 0;
}
EXPORT_SYMBOL(iommu_dma_enable_best_fit_algo);

>>>>>>> d3c86f46
/**
 * dma_info_to_prot - Translate DMA API directions and attributes to IOMMU API
 *                    page flags.
 * @dir: Direction of DMA transfer
 * @coherent: Is the DMA master cache-coherent?
 * @attrs: DMA attributes for the mapping
 *
 * Return: corresponding IOMMU API page protection flags
 */
static int dma_info_to_prot(enum dma_data_direction dir, bool coherent,
		     unsigned long attrs)
{
	int prot = coherent ? IOMMU_CACHE : 0;

	if (attrs & DMA_ATTR_PRIVILEGED)
		prot |= IOMMU_PRIV;
	if (attrs & DMA_ATTR_SYS_CACHE_ONLY)
		prot |= IOMMU_SYS_CACHE;
	if (attrs & DMA_ATTR_SYS_CACHE_ONLY_NWA)
		prot |= IOMMU_SYS_CACHE_NWA;

	switch (dir) {
	case DMA_BIDIRECTIONAL:
		return prot | IOMMU_READ | IOMMU_WRITE;
	case DMA_TO_DEVICE:
		return prot | IOMMU_READ;
	case DMA_FROM_DEVICE:
		return prot | IOMMU_WRITE;
	default:
		return 0;
	}
}

static dma_addr_t iommu_dma_alloc_iova(struct iommu_domain *domain,
		size_t size, u64 dma_limit, struct device *dev)
{
	struct iommu_dma_cookie *cookie = domain->iova_cookie;
	struct iova_domain *iovad = &cookie->iovad;
	unsigned long shift, iova_len, iova = 0;

	if (cookie->type == IOMMU_DMA_MSI_COOKIE) {
		cookie->msi_iova += size;
		return cookie->msi_iova - size;
	}

	shift = iova_shift(iovad);
	iova_len = size >> shift;
	/*
	 * Freeing non-power-of-two-sized allocations back into the IOVA caches
	 * will come back to bite us badly, so we have to waste a bit of space
	 * rounding up anything cacheable to make sure that can't happen. The
	 * order of the unadjusted size will still match upon freeing.
	 */
	if (iova_len < (1 << (IOVA_RANGE_CACHE_MAX_SIZE - 1)))
		iova_len = roundup_pow_of_two(iova_len);

	dma_limit = min_not_zero(dma_limit, dev->bus_dma_limit);

	if (domain->geometry.force_aperture)
		dma_limit = min(dma_limit, (u64)domain->geometry.aperture_end);

	/* Try to get PCI devices a SAC address */
	if (dma_limit > DMA_BIT_MASK(32) && dev_is_pci(dev))
		iova = alloc_iova_fast(iovad, iova_len,
				       DMA_BIT_MASK(32) >> shift, false);

	if (!iova)
		iova = alloc_iova_fast(iovad, iova_len, dma_limit >> shift,
				       true);

	trace_android_vh_iommu_alloc_iova(dev, (dma_addr_t)iova << shift, size);

	return (dma_addr_t)iova << shift;
}

static void iommu_dma_free_iova(struct iommu_dma_cookie *cookie,
		dma_addr_t iova, size_t size, struct page *freelist)
{
	struct iova_domain *iovad = &cookie->iovad;

	/* The MSI case is only ever cleaning up its most recent allocation */
	if (cookie->type == IOMMU_DMA_MSI_COOKIE)
		cookie->msi_iova -= size;
	else if (cookie->fq_domain)	/* non-strict mode */
		queue_iova(iovad, iova_pfn(iovad, iova),
				size >> iova_shift(iovad),
				(unsigned long)freelist);
	else
		free_iova_fast(iovad, iova_pfn(iovad, iova),
				size >> iova_shift(iovad));

	trace_android_vh_iommu_free_iova(iova, size);
}

static void __iommu_dma_unmap(struct device *dev, dma_addr_t dma_addr,
		size_t size)
{
	struct iommu_domain *domain = iommu_get_dma_domain(dev);
	struct iommu_dma_cookie *cookie = domain->iova_cookie;
	struct iova_domain *iovad = &cookie->iovad;
	size_t iova_off = iova_offset(iovad, dma_addr);
	struct iommu_iotlb_gather iotlb_gather;
	size_t unmapped;

	dma_addr -= iova_off;
	size = iova_align(iovad, size + iova_off);
	iommu_iotlb_gather_init(&iotlb_gather);

	unmapped = iommu_unmap_fast(domain, dma_addr, size, &iotlb_gather);
	WARN_ON(unmapped != size);

	if (!cookie->fq_domain)
		iommu_iotlb_sync(domain, &iotlb_gather);
	iommu_dma_free_iova(cookie, dma_addr, size, iotlb_gather.freelist);
}

static dma_addr_t __iommu_dma_map(struct device *dev, phys_addr_t phys,
		size_t size, int prot, u64 dma_mask)
{
	struct iommu_domain *domain = iommu_get_dma_domain(dev);
	struct iommu_dma_cookie *cookie = domain->iova_cookie;
	struct iova_domain *iovad = &cookie->iovad;
	size_t iova_off = iova_offset(iovad, phys);
	dma_addr_t iova;

	if (static_branch_unlikely(&iommu_deferred_attach_enabled) &&
	    iommu_deferred_attach(dev, domain))
		return DMA_MAPPING_ERROR;

	size = iova_align(iovad, size + iova_off);

	iova = iommu_dma_alloc_iova(domain, size, dma_mask, dev);
	if (!iova)
		return DMA_MAPPING_ERROR;

	if (iommu_map_atomic(domain, iova, phys - iova_off, size, prot)) {
		iommu_dma_free_iova(cookie, iova, size, NULL);
		return DMA_MAPPING_ERROR;
	}
	return iova + iova_off;
}

static void __iommu_dma_free_pages(struct page **pages, int count)
{
	while (count--)
		__free_page(pages[count]);
	kvfree(pages);
}

static struct page **__iommu_dma_alloc_pages(struct device *dev,
		unsigned int count, unsigned long order_mask, gfp_t gfp)
{
	struct page **pages;
	unsigned int i = 0, nid = dev_to_node(dev);

	order_mask &= (2U << MAX_ORDER) - 1;
	if (!order_mask)
		return NULL;

	pages = kvzalloc(count * sizeof(*pages), GFP_KERNEL);
	if (!pages)
		return NULL;

	/* IOMMU can map any pages, so himem can also be used here */
	gfp |= __GFP_NOWARN | __GFP_HIGHMEM;

	/* It makes no sense to muck about with huge pages */
	gfp &= ~__GFP_COMP;

	while (count) {
		struct page *page = NULL;
		unsigned int order_size;

		/*
		 * Higher-order allocations are a convenience rather
		 * than a necessity, hence using __GFP_NORETRY until
		 * falling back to minimum-order allocations.
		 */
		for (order_mask &= (2U << __fls(count)) - 1;
		     order_mask; order_mask &= ~order_size) {
			unsigned int order = __fls(order_mask);
			gfp_t alloc_flags = gfp;

			order_size = 1U << order;
			if (order_mask > order_size)
				alloc_flags |= __GFP_NORETRY;
			page = alloc_pages_node(nid, alloc_flags, order);
			if (!page)
				continue;
			if (order)
				split_page(page, order);
			break;
		}
		if (!page) {
			__iommu_dma_free_pages(pages, i);
			return NULL;
		}
		count -= order_size;
		while (order_size--)
			pages[i++] = page++;
	}
	return pages;
}

/*
 * If size is less than PAGE_SIZE, then a full CPU page will be allocated,
 * but an IOMMU which supports smaller pages might not map the whole thing.
 */
static struct page **__iommu_dma_alloc_noncontiguous(struct device *dev,
		size_t size, struct sg_table *sgt, gfp_t gfp, pgprot_t prot,
		unsigned long attrs)
{
	struct iommu_domain *domain = iommu_get_dma_domain(dev);
	struct iommu_dma_cookie *cookie = domain->iova_cookie;
	struct iova_domain *iovad = &cookie->iovad;
	bool coherent = dev_is_dma_coherent(dev);
	int ioprot = dma_info_to_prot(DMA_BIDIRECTIONAL, coherent, attrs);
	unsigned int count, min_size, alloc_sizes = domain->pgsize_bitmap;
	struct page **pages;
	dma_addr_t iova;

	if (static_branch_unlikely(&iommu_deferred_attach_enabled) &&
	    iommu_deferred_attach(dev, domain))
		return NULL;

	min_size = alloc_sizes & -alloc_sizes;
	if (min_size < PAGE_SIZE) {
		min_size = PAGE_SIZE;
		alloc_sizes |= PAGE_SIZE;
	} else {
		size = ALIGN(size, min_size);
	}
	if (attrs & DMA_ATTR_ALLOC_SINGLE_PAGES)
		alloc_sizes = min_size;

	count = PAGE_ALIGN(size) >> PAGE_SHIFT;
	pages = __iommu_dma_alloc_pages(dev, count, alloc_sizes >> PAGE_SHIFT,
					gfp);
	if (!pages)
		return NULL;

	size = iova_align(iovad, size);
	iova = iommu_dma_alloc_iova(domain, size, dev->coherent_dma_mask, dev);
	if (!iova)
		goto out_free_pages;

	if (sg_alloc_table_from_pages(sgt, pages, count, 0, size, GFP_KERNEL))
		goto out_free_iova;

	if (!(ioprot & IOMMU_CACHE)) {
		struct scatterlist *sg;
		int i;

		for_each_sg(sgt->sgl, sg, sgt->orig_nents, i)
			arch_dma_prep_coherent(sg_page(sg), sg->length);
	}

	if (iommu_map_sg_atomic(domain, iova, sgt->sgl, sgt->orig_nents, ioprot)
			< size)
		goto out_free_sg;

	sgt->sgl->dma_address = iova;
	sgt->sgl->dma_length = size;
	return pages;

out_free_sg:
	sg_free_table(sgt);
out_free_iova:
	iommu_dma_free_iova(cookie, iova, size, NULL);
out_free_pages:
	__iommu_dma_free_pages(pages, count);
	return NULL;
}

static void *iommu_dma_alloc_remap(struct device *dev, size_t size,
		dma_addr_t *dma_handle, gfp_t gfp, pgprot_t prot,
		unsigned long attrs)
{
	struct page **pages;
	struct sg_table sgt;
	void *vaddr;

	pages = __iommu_dma_alloc_noncontiguous(dev, size, &sgt, gfp, prot,
						attrs);
	if (!pages)
		return NULL;
	*dma_handle = sgt.sgl->dma_address;
	sg_free_table(&sgt);
	vaddr = dma_common_pages_remap(pages, size, prot,
			__builtin_return_address(0));
	if (!vaddr)
		goto out_unmap;
	return vaddr;

out_unmap:
	__iommu_dma_unmap(dev, *dma_handle, size);
	__iommu_dma_free_pages(pages, PAGE_ALIGN(size) >> PAGE_SHIFT);
	return NULL;
}

#ifdef CONFIG_DMA_REMAP
static struct sg_table *iommu_dma_alloc_noncontiguous(struct device *dev,
		size_t size, enum dma_data_direction dir, gfp_t gfp,
		unsigned long attrs)
{
	struct dma_sgt_handle *sh;

	sh = kmalloc(sizeof(*sh), gfp);
	if (!sh)
		return NULL;

	sh->pages = __iommu_dma_alloc_noncontiguous(dev, size, &sh->sgt, gfp,
						    PAGE_KERNEL, attrs);
	if (!sh->pages) {
		kfree(sh);
		return NULL;
	}
	return &sh->sgt;
}

static void iommu_dma_free_noncontiguous(struct device *dev, size_t size,
		struct sg_table *sgt, enum dma_data_direction dir)
{
	struct dma_sgt_handle *sh = sgt_handle(sgt);

	__iommu_dma_unmap(dev, sgt->sgl->dma_address, size);
	__iommu_dma_free_pages(sh->pages, PAGE_ALIGN(size) >> PAGE_SHIFT);
	sg_free_table(&sh->sgt);
}
#endif /* CONFIG_DMA_REMAP */

static void iommu_dma_sync_single_for_cpu(struct device *dev,
		dma_addr_t dma_handle, size_t size, enum dma_data_direction dir)
{
	phys_addr_t phys;

	if (dev_is_dma_coherent(dev))
		return;

	phys = iommu_iova_to_phys(iommu_get_dma_domain(dev), dma_handle);
	arch_sync_dma_for_cpu(phys, size, dir);
}

static void iommu_dma_sync_single_for_device(struct device *dev,
		dma_addr_t dma_handle, size_t size, enum dma_data_direction dir)
{
	phys_addr_t phys;

	if (dev_is_dma_coherent(dev))
		return;

	phys = iommu_iova_to_phys(iommu_get_dma_domain(dev), dma_handle);
	arch_sync_dma_for_device(phys, size, dir);
}

static void iommu_dma_sync_sg_for_cpu(struct device *dev,
		struct scatterlist *sgl, int nelems,
		enum dma_data_direction dir)
{
	struct scatterlist *sg;
	int i;

	if (dev_is_dma_coherent(dev))
		return;

	for_each_sg(sgl, sg, nelems, i)
		arch_sync_dma_for_cpu(sg_phys(sg), sg->length, dir);
}

static void iommu_dma_sync_sg_for_device(struct device *dev,
		struct scatterlist *sgl, int nelems,
		enum dma_data_direction dir)
{
	struct scatterlist *sg;
	int i;

	if (dev_is_dma_coherent(dev))
		return;

	for_each_sg(sgl, sg, nelems, i)
		arch_sync_dma_for_device(sg_phys(sg), sg->length, dir);
}

static dma_addr_t iommu_dma_map_page(struct device *dev, struct page *page,
		unsigned long offset, size_t size, enum dma_data_direction dir,
		unsigned long attrs)
{
	phys_addr_t phys = page_to_phys(page) + offset;
	bool coherent = dev_is_dma_coherent(dev);
	int prot = dma_info_to_prot(dir, coherent, attrs);
	dma_addr_t dma_handle;

	dma_handle = __iommu_dma_map(dev, phys, size, prot, dma_get_mask(dev));
	if (!coherent && !(attrs & DMA_ATTR_SKIP_CPU_SYNC) &&
	    dma_handle != DMA_MAPPING_ERROR)
		arch_sync_dma_for_device(phys, size, dir);
	return dma_handle;
}

static void iommu_dma_unmap_page(struct device *dev, dma_addr_t dma_handle,
		size_t size, enum dma_data_direction dir, unsigned long attrs)
{
	if (!(attrs & DMA_ATTR_SKIP_CPU_SYNC))
		iommu_dma_sync_single_for_cpu(dev, dma_handle, size, dir);
	__iommu_dma_unmap(dev, dma_handle, size);
}

/*
 * Prepare a successfully-mapped scatterlist to give back to the caller.
 *
 * At this point the segments are already laid out by iommu_dma_map_sg() to
 * avoid individually crossing any boundaries, so we merely need to check a
 * segment's start address to avoid concatenating across one.
 */
static int __finalise_sg(struct device *dev, struct scatterlist *sg, int nents,
		dma_addr_t dma_addr)
{
	struct scatterlist *s, *cur = sg;
	unsigned long seg_mask = dma_get_seg_boundary(dev);
	unsigned int cur_len = 0, max_len = dma_get_max_seg_size(dev);
	int i, count = 0;

	for_each_sg(sg, s, nents, i) {
		/* Restore this segment's original unaligned fields first */
		unsigned int s_iova_off = sg_dma_address(s);
		unsigned int s_length = sg_dma_len(s);
		unsigned int s_iova_len = s->length;

		s->offset += s_iova_off;
		s->length = s_length;
		sg_dma_address(s) = DMA_MAPPING_ERROR;
		sg_dma_len(s) = 0;

		/*
		 * Now fill in the real DMA data. If...
		 * - there is a valid output segment to append to
		 * - and this segment starts on an IOVA page boundary
		 * - but doesn't fall at a segment boundary
		 * - and wouldn't make the resulting output segment too long
		 */
		if (cur_len && !s_iova_off && (dma_addr & seg_mask) &&
		    (max_len - cur_len >= s_length)) {
			/* ...then concatenate it with the previous one */
			cur_len += s_length;
		} else {
			/* Otherwise start the next output segment */
			if (i > 0)
				cur = sg_next(cur);
			cur_len = s_length;
			count++;

			sg_dma_address(cur) = dma_addr + s_iova_off;
		}

		sg_dma_len(cur) = cur_len;
		dma_addr += s_iova_len;

		if (s_length + s_iova_off < s_iova_len)
			cur_len = 0;
	}
	return count;
}

/*
 * If mapping failed, then just restore the original list,
 * but making sure the DMA fields are invalidated.
 */
static void __invalidate_sg(struct scatterlist *sg, int nents)
{
	struct scatterlist *s;
	int i;

	for_each_sg(sg, s, nents, i) {
		if (sg_dma_address(s) != DMA_MAPPING_ERROR)
			s->offset += sg_dma_address(s);
		if (sg_dma_len(s))
			s->length = sg_dma_len(s);
		sg_dma_address(s) = DMA_MAPPING_ERROR;
		sg_dma_len(s) = 0;
	}
}

/*
 * The DMA API client is passing in a scatterlist which could describe
 * any old buffer layout, but the IOMMU API requires everything to be
 * aligned to IOMMU pages. Hence the need for this complicated bit of
 * impedance-matching, to be able to hand off a suitably-aligned list,
 * but still preserve the original offsets and sizes for the caller.
 */
static int iommu_dma_map_sg(struct device *dev, struct scatterlist *sg,
		int nents, enum dma_data_direction dir, unsigned long attrs)
{
	struct iommu_domain *domain = iommu_get_dma_domain(dev);
	struct iommu_dma_cookie *cookie = domain->iova_cookie;
	struct iova_domain *iovad = &cookie->iovad;
	struct scatterlist *s, *prev = NULL;
	int prot = dma_info_to_prot(dir, dev_is_dma_coherent(dev), attrs);
	dma_addr_t iova;
	size_t iova_len = 0;
	unsigned long mask = dma_get_seg_boundary(dev);
	int i;

	if (static_branch_unlikely(&iommu_deferred_attach_enabled) &&
	    iommu_deferred_attach(dev, domain))
		return 0;

	if (!(attrs & DMA_ATTR_SKIP_CPU_SYNC))
		iommu_dma_sync_sg_for_device(dev, sg, nents, dir);

	/*
	 * Work out how much IOVA space we need, and align the segments to
	 * IOVA granules for the IOMMU driver to handle. With some clever
	 * trickery we can modify the list in-place, but reversibly, by
	 * stashing the unaligned parts in the as-yet-unused DMA fields.
	 */
	for_each_sg(sg, s, nents, i) {
		size_t s_iova_off = iova_offset(iovad, s->offset);
		size_t s_length = s->length;
		size_t pad_len = (mask - iova_len + 1) & mask;

		sg_dma_address(s) = s_iova_off;
		sg_dma_len(s) = s_length;
		s->offset -= s_iova_off;
		s_length = iova_align(iovad, s_length + s_iova_off);
		s->length = s_length;

		/*
		 * Due to the alignment of our single IOVA allocation, we can
		 * depend on these assumptions about the segment boundary mask:
		 * - If mask size >= IOVA size, then the IOVA range cannot
		 *   possibly fall across a boundary, so we don't care.
		 * - If mask size < IOVA size, then the IOVA range must start
		 *   exactly on a boundary, therefore we can lay things out
		 *   based purely on segment lengths without needing to know
		 *   the actual addresses beforehand.
		 * - The mask must be a power of 2, so pad_len == 0 if
		 *   iova_len == 0, thus we cannot dereference prev the first
		 *   time through here (i.e. before it has a meaningful value).
		 */
		if (pad_len && pad_len < s_length - 1) {
			prev->length += pad_len;
			iova_len += pad_len;
		}

		iova_len += s_length;
		prev = s;
	}

	iova = iommu_dma_alloc_iova(domain, iova_len, dma_get_mask(dev), dev);
	if (!iova)
		goto out_restore_sg;

	/*
	 * We'll leave any physical concatenation to the IOMMU driver's
	 * implementation - it knows better than we do.
	 */
	if (iommu_map_sg_atomic(domain, iova, sg, nents, prot) < iova_len)
		goto out_free_iova;

	return __finalise_sg(dev, sg, nents, iova);

out_free_iova:
	iommu_dma_free_iova(cookie, iova, iova_len, NULL);
out_restore_sg:
	__invalidate_sg(sg, nents);
	return 0;
}

static void iommu_dma_unmap_sg(struct device *dev, struct scatterlist *sg,
		int nents, enum dma_data_direction dir, unsigned long attrs)
{
	dma_addr_t start, end;
	struct scatterlist *tmp;
	int i;

	if (!(attrs & DMA_ATTR_SKIP_CPU_SYNC))
		iommu_dma_sync_sg_for_cpu(dev, sg, nents, dir);

	/*
	 * The scatterlist segments are mapped into a single
	 * contiguous IOVA allocation, so this is incredibly easy.
	 */
	start = sg_dma_address(sg);
	for_each_sg(sg_next(sg), tmp, nents - 1, i) {
		if (sg_dma_len(tmp) == 0)
			break;
		sg = tmp;
	}
	end = sg_dma_address(sg) + sg_dma_len(sg);
	__iommu_dma_unmap(dev, start, end - start);
}

static dma_addr_t iommu_dma_map_resource(struct device *dev, phys_addr_t phys,
		size_t size, enum dma_data_direction dir, unsigned long attrs)
{
	return __iommu_dma_map(dev, phys, size,
			dma_info_to_prot(dir, false, attrs) | IOMMU_MMIO,
			dma_get_mask(dev));
}

static void iommu_dma_unmap_resource(struct device *dev, dma_addr_t handle,
		size_t size, enum dma_data_direction dir, unsigned long attrs)
{
	__iommu_dma_unmap(dev, handle, size);
}

static void __iommu_dma_free(struct device *dev, size_t size, void *cpu_addr)
{
	size_t alloc_size = PAGE_ALIGN(size);
	int count = alloc_size >> PAGE_SHIFT;
	struct page *page = NULL, **pages = NULL;

	/* Non-coherent atomic allocation? Easy */
	if (IS_ENABLED(CONFIG_DMA_DIRECT_REMAP) &&
	    dma_free_from_pool(dev, cpu_addr, alloc_size))
		return;

	if (IS_ENABLED(CONFIG_DMA_REMAP) && is_vmalloc_addr(cpu_addr)) {
		/*
		 * If it the address is remapped, then it's either non-coherent
		 * or highmem CMA, or an iommu_dma_alloc_remap() construction.
		 */
		pages = dma_common_find_pages(cpu_addr);
		if (!pages)
			page = vmalloc_to_page(cpu_addr);
		dma_common_free_remap(cpu_addr, alloc_size);
	} else {
		/* Lowmem means a coherent atomic or CMA allocation */
		page = virt_to_page(cpu_addr);
	}

	if (pages)
		__iommu_dma_free_pages(pages, count);
	if (page)
		dma_free_contiguous(dev, page, alloc_size);
}

static void iommu_dma_free(struct device *dev, size_t size, void *cpu_addr,
		dma_addr_t handle, unsigned long attrs)
{
	__iommu_dma_unmap(dev, handle, size);
	__iommu_dma_free(dev, size, cpu_addr);
}

static void *iommu_dma_alloc_pages(struct device *dev, size_t size,
		struct page **pagep, gfp_t gfp, unsigned long attrs)
{
	bool coherent = dev_is_dma_coherent(dev);
	size_t alloc_size = PAGE_ALIGN(size);
	int node = dev_to_node(dev);
	struct page *page = NULL;
	void *cpu_addr;

	page = dma_alloc_contiguous(dev, alloc_size, gfp);
	if (!page)
		page = alloc_pages_node(node, gfp, get_order(alloc_size));
	if (!page)
		return NULL;

	if (IS_ENABLED(CONFIG_DMA_REMAP) && (!coherent || PageHighMem(page))) {
		pgprot_t prot = dma_pgprot(dev, PAGE_KERNEL, attrs);

		cpu_addr = dma_common_contiguous_remap(page, alloc_size,
				prot, __builtin_return_address(0));
		if (!cpu_addr)
			goto out_free_pages;

		if (!coherent)
			arch_dma_prep_coherent(page, size);
	} else {
		cpu_addr = page_address(page);
	}

	*pagep = page;
	memset(cpu_addr, 0, alloc_size);
	return cpu_addr;
out_free_pages:
	dma_free_contiguous(dev, page, alloc_size);
	return NULL;
}

static void *iommu_dma_alloc(struct device *dev, size_t size,
		dma_addr_t *handle, gfp_t gfp, unsigned long attrs)
{
	bool coherent = dev_is_dma_coherent(dev);
	int ioprot = dma_info_to_prot(DMA_BIDIRECTIONAL, coherent, attrs);
	struct page *page = NULL;
	void *cpu_addr;

	gfp |= __GFP_ZERO;

	if (IS_ENABLED(CONFIG_DMA_REMAP) && gfpflags_allow_blocking(gfp) &&
	    !(attrs & DMA_ATTR_FORCE_CONTIGUOUS)) {
		return iommu_dma_alloc_remap(dev, size, handle, gfp,
				dma_pgprot(dev, PAGE_KERNEL, attrs), attrs);
	}

	if (IS_ENABLED(CONFIG_DMA_DIRECT_REMAP) &&
	    !gfpflags_allow_blocking(gfp) && !coherent)
		page = dma_alloc_from_pool(dev, PAGE_ALIGN(size), &cpu_addr,
					       gfp, NULL);
	else
		cpu_addr = iommu_dma_alloc_pages(dev, size, &page, gfp, attrs);
	if (!cpu_addr)
		return NULL;

	*handle = __iommu_dma_map(dev, page_to_phys(page), size, ioprot,
			dev->coherent_dma_mask);
	if (*handle == DMA_MAPPING_ERROR) {
		__iommu_dma_free(dev, size, cpu_addr);
		return NULL;
	}

	return cpu_addr;
}

static int iommu_dma_mmap(struct device *dev, struct vm_area_struct *vma,
		void *cpu_addr, dma_addr_t dma_addr, size_t size,
		unsigned long attrs)
{
	unsigned long nr_pages = PAGE_ALIGN(size) >> PAGE_SHIFT;
	unsigned long pfn, off = vma->vm_pgoff;
	int ret;

	vma->vm_page_prot = dma_pgprot(dev, vma->vm_page_prot, attrs);

	if (dma_mmap_from_dev_coherent(dev, vma, cpu_addr, size, &ret))
		return ret;

	if (off >= nr_pages || vma_pages(vma) > nr_pages - off)
		return -ENXIO;

	if (IS_ENABLED(CONFIG_DMA_REMAP) && is_vmalloc_addr(cpu_addr)) {
		struct page **pages = dma_common_find_pages(cpu_addr);

		if (pages)
			return vm_map_pages(vma, pages, nr_pages);
		pfn = vmalloc_to_pfn(cpu_addr);
	} else {
		pfn = page_to_pfn(virt_to_page(cpu_addr));
	}

	return remap_pfn_range(vma, vma->vm_start, pfn + off,
			       vma->vm_end - vma->vm_start,
			       vma->vm_page_prot);
}

static int iommu_dma_get_sgtable(struct device *dev, struct sg_table *sgt,
		void *cpu_addr, dma_addr_t dma_addr, size_t size,
		unsigned long attrs)
{
	struct page *page;
	int ret;

	if (IS_ENABLED(CONFIG_DMA_REMAP) && is_vmalloc_addr(cpu_addr)) {
		struct page **pages = dma_common_find_pages(cpu_addr);

		if (pages) {
			return sg_alloc_table_from_pages(sgt, pages,
					PAGE_ALIGN(size) >> PAGE_SHIFT,
					0, size, GFP_KERNEL);
		}

		page = vmalloc_to_page(cpu_addr);
	} else {
		page = virt_to_page(cpu_addr);
	}

	ret = sg_alloc_table(sgt, 1, GFP_KERNEL);
	if (!ret)
		sg_set_page(sgt->sgl, page, PAGE_ALIGN(size), 0);
	return ret;
}

static unsigned long iommu_dma_get_merge_boundary(struct device *dev)
{
	struct iommu_domain *domain = iommu_get_dma_domain(dev);

	return (1UL << __ffs(domain->pgsize_bitmap)) - 1;
}

static const struct dma_map_ops iommu_dma_ops = {
	.alloc			= iommu_dma_alloc,
	.free			= iommu_dma_free,
	.alloc_pages		= dma_common_alloc_pages,
	.free_pages		= dma_common_free_pages,
#ifdef CONFIG_DMA_REMAP
	.alloc_noncontiguous	= iommu_dma_alloc_noncontiguous,
	.free_noncontiguous	= iommu_dma_free_noncontiguous,
#endif
	.mmap			= iommu_dma_mmap,
	.get_sgtable		= iommu_dma_get_sgtable,
	.map_page		= iommu_dma_map_page,
	.unmap_page		= iommu_dma_unmap_page,
	.map_sg			= iommu_dma_map_sg,
	.unmap_sg		= iommu_dma_unmap_sg,
	.sync_single_for_cpu	= iommu_dma_sync_single_for_cpu,
	.sync_single_for_device	= iommu_dma_sync_single_for_device,
	.sync_sg_for_cpu	= iommu_dma_sync_sg_for_cpu,
	.sync_sg_for_device	= iommu_dma_sync_sg_for_device,
	.map_resource		= iommu_dma_map_resource,
	.unmap_resource		= iommu_dma_unmap_resource,
	.get_merge_boundary	= iommu_dma_get_merge_boundary,
};

/*
 * The IOMMU core code allocates the default DMA domain, which the underlying
 * IOMMU driver needs to support via the dma-iommu layer.
 */
void iommu_setup_dma_ops(struct device *dev, u64 dma_base, u64 size)
{
	struct iommu_domain *domain = iommu_get_domain_for_dev(dev);

	if (!domain)
		goto out_err;

	/*
	 * The IOMMU core code allocates the default DMA domain, which the
	 * underlying IOMMU driver needs to support via the dma-iommu layer.
	 */
	if (domain->type == IOMMU_DOMAIN_DMA) {
		if (iommu_dma_init_domain(domain, dma_base, size, dev))
			goto out_err;
		dev->dma_ops = &iommu_dma_ops;
	}

	return;
out_err:
	 pr_warn("Failed to set up IOMMU for device %s; retaining platform DMA ops\n",
		 dev_name(dev));
}

static struct iommu_dma_msi_page *iommu_dma_get_msi_page(struct device *dev,
		phys_addr_t msi_addr, struct iommu_domain *domain)
{
	struct iommu_dma_cookie *cookie = domain->iova_cookie;
	struct iommu_dma_msi_page *msi_page;
	dma_addr_t iova;
	int prot = IOMMU_WRITE | IOMMU_NOEXEC | IOMMU_MMIO;
	size_t size = cookie_msi_granule(cookie);

	msi_addr &= ~(phys_addr_t)(size - 1);
	list_for_each_entry(msi_page, &cookie->msi_page_list, list)
		if (msi_page->phys == msi_addr)
			return msi_page;

	msi_page = kzalloc(sizeof(*msi_page), GFP_KERNEL);
	if (!msi_page)
		return NULL;

	iova = iommu_dma_alloc_iova(domain, size, dma_get_mask(dev), dev);
	if (!iova)
		goto out_free_page;

	if (iommu_map(domain, iova, msi_addr, size, prot))
		goto out_free_iova;

	INIT_LIST_HEAD(&msi_page->list);
	msi_page->phys = msi_addr;
	msi_page->iova = iova;
	list_add(&msi_page->list, &cookie->msi_page_list);
	return msi_page;

out_free_iova:
	iommu_dma_free_iova(cookie, iova, size, NULL);
out_free_page:
	kfree(msi_page);
	return NULL;
}

int iommu_dma_prepare_msi(struct msi_desc *desc, phys_addr_t msi_addr)
{
	struct device *dev = msi_desc_to_dev(desc);
	struct iommu_domain *domain = iommu_get_domain_for_dev(dev);
	struct iommu_dma_msi_page *msi_page;
	static DEFINE_MUTEX(msi_prepare_lock); /* see below */

	if (!domain || !domain->iova_cookie) {
		desc->iommu_cookie = NULL;
		return 0;
	}

	/*
	 * In fact the whole prepare operation should already be serialised by
	 * irq_domain_mutex further up the callchain, but that's pretty subtle
	 * on its own, so consider this locking as failsafe documentation...
	 */
	mutex_lock(&msi_prepare_lock);
	msi_page = iommu_dma_get_msi_page(dev, msi_addr, domain);
	mutex_unlock(&msi_prepare_lock);

	msi_desc_set_iommu_cookie(desc, msi_page);

	if (!msi_page)
		return -ENOMEM;
	return 0;
}

void iommu_dma_compose_msi_msg(struct msi_desc *desc,
			       struct msi_msg *msg)
{
	struct device *dev = msi_desc_to_dev(desc);
	const struct iommu_domain *domain = iommu_get_domain_for_dev(dev);
	const struct iommu_dma_msi_page *msi_page;

	msi_page = msi_desc_get_iommu_cookie(desc);

	if (!domain || !domain->iova_cookie || WARN_ON(!msi_page))
		return;

	msg->address_hi = upper_32_bits(msi_page->iova);
	msg->address_lo &= cookie_msi_granule(domain->iova_cookie) - 1;
	msg->address_lo += lower_32_bits(msi_page->iova);
}

static int iommu_dma_init(void)
{
	if (is_kdump_kernel())
		static_branch_enable(&iommu_deferred_attach_enabled);

	return iova_cache_get();
}
arch_initcall(iommu_dma_init);<|MERGE_RESOLUTION|>--- conflicted
+++ resolved
@@ -381,23 +381,6 @@
 	return iova_reserve_iommu_regions(dev, domain);
 }
 
-<<<<<<< HEAD
-=======
-static int iommu_dma_deferred_attach(struct device *dev,
-		struct iommu_domain *domain)
-{
-	const struct iommu_ops *ops = domain->ops;
-
-	if (!is_kdump_kernel())
-		return 0;
-
-	if (unlikely(ops->is_attach_deferred &&
-			ops->is_attach_deferred(domain, dev)))
-		return iommu_attach_device(domain, dev);
-
-	return 0;
-}
-
 /*
  * Should be called prior to using dma-apis
  */
@@ -444,7 +427,6 @@
 }
 EXPORT_SYMBOL(iommu_dma_enable_best_fit_algo);
 
->>>>>>> d3c86f46
 /**
  * dma_info_to_prot - Translate DMA API directions and attributes to IOMMU API
  *                    page flags.
