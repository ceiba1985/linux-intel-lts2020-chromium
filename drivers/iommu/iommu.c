// SPDX-License-Identifier: GPL-2.0-only
/*
 * Copyright (C) 2007-2008 Advanced Micro Devices, Inc.
 * Author: Joerg Roedel <jroedel@suse.de>
 */

#define pr_fmt(fmt)    "iommu: " fmt

#include <linux/device.h>
#include <linux/dma-iommu.h>
#include <linux/kernel.h>
#include <linux/bits.h>
#include <linux/bug.h>
#include <linux/types.h>
#include <linux/init.h>
#include <linux/export.h>
#include <linux/slab.h>
#include <linux/errno.h>
#include <linux/iommu.h>
#include <linux/idr.h>
#include <linux/notifier.h>
#include <linux/err.h>
#include <linux/pci.h>
#include <linux/bitops.h>
#include <linux/property.h>
#include <linux/fsl/mc.h>
#include <linux/module.h>
#include <trace/events/iommu.h>

static struct kset *iommu_group_kset;
static DEFINE_IDA(iommu_group_ida);

static unsigned int iommu_def_domain_type __read_mostly;
static bool iommu_dma_strict __read_mostly = true;
static u32 iommu_cmd_line __read_mostly;

struct iommu_group {
	struct kobject kobj;
	struct kobject *devices_kobj;
	struct list_head devices;
	struct mutex mutex;
	struct blocking_notifier_head notifier;
	void *iommu_data;
	void (*iommu_data_release)(void *iommu_data);
	char *name;
	int id;
	struct iommu_domain *default_domain;
	struct iommu_domain *domain;
	struct list_head entry;
};

struct group_device {
	struct list_head list;
	struct device *dev;
	char *name;
};

struct iommu_group_attribute {
	struct attribute attr;
	ssize_t (*show)(struct iommu_group *group, char *buf);
	ssize_t (*store)(struct iommu_group *group,
			 const char *buf, size_t count);
};

static const char * const iommu_group_resv_type_string[] = {
	[IOMMU_RESV_DIRECT]			= "direct",
	[IOMMU_RESV_DIRECT_RELAXABLE]		= "direct-relaxable",
	[IOMMU_RESV_RESERVED]			= "reserved",
	[IOMMU_RESV_MSI]			= "msi",
	[IOMMU_RESV_SW_MSI]			= "msi",
};

#define IOMMU_CMD_LINE_DMA_API		BIT(0)

static void iommu_set_cmd_line_dma_api(void)
{
	iommu_cmd_line |= IOMMU_CMD_LINE_DMA_API;
}

static bool iommu_cmd_line_dma_api(void)
{
	return !!(iommu_cmd_line & IOMMU_CMD_LINE_DMA_API);
}

static int iommu_alloc_default_domain(struct iommu_group *group,
				      struct device *dev);
static struct iommu_domain *__iommu_domain_alloc(struct bus_type *bus,
						 unsigned type);
static int __iommu_attach_device(struct iommu_domain *domain,
				 struct device *dev);
static int __iommu_attach_group(struct iommu_domain *domain,
				struct iommu_group *group);
static void __iommu_detach_group(struct iommu_domain *domain,
				 struct iommu_group *group);
static int iommu_create_device_direct_mappings(struct iommu_group *group,
					       struct device *dev);
static struct iommu_group *iommu_group_get_for_dev(struct device *dev);

#define IOMMU_GROUP_ATTR(_name, _mode, _show, _store)		\
struct iommu_group_attribute iommu_group_attr_##_name =		\
	__ATTR(_name, _mode, _show, _store)

#define to_iommu_group_attr(_attr)	\
	container_of(_attr, struct iommu_group_attribute, attr)
#define to_iommu_group(_kobj)		\
	container_of(_kobj, struct iommu_group, kobj)

static LIST_HEAD(iommu_device_list);
static DEFINE_SPINLOCK(iommu_device_lock);

/*
 * Use a function instead of an array here because the domain-type is a
 * bit-field, so an array would waste memory.
 */
static const char *iommu_domain_type_str(unsigned int t)
{
	switch (t) {
	case IOMMU_DOMAIN_BLOCKED:
		return "Blocked";
	case IOMMU_DOMAIN_IDENTITY:
		return "Passthrough";
	case IOMMU_DOMAIN_UNMANAGED:
		return "Unmanaged";
	case IOMMU_DOMAIN_DMA:
		return "Translated";
	default:
		return "Unknown";
	}
}

static int __init iommu_subsys_init(void)
{
	bool cmd_line = iommu_cmd_line_dma_api();

	if (!cmd_line) {
		if (IS_ENABLED(CONFIG_IOMMU_DEFAULT_PASSTHROUGH))
			iommu_set_default_passthrough(false);
		else
			iommu_set_default_translated(false);

		if (iommu_default_passthrough() && mem_encrypt_active()) {
			pr_info("Memory encryption detected - Disabling default IOMMU Passthrough\n");
			iommu_set_default_translated(false);
		}
	}

	pr_info("Default domain type: %s %s\n",
		iommu_domain_type_str(iommu_def_domain_type),
		cmd_line ? "(set via kernel command line)" : "");

	return 0;
}
subsys_initcall(iommu_subsys_init);

/**
 * iommu_device_register() - Register an IOMMU hardware instance
 * @iommu: IOMMU handle for the instance
 * @ops:   IOMMU ops to associate with the instance
 * @hwdev: (optional) actual instance device, used for fwnode lookup
 *
 * Return: 0 on success, or an error.
 */
int iommu_device_register(struct iommu_device *iommu,
			  const struct iommu_ops *ops, struct device *hwdev)
{
	/* We need to be able to take module references appropriately */
	if (WARN_ON(is_module_address((unsigned long)ops) && !ops->owner))
		return -EINVAL;

	iommu->ops = ops;
	if (hwdev)
		iommu->fwnode = hwdev->fwnode;

	spin_lock(&iommu_device_lock);
	list_add_tail(&iommu->list, &iommu_device_list);
	spin_unlock(&iommu_device_lock);
	return 0;
}
EXPORT_SYMBOL_GPL(iommu_device_register);

void iommu_device_unregister(struct iommu_device *iommu)
{
	spin_lock(&iommu_device_lock);
	list_del(&iommu->list);
	spin_unlock(&iommu_device_lock);
}
EXPORT_SYMBOL_GPL(iommu_device_unregister);

static struct dev_iommu *dev_iommu_get(struct device *dev)
{
	struct dev_iommu *param = dev->iommu;

	if (param)
		return param;

	param = kzalloc(sizeof(*param), GFP_KERNEL);
	if (!param)
		return NULL;

	mutex_init(&param->lock);
	dev->iommu = param;
	return param;
}

static void dev_iommu_free(struct device *dev)
{
	struct dev_iommu *param = dev->iommu;

	dev->iommu = NULL;
	if (param->fwspec) {
		fwnode_handle_put(param->fwspec->iommu_fwnode);
		kfree(param->fwspec);
	}
	kfree(param);
}

static int __iommu_probe_device(struct device *dev, struct list_head *group_list)
{
	const struct iommu_ops *ops = dev->bus->iommu_ops;
	struct iommu_device *iommu_dev;
	struct iommu_group *group;
	int ret;

	if (!ops)
		return -ENODEV;

	if (!dev_iommu_get(dev))
		return -ENOMEM;

	if (!try_module_get(ops->owner)) {
		ret = -EINVAL;
		goto err_free;
	}

	iommu_dev = ops->probe_device(dev);
	if (IS_ERR(iommu_dev)) {
		ret = PTR_ERR(iommu_dev);
		goto out_module_put;
	}

	dev->iommu->iommu_dev = iommu_dev;

	group = iommu_group_get_for_dev(dev);
	if (IS_ERR(group)) {
		ret = PTR_ERR(group);
		goto out_release;
	}
	iommu_group_put(group);

	if (group_list && !group->default_domain && list_empty(&group->entry))
		list_add_tail(&group->entry, group_list);

	iommu_device_link(iommu_dev, dev);

	return 0;

out_release:
	ops->release_device(dev);

out_module_put:
	module_put(ops->owner);

err_free:
	dev_iommu_free(dev);

	return ret;
}

int iommu_probe_device(struct device *dev)
{
	const struct iommu_ops *ops = dev->bus->iommu_ops;
	struct iommu_group *group;
	int ret;

	ret = __iommu_probe_device(dev, NULL);
	if (ret)
		goto err_out;

	group = iommu_group_get(dev);
	if (!group)
		goto err_release;

	/*
	 * Try to allocate a default domain - needs support from the
	 * IOMMU driver. There are still some drivers which don't
	 * support default domains, so the return value is not yet
	 * checked.
	 */
	mutex_lock(&group->mutex);
	iommu_alloc_default_domain(group, dev);

	if (group->default_domain) {
		ret = __iommu_attach_device(group->default_domain, dev);
		if (ret) {
			mutex_unlock(&group->mutex);
			iommu_group_put(group);
			goto err_release;
		}
	}

	iommu_create_device_direct_mappings(group, dev);

	mutex_unlock(&group->mutex);
	iommu_group_put(group);

	if (ops->probe_finalize)
		ops->probe_finalize(dev);

	return 0;

err_release:
	iommu_release_device(dev);

err_out:
	return ret;

}

void iommu_release_device(struct device *dev)
{
	const struct iommu_ops *ops = dev->bus->iommu_ops;

	if (!dev->iommu)
		return;

	iommu_device_unlink(dev->iommu->iommu_dev, dev);

	ops->release_device(dev);

	iommu_group_remove_device(dev);
	module_put(ops->owner);
	dev_iommu_free(dev);
}

static int __init iommu_set_def_domain_type(char *str)
{
	bool pt;
	int ret;

	ret = kstrtobool(str, &pt);
	if (ret)
		return ret;

	if (pt)
		iommu_set_default_passthrough(true);
	else
		iommu_set_default_translated(true);

	return 0;
}
early_param("iommu.passthrough", iommu_set_def_domain_type);

static int __init iommu_dma_setup(char *str)
{
	return kstrtobool(str, &iommu_dma_strict);
}
early_param("iommu.strict", iommu_dma_setup);

static ssize_t iommu_group_attr_show(struct kobject *kobj,
				     struct attribute *__attr, char *buf)
{
	struct iommu_group_attribute *attr = to_iommu_group_attr(__attr);
	struct iommu_group *group = to_iommu_group(kobj);
	ssize_t ret = -EIO;

	if (attr->show)
		ret = attr->show(group, buf);
	return ret;
}

static ssize_t iommu_group_attr_store(struct kobject *kobj,
				      struct attribute *__attr,
				      const char *buf, size_t count)
{
	struct iommu_group_attribute *attr = to_iommu_group_attr(__attr);
	struct iommu_group *group = to_iommu_group(kobj);
	ssize_t ret = -EIO;

	if (attr->store)
		ret = attr->store(group, buf, count);
	return ret;
}

static const struct sysfs_ops iommu_group_sysfs_ops = {
	.show = iommu_group_attr_show,
	.store = iommu_group_attr_store,
};

static int iommu_group_create_file(struct iommu_group *group,
				   struct iommu_group_attribute *attr)
{
	return sysfs_create_file(&group->kobj, &attr->attr);
}

static void iommu_group_remove_file(struct iommu_group *group,
				    struct iommu_group_attribute *attr)
{
	sysfs_remove_file(&group->kobj, &attr->attr);
}

static ssize_t iommu_group_show_name(struct iommu_group *group, char *buf)
{
	return sprintf(buf, "%s\n", group->name);
}

/**
 * iommu_insert_resv_region - Insert a new region in the
 * list of reserved regions.
 * @new: new region to insert
 * @regions: list of regions
 *
 * Elements are sorted by start address and overlapping segments
 * of the same type are merged.
 */
static int iommu_insert_resv_region(struct iommu_resv_region *new,
				    struct list_head *regions)
{
	struct iommu_resv_region *iter, *tmp, *nr, *top;
	LIST_HEAD(stack);

	nr = iommu_alloc_resv_region(new->start, new->length,
				     new->prot, new->type);
	if (!nr)
		return -ENOMEM;

	/* First add the new element based on start address sorting */
	list_for_each_entry(iter, regions, list) {
		if (nr->start < iter->start ||
		    (nr->start == iter->start && nr->type <= iter->type))
			break;
	}
	list_add_tail(&nr->list, &iter->list);

	/* Merge overlapping segments of type nr->type in @regions, if any */
	list_for_each_entry_safe(iter, tmp, regions, list) {
		phys_addr_t top_end, iter_end = iter->start + iter->length - 1;

		/* no merge needed on elements of different types than @new */
		if (iter->type != new->type) {
			list_move_tail(&iter->list, &stack);
			continue;
		}

		/* look for the last stack element of same type as @iter */
		list_for_each_entry_reverse(top, &stack, list)
			if (top->type == iter->type)
				goto check_overlap;

		list_move_tail(&iter->list, &stack);
		continue;

check_overlap:
		top_end = top->start + top->length - 1;

		if (iter->start > top_end + 1) {
			list_move_tail(&iter->list, &stack);
		} else {
			top->length = max(top_end, iter_end) - top->start + 1;
			list_del(&iter->list);
			kfree(iter);
		}
	}
	list_splice(&stack, regions);
	return 0;
}

static int
iommu_insert_device_resv_regions(struct list_head *dev_resv_regions,
				 struct list_head *group_resv_regions)
{
	struct iommu_resv_region *entry;
	int ret = 0;

	list_for_each_entry(entry, dev_resv_regions, list) {
		ret = iommu_insert_resv_region(entry, group_resv_regions);
		if (ret)
			break;
	}
	return ret;
}

int iommu_get_group_resv_regions(struct iommu_group *group,
				 struct list_head *head)
{
	struct group_device *device;
	int ret = 0;

	mutex_lock(&group->mutex);
	list_for_each_entry(device, &group->devices, list) {
		struct list_head dev_resv_regions;

		INIT_LIST_HEAD(&dev_resv_regions);
		iommu_get_resv_regions(device->dev, &dev_resv_regions);
		ret = iommu_insert_device_resv_regions(&dev_resv_regions, head);
		iommu_put_resv_regions(device->dev, &dev_resv_regions);
		if (ret)
			break;
	}
	mutex_unlock(&group->mutex);
	return ret;
}
EXPORT_SYMBOL_GPL(iommu_get_group_resv_regions);

static ssize_t iommu_group_show_resv_regions(struct iommu_group *group,
					     char *buf)
{
	struct iommu_resv_region *region, *next;
	struct list_head group_resv_regions;
	char *str = buf;

	INIT_LIST_HEAD(&group_resv_regions);
	iommu_get_group_resv_regions(group, &group_resv_regions);

	list_for_each_entry_safe(region, next, &group_resv_regions, list) {
		str += sprintf(str, "0x%016llx 0x%016llx %s\n",
			       (long long int)region->start,
			       (long long int)(region->start +
						region->length - 1),
			       iommu_group_resv_type_string[region->type]);
		kfree(region);
	}

	return (str - buf);
}

static ssize_t iommu_group_show_type(struct iommu_group *group,
				     char *buf)
{
	char *type = "unknown\n";

	if (group->default_domain) {
		switch (group->default_domain->type) {
		case IOMMU_DOMAIN_BLOCKED:
			type = "blocked\n";
			break;
		case IOMMU_DOMAIN_IDENTITY:
			type = "identity\n";
			break;
		case IOMMU_DOMAIN_UNMANAGED:
			type = "unmanaged\n";
			break;
		case IOMMU_DOMAIN_DMA:
			type = "DMA\n";
			break;
		}
	}
	strcpy(buf, type);

	return strlen(type);
}

static IOMMU_GROUP_ATTR(name, S_IRUGO, iommu_group_show_name, NULL);

static IOMMU_GROUP_ATTR(reserved_regions, 0444,
			iommu_group_show_resv_regions, NULL);

static IOMMU_GROUP_ATTR(type, 0444, iommu_group_show_type, NULL);

static void iommu_group_release(struct kobject *kobj)
{
	struct iommu_group *group = to_iommu_group(kobj);

	pr_debug("Releasing group %d\n", group->id);

	if (group->iommu_data_release)
		group->iommu_data_release(group->iommu_data);

	ida_simple_remove(&iommu_group_ida, group->id);

	if (group->default_domain)
		iommu_domain_free(group->default_domain);

	kfree(group->name);
	kfree(group);
}

static struct kobj_type iommu_group_ktype = {
	.sysfs_ops = &iommu_group_sysfs_ops,
	.release = iommu_group_release,
};

/**
 * iommu_group_alloc - Allocate a new group
 *
 * This function is called by an iommu driver to allocate a new iommu
 * group.  The iommu group represents the minimum granularity of the iommu.
 * Upon successful return, the caller holds a reference to the supplied
 * group in order to hold the group until devices are added.  Use
 * iommu_group_put() to release this extra reference count, allowing the
 * group to be automatically reclaimed once it has no devices or external
 * references.
 */
struct iommu_group *iommu_group_alloc(void)
{
	struct iommu_group *group;
	int ret;

	group = kzalloc(sizeof(*group), GFP_KERNEL);
	if (!group)
		return ERR_PTR(-ENOMEM);

	group->kobj.kset = iommu_group_kset;
	mutex_init(&group->mutex);
	INIT_LIST_HEAD(&group->devices);
	INIT_LIST_HEAD(&group->entry);
	BLOCKING_INIT_NOTIFIER_HEAD(&group->notifier);

	ret = ida_simple_get(&iommu_group_ida, 0, 0, GFP_KERNEL);
	if (ret < 0) {
		kfree(group);
		return ERR_PTR(ret);
	}
	group->id = ret;

	ret = kobject_init_and_add(&group->kobj, &iommu_group_ktype,
				   NULL, "%d", group->id);
	if (ret) {
		ida_simple_remove(&iommu_group_ida, group->id);
		kobject_put(&group->kobj);
		return ERR_PTR(ret);
	}

	group->devices_kobj = kobject_create_and_add("devices", &group->kobj);
	if (!group->devices_kobj) {
		kobject_put(&group->kobj); /* triggers .release & free */
		return ERR_PTR(-ENOMEM);
	}

	/*
	 * The devices_kobj holds a reference on the group kobject, so
	 * as long as that exists so will the group.  We can therefore
	 * use the devices_kobj for reference counting.
	 */
	kobject_put(&group->kobj);

	ret = iommu_group_create_file(group,
				      &iommu_group_attr_reserved_regions);
	if (ret)
		return ERR_PTR(ret);

	ret = iommu_group_create_file(group, &iommu_group_attr_type);
	if (ret)
		return ERR_PTR(ret);

	pr_debug("Allocated group %d\n", group->id);

	return group;
}
EXPORT_SYMBOL_GPL(iommu_group_alloc);

struct iommu_group *iommu_group_get_by_id(int id)
{
	struct kobject *group_kobj;
	struct iommu_group *group;
	const char *name;

	if (!iommu_group_kset)
		return NULL;

	name = kasprintf(GFP_KERNEL, "%d", id);
	if (!name)
		return NULL;

	group_kobj = kset_find_obj(iommu_group_kset, name);
	kfree(name);

	if (!group_kobj)
		return NULL;

	group = container_of(group_kobj, struct iommu_group, kobj);
	BUG_ON(group->id != id);

	kobject_get(group->devices_kobj);
	kobject_put(&group->kobj);

	return group;
}
EXPORT_SYMBOL_GPL(iommu_group_get_by_id);

/**
 * iommu_group_get_iommudata - retrieve iommu_data registered for a group
 * @group: the group
 *
 * iommu drivers can store data in the group for use when doing iommu
 * operations.  This function provides a way to retrieve it.  Caller
 * should hold a group reference.
 */
void *iommu_group_get_iommudata(struct iommu_group *group)
{
	return group->iommu_data;
}
EXPORT_SYMBOL_GPL(iommu_group_get_iommudata);

/**
 * iommu_group_set_iommudata - set iommu_data for a group
 * @group: the group
 * @iommu_data: new data
 * @release: release function for iommu_data
 *
 * iommu drivers can store data in the group for use when doing iommu
 * operations.  This function provides a way to set the data after
 * the group has been allocated.  Caller should hold a group reference.
 */
void iommu_group_set_iommudata(struct iommu_group *group, void *iommu_data,
			       void (*release)(void *iommu_data))
{
	group->iommu_data = iommu_data;
	group->iommu_data_release = release;
}
EXPORT_SYMBOL_GPL(iommu_group_set_iommudata);

/**
 * iommu_group_set_name - set name for a group
 * @group: the group
 * @name: name
 *
 * Allow iommu driver to set a name for a group.  When set it will
 * appear in a name attribute file under the group in sysfs.
 */
int iommu_group_set_name(struct iommu_group *group, const char *name)
{
	int ret;

	if (group->name) {
		iommu_group_remove_file(group, &iommu_group_attr_name);
		kfree(group->name);
		group->name = NULL;
		if (!name)
			return 0;
	}

	group->name = kstrdup(name, GFP_KERNEL);
	if (!group->name)
		return -ENOMEM;

	ret = iommu_group_create_file(group, &iommu_group_attr_name);
	if (ret) {
		kfree(group->name);
		group->name = NULL;
		return ret;
	}

	return 0;
}
EXPORT_SYMBOL_GPL(iommu_group_set_name);

static int iommu_create_device_direct_mappings(struct iommu_group *group,
					       struct device *dev)
{
	struct iommu_domain *domain = group->default_domain;
	struct iommu_resv_region *entry;
	struct list_head mappings;
	unsigned long pg_size;
	int ret = 0;

	if (!domain || domain->type != IOMMU_DOMAIN_DMA)
		return 0;

	BUG_ON(!domain->pgsize_bitmap);

	pg_size = 1UL << __ffs(domain->pgsize_bitmap);
	INIT_LIST_HEAD(&mappings);

	iommu_get_resv_regions(dev, &mappings);

	/* We need to consider overlapping regions for different devices */
	list_for_each_entry(entry, &mappings, list) {
		dma_addr_t start, end, addr;

		if (domain->ops->apply_resv_region)
			domain->ops->apply_resv_region(dev, domain, entry);

		start = ALIGN(entry->start, pg_size);
		end   = ALIGN(entry->start + entry->length, pg_size);

		if (entry->type != IOMMU_RESV_DIRECT &&
		    entry->type != IOMMU_RESV_DIRECT_RELAXABLE)
			continue;

		for (addr = start; addr < end; addr += pg_size) {
			phys_addr_t phys_addr;

			phys_addr = iommu_iova_to_phys(domain, addr);
			if (phys_addr)
				continue;

			ret = iommu_map(domain, addr, addr, pg_size, entry->prot);
			if (ret)
				goto out;
		}

	}

	iommu_flush_iotlb_all(domain);

out:
	iommu_put_resv_regions(dev, &mappings);

	return ret;
}

static bool iommu_is_attach_deferred(struct iommu_domain *domain,
				     struct device *dev)
{
	if (domain->ops->is_attach_deferred)
		return domain->ops->is_attach_deferred(domain, dev);

	return false;
}

/**
 * iommu_group_add_device - add a device to an iommu group
 * @group: the group into which to add the device (reference should be held)
 * @dev: the device
 *
 * This function is called by an iommu driver to add a device into a
 * group.  Adding a device increments the group reference count.
 */
int iommu_group_add_device(struct iommu_group *group, struct device *dev)
{
	int ret, i = 0;
	struct group_device *device;

	device = kzalloc(sizeof(*device), GFP_KERNEL);
	if (!device)
		return -ENOMEM;

	device->dev = dev;

	ret = sysfs_create_link(&dev->kobj, &group->kobj, "iommu_group");
	if (ret)
		goto err_free_device;

	device->name = kasprintf(GFP_KERNEL, "%s", kobject_name(&dev->kobj));
rename:
	if (!device->name) {
		ret = -ENOMEM;
		goto err_remove_link;
	}

	ret = sysfs_create_link_nowarn(group->devices_kobj,
				       &dev->kobj, device->name);
	if (ret) {
		if (ret == -EEXIST && i >= 0) {
			/*
			 * Account for the slim chance of collision
			 * and append an instance to the name.
			 */
			kfree(device->name);
			device->name = kasprintf(GFP_KERNEL, "%s.%d",
						 kobject_name(&dev->kobj), i++);
			goto rename;
		}
		goto err_free_name;
	}

	kobject_get(group->devices_kobj);

	dev->iommu_group = group;

	mutex_lock(&group->mutex);
	list_add_tail(&device->list, &group->devices);
	if (group->domain  && !iommu_is_attach_deferred(group->domain, dev))
		ret = __iommu_attach_device(group->domain, dev);
	mutex_unlock(&group->mutex);
	if (ret)
		goto err_put_group;

	/* Notify any listeners about change to group. */
	blocking_notifier_call_chain(&group->notifier,
				     IOMMU_GROUP_NOTIFY_ADD_DEVICE, dev);

	trace_add_device_to_group(group->id, dev);

	dev_info(dev, "Adding to iommu group %d\n", group->id);

	return 0;

err_put_group:
	mutex_lock(&group->mutex);
	list_del(&device->list);
	mutex_unlock(&group->mutex);
	dev->iommu_group = NULL;
	kobject_put(group->devices_kobj);
	sysfs_remove_link(group->devices_kobj, device->name);
err_free_name:
	kfree(device->name);
err_remove_link:
	sysfs_remove_link(&dev->kobj, "iommu_group");
err_free_device:
	kfree(device);
	dev_err(dev, "Failed to add to iommu group %d: %d\n", group->id, ret);
	return ret;
}
EXPORT_SYMBOL_GPL(iommu_group_add_device);

/**
 * iommu_group_remove_device - remove a device from it's current group
 * @dev: device to be removed
 *
 * This function is called by an iommu driver to remove the device from
 * it's current group.  This decrements the iommu group reference count.
 */
void iommu_group_remove_device(struct device *dev)
{
	struct iommu_group *group = dev->iommu_group;
	struct group_device *tmp_device, *device = NULL;

	if (!group)
		return;

	dev_info(dev, "Removing from iommu group %d\n", group->id);

	/* Pre-notify listeners that a device is being removed. */
	blocking_notifier_call_chain(&group->notifier,
				     IOMMU_GROUP_NOTIFY_DEL_DEVICE, dev);

	mutex_lock(&group->mutex);
	list_for_each_entry(tmp_device, &group->devices, list) {
		if (tmp_device->dev == dev) {
			device = tmp_device;
			list_del(&device->list);
			break;
		}
	}
	mutex_unlock(&group->mutex);

	if (!device)
		return;

	sysfs_remove_link(group->devices_kobj, device->name);
	sysfs_remove_link(&dev->kobj, "iommu_group");

	trace_remove_device_from_group(group->id, dev);

	kfree(device->name);
	kfree(device);
	dev->iommu_group = NULL;
	kobject_put(group->devices_kobj);
}
EXPORT_SYMBOL_GPL(iommu_group_remove_device);

static int iommu_group_device_count(struct iommu_group *group)
{
	struct group_device *entry;
	int ret = 0;

	list_for_each_entry(entry, &group->devices, list)
		ret++;

	return ret;
}

/**
 * iommu_group_for_each_dev - iterate over each device in the group
 * @group: the group
 * @data: caller opaque data to be passed to callback function
 * @fn: caller supplied callback function
 *
 * This function is called by group users to iterate over group devices.
 * Callers should hold a reference count to the group during callback.
 * The group->mutex is held across callbacks, which will block calls to
 * iommu_group_add/remove_device.
 */
static int __iommu_group_for_each_dev(struct iommu_group *group, void *data,
				      int (*fn)(struct device *, void *))
{
	struct group_device *device;
	int ret = 0;

	list_for_each_entry(device, &group->devices, list) {
		ret = fn(device->dev, data);
		if (ret)
			break;
	}
	return ret;
}


int iommu_group_for_each_dev(struct iommu_group *group, void *data,
			     int (*fn)(struct device *, void *))
{
	int ret;

	mutex_lock(&group->mutex);
	ret = __iommu_group_for_each_dev(group, data, fn);
	mutex_unlock(&group->mutex);

	return ret;
}
EXPORT_SYMBOL_GPL(iommu_group_for_each_dev);

/**
 * iommu_group_get - Return the group for a device and increment reference
 * @dev: get the group that this device belongs to
 *
 * This function is called by iommu drivers and users to get the group
 * for the specified device.  If found, the group is returned and the group
 * reference in incremented, else NULL.
 */
struct iommu_group *iommu_group_get(struct device *dev)
{
	struct iommu_group *group = dev->iommu_group;

	if (group)
		kobject_get(group->devices_kobj);

	return group;
}
EXPORT_SYMBOL_GPL(iommu_group_get);

/**
 * iommu_group_ref_get - Increment reference on a group
 * @group: the group to use, must not be NULL
 *
 * This function is called by iommu drivers to take additional references on an
 * existing group.  Returns the given group for convenience.
 */
struct iommu_group *iommu_group_ref_get(struct iommu_group *group)
{
	kobject_get(group->devices_kobj);
	return group;
}
EXPORT_SYMBOL_GPL(iommu_group_ref_get);

/**
 * iommu_group_put - Decrement group reference
 * @group: the group to use
 *
 * This function is called by iommu drivers and users to release the
 * iommu group.  Once the reference count is zero, the group is released.
 */
void iommu_group_put(struct iommu_group *group)
{
	if (group)
		kobject_put(group->devices_kobj);
}
EXPORT_SYMBOL_GPL(iommu_group_put);

/**
 * iommu_group_register_notifier - Register a notifier for group changes
 * @group: the group to watch
 * @nb: notifier block to signal
 *
 * This function allows iommu group users to track changes in a group.
 * See include/linux/iommu.h for actions sent via this notifier.  Caller
 * should hold a reference to the group throughout notifier registration.
 */
int iommu_group_register_notifier(struct iommu_group *group,
				  struct notifier_block *nb)
{
	return blocking_notifier_chain_register(&group->notifier, nb);
}
EXPORT_SYMBOL_GPL(iommu_group_register_notifier);

/**
 * iommu_group_unregister_notifier - Unregister a notifier
 * @group: the group to watch
 * @nb: notifier block to signal
 *
 * Unregister a previously registered group notifier block.
 */
int iommu_group_unregister_notifier(struct iommu_group *group,
				    struct notifier_block *nb)
{
	return blocking_notifier_chain_unregister(&group->notifier, nb);
}
EXPORT_SYMBOL_GPL(iommu_group_unregister_notifier);

/**
 * iommu_register_device_fault_handler() - Register a device fault handler
 * @dev: the device
 * @handler: the fault handler
 * @data: private data passed as argument to the handler
 *
 * When an IOMMU fault event is received, this handler gets called with the
 * fault event and data as argument. The handler should return 0 on success. If
 * the fault is recoverable (IOMMU_FAULT_PAGE_REQ), the consumer should also
 * complete the fault by calling iommu_page_response() with one of the following
 * response code:
 * - IOMMU_PAGE_RESP_SUCCESS: retry the translation
 * - IOMMU_PAGE_RESP_INVALID: terminate the fault
 * - IOMMU_PAGE_RESP_FAILURE: terminate the fault and stop reporting
 *   page faults if possible.
 *
 * Return 0 if the fault handler was installed successfully, or an error.
 */
int iommu_register_device_fault_handler(struct device *dev,
					iommu_dev_fault_handler_t handler,
					void *data)
{
	struct dev_iommu *param = dev->iommu;
	int ret = 0;

	if (!param)
		return -EINVAL;

	mutex_lock(&param->lock);
	/* Only allow one fault handler registered for each device */
	if (param->fault_param) {
		ret = -EBUSY;
		goto done_unlock;
	}

	get_device(dev);
	param->fault_param = kzalloc(sizeof(*param->fault_param), GFP_KERNEL);
	if (!param->fault_param) {
		put_device(dev);
		ret = -ENOMEM;
		goto done_unlock;
	}
	param->fault_param->handler = handler;
	param->fault_param->data = data;
	mutex_init(&param->fault_param->lock);
	INIT_LIST_HEAD(&param->fault_param->faults);

done_unlock:
	mutex_unlock(&param->lock);

	return ret;
}
EXPORT_SYMBOL_GPL(iommu_register_device_fault_handler);

/**
 * iommu_unregister_device_fault_handler() - Unregister the device fault handler
 * @dev: the device
 *
 * Remove the device fault handler installed with
 * iommu_register_device_fault_handler().
 *
 * Return 0 on success, or an error.
 */
int iommu_unregister_device_fault_handler(struct device *dev)
{
	struct dev_iommu *param = dev->iommu;
	int ret = 0;

	if (!param)
		return -EINVAL;

	mutex_lock(&param->lock);

	if (!param->fault_param)
		goto unlock;

	/* we cannot unregister handler if there are pending faults */
	if (!list_empty(&param->fault_param->faults)) {
		ret = -EBUSY;
		goto unlock;
	}

	kfree(param->fault_param);
	param->fault_param = NULL;
	put_device(dev);
unlock:
	mutex_unlock(&param->lock);

	return ret;
}
EXPORT_SYMBOL_GPL(iommu_unregister_device_fault_handler);

/**
 * iommu_report_device_fault() - Report fault event to device driver
 * @dev: the device
 * @evt: fault event data
 *
 * Called by IOMMU drivers when a fault is detected, typically in a threaded IRQ
 * handler. When this function fails and the fault is recoverable, it is the
 * caller's responsibility to complete the fault.
 *
 * Return 0 on success, or an error.
 */
int iommu_report_device_fault(struct device *dev, struct iommu_fault_event *evt)
{
	struct dev_iommu *param = dev->iommu;
	struct iommu_fault_event *evt_pending = NULL;
	struct iommu_fault_param *fparam;
	int ret = 0;

	if (!param || !evt)
		return -EINVAL;

	/* we only report device fault if there is a handler registered */
	mutex_lock(&param->lock);
	fparam = param->fault_param;
	if (!fparam || !fparam->handler) {
		ret = -EINVAL;
		goto done_unlock;
	}

	if (evt->fault.type == IOMMU_FAULT_PAGE_REQ &&
	    (evt->fault.prm.flags & IOMMU_FAULT_PAGE_REQUEST_LAST_PAGE)) {
		evt_pending = kmemdup(evt, sizeof(struct iommu_fault_event),
				      GFP_KERNEL);
		if (!evt_pending) {
			ret = -ENOMEM;
			goto done_unlock;
		}
		mutex_lock(&fparam->lock);
		list_add_tail(&evt_pending->list, &fparam->faults);
		mutex_unlock(&fparam->lock);
	}

	ret = fparam->handler(&evt->fault, fparam->data);
	if (ret && evt_pending) {
		mutex_lock(&fparam->lock);
		list_del(&evt_pending->list);
		mutex_unlock(&fparam->lock);
		kfree(evt_pending);
	}
done_unlock:
	mutex_unlock(&param->lock);
	return ret;
}
EXPORT_SYMBOL_GPL(iommu_report_device_fault);

int iommu_page_response(struct device *dev,
			struct iommu_page_response *msg)
{
	bool needs_pasid;
	int ret = -EINVAL;
	struct iommu_fault_event *evt;
	struct iommu_fault_page_request *prm;
	struct dev_iommu *param = dev->iommu;
	bool has_pasid = msg->flags & IOMMU_PAGE_RESP_PASID_VALID;
	struct iommu_domain *domain = iommu_get_domain_for_dev(dev);

	if (!domain || !domain->ops->page_response)
		return -ENODEV;

	if (!param || !param->fault_param)
		return -EINVAL;

	if (msg->version != IOMMU_PAGE_RESP_VERSION_1 ||
	    msg->flags & ~IOMMU_PAGE_RESP_PASID_VALID)
		return -EINVAL;

	/* Only send response if there is a fault report pending */
	mutex_lock(&param->fault_param->lock);
	if (list_empty(&param->fault_param->faults)) {
		dev_warn_ratelimited(dev, "no pending PRQ, drop response\n");
		goto done_unlock;
	}
	/*
	 * Check if we have a matching page request pending to respond,
	 * otherwise return -EINVAL
	 */
	list_for_each_entry(evt, &param->fault_param->faults, list) {
		prm = &evt->fault.prm;
		if (prm->grpid != msg->grpid)
			continue;

		/*
		 * If the PASID is required, the corresponding request is
		 * matched using the group ID, the PASID valid bit and the PASID
		 * value. Otherwise only the group ID matches request and
		 * response.
		 */
		needs_pasid = prm->flags & IOMMU_FAULT_PAGE_RESPONSE_NEEDS_PASID;
		if (needs_pasid && (!has_pasid || msg->pasid != prm->pasid))
			continue;

		if (!needs_pasid && has_pasid) {
			/* No big deal, just clear it. */
			msg->flags &= ~IOMMU_PAGE_RESP_PASID_VALID;
			msg->pasid = 0;
		}

		ret = domain->ops->page_response(dev, evt, msg);
		list_del(&evt->list);
		kfree(evt);
		break;
	}

done_unlock:
	mutex_unlock(&param->fault_param->lock);
	return ret;
}
EXPORT_SYMBOL_GPL(iommu_page_response);

/**
 * iommu_group_id - Return ID for a group
 * @group: the group to ID
 *
 * Return the unique ID for the group matching the sysfs group number.
 */
int iommu_group_id(struct iommu_group *group)
{
	return group->id;
}
EXPORT_SYMBOL_GPL(iommu_group_id);

static struct iommu_group *get_pci_alias_group(struct pci_dev *pdev,
					       unsigned long *devfns);

/*
 * To consider a PCI device isolated, we require ACS to support Source
 * Validation, Request Redirection, Completer Redirection, and Upstream
 * Forwarding.  This effectively means that devices cannot spoof their
 * requester ID, requests and completions cannot be redirected, and all
 * transactions are forwarded upstream, even as it passes through a
 * bridge where the target device is downstream.
 */
#define REQ_ACS_FLAGS   (PCI_ACS_SV | PCI_ACS_RR | PCI_ACS_CR | PCI_ACS_UF)

/*
 * For multifunction devices which are not isolated from each other, find
 * all the other non-isolated functions and look for existing groups.  For
 * each function, we also need to look for aliases to or from other devices
 * that may already have a group.
 */
static struct iommu_group *get_pci_function_alias_group(struct pci_dev *pdev,
							unsigned long *devfns)
{
	struct pci_dev *tmp = NULL;
	struct iommu_group *group;

	if (!pdev->multifunction || pci_acs_enabled(pdev, REQ_ACS_FLAGS))
		return NULL;

	for_each_pci_dev(tmp) {
		if (tmp == pdev || tmp->bus != pdev->bus ||
		    PCI_SLOT(tmp->devfn) != PCI_SLOT(pdev->devfn) ||
		    pci_acs_enabled(tmp, REQ_ACS_FLAGS))
			continue;

		group = get_pci_alias_group(tmp, devfns);
		if (group) {
			pci_dev_put(tmp);
			return group;
		}
	}

	return NULL;
}

/*
 * Look for aliases to or from the given device for existing groups. DMA
 * aliases are only supported on the same bus, therefore the search
 * space is quite small (especially since we're really only looking at pcie
 * device, and therefore only expect multiple slots on the root complex or
 * downstream switch ports).  It's conceivable though that a pair of
 * multifunction devices could have aliases between them that would cause a
 * loop.  To prevent this, we use a bitmap to track where we've been.
 */
static struct iommu_group *get_pci_alias_group(struct pci_dev *pdev,
					       unsigned long *devfns)
{
	struct pci_dev *tmp = NULL;
	struct iommu_group *group;

	if (test_and_set_bit(pdev->devfn & 0xff, devfns))
		return NULL;

	group = iommu_group_get(&pdev->dev);
	if (group)
		return group;

	for_each_pci_dev(tmp) {
		if (tmp == pdev || tmp->bus != pdev->bus)
			continue;

		/* We alias them or they alias us */
		if (pci_devs_are_dma_aliases(pdev, tmp)) {
			group = get_pci_alias_group(tmp, devfns);
			if (group) {
				pci_dev_put(tmp);
				return group;
			}

			group = get_pci_function_alias_group(tmp, devfns);
			if (group) {
				pci_dev_put(tmp);
				return group;
			}
		}
	}

	return NULL;
}

struct group_for_pci_data {
	struct pci_dev *pdev;
	struct iommu_group *group;
};

/*
 * DMA alias iterator callback, return the last seen device.  Stop and return
 * the IOMMU group if we find one along the way.
 */
static int get_pci_alias_or_group(struct pci_dev *pdev, u16 alias, void *opaque)
{
	struct group_for_pci_data *data = opaque;

	data->pdev = pdev;
	data->group = iommu_group_get(&pdev->dev);

	return data->group != NULL;
}

/*
 * Generic device_group call-back function. It just allocates one
 * iommu-group per device.
 */
struct iommu_group *generic_device_group(struct device *dev)
{
	return iommu_group_alloc();
}
EXPORT_SYMBOL_GPL(generic_device_group);

/*
 * Use standard PCI bus topology, isolation features, and DMA alias quirks
 * to find or create an IOMMU group for a device.
 */
struct iommu_group *pci_device_group(struct device *dev)
{
	struct pci_dev *pdev = to_pci_dev(dev);
	struct group_for_pci_data data;
	struct pci_bus *bus;
	struct iommu_group *group = NULL;
	u64 devfns[4] = { 0 };

	if (WARN_ON(!dev_is_pci(dev)))
		return ERR_PTR(-EINVAL);

	/*
	 * Find the upstream DMA alias for the device.  A device must not
	 * be aliased due to topology in order to have its own IOMMU group.
	 * If we find an alias along the way that already belongs to a
	 * group, use it.
	 */
	if (pci_for_each_dma_alias(pdev, get_pci_alias_or_group, &data))
		return data.group;

	pdev = data.pdev;

	/*
	 * Continue upstream from the point of minimum IOMMU granularity
	 * due to aliases to the point where devices are protected from
	 * peer-to-peer DMA by PCI ACS.  Again, if we find an existing
	 * group, use it.
	 */
	for (bus = pdev->bus; !pci_is_root_bus(bus); bus = bus->parent) {
		if (!bus->self)
			continue;

		if (pci_acs_path_enabled(bus->self, NULL, REQ_ACS_FLAGS))
			break;

		pdev = bus->self;

		group = iommu_group_get(&pdev->dev);
		if (group)
			return group;
	}

	/*
	 * Look for existing groups on device aliases.  If we alias another
	 * device or another device aliases us, use the same group.
	 */
	group = get_pci_alias_group(pdev, (unsigned long *)devfns);
	if (group)
		return group;

	/*
	 * Look for existing groups on non-isolated functions on the same
	 * slot and aliases of those funcions, if any.  No need to clear
	 * the search bitmap, the tested devfns are still valid.
	 */
	group = get_pci_function_alias_group(pdev, (unsigned long *)devfns);
	if (group)
		return group;

	/* No shared group found, allocate new */
	return iommu_group_alloc();
}
EXPORT_SYMBOL_GPL(pci_device_group);

/* Get the IOMMU group for device on fsl-mc bus */
struct iommu_group *fsl_mc_device_group(struct device *dev)
{
	struct device *cont_dev = fsl_mc_cont_dev(dev);
	struct iommu_group *group;

	group = iommu_group_get(cont_dev);
	if (!group)
		group = iommu_group_alloc();
	return group;
}
EXPORT_SYMBOL_GPL(fsl_mc_device_group);

static int iommu_get_def_domain_type(struct device *dev)
{
	const struct iommu_ops *ops = dev->bus->iommu_ops;

	if (dev_is_pci(dev) && to_pci_dev(dev)->untrusted)
		return IOMMU_DOMAIN_DMA;

	if (ops->def_domain_type)
		return ops->def_domain_type(dev);

	return 0;
}

static int iommu_group_alloc_default_domain(struct bus_type *bus,
					    struct iommu_group *group,
					    unsigned int type)
{
	struct iommu_domain *dom;

	dom = __iommu_domain_alloc(bus, type);
	if (!dom && type != IOMMU_DOMAIN_DMA) {
		dom = __iommu_domain_alloc(bus, IOMMU_DOMAIN_DMA);
		if (dom)
			pr_warn("Failed to allocate default IOMMU domain of type %u for group %s - Falling back to IOMMU_DOMAIN_DMA",
				type, group->name);
	}

	if (!dom)
		return -ENOMEM;

	group->default_domain = dom;
	if (!group->domain)
		group->domain = dom;

	if (!iommu_dma_strict) {
		int attr = 1;
		iommu_domain_set_attr(dom,
				      DOMAIN_ATTR_DMA_USE_FLUSH_QUEUE,
				      &attr);
	}

	return 0;
}

static int iommu_alloc_default_domain(struct iommu_group *group,
				      struct device *dev)
{
	unsigned int type;

	if (group->default_domain)
		return 0;

	type = iommu_get_def_domain_type(dev) ? : iommu_def_domain_type;

	return iommu_group_alloc_default_domain(dev->bus, group, type);
}

/**
 * iommu_group_get_for_dev - Find or create the IOMMU group for a device
 * @dev: target device
 *
 * This function is intended to be called by IOMMU drivers and extended to
 * support common, bus-defined algorithms when determining or creating the
 * IOMMU group for a device.  On success, the caller will hold a reference
 * to the returned IOMMU group, which will already include the provided
 * device.  The reference should be released with iommu_group_put().
 */
static struct iommu_group *iommu_group_get_for_dev(struct device *dev)
{
	const struct iommu_ops *ops = dev->bus->iommu_ops;
	struct iommu_group *group;
	int ret;

	group = iommu_group_get(dev);
	if (group)
		return group;

	if (!ops)
		return ERR_PTR(-EINVAL);

	group = ops->device_group(dev);
	if (WARN_ON_ONCE(group == NULL))
		return ERR_PTR(-EINVAL);

	if (IS_ERR(group))
		return group;

	ret = iommu_group_add_device(group, dev);
	if (ret)
		goto out_put_group;

	return group;

out_put_group:
	iommu_group_put(group);

	return ERR_PTR(ret);
}

struct iommu_domain *iommu_group_default_domain(struct iommu_group *group)
{
	return group->default_domain;
}

static int probe_iommu_group(struct device *dev, void *data)
{
	struct list_head *group_list = data;
	struct iommu_group *group;
	int ret;

	/* Device is probed already if in a group */
	group = iommu_group_get(dev);
	if (group) {
		iommu_group_put(group);
		return 0;
	}

	ret = __iommu_probe_device(dev, group_list);
	if (ret == -ENODEV)
		ret = 0;

	return ret;
}

static int remove_iommu_group(struct device *dev, void *data)
{
	iommu_release_device(dev);

	return 0;
}

static int iommu_bus_notifier(struct notifier_block *nb,
			      unsigned long action, void *data)
{
	unsigned long group_action = 0;
	struct device *dev = data;
	struct iommu_group *group;

	/*
	 * ADD/DEL call into iommu driver ops if provided, which may
	 * result in ADD/DEL notifiers to group->notifier
	 */
	if (action == BUS_NOTIFY_ADD_DEVICE) {
		int ret;

		ret = iommu_probe_device(dev);
		return (ret) ? NOTIFY_DONE : NOTIFY_OK;
	} else if (action == BUS_NOTIFY_REMOVED_DEVICE) {
		iommu_release_device(dev);
		return NOTIFY_OK;
	}

	/*
	 * Remaining BUS_NOTIFYs get filtered and republished to the
	 * group, if anyone is listening
	 */
	group = iommu_group_get(dev);
	if (!group)
		return 0;

	switch (action) {
	case BUS_NOTIFY_BIND_DRIVER:
		group_action = IOMMU_GROUP_NOTIFY_BIND_DRIVER;
		break;
	case BUS_NOTIFY_BOUND_DRIVER:
		group_action = IOMMU_GROUP_NOTIFY_BOUND_DRIVER;
		break;
	case BUS_NOTIFY_UNBIND_DRIVER:
		group_action = IOMMU_GROUP_NOTIFY_UNBIND_DRIVER;
		break;
	case BUS_NOTIFY_UNBOUND_DRIVER:
		group_action = IOMMU_GROUP_NOTIFY_UNBOUND_DRIVER;
		break;
	}

	if (group_action)
		blocking_notifier_call_chain(&group->notifier,
					     group_action, dev);

	iommu_group_put(group);
	return 0;
}

struct __group_domain_type {
	struct device *dev;
	unsigned int type;
};

static int probe_get_default_domain_type(struct device *dev, void *data)
{
	struct __group_domain_type *gtype = data;
	unsigned int type = iommu_get_def_domain_type(dev);

	if (type) {
		if (gtype->type && gtype->type != type) {
			dev_warn(dev, "Device needs domain type %s, but device %s in the same iommu group requires type %s - using default\n",
				 iommu_domain_type_str(type),
				 dev_name(gtype->dev),
				 iommu_domain_type_str(gtype->type));
			gtype->type = 0;
		}

		if (!gtype->dev) {
			gtype->dev  = dev;
			gtype->type = type;
		}
	}

	return 0;
}

static void probe_alloc_default_domain(struct bus_type *bus,
				       struct iommu_group *group)
{
	struct __group_domain_type gtype;

	memset(&gtype, 0, sizeof(gtype));

	/* Ask for default domain requirements of all devices in the group */
	__iommu_group_for_each_dev(group, &gtype,
				   probe_get_default_domain_type);

	if (!gtype.type)
		gtype.type = iommu_def_domain_type;

	iommu_group_alloc_default_domain(bus, group, gtype.type);

}

static int iommu_group_do_dma_attach(struct device *dev, void *data)
{
	struct iommu_domain *domain = data;
	int ret = 0;

	if (!iommu_is_attach_deferred(domain, dev))
		ret = __iommu_attach_device(domain, dev);

	return ret;
}

static int __iommu_group_dma_attach(struct iommu_group *group)
{
	return __iommu_group_for_each_dev(group, group->default_domain,
					  iommu_group_do_dma_attach);
}

static int iommu_group_do_probe_finalize(struct device *dev, void *data)
{
	struct iommu_domain *domain = data;

	if (domain->ops->probe_finalize)
		domain->ops->probe_finalize(dev);

	return 0;
}

static void __iommu_group_dma_finalize(struct iommu_group *group)
{
	__iommu_group_for_each_dev(group, group->default_domain,
				   iommu_group_do_probe_finalize);
}

static int iommu_do_create_direct_mappings(struct device *dev, void *data)
{
	struct iommu_group *group = data;

	iommu_create_device_direct_mappings(group, dev);

	return 0;
}

static int iommu_group_create_direct_mappings(struct iommu_group *group)
{
	return __iommu_group_for_each_dev(group, group,
					  iommu_do_create_direct_mappings);
}

int bus_iommu_probe(struct bus_type *bus)
{
	struct iommu_group *group, *next;
	LIST_HEAD(group_list);
	int ret;

	/*
	 * This code-path does not allocate the default domain when
	 * creating the iommu group, so do it after the groups are
	 * created.
	 */
	ret = bus_for_each_dev(bus, NULL, &group_list, probe_iommu_group);
	if (ret)
		return ret;

	list_for_each_entry_safe(group, next, &group_list, entry) {
		/* Remove item from the list */
		list_del_init(&group->entry);

		mutex_lock(&group->mutex);

		/* Try to allocate default domain */
		probe_alloc_default_domain(bus, group);

		if (!group->default_domain) {
			mutex_unlock(&group->mutex);
			continue;
		}

		iommu_group_create_direct_mappings(group);

		ret = __iommu_group_dma_attach(group);

		mutex_unlock(&group->mutex);

		if (ret)
			break;

		__iommu_group_dma_finalize(group);
	}

	return ret;
}

static int iommu_bus_init(struct bus_type *bus, const struct iommu_ops *ops)
{
	struct notifier_block *nb;
	int err;

	nb = kzalloc(sizeof(struct notifier_block), GFP_KERNEL);
	if (!nb)
		return -ENOMEM;

	nb->notifier_call = iommu_bus_notifier;

	err = bus_register_notifier(bus, nb);
	if (err)
		goto out_free;

	err = bus_iommu_probe(bus);
	if (err)
		goto out_err;


	return 0;

out_err:
	/* Clean up */
	bus_for_each_dev(bus, NULL, NULL, remove_iommu_group);
	bus_unregister_notifier(bus, nb);

out_free:
	kfree(nb);

	return err;
}

/**
 * bus_set_iommu - set iommu-callbacks for the bus
 * @bus: bus.
 * @ops: the callbacks provided by the iommu-driver
 *
 * This function is called by an iommu driver to set the iommu methods
 * used for a particular bus. Drivers for devices on that bus can use
 * the iommu-api after these ops are registered.
 * This special function is needed because IOMMUs are usually devices on
 * the bus itself, so the iommu drivers are not initialized when the bus
 * is set up. With this function the iommu-driver can set the iommu-ops
 * afterwards.
 */
int bus_set_iommu(struct bus_type *bus, const struct iommu_ops *ops)
{
	int err;

	if (ops == NULL) {
		bus->iommu_ops = NULL;
		return 0;
	}

	if (bus->iommu_ops != NULL)
		return -EBUSY;

	bus->iommu_ops = ops;

	/* Do IOMMU specific setup for this bus-type */
	err = iommu_bus_init(bus, ops);
	if (err)
		bus->iommu_ops = NULL;

	return err;
}
EXPORT_SYMBOL_GPL(bus_set_iommu);

bool iommu_present(struct bus_type *bus)
{
	return bus->iommu_ops != NULL;
}
EXPORT_SYMBOL_GPL(iommu_present);

bool iommu_capable(struct bus_type *bus, enum iommu_cap cap)
{
	if (!bus->iommu_ops || !bus->iommu_ops->capable)
		return false;

	return bus->iommu_ops->capable(cap);
}
EXPORT_SYMBOL_GPL(iommu_capable);

/**
 * iommu_set_fault_handler() - set a fault handler for an iommu domain
 * @domain: iommu domain
 * @handler: fault handler
 * @token: user data, will be passed back to the fault handler
 *
 * This function should be used by IOMMU users which want to be notified
 * whenever an IOMMU fault happens.
 *
 * The fault handler itself should return 0 on success, and an appropriate
 * error code otherwise.
 */
void iommu_set_fault_handler(struct iommu_domain *domain,
					iommu_fault_handler_t handler,
					void *token)
{
	BUG_ON(!domain);

	domain->handler = handler;
	domain->handler_token = token;
}
EXPORT_SYMBOL_GPL(iommu_set_fault_handler);

static struct iommu_domain *__iommu_domain_alloc(struct bus_type *bus,
						 unsigned type)
{
	struct iommu_domain *domain;

	if (bus == NULL || bus->iommu_ops == NULL)
		return NULL;

	domain = bus->iommu_ops->domain_alloc(type);
	if (!domain)
		return NULL;

	domain->ops  = bus->iommu_ops;
	domain->type = type;
	/* Assume all sizes by default; the driver may override this later */
	domain->pgsize_bitmap  = bus->iommu_ops->pgsize_bitmap;

	/* Temporarily avoid -EEXIST while drivers still get their own cookies */
	if (type == IOMMU_DOMAIN_DMA && !domain->iova_cookie && iommu_get_dma_cookie(domain)) {
		iommu_domain_free(domain);
		domain = NULL;
	}
	return domain;
}

struct iommu_domain *iommu_domain_alloc(struct bus_type *bus)
{
	return __iommu_domain_alloc(bus, IOMMU_DOMAIN_UNMANAGED);
}
EXPORT_SYMBOL_GPL(iommu_domain_alloc);

void iommu_domain_free(struct iommu_domain *domain)
{
	iommu_put_dma_cookie(domain);
	domain->ops->domain_free(domain);
}
EXPORT_SYMBOL_GPL(iommu_domain_free);

static int __iommu_attach_device(struct iommu_domain *domain,
				 struct device *dev)
{
	int ret;

	if (unlikely(domain->ops->attach_dev == NULL))
		return -ENODEV;

	ret = domain->ops->attach_dev(domain, dev);
	if (!ret)
		trace_attach_device_to_domain(dev);
	return ret;
}

int iommu_attach_device(struct iommu_domain *domain, struct device *dev)
{
	struct iommu_group *group;
	int ret;

	group = iommu_group_get(dev);
	if (!group)
		return -ENODEV;

	/*
	 * Lock the group to make sure the device-count doesn't
	 * change while we are attaching
	 */
	mutex_lock(&group->mutex);
	ret = -EINVAL;
	if (iommu_group_device_count(group) != 1)
		goto out_unlock;

	ret = __iommu_attach_group(domain, group);

out_unlock:
	mutex_unlock(&group->mutex);
	iommu_group_put(group);

	return ret;
}
EXPORT_SYMBOL_GPL(iommu_attach_device);

int iommu_deferred_attach(struct device *dev, struct iommu_domain *domain)
{
	const struct iommu_ops *ops = domain->ops;

	if (ops->is_attach_deferred && ops->is_attach_deferred(domain, dev))
		return __iommu_attach_device(domain, dev);

	return 0;
}

/*
 * Check flags and other user provided data for valid combinations. We also
 * make sure no reserved fields or unused flags are set. This is to ensure
 * not breaking userspace in the future when these fields or flags are used.
 */
static int iommu_check_cache_invl_data(struct iommu_cache_invalidate_info *info)
{
	u32 mask;
	int i;

	if (info->version != IOMMU_CACHE_INVALIDATE_INFO_VERSION_1)
		return -EINVAL;

	mask = (1 << IOMMU_CACHE_INV_TYPE_NR) - 1;
	if (info->cache & ~mask)
		return -EINVAL;

	if (info->granularity >= IOMMU_INV_GRANU_NR)
		return -EINVAL;

	switch (info->granularity) {
	case IOMMU_INV_GRANU_ADDR:
		if (info->cache & IOMMU_CACHE_INV_TYPE_PASID)
			return -EINVAL;

		mask = IOMMU_INV_ADDR_FLAGS_PASID |
			IOMMU_INV_ADDR_FLAGS_ARCHID |
			IOMMU_INV_ADDR_FLAGS_LEAF;

		if (info->granu.addr_info.flags & ~mask)
			return -EINVAL;
		break;
	case IOMMU_INV_GRANU_PASID:
		mask = IOMMU_INV_PASID_FLAGS_PASID |
			IOMMU_INV_PASID_FLAGS_ARCHID;
		if (info->granu.pasid_info.flags & ~mask)
			return -EINVAL;

		break;
	case IOMMU_INV_GRANU_DOMAIN:
		if (info->cache & IOMMU_CACHE_INV_TYPE_DEV_IOTLB)
			return -EINVAL;
		break;
	default:
		return -EINVAL;
	}

	/* Check reserved padding fields */
	for (i = 0; i < sizeof(info->padding); i++) {
		if (info->padding[i])
			return -EINVAL;
	}

	return 0;
}

int iommu_uapi_cache_invalidate(struct iommu_domain *domain, struct device *dev,
				void __user *uinfo)
{
	struct iommu_cache_invalidate_info inv_info = { 0 };
	u32 minsz;
	int ret;

	if (unlikely(!domain->ops->cache_invalidate))
		return -ENODEV;

	/*
	 * No new spaces can be added before the variable sized union, the
	 * minimum size is the offset to the union.
	 */
	minsz = offsetof(struct iommu_cache_invalidate_info, granu);

	/* Copy minsz from user to get flags and argsz */
	if (copy_from_user(&inv_info, uinfo, minsz))
		return -EFAULT;

	/* Fields before the variable size union are mandatory */
	if (inv_info.argsz < minsz)
		return -EINVAL;

	/* PASID and address granu require additional info beyond minsz */
	if (inv_info.granularity == IOMMU_INV_GRANU_PASID &&
	    inv_info.argsz < offsetofend(struct iommu_cache_invalidate_info, granu.pasid_info))
		return -EINVAL;

	if (inv_info.granularity == IOMMU_INV_GRANU_ADDR &&
	    inv_info.argsz < offsetofend(struct iommu_cache_invalidate_info, granu.addr_info))
		return -EINVAL;

	/*
	 * User might be using a newer UAPI header which has a larger data
	 * size, we shall support the existing flags within the current
	 * size. Copy the remaining user data _after_ minsz but not more
	 * than the current kernel supported size.
	 */
	if (copy_from_user((void *)&inv_info + minsz, uinfo + minsz,
			   min_t(u32, inv_info.argsz, sizeof(inv_info)) - minsz))
		return -EFAULT;

	/* Now the argsz is validated, check the content */
	ret = iommu_check_cache_invl_data(&inv_info);
	if (ret)
		return ret;

	return domain->ops->cache_invalidate(domain, dev, &inv_info);
}
EXPORT_SYMBOL_GPL(iommu_uapi_cache_invalidate);

static int iommu_check_bind_data(struct iommu_gpasid_bind_data *data)
{
	u64 mask;
	int i;

	if (data->version != IOMMU_GPASID_BIND_VERSION_1)
		return -EINVAL;

	/* Check the range of supported formats */
	if (data->format >= IOMMU_PASID_FORMAT_LAST)
		return -EINVAL;

	/* Check all flags */
	mask = IOMMU_SVA_GPASID_VAL;
	if (data->flags & ~mask)
		return -EINVAL;

	/* Check reserved padding fields */
	for (i = 0; i < sizeof(data->padding); i++) {
		if (data->padding[i])
			return -EINVAL;
	}

	return 0;
}

static int iommu_sva_prepare_bind_data(void __user *udata,
				       struct iommu_gpasid_bind_data *data)
{
	u32 minsz;

	/*
	 * No new spaces can be added before the variable sized union, the
	 * minimum size is the offset to the union.
	 */
	minsz = offsetof(struct iommu_gpasid_bind_data, vendor);

	/* Copy minsz from user to get flags and argsz */
	if (copy_from_user(data, udata, minsz))
		return -EFAULT;

	/* Fields before the variable size union are mandatory */
	if (data->argsz < minsz)
		return -EINVAL;
	/*
	 * User might be using a newer UAPI header, we shall let IOMMU vendor
	 * driver decide on what size it needs. Since the guest PASID bind data
	 * can be vendor specific, larger argsz could be the result of extension
	 * for one vendor but it should not affect another vendor.
	 * Copy the remaining user data _after_ minsz
	 */
	if (copy_from_user((void *)data + minsz, udata + minsz,
			   min_t(u32, data->argsz, sizeof(*data)) - minsz))
		return -EFAULT;

	return iommu_check_bind_data(data);
}

int iommu_uapi_sva_bind_gpasid(struct iommu_domain *domain, struct device *dev,
			       void __user *udata)
{
	struct iommu_gpasid_bind_data data = { 0 };
	int ret;

	if (unlikely(!domain->ops->sva_bind_gpasid))
		return -ENODEV;

	ret = iommu_sva_prepare_bind_data(udata, &data);
	if (ret)
		return ret;

	return domain->ops->sva_bind_gpasid(domain, dev, &data);
}
EXPORT_SYMBOL_GPL(iommu_uapi_sva_bind_gpasid);

int iommu_sva_unbind_gpasid(struct iommu_domain *domain, struct device *dev,
			     ioasid_t pasid)
{
	if (unlikely(!domain->ops->sva_unbind_gpasid))
		return -ENODEV;

	return domain->ops->sva_unbind_gpasid(dev, pasid);
}
EXPORT_SYMBOL_GPL(iommu_sva_unbind_gpasid);

int iommu_uapi_sva_unbind_gpasid(struct iommu_domain *domain, struct device *dev,
				 void __user *udata)
{
	struct iommu_gpasid_bind_data data = { 0 };
	int ret;

	if (unlikely(!domain->ops->sva_bind_gpasid))
		return -ENODEV;

	ret = iommu_sva_prepare_bind_data(udata, &data);
	if (ret)
		return ret;

	return iommu_sva_unbind_gpasid(domain, dev, data.hpasid);
}
EXPORT_SYMBOL_GPL(iommu_uapi_sva_unbind_gpasid);

static void __iommu_detach_device(struct iommu_domain *domain,
				  struct device *dev)
{
	if (iommu_is_attach_deferred(domain, dev))
		return;

	if (unlikely(domain->ops->detach_dev == NULL))
		return;

	domain->ops->detach_dev(domain, dev);
	trace_detach_device_from_domain(dev);
}

void iommu_detach_device(struct iommu_domain *domain, struct device *dev)
{
	struct iommu_group *group;

	group = iommu_group_get(dev);
	if (!group)
		return;

	mutex_lock(&group->mutex);
	if (iommu_group_device_count(group) != 1) {
		WARN_ON(1);
		goto out_unlock;
	}

	__iommu_detach_group(domain, group);

out_unlock:
	mutex_unlock(&group->mutex);
	iommu_group_put(group);
}
EXPORT_SYMBOL_GPL(iommu_detach_device);

struct iommu_domain *iommu_get_domain_for_dev(struct device *dev)
{
	struct iommu_domain *domain;
	struct iommu_group *group;

	group = iommu_group_get(dev);
	if (!group)
		return NULL;

	domain = group->domain;

	iommu_group_put(group);

	return domain;
}
EXPORT_SYMBOL_GPL(iommu_get_domain_for_dev);

/*
 * For IOMMU_DOMAIN_DMA implementations which already provide their own
 * guarantees that the group and its default domain are valid and correct.
 */
struct iommu_domain *iommu_get_dma_domain(struct device *dev)
{
	return dev->iommu_group->default_domain;
}

/*
 * IOMMU groups are really the natural working unit of the IOMMU, but
 * the IOMMU API works on domains and devices.  Bridge that gap by
 * iterating over the devices in a group.  Ideally we'd have a single
 * device which represents the requestor ID of the group, but we also
 * allow IOMMU drivers to create policy defined minimum sets, where
 * the physical hardware may be able to distiguish members, but we
 * wish to group them at a higher level (ex. untrusted multi-function
 * PCI devices).  Thus we attach each device.
 */
static int iommu_group_do_attach_device(struct device *dev, void *data)
{
	struct iommu_domain *domain = data;

	return __iommu_attach_device(domain, dev);
}

static int __iommu_attach_group(struct iommu_domain *domain,
				struct iommu_group *group)
{
	int ret;

	if (group->default_domain && group->domain != group->default_domain)
		return -EBUSY;

	ret = __iommu_group_for_each_dev(group, domain,
					 iommu_group_do_attach_device);
	if (ret == 0)
		group->domain = domain;

	return ret;
}

int iommu_attach_group(struct iommu_domain *domain, struct iommu_group *group)
{
	int ret;

	mutex_lock(&group->mutex);
	ret = __iommu_attach_group(domain, group);
	mutex_unlock(&group->mutex);

	return ret;
}
EXPORT_SYMBOL_GPL(iommu_attach_group);

static int iommu_group_do_detach_device(struct device *dev, void *data)
{
	struct iommu_domain *domain = data;

	__iommu_detach_device(domain, dev);

	return 0;
}

static void __iommu_detach_group(struct iommu_domain *domain,
				 struct iommu_group *group)
{
	int ret;

	if (!group->default_domain) {
		__iommu_group_for_each_dev(group, domain,
					   iommu_group_do_detach_device);
		group->domain = NULL;
		return;
	}

	if (group->domain == group->default_domain)
		return;

	/* Detach by re-attaching to the default domain */
	ret = __iommu_group_for_each_dev(group, group->default_domain,
					 iommu_group_do_attach_device);
	if (ret != 0)
		WARN_ON(1);
	else
		group->domain = group->default_domain;
}

void iommu_detach_group(struct iommu_domain *domain, struct iommu_group *group)
{
	mutex_lock(&group->mutex);
	__iommu_detach_group(domain, group);
	mutex_unlock(&group->mutex);
}
EXPORT_SYMBOL_GPL(iommu_detach_group);

phys_addr_t iommu_iova_to_phys(struct iommu_domain *domain, dma_addr_t iova)
{
	if (unlikely(domain->ops->iova_to_phys == NULL))
		return 0;

	return domain->ops->iova_to_phys(domain, iova);
}
EXPORT_SYMBOL_GPL(iommu_iova_to_phys);

static size_t iommu_pgsize(struct iommu_domain *domain, unsigned long iova,
			   phys_addr_t paddr, size_t size, size_t *count)
{
	unsigned int pgsize_idx, pgsize_idx_next;
	unsigned long pgsizes;
	size_t offset, pgsize, pgsize_next;
	unsigned long addr_merge = paddr | iova;

	/* Page sizes supported by the hardware and small enough for @size */
	pgsizes = domain->pgsize_bitmap & GENMASK(__fls(size), 0);

	/* Constrain the page sizes further based on the maximum alignment */
	if (likely(addr_merge))
		pgsizes &= GENMASK(__ffs(addr_merge), 0);

	/* Make sure we have at least one suitable page size */
	BUG_ON(!pgsizes);

	/* Pick the biggest page size remaining */
	pgsize_idx = __fls(pgsizes);
	pgsize = BIT(pgsize_idx);
	if (!count)
		return pgsize;


	/* Find the next biggest support page size, if it exists */
	pgsizes = domain->pgsize_bitmap & ~GENMASK(pgsize_idx, 0);
	if (!pgsizes)
		goto out_set_count;
<<<<<<< HEAD

	pgsize_idx_next = __ffs(pgsizes);
	pgsize_next = BIT(pgsize_idx_next);

	/*
	 * There's no point trying a bigger page size unless the virtual
	 * and physical addresses are similarly offset within the larger page.
	 */
	if ((iova ^ paddr) & (pgsize_next - 1))
		goto out_set_count;

	/* Calculate the offset to the next page size alignment boundary */
	offset = pgsize_next - (addr_merge & (pgsize_next - 1));

=======

	pgsize_idx_next = __ffs(pgsizes);
	pgsize_next = BIT(pgsize_idx_next);

	/*
	 * There's no point trying a bigger page size unless the virtual
	 * and physical addresses are similarly offset within the larger page.
	 */
	if ((iova ^ paddr) & (pgsize_next - 1))
		goto out_set_count;

	/* Calculate the offset to the next page size alignment boundary */
	offset = pgsize_next - (addr_merge & (pgsize_next - 1));

>>>>>>> 43ca8e1d
	/*
	 * If size is big enough to accommodate the larger page, reduce
	 * the number of smaller pages.
	 */
	if (offset + pgsize_next <= size)
		size = offset;

out_set_count:
	*count = size >> pgsize_idx;
	return pgsize;
}

static int __iommu_map_pages(struct iommu_domain *domain, unsigned long iova,
			     phys_addr_t paddr, size_t size, int prot,
			     gfp_t gfp, size_t *mapped)
{
	const struct iommu_ops *ops = domain->ops;
	size_t pgsize, count;
	int ret;

	pgsize = iommu_pgsize(domain, iova, paddr, size, &count);

	pr_debug("mapping: iova 0x%lx pa %pa pgsize 0x%zx count %zu\n",
<<<<<<< HEAD
		 iova, &paddr, pgsize, count);
=======
			 iova, &paddr, pgsize, count);
>>>>>>> 43ca8e1d

	if (ops->map_pages) {
		ret = ops->map_pages(domain, iova, paddr, pgsize, count, prot,
				     gfp, mapped);
	} else {
		ret = ops->map(domain, iova, paddr, pgsize, prot, gfp);
		*mapped = ret ? 0 : pgsize;
	}

	return ret;
}

static int __iommu_map(struct iommu_domain *domain, unsigned long iova,
		       phys_addr_t paddr, size_t size, int prot, gfp_t gfp)
{
	const struct iommu_ops *ops = domain->ops;
	unsigned long orig_iova = iova;
	unsigned int min_pagesz;
	size_t orig_size = size;
	phys_addr_t orig_paddr = paddr;
	int ret = 0;

	if (unlikely(!(ops->map || ops->map_pages) ||
		     domain->pgsize_bitmap == 0UL))
		return -ENODEV;

	if (unlikely(!(domain->type & __IOMMU_DOMAIN_PAGING)))
		return -EINVAL;

	/* find out the minimum page size supported */
	min_pagesz = 1 << __ffs(domain->pgsize_bitmap);

	/*
	 * both the virtual address and the physical one, as well as
	 * the size of the mapping, must be aligned (at least) to the
	 * size of the smallest page supported by the hardware
	 */
	if (!IS_ALIGNED(iova | paddr | size, min_pagesz)) {
		pr_err("unaligned: iova 0x%lx pa %pa size 0x%zx min_pagesz 0x%x\n",
		       iova, &paddr, size, min_pagesz);
		return -EINVAL;
	}

	pr_debug("map: iova 0x%lx pa %pa size 0x%zx\n", iova, &paddr, size);

	while (size) {
		size_t mapped = 0;

		ret = __iommu_map_pages(domain, iova, paddr, size, prot, gfp,
					&mapped);
		/*
		 * Some pages may have been mapped, even if an error occurred,
		 * so we should account for those so they can be unmapped.
		 */
		size -= mapped;

		if (ret)
			break;

		iova += mapped;
		paddr += mapped;
	}

	/* unroll mapping in case something went wrong */
	if (ret)
		iommu_unmap(domain, orig_iova, orig_size - size);
	else
		trace_map(orig_iova, orig_paddr, orig_size);

	return ret;
}

static int _iommu_map(struct iommu_domain *domain, unsigned long iova,
		      phys_addr_t paddr, size_t size, int prot, gfp_t gfp)
{
	const struct iommu_ops *ops = domain->ops;
	int ret;

	ret = __iommu_map(domain, iova, paddr, size, prot, gfp);
	if (ret == 0 && ops->iotlb_sync_map)
		ops->iotlb_sync_map(domain, iova, size);

	return ret;
}

int iommu_map(struct iommu_domain *domain, unsigned long iova,
	      phys_addr_t paddr, size_t size, int prot)
{
	might_sleep();
	return _iommu_map(domain, iova, paddr, size, prot, GFP_KERNEL);
}
EXPORT_SYMBOL_GPL(iommu_map);

int iommu_map_atomic(struct iommu_domain *domain, unsigned long iova,
	      phys_addr_t paddr, size_t size, int prot)
{
	return _iommu_map(domain, iova, paddr, size, prot, GFP_ATOMIC);
}
EXPORT_SYMBOL_GPL(iommu_map_atomic);

static size_t __iommu_unmap_pages(struct iommu_domain *domain,
				  unsigned long iova, size_t size,
				  struct iommu_iotlb_gather *iotlb_gather)
{
	const struct iommu_ops *ops = domain->ops;
	size_t pgsize, count;

	pgsize = iommu_pgsize(domain, iova, iova, size, &count);
	return ops->unmap_pages ?
	       ops->unmap_pages(domain, iova, pgsize, count, iotlb_gather) :
	       ops->unmap(domain, iova, pgsize, iotlb_gather);
}

static size_t __iommu_unmap(struct iommu_domain *domain,
			    unsigned long iova, size_t size,
			    struct iommu_iotlb_gather *iotlb_gather)
{
	const struct iommu_ops *ops = domain->ops;
	size_t unmapped_page, unmapped = 0;
	unsigned long orig_iova = iova;
	unsigned int min_pagesz;

	if (unlikely(!(ops->unmap || ops->unmap_pages) ||
		     domain->pgsize_bitmap == 0UL))
		return 0;

	if (unlikely(!(domain->type & __IOMMU_DOMAIN_PAGING)))
		return 0;

	/* find out the minimum page size supported */
	min_pagesz = 1 << __ffs(domain->pgsize_bitmap);

	/*
	 * The virtual address, as well as the size of the mapping, must be
	 * aligned (at least) to the size of the smallest page supported
	 * by the hardware
	 */
	if (!IS_ALIGNED(iova | size, min_pagesz)) {
		pr_err("unaligned: iova 0x%lx size 0x%zx min_pagesz 0x%x\n",
		       iova, size, min_pagesz);
		return 0;
	}

	pr_debug("unmap this: iova 0x%lx size 0x%zx\n", iova, size);

	/*
	 * Keep iterating until we either unmap 'size' bytes (or more)
	 * or we hit an area that isn't mapped.
	 */
	while (unmapped < size) {
		unmapped_page = __iommu_unmap_pages(domain, iova,
						    size - unmapped,
						    iotlb_gather);
		if (!unmapped_page)
			break;

		pr_debug("unmapped: iova 0x%lx size 0x%zx\n",
			 iova, unmapped_page);

		iova += unmapped_page;
		unmapped += unmapped_page;
	}

	trace_unmap(orig_iova, size, unmapped);
	return unmapped;
}

size_t iommu_unmap(struct iommu_domain *domain,
		   unsigned long iova, size_t size)
{
	struct iommu_iotlb_gather iotlb_gather;
	size_t ret;

	iommu_iotlb_gather_init(&iotlb_gather);
	ret = __iommu_unmap(domain, iova, size, &iotlb_gather);
	iommu_iotlb_sync(domain, &iotlb_gather);

	return ret;
}
EXPORT_SYMBOL_GPL(iommu_unmap);

size_t iommu_unmap_fast(struct iommu_domain *domain,
			unsigned long iova, size_t size,
			struct iommu_iotlb_gather *iotlb_gather)
{
	return __iommu_unmap(domain, iova, size, iotlb_gather);
}
EXPORT_SYMBOL_GPL(iommu_unmap_fast);

static size_t __iommu_map_sg(struct iommu_domain *domain, unsigned long iova,
			     struct scatterlist *sg, unsigned int nents, int prot,
			     gfp_t gfp)
{
	const struct iommu_ops *ops = domain->ops;
	size_t len = 0, mapped = 0;
	phys_addr_t start;
	unsigned int i = 0;
	int ret;

	if (ops->map_sg) {
		ret = ops->map_sg(domain, iova, sg, nents, prot, gfp, &mapped);

		if (ops->iotlb_sync_map)
			ops->iotlb_sync_map(domain, iova, mapped);

		if (ret)
			goto out_err;

		return mapped;
	}

	while (i <= nents) {
		phys_addr_t s_phys = sg_phys(sg);

		if (len && s_phys != start + len) {
			ret = __iommu_map(domain, iova + mapped, start,
					len, prot, gfp);

			if (ret)
				goto out_err;

			mapped += len;
			len = 0;
		}

		if (len) {
			len += sg->length;
		} else {
			len = sg->length;
			start = s_phys;
		}

		if (++i < nents)
			sg = sg_next(sg);
	}

	if (ops->iotlb_sync_map)
		ops->iotlb_sync_map(domain, iova, mapped);
	return mapped;

out_err:
	/* undo mappings already done */
	iommu_unmap(domain, iova, mapped);

	return 0;

}

size_t iommu_map_sg(struct iommu_domain *domain, unsigned long iova,
		    struct scatterlist *sg, unsigned int nents, int prot)
{
	might_sleep();
	return __iommu_map_sg(domain, iova, sg, nents, prot, GFP_KERNEL);
}
EXPORT_SYMBOL_GPL(iommu_map_sg);

size_t iommu_map_sg_atomic(struct iommu_domain *domain, unsigned long iova,
		    struct scatterlist *sg, unsigned int nents, int prot)
{
	return __iommu_map_sg(domain, iova, sg, nents, prot, GFP_ATOMIC);
}
EXPORT_SYMBOL_GPL(iommu_map_sg_atomic);

int iommu_domain_window_enable(struct iommu_domain *domain, u32 wnd_nr,
			       phys_addr_t paddr, u64 size, int prot)
{
	if (unlikely(domain->ops->domain_window_enable == NULL))
		return -ENODEV;

	return domain->ops->domain_window_enable(domain, wnd_nr, paddr, size,
						 prot);
}
EXPORT_SYMBOL_GPL(iommu_domain_window_enable);

void iommu_domain_window_disable(struct iommu_domain *domain, u32 wnd_nr)
{
	if (unlikely(domain->ops->domain_window_disable == NULL))
		return;

	return domain->ops->domain_window_disable(domain, wnd_nr);
}
EXPORT_SYMBOL_GPL(iommu_domain_window_disable);

/**
 * report_iommu_fault() - report about an IOMMU fault to the IOMMU framework
 * @domain: the iommu domain where the fault has happened
 * @dev: the device where the fault has happened
 * @iova: the faulting address
 * @flags: mmu fault flags (e.g. IOMMU_FAULT_READ/IOMMU_FAULT_WRITE/...)
 *
 * This function should be called by the low-level IOMMU implementations
 * whenever IOMMU faults happen, to allow high-level users, that are
 * interested in such events, to know about them.
 *
 * This event may be useful for several possible use cases:
 * - mere logging of the event
 * - dynamic TLB/PTE loading
 * - if restarting of the faulting device is required
 *
 * Returns 0 on success and an appropriate error code otherwise (if dynamic
 * PTE/TLB loading will one day be supported, implementations will be able
 * to tell whether it succeeded or not according to this return value).
 *
 * Specifically, -ENOSYS is returned if a fault handler isn't installed
 * (though fault handlers can also return -ENOSYS, in case they want to
 * elicit the default behavior of the IOMMU drivers).
 */
int report_iommu_fault(struct iommu_domain *domain, struct device *dev,
		       unsigned long iova, int flags)
{
	int ret = -ENOSYS;

	/*
	 * if upper layers showed interest and installed a fault handler,
	 * invoke it.
	 */
	if (domain->handler)
		ret = domain->handler(domain, dev, iova, flags,
						domain->handler_token);

	trace_io_page_fault(dev, iova, flags);
	return ret;
}
EXPORT_SYMBOL_GPL(report_iommu_fault);

static int __init iommu_init(void)
{
	iommu_group_kset = kset_create_and_add("iommu_groups",
					       NULL, kernel_kobj);
	BUG_ON(!iommu_group_kset);

	iommu_debugfs_setup();

	return 0;
}
core_initcall(iommu_init);

int iommu_domain_get_attr(struct iommu_domain *domain,
			  enum iommu_attr attr, void *data)
{
	struct iommu_domain_geometry *geometry;
	bool *paging;
	int ret = 0;

	switch (attr) {
	case DOMAIN_ATTR_GEOMETRY:
		geometry  = data;
		*geometry = domain->geometry;

		break;
	case DOMAIN_ATTR_PAGING:
		paging  = data;
		*paging = (domain->pgsize_bitmap != 0UL);
		break;
	default:
		if (!domain->ops->domain_get_attr)
			return -EINVAL;

		ret = domain->ops->domain_get_attr(domain, attr, data);
	}

	return ret;
}
EXPORT_SYMBOL_GPL(iommu_domain_get_attr);

int iommu_domain_set_attr(struct iommu_domain *domain,
			  enum iommu_attr attr, void *data)
{
	int ret = 0;

	switch (attr) {
	default:
		if (domain->ops->domain_set_attr == NULL)
			return -EINVAL;

		ret = domain->ops->domain_set_attr(domain, attr, data);
	}

	return ret;
}
EXPORT_SYMBOL_GPL(iommu_domain_set_attr);

void iommu_get_resv_regions(struct device *dev, struct list_head *list)
{
	const struct iommu_ops *ops = dev->bus->iommu_ops;

	if (ops && ops->get_resv_regions)
		ops->get_resv_regions(dev, list);
}

void iommu_put_resv_regions(struct device *dev, struct list_head *list)
{
	const struct iommu_ops *ops = dev->bus->iommu_ops;

	if (ops && ops->put_resv_regions)
		ops->put_resv_regions(dev, list);
}

/**
 * generic_iommu_put_resv_regions - Reserved region driver helper
 * @dev: device for which to free reserved regions
 * @list: reserved region list for device
 *
 * IOMMU drivers can use this to implement their .put_resv_regions() callback
 * for simple reservations. Memory allocated for each reserved region will be
 * freed. If an IOMMU driver allocates additional resources per region, it is
 * going to have to implement a custom callback.
 */
void generic_iommu_put_resv_regions(struct device *dev, struct list_head *list)
{
	struct iommu_resv_region *entry, *next;

	list_for_each_entry_safe(entry, next, list, list)
		kfree(entry);
}
EXPORT_SYMBOL(generic_iommu_put_resv_regions);

struct iommu_resv_region *iommu_alloc_resv_region(phys_addr_t start,
						  size_t length, int prot,
						  enum iommu_resv_type type)
{
	struct iommu_resv_region *region;

	region = kzalloc(sizeof(*region), GFP_KERNEL);
	if (!region)
		return NULL;

	INIT_LIST_HEAD(&region->list);
	region->start = start;
	region->length = length;
	region->prot = prot;
	region->type = type;
	return region;
}
EXPORT_SYMBOL_GPL(iommu_alloc_resv_region);

void iommu_set_default_passthrough(bool cmd_line)
{
	if (cmd_line)
		iommu_set_cmd_line_dma_api();

	iommu_def_domain_type = IOMMU_DOMAIN_IDENTITY;
}

void iommu_set_default_translated(bool cmd_line)
{
	if (cmd_line)
		iommu_set_cmd_line_dma_api();

	iommu_def_domain_type = IOMMU_DOMAIN_DMA;
}

bool iommu_default_passthrough(void)
{
	return iommu_def_domain_type == IOMMU_DOMAIN_IDENTITY;
}
EXPORT_SYMBOL_GPL(iommu_default_passthrough);

const struct iommu_ops *iommu_ops_from_fwnode(struct fwnode_handle *fwnode)
{
	const struct iommu_ops *ops = NULL;
	struct iommu_device *iommu;

	spin_lock(&iommu_device_lock);
	list_for_each_entry(iommu, &iommu_device_list, list)
		if (iommu->fwnode == fwnode) {
			ops = iommu->ops;
			break;
		}
	spin_unlock(&iommu_device_lock);
	return ops;
}

int iommu_fwspec_init(struct device *dev, struct fwnode_handle *iommu_fwnode,
		      const struct iommu_ops *ops)
{
	struct iommu_fwspec *fwspec = dev_iommu_fwspec_get(dev);

	if (fwspec)
		return ops == fwspec->ops ? 0 : -EINVAL;

	if (!dev_iommu_get(dev))
		return -ENOMEM;

	/* Preallocate for the overwhelmingly common case of 1 ID */
	fwspec = kzalloc(struct_size(fwspec, ids, 1), GFP_KERNEL);
	if (!fwspec)
		return -ENOMEM;

	of_node_get(to_of_node(iommu_fwnode));
	fwspec->iommu_fwnode = iommu_fwnode;
	fwspec->ops = ops;
	dev_iommu_fwspec_set(dev, fwspec);
	return 0;
}
EXPORT_SYMBOL_GPL(iommu_fwspec_init);

void iommu_fwspec_free(struct device *dev)
{
	struct iommu_fwspec *fwspec = dev_iommu_fwspec_get(dev);

	if (fwspec) {
		fwnode_handle_put(fwspec->iommu_fwnode);
		kfree(fwspec);
		dev_iommu_fwspec_set(dev, NULL);
	}
}
EXPORT_SYMBOL_GPL(iommu_fwspec_free);

int iommu_fwspec_add_ids(struct device *dev, u32 *ids, int num_ids)
{
	struct iommu_fwspec *fwspec = dev_iommu_fwspec_get(dev);
	int i, new_num;

	if (!fwspec)
		return -EINVAL;

	new_num = fwspec->num_ids + num_ids;
	if (new_num > 1) {
		fwspec = krealloc(fwspec, struct_size(fwspec, ids, new_num),
				  GFP_KERNEL);
		if (!fwspec)
			return -ENOMEM;

		dev_iommu_fwspec_set(dev, fwspec);
	}

	for (i = 0; i < num_ids; i++)
		fwspec->ids[fwspec->num_ids + i] = ids[i];

	fwspec->num_ids = new_num;
	return 0;
}
EXPORT_SYMBOL_GPL(iommu_fwspec_add_ids);

/*
 * Per device IOMMU features.
 */
bool iommu_dev_has_feature(struct device *dev, enum iommu_dev_features feat)
{
	const struct iommu_ops *ops = dev->bus->iommu_ops;

	if (ops && ops->dev_has_feat)
		return ops->dev_has_feat(dev, feat);

	return false;
}
EXPORT_SYMBOL_GPL(iommu_dev_has_feature);

int iommu_dev_enable_feature(struct device *dev, enum iommu_dev_features feat)
{
	if (dev->iommu && dev->iommu->iommu_dev) {
		const struct iommu_ops *ops = dev->iommu->iommu_dev->ops;

		if (ops->dev_enable_feat)
			return ops->dev_enable_feat(dev, feat);
	}

	return -ENODEV;
}
EXPORT_SYMBOL_GPL(iommu_dev_enable_feature);

/*
 * The device drivers should do the necessary cleanups before calling this.
 * For example, before disabling the aux-domain feature, the device driver
 * should detach all aux-domains. Otherwise, this will return -EBUSY.
 */
int iommu_dev_disable_feature(struct device *dev, enum iommu_dev_features feat)
{
	if (dev->iommu && dev->iommu->iommu_dev) {
		const struct iommu_ops *ops = dev->iommu->iommu_dev->ops;

		if (ops->dev_disable_feat)
			return ops->dev_disable_feat(dev, feat);
	}

	return -EBUSY;
}
EXPORT_SYMBOL_GPL(iommu_dev_disable_feature);

bool iommu_dev_feature_enabled(struct device *dev, enum iommu_dev_features feat)
{
	if (dev->iommu && dev->iommu->iommu_dev) {
		const struct iommu_ops *ops = dev->iommu->iommu_dev->ops;

		if (ops->dev_feat_enabled)
			return ops->dev_feat_enabled(dev, feat);
	}

	return false;
}
EXPORT_SYMBOL_GPL(iommu_dev_feature_enabled);

/*
 * Aux-domain specific attach/detach.
 *
 * Only works if iommu_dev_feature_enabled(dev, IOMMU_DEV_FEAT_AUX) returns
 * true. Also, as long as domains are attached to a device through this
 * interface, any tries to call iommu_attach_device() should fail
 * (iommu_detach_device() can't fail, so we fail when trying to re-attach).
 * This should make us safe against a device being attached to a guest as a
 * whole while there are still pasid users on it (aux and sva).
 */
int iommu_aux_attach_device(struct iommu_domain *domain, struct device *dev)
{
	int ret = -ENODEV;

	if (domain->ops->aux_attach_dev)
		ret = domain->ops->aux_attach_dev(domain, dev);

	if (!ret)
		trace_attach_device_to_domain(dev);

	return ret;
}
EXPORT_SYMBOL_GPL(iommu_aux_attach_device);

void iommu_aux_detach_device(struct iommu_domain *domain, struct device *dev)
{
	if (domain->ops->aux_detach_dev) {
		domain->ops->aux_detach_dev(domain, dev);
		trace_detach_device_from_domain(dev);
	}
}
EXPORT_SYMBOL_GPL(iommu_aux_detach_device);

int iommu_aux_get_pasid(struct iommu_domain *domain, struct device *dev)
{
	int ret = -ENODEV;

	if (domain->ops->aux_get_pasid)
		ret = domain->ops->aux_get_pasid(domain, dev);

	return ret;
}
EXPORT_SYMBOL_GPL(iommu_aux_get_pasid);

/**
 * iommu_sva_bind_device() - Bind a process address space to a device
 * @dev: the device
 * @mm: the mm to bind, caller must hold a reference to it
 *
 * Create a bond between device and address space, allowing the device to access
 * the mm using the returned PASID. If a bond already exists between @device and
 * @mm, it is returned and an additional reference is taken. Caller must call
 * iommu_sva_unbind_device() to release each reference.
 *
 * iommu_dev_enable_feature(dev, IOMMU_DEV_FEAT_SVA) must be called first, to
 * initialize the required SVA features.
 *
 * On error, returns an ERR_PTR value.
 */
struct iommu_sva *
iommu_sva_bind_device(struct device *dev, struct mm_struct *mm, void *drvdata)
{
	struct iommu_group *group;
	struct iommu_sva *handle = ERR_PTR(-EINVAL);
	const struct iommu_ops *ops = dev->bus->iommu_ops;

	if (!ops || !ops->sva_bind)
		return ERR_PTR(-ENODEV);

	group = iommu_group_get(dev);
	if (!group)
		return ERR_PTR(-ENODEV);

	/* Ensure device count and domain don't change while we're binding */
	mutex_lock(&group->mutex);

	/*
	 * To keep things simple, SVA currently doesn't support IOMMU groups
	 * with more than one device. Existing SVA-capable systems are not
	 * affected by the problems that required IOMMU groups (lack of ACS
	 * isolation, device ID aliasing and other hardware issues).
	 */
	if (iommu_group_device_count(group) != 1)
		goto out_unlock;

	handle = ops->sva_bind(dev, mm, drvdata);

out_unlock:
	mutex_unlock(&group->mutex);
	iommu_group_put(group);

	return handle;
}
EXPORT_SYMBOL_GPL(iommu_sva_bind_device);

/**
 * iommu_sva_unbind_device() - Remove a bond created with iommu_sva_bind_device
 * @handle: the handle returned by iommu_sva_bind_device()
 *
 * Put reference to a bond between device and address space. The device should
 * not be issuing any more transaction for this PASID. All outstanding page
 * requests for this PASID must have been flushed to the IOMMU.
 *
 * Returns 0 on success, or an error value
 */
void iommu_sva_unbind_device(struct iommu_sva *handle)
{
	struct iommu_group *group;
	struct device *dev = handle->dev;
	const struct iommu_ops *ops = dev->bus->iommu_ops;

	if (!ops || !ops->sva_unbind)
		return;

	group = iommu_group_get(dev);
	if (!group)
		return;

	mutex_lock(&group->mutex);
	ops->sva_unbind(handle);
	mutex_unlock(&group->mutex);

	iommu_group_put(group);
}
EXPORT_SYMBOL_GPL(iommu_sva_unbind_device);

u32 iommu_sva_get_pasid(struct iommu_sva *handle)
{
	const struct iommu_ops *ops = handle->dev->bus->iommu_ops;

	if (!ops || !ops->sva_get_pasid)
		return IOMMU_PASID_INVALID;

	return ops->sva_get_pasid(handle);
}
EXPORT_SYMBOL_GPL(iommu_sva_get_pasid);<|MERGE_RESOLUTION|>--- conflicted
+++ resolved
@@ -2402,7 +2402,6 @@
 	pgsizes = domain->pgsize_bitmap & ~GENMASK(pgsize_idx, 0);
 	if (!pgsizes)
 		goto out_set_count;
-<<<<<<< HEAD
 
 	pgsize_idx_next = __ffs(pgsizes);
 	pgsize_next = BIT(pgsize_idx_next);
@@ -2417,22 +2416,6 @@
 	/* Calculate the offset to the next page size alignment boundary */
 	offset = pgsize_next - (addr_merge & (pgsize_next - 1));
 
-=======
-
-	pgsize_idx_next = __ffs(pgsizes);
-	pgsize_next = BIT(pgsize_idx_next);
-
-	/*
-	 * There's no point trying a bigger page size unless the virtual
-	 * and physical addresses are similarly offset within the larger page.
-	 */
-	if ((iova ^ paddr) & (pgsize_next - 1))
-		goto out_set_count;
-
-	/* Calculate the offset to the next page size alignment boundary */
-	offset = pgsize_next - (addr_merge & (pgsize_next - 1));
-
->>>>>>> 43ca8e1d
 	/*
 	 * If size is big enough to accommodate the larger page, reduce
 	 * the number of smaller pages.
@@ -2456,11 +2439,7 @@
 	pgsize = iommu_pgsize(domain, iova, paddr, size, &count);
 
 	pr_debug("mapping: iova 0x%lx pa %pa pgsize 0x%zx count %zu\n",
-<<<<<<< HEAD
 		 iova, &paddr, pgsize, count);
-=======
-			 iova, &paddr, pgsize, count);
->>>>>>> 43ca8e1d
 
 	if (ops->map_pages) {
 		ret = ops->map_pages(domain, iova, paddr, pgsize, count, prot,
