// SPDX-License-Identifier: GPL-2.0-only
/*
 * Copyright (c) 2019, The Linux Foundation. All rights reserved.
 */

#include <linux/adreno-smmu-priv.h>
#include <linux/of_device.h>
#include <linux/qcom_scm.h>

#include "arm-smmu.h"

struct qcom_smmu {
	struct arm_smmu_device smmu;
	bool bypass_quirk;
	u8 bypass_cbndx;
};

<<<<<<< HEAD
#define QCOM_ADRENO_SMMU_GPU_SID 0

static bool qcom_adreno_smmu_is_gpu_device(struct device *dev)
{
	struct iommu_fwspec *fwspec = dev_iommu_fwspec_get(dev);
	int i;

	/*
	 * The GPU will always use SID 0 so that is a handy way to uniquely
	 * identify it and configure it for per-instance pagetables
	 */
	for (i = 0; i < fwspec->num_ids; i++) {
		u16 sid = FIELD_GET(ARM_SMMU_SMR_ID, fwspec->ids[i]);

		if (sid == QCOM_ADRENO_SMMU_GPU_SID)
			return true;
	}

	return false;
}

static const struct io_pgtable_cfg *qcom_adreno_smmu_get_ttbr1_cfg(
		const void *cookie)
{
	struct arm_smmu_domain *smmu_domain = (void *)cookie;
	struct io_pgtable *pgtable =
		io_pgtable_ops_to_pgtable(smmu_domain->pgtbl_ops);
	return &pgtable->cfg;
}

/*
 * Local implementation to configure TTBR0 with the specified pagetable config.
 * The GPU driver will call this to enable TTBR0 when per-instance pagetables
 * are active
 */

static int qcom_adreno_smmu_set_ttbr0_cfg(const void *cookie,
		const struct io_pgtable_cfg *pgtbl_cfg)
{
	struct arm_smmu_domain *smmu_domain = (void *)cookie;
	struct io_pgtable *pgtable = io_pgtable_ops_to_pgtable(smmu_domain->pgtbl_ops);
	struct arm_smmu_cfg *cfg = &smmu_domain->cfg;
	struct arm_smmu_cb *cb = &smmu_domain->smmu->cbs[cfg->cbndx];

	/* The domain must have split pagetables already enabled */
	if (cb->tcr[0] & ARM_SMMU_TCR_EPD1)
		return -EINVAL;

	/* If the pagetable config is NULL, disable TTBR0 */
	if (!pgtbl_cfg) {
		/* Do nothing if it is already disabled */
		if ((cb->tcr[0] & ARM_SMMU_TCR_EPD0))
			return -EINVAL;

		/* Set TCR to the original configuration */
		cb->tcr[0] = arm_smmu_lpae_tcr(&pgtable->cfg);
		cb->ttbr[0] = FIELD_PREP(ARM_SMMU_TTBRn_ASID, cb->cfg->asid);
	} else {
		u32 tcr = cb->tcr[0];

		/* Don't call this again if TTBR0 is already enabled */
		if (!(cb->tcr[0] & ARM_SMMU_TCR_EPD0))
			return -EINVAL;

		tcr |= arm_smmu_lpae_tcr(pgtbl_cfg);
		tcr &= ~(ARM_SMMU_TCR_EPD0 | ARM_SMMU_TCR_EPD1);

		cb->tcr[0] = tcr;
		cb->ttbr[0] = pgtbl_cfg->arm_lpae_s1_cfg.ttbr;
		cb->ttbr[0] |= FIELD_PREP(ARM_SMMU_TTBRn_ASID, cb->cfg->asid);
	}

	arm_smmu_write_context_bank(smmu_domain->smmu, cb->cfg->cbndx);

	return 0;
}

static int qcom_adreno_smmu_alloc_context_bank(struct arm_smmu_domain *smmu_domain,
		struct arm_smmu_device *smmu,
		struct device *dev, int start)
{
	int count = smmu->num_context_banks;

	/*
	 * Assign context bank 0 to the GPU device so the GPU hardware can
	 * switch pagetables
	 */
	if (qcom_adreno_smmu_is_gpu_device(dev)) {
		start = 0;
		count = 1;
	} else {
		start = 1;
	}

	return __arm_smmu_alloc_bitmap(smmu->context_map, start, count);
}

static int qcom_adreno_smmu_init_context(struct arm_smmu_domain *smmu_domain,
		struct io_pgtable_cfg *pgtbl_cfg, struct device *dev)
{
	struct adreno_smmu_priv *priv;

	/* Only enable split pagetables for the GPU device (SID 0) */
	if (!qcom_adreno_smmu_is_gpu_device(dev))
		return 0;

	/*
	 * All targets that use the qcom,adreno-smmu compatible string *should*
	 * be AARCH64 stage 1 but double check because the arm-smmu code assumes
	 * that is the case when the TTBR1 quirk is enabled
	 */
	if ((smmu_domain->stage == ARM_SMMU_DOMAIN_S1) &&
	    (smmu_domain->cfg.fmt == ARM_SMMU_CTX_FMT_AARCH64))
		pgtbl_cfg->quirks |= IO_PGTABLE_QUIRK_ARM_TTBR1;

	/*
	 * On the GPU device we want to process subsequent transactions after a
	 * fault to keep the GPU from hanging
	 */
	smmu_domain->cfg.sctlr_set |= ARM_SMMU_SCTLR_HUPCF;

	/*
	 * Initialize private interface with GPU:
	 */

	priv = dev_get_drvdata(dev);
	priv->cookie = smmu_domain;
	priv->get_ttbr1_cfg = qcom_adreno_smmu_get_ttbr1_cfg;
	priv->set_ttbr0_cfg = qcom_adreno_smmu_set_ttbr0_cfg;

	return 0;
=======
static struct qcom_smmu *to_qcom_smmu(struct arm_smmu_device *smmu)
{
	return container_of(smmu, struct qcom_smmu, smmu);
>>>>>>> b1313fe5
}

static const struct of_device_id qcom_smmu_client_of_match[] __maybe_unused = {
	{ .compatible = "qcom,adreno" },
	{ .compatible = "qcom,mdp4" },
	{ .compatible = "qcom,mdss" },
	{ .compatible = "qcom,sc7180-mdss" },
	{ .compatible = "qcom,sc7180-mss-pil" },
	{ .compatible = "qcom,sdm845-mdss" },
	{ .compatible = "qcom,sdm845-mss-pil" },
	{ }
};

static int qcom_smmu_cfg_probe(struct arm_smmu_device *smmu)
{
	unsigned int last_s2cr = ARM_SMMU_GR0_S2CR(smmu->num_mapping_groups - 1);
	struct qcom_smmu *qsmmu = to_qcom_smmu(smmu);
	u32 reg;
	u32 smr;
	int i;

	/*
	 * With some firmware versions writes to S2CR of type FAULT are
	 * ignored, and writing BYPASS will end up written as FAULT in the
	 * register. Perform a write to S2CR to detect if this is the case and
	 * if so reserve a context bank to emulate bypass streams.
	 */
	reg = FIELD_PREP(ARM_SMMU_S2CR_TYPE, S2CR_TYPE_BYPASS) |
	      FIELD_PREP(ARM_SMMU_S2CR_CBNDX, 0xff) |
	      FIELD_PREP(ARM_SMMU_S2CR_PRIVCFG, S2CR_PRIVCFG_DEFAULT);
	arm_smmu_gr0_write(smmu, last_s2cr, reg);
	reg = arm_smmu_gr0_read(smmu, last_s2cr);
	if (FIELD_GET(ARM_SMMU_S2CR_TYPE, reg) != S2CR_TYPE_BYPASS) {
		qsmmu->bypass_quirk = true;
		qsmmu->bypass_cbndx = smmu->num_context_banks - 1;

		set_bit(qsmmu->bypass_cbndx, smmu->context_map);

		reg = FIELD_PREP(ARM_SMMU_CBAR_TYPE, CBAR_TYPE_S1_TRANS_S2_BYPASS);
		arm_smmu_gr1_write(smmu, ARM_SMMU_GR1_CBAR(qsmmu->bypass_cbndx), reg);
	}

	for (i = 0; i < smmu->num_mapping_groups; i++) {
		smr = arm_smmu_gr0_read(smmu, ARM_SMMU_GR0_SMR(i));

		if (FIELD_GET(ARM_SMMU_SMR_VALID, smr)) {
			smmu->smrs[i].id = FIELD_GET(ARM_SMMU_SMR_ID, smr);
			smmu->smrs[i].mask = FIELD_GET(ARM_SMMU_SMR_MASK, smr);
			smmu->smrs[i].valid = true;

			smmu->s2crs[i].type = S2CR_TYPE_BYPASS;
			smmu->s2crs[i].privcfg = S2CR_PRIVCFG_DEFAULT;
			smmu->s2crs[i].cbndx = 0xff;
		}
	}

	return 0;
}

static void qcom_smmu_write_s2cr(struct arm_smmu_device *smmu, int idx)
{
	struct arm_smmu_s2cr *s2cr = smmu->s2crs + idx;
	struct qcom_smmu *qsmmu = to_qcom_smmu(smmu);
	u32 cbndx = s2cr->cbndx;
	u32 type = s2cr->type;
	u32 reg;

	if (qsmmu->bypass_quirk) {
		if (type == S2CR_TYPE_BYPASS) {
			/*
			 * Firmware with quirky S2CR handling will substitute
			 * BYPASS writes with FAULT, so point the stream to the
			 * reserved context bank and ask for translation on the
			 * stream
			 */
			type = S2CR_TYPE_TRANS;
			cbndx = qsmmu->bypass_cbndx;
		} else if (type == S2CR_TYPE_FAULT) {
			/*
			 * Firmware with quirky S2CR handling will ignore FAULT
			 * writes, so trick it to write FAULT by asking for a
			 * BYPASS.
			 */
			type = S2CR_TYPE_BYPASS;
			cbndx = 0xff;
		}
	}

	reg = FIELD_PREP(ARM_SMMU_S2CR_TYPE, type) |
	      FIELD_PREP(ARM_SMMU_S2CR_CBNDX, cbndx) |
	      FIELD_PREP(ARM_SMMU_S2CR_PRIVCFG, s2cr->privcfg);
	arm_smmu_gr0_write(smmu, ARM_SMMU_GR0_S2CR(idx), reg);
}

static int qcom_smmu_def_domain_type(struct device *dev)
{
	const struct of_device_id *match =
		of_match_device(qcom_smmu_client_of_match, dev);

	return match ? IOMMU_DOMAIN_IDENTITY : 0;
}

static int qcom_sdm845_smmu500_reset(struct arm_smmu_device *smmu)
{
	int ret;

	/*
	 * To address performance degradation in non-real time clients,
	 * such as USB and UFS, turn off wait-for-safe on sdm845 based boards,
	 * such as MTP and db845, whose firmwares implement secure monitor
	 * call handlers to turn on/off the wait-for-safe logic.
	 */
	ret = qcom_scm_qsmmu500_wait_safe_toggle(0);
	if (ret)
		dev_warn(smmu->dev, "Failed to turn off SAFE logic\n");

	return ret;
}

static int qcom_smmu500_reset(struct arm_smmu_device *smmu)
{
	const struct device_node *np = smmu->dev->of_node;

	arm_mmu500_reset(smmu);

	if (of_device_is_compatible(np, "qcom,sdm845-smmu-500"))
		return qcom_sdm845_smmu500_reset(smmu);

	return 0;
}

static const struct arm_smmu_impl qcom_smmu_impl = {
	.cfg_probe = qcom_smmu_cfg_probe,
	.def_domain_type = qcom_smmu_def_domain_type,
	.reset = qcom_smmu500_reset,
	.write_s2cr = qcom_smmu_write_s2cr,
};

static const struct arm_smmu_impl qcom_adreno_smmu_impl = {
	.init_context = qcom_adreno_smmu_init_context,
	.def_domain_type = qcom_smmu_def_domain_type,
	.reset = qcom_smmu500_reset,
	.alloc_context_bank = qcom_adreno_smmu_alloc_context_bank,
};

static struct arm_smmu_device *qcom_smmu_create(struct arm_smmu_device *smmu,
		const struct arm_smmu_impl *impl)
{
	struct qcom_smmu *qsmmu;

	/* Check to make sure qcom_scm has finished probing */
	if (!qcom_scm_is_available())
		return ERR_PTR(-EPROBE_DEFER);

	qsmmu = devm_kzalloc(smmu->dev, sizeof(*qsmmu), GFP_KERNEL);
	if (!qsmmu)
		return ERR_PTR(-ENOMEM);

	qsmmu->smmu = *smmu;

	qsmmu->smmu.impl = impl;
	devm_kfree(smmu->dev, smmu);

	return &qsmmu->smmu;
}

struct arm_smmu_device *qcom_smmu_impl_init(struct arm_smmu_device *smmu)
{
	return qcom_smmu_create(smmu, &qcom_smmu_impl);
}

struct arm_smmu_device *qcom_adreno_smmu_impl_init(struct arm_smmu_device *smmu)
{
	return qcom_smmu_create(smmu, &qcom_adreno_smmu_impl);
}<|MERGE_RESOLUTION|>--- conflicted
+++ resolved
@@ -15,7 +15,6 @@
 	u8 bypass_cbndx;
 };
 
-<<<<<<< HEAD
 #define QCOM_ADRENO_SMMU_GPU_SID 0
 
 static bool qcom_adreno_smmu_is_gpu_device(struct device *dev)
@@ -147,11 +146,11 @@
 	priv->set_ttbr0_cfg = qcom_adreno_smmu_set_ttbr0_cfg;
 
 	return 0;
-=======
+}
+
 static struct qcom_smmu *to_qcom_smmu(struct arm_smmu_device *smmu)
 {
 	return container_of(smmu, struct qcom_smmu, smmu);
->>>>>>> b1313fe5
 }
 
 static const struct of_device_id qcom_smmu_client_of_match[] __maybe_unused = {
