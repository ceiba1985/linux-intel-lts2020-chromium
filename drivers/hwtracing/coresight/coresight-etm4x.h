/* SPDX-License-Identifier: GPL-2.0 */
/*
 * Copyright (c) 2014-2015, The Linux Foundation. All rights reserved.
 */

#ifndef _CORESIGHT_CORESIGHT_ETM_H
#define _CORESIGHT_CORESIGHT_ETM_H

#include <asm/local.h>
#include <linux/spinlock.h>
#include <linux/types.h>
#include "coresight-priv.h"

/*
 * Device registers:
 * 0x000 - 0x2FC: Trace		registers
 * 0x300 - 0x314: Management	registers
 * 0x318 - 0xEFC: Trace		registers
 * 0xF00: Management		registers
 * 0xFA0 - 0xFA4: Trace		registers
 * 0xFA8 - 0xFFC: Management	registers
 */
/* Trace registers (0x000-0x2FC) */
/* Main control and configuration registers */
#define TRCPRGCTLR			0x004
#define TRCPROCSELR			0x008
#define TRCSTATR			0x00C
#define TRCCONFIGR			0x010
#define TRCAUXCTLR			0x018
#define TRCEVENTCTL0R			0x020
#define TRCEVENTCTL1R			0x024
#define TRCRSR				0x028
#define TRCSTALLCTLR			0x02C
#define TRCTSCTLR			0x030
#define TRCSYNCPR			0x034
#define TRCCCCTLR			0x038
#define TRCBBCTLR			0x03C
#define TRCTRACEIDR			0x040
#define TRCQCTLR			0x044
/* Filtering control registers */
#define TRCVICTLR			0x080
#define TRCVIIECTLR			0x084
#define TRCVISSCTLR			0x088
#define TRCVIPCSSCTLR			0x08C
#define TRCVDCTLR			0x0A0
#define TRCVDSACCTLR			0x0A4
#define TRCVDARCCTLR			0x0A8
/* Derived resources registers */
#define TRCSEQEVRn(n)			(0x100 + (n * 4)) /* n = 0-2 */
#define TRCSEQRSTEVR			0x118
#define TRCSEQSTR			0x11C
#define TRCEXTINSELR			0x120
#define TRCEXTINSELRn(n)		(0x120 + (n * 4)) /* n = 0-3 */
#define TRCCNTRLDVRn(n)			(0x140 + (n * 4)) /* n = 0-3 */
#define TRCCNTCTLRn(n)			(0x150 + (n * 4)) /* n = 0-3 */
#define TRCCNTVRn(n)			(0x160 + (n * 4)) /* n = 0-3 */
/* ID registers */
#define TRCIDR8				0x180
#define TRCIDR9				0x184
#define TRCIDR10			0x188
#define TRCIDR11			0x18C
#define TRCIDR12			0x190
#define TRCIDR13			0x194
#define TRCIMSPEC0			0x1C0
#define TRCIMSPECn(n)			(0x1C0 + (n * 4)) /* n = 1-7 */
#define TRCIDR0				0x1E0
#define TRCIDR1				0x1E4
#define TRCIDR2				0x1E8
#define TRCIDR3				0x1EC
#define TRCIDR4				0x1F0
#define TRCIDR5				0x1F4
#define TRCIDR6				0x1F8
#define TRCIDR7				0x1FC
/*
 * Resource selection registers, n = 2-31.
 * First pair (regs 0, 1) is always present and is reserved.
 */
#define TRCRSCTLRn(n)			(0x200 + (n * 4))
/* Single-shot comparator registers, n = 0-7 */
#define TRCSSCCRn(n)			(0x280 + (n * 4))
#define TRCSSCSRn(n)			(0x2A0 + (n * 4))
#define TRCSSPCICRn(n)			(0x2C0 + (n * 4))
/* Management registers (0x300-0x314) */
#define TRCOSLAR			0x300
#define TRCOSLSR			0x304
#define TRCPDCR				0x310
#define TRCPDSR				0x314
/* Trace registers (0x318-0xEFC) */
/* Address Comparator registers n = 0-15 */
#define TRCACVRn(n)			(0x400 + (n * 8))
#define TRCACATRn(n)			(0x480 + (n * 8))
/* Data Value Comparator Value registers, n = 0-7 */
#define TRCDVCVRn(n)			(0x500 + (n * 16))
#define TRCDVCMRn(n)			(0x580 + (n * 16))
/* ContextID/Virtual ContextID comparators, n = 0-7 */
#define TRCCIDCVRn(n)			(0x600 + (n * 8))
#define TRCVMIDCVRn(n)			(0x640 + (n * 8))
#define TRCCIDCCTLR0			0x680
#define TRCCIDCCTLR1			0x684
#define TRCVMIDCCTLR0			0x688
#define TRCVMIDCCTLR1			0x68C
/* Management register (0xF00) */
/* Integration control registers */
#define TRCITCTRL			0xF00
/* Trace registers (0xFA0-0xFA4) */
/* Claim tag registers */
#define TRCCLAIMSET			0xFA0
#define TRCCLAIMCLR			0xFA4
/* Management registers (0xFA8-0xFFC) */
#define TRCDEVAFF0			0xFA8
#define TRCDEVAFF1			0xFAC
#define TRCLAR				0xFB0
#define TRCLSR				0xFB4
#define TRCAUTHSTATUS			0xFB8
#define TRCDEVARCH			0xFBC
#define TRCDEVID			0xFC8
#define TRCDEVTYPE			0xFCC
#define TRCPIDR4			0xFD0
#define TRCPIDR5			0xFD4
#define TRCPIDR6			0xFD8
#define TRCPIDR7			0xFDC
#define TRCPIDR0			0xFE0
#define TRCPIDR1			0xFE4
#define TRCPIDR2			0xFE8
#define TRCPIDR3			0xFEC
#define TRCCIDR0			0xFF0
#define TRCCIDR1			0xFF4
#define TRCCIDR2			0xFF8
#define TRCCIDR3			0xFFC

#define TRCRSR_TA			BIT(12)

/*
 * System instructions to access ETM registers.
 * See ETMv4.4 spec ARM IHI0064F section 4.3.6 System instructions
 */
#define ETM4x_OFFSET_TO_REG(x)		((x) >> 2)

#define ETM4x_CRn(n)			(((n) >> 7) & 0x7)
#define ETM4x_Op2(n)			(((n) >> 4) & 0x7)
#define ETM4x_CRm(n)			((n) & 0xf)

#include <asm/sysreg.h>
#define ETM4x_REG_NUM_TO_SYSREG(n)				\
	sys_reg(2, 1, ETM4x_CRn(n), ETM4x_CRm(n), ETM4x_Op2(n))

#define READ_ETM4x_REG(reg)					\
	read_sysreg_s(ETM4x_REG_NUM_TO_SYSREG((reg)))
#define WRITE_ETM4x_REG(val, reg)				\
	write_sysreg_s(val, ETM4x_REG_NUM_TO_SYSREG((reg)))

#define read_etm4x_sysreg_const_offset(offset)			\
	READ_ETM4x_REG(ETM4x_OFFSET_TO_REG(offset))

#define write_etm4x_sysreg_const_offset(val, offset)		\
	WRITE_ETM4x_REG(val, ETM4x_OFFSET_TO_REG(offset))

#define CASE_READ(res, x)					\
	case (x): { (res) = read_etm4x_sysreg_const_offset((x)); break; }

#define CASE_WRITE(val, x)					\
	case (x): { write_etm4x_sysreg_const_offset((val), (x)); break; }

#define CASE_NOP(__unused, x)					\
	case (x):	/* fall through */

#define ETE_ONLY_SYSREG_LIST(op, val)		\
	CASE_##op((val), TRCRSR)		\
	CASE_##op((val), TRCEXTINSELRn(1))	\
	CASE_##op((val), TRCEXTINSELRn(2))	\
	CASE_##op((val), TRCEXTINSELRn(3))

/* List of registers accessible via System instructions */
#define ETM4x_ONLY_SYSREG_LIST(op, val)		\
	CASE_##op((val), TRCPROCSELR)		\
	CASE_##op((val), TRCVDCTLR)		\
	CASE_##op((val), TRCVDSACCTLR)		\
	CASE_##op((val), TRCVDARCCTLR)		\
	CASE_##op((val), TRCOSLAR)

#define ETM_COMMON_SYSREG_LIST(op, val)		\
	CASE_##op((val), TRCPRGCTLR)		\
	CASE_##op((val), TRCSTATR)		\
	CASE_##op((val), TRCCONFIGR)		\
	CASE_##op((val), TRCAUXCTLR)		\
	CASE_##op((val), TRCEVENTCTL0R)		\
	CASE_##op((val), TRCEVENTCTL1R)		\
	CASE_##op((val), TRCSTALLCTLR)		\
	CASE_##op((val), TRCTSCTLR)		\
	CASE_##op((val), TRCSYNCPR)		\
	CASE_##op((val), TRCCCCTLR)		\
	CASE_##op((val), TRCBBCTLR)		\
	CASE_##op((val), TRCTRACEIDR)		\
	CASE_##op((val), TRCQCTLR)		\
	CASE_##op((val), TRCVICTLR)		\
	CASE_##op((val), TRCVIIECTLR)		\
	CASE_##op((val), TRCVISSCTLR)		\
	CASE_##op((val), TRCVIPCSSCTLR)		\
	CASE_##op((val), TRCSEQEVRn(0))		\
	CASE_##op((val), TRCSEQEVRn(1))		\
	CASE_##op((val), TRCSEQEVRn(2))		\
	CASE_##op((val), TRCSEQRSTEVR)		\
	CASE_##op((val), TRCSEQSTR)		\
	CASE_##op((val), TRCEXTINSELR)		\
	CASE_##op((val), TRCCNTRLDVRn(0))	\
	CASE_##op((val), TRCCNTRLDVRn(1))	\
	CASE_##op((val), TRCCNTRLDVRn(2))	\
	CASE_##op((val), TRCCNTRLDVRn(3))	\
	CASE_##op((val), TRCCNTCTLRn(0))	\
	CASE_##op((val), TRCCNTCTLRn(1))	\
	CASE_##op((val), TRCCNTCTLRn(2))	\
	CASE_##op((val), TRCCNTCTLRn(3))	\
	CASE_##op((val), TRCCNTVRn(0))		\
	CASE_##op((val), TRCCNTVRn(1))		\
	CASE_##op((val), TRCCNTVRn(2))		\
	CASE_##op((val), TRCCNTVRn(3))		\
	CASE_##op((val), TRCIDR8)		\
	CASE_##op((val), TRCIDR9)		\
	CASE_##op((val), TRCIDR10)		\
	CASE_##op((val), TRCIDR11)		\
	CASE_##op((val), TRCIDR12)		\
	CASE_##op((val), TRCIDR13)		\
	CASE_##op((val), TRCIMSPECn(0))		\
	CASE_##op((val), TRCIMSPECn(1))		\
	CASE_##op((val), TRCIMSPECn(2))		\
	CASE_##op((val), TRCIMSPECn(3))		\
	CASE_##op((val), TRCIMSPECn(4))		\
	CASE_##op((val), TRCIMSPECn(5))		\
	CASE_##op((val), TRCIMSPECn(6))		\
	CASE_##op((val), TRCIMSPECn(7))		\
	CASE_##op((val), TRCIDR0)		\
	CASE_##op((val), TRCIDR1)		\
	CASE_##op((val), TRCIDR2)		\
	CASE_##op((val), TRCIDR3)		\
	CASE_##op((val), TRCIDR4)		\
	CASE_##op((val), TRCIDR5)		\
	CASE_##op((val), TRCIDR6)		\
	CASE_##op((val), TRCIDR7)		\
	CASE_##op((val), TRCRSCTLRn(2))		\
	CASE_##op((val), TRCRSCTLRn(3))		\
	CASE_##op((val), TRCRSCTLRn(4))		\
	CASE_##op((val), TRCRSCTLRn(5))		\
	CASE_##op((val), TRCRSCTLRn(6))		\
	CASE_##op((val), TRCRSCTLRn(7))		\
	CASE_##op((val), TRCRSCTLRn(8))		\
	CASE_##op((val), TRCRSCTLRn(9))		\
	CASE_##op((val), TRCRSCTLRn(10))	\
	CASE_##op((val), TRCRSCTLRn(11))	\
	CASE_##op((val), TRCRSCTLRn(12))	\
	CASE_##op((val), TRCRSCTLRn(13))	\
	CASE_##op((val), TRCRSCTLRn(14))	\
	CASE_##op((val), TRCRSCTLRn(15))	\
	CASE_##op((val), TRCRSCTLRn(16))	\
	CASE_##op((val), TRCRSCTLRn(17))	\
	CASE_##op((val), TRCRSCTLRn(18))	\
	CASE_##op((val), TRCRSCTLRn(19))	\
	CASE_##op((val), TRCRSCTLRn(20))	\
	CASE_##op((val), TRCRSCTLRn(21))	\
	CASE_##op((val), TRCRSCTLRn(22))	\
	CASE_##op((val), TRCRSCTLRn(23))	\
	CASE_##op((val), TRCRSCTLRn(24))	\
	CASE_##op((val), TRCRSCTLRn(25))	\
	CASE_##op((val), TRCRSCTLRn(26))	\
	CASE_##op((val), TRCRSCTLRn(27))	\
	CASE_##op((val), TRCRSCTLRn(28))	\
	CASE_##op((val), TRCRSCTLRn(29))	\
	CASE_##op((val), TRCRSCTLRn(30))	\
	CASE_##op((val), TRCRSCTLRn(31))	\
	CASE_##op((val), TRCSSCCRn(0))		\
	CASE_##op((val), TRCSSCCRn(1))		\
	CASE_##op((val), TRCSSCCRn(2))		\
	CASE_##op((val), TRCSSCCRn(3))		\
	CASE_##op((val), TRCSSCCRn(4))		\
	CASE_##op((val), TRCSSCCRn(5))		\
	CASE_##op((val), TRCSSCCRn(6))		\
	CASE_##op((val), TRCSSCCRn(7))		\
	CASE_##op((val), TRCSSCSRn(0))		\
	CASE_##op((val), TRCSSCSRn(1))		\
	CASE_##op((val), TRCSSCSRn(2))		\
	CASE_##op((val), TRCSSCSRn(3))		\
	CASE_##op((val), TRCSSCSRn(4))		\
	CASE_##op((val), TRCSSCSRn(5))		\
	CASE_##op((val), TRCSSCSRn(6))		\
	CASE_##op((val), TRCSSCSRn(7))		\
	CASE_##op((val), TRCSSPCICRn(0))	\
	CASE_##op((val), TRCSSPCICRn(1))	\
	CASE_##op((val), TRCSSPCICRn(2))	\
	CASE_##op((val), TRCSSPCICRn(3))	\
	CASE_##op((val), TRCSSPCICRn(4))	\
	CASE_##op((val), TRCSSPCICRn(5))	\
	CASE_##op((val), TRCSSPCICRn(6))	\
	CASE_##op((val), TRCSSPCICRn(7))	\
	CASE_##op((val), TRCOSLSR)		\
	CASE_##op((val), TRCACVRn(0))		\
	CASE_##op((val), TRCACVRn(1))		\
	CASE_##op((val), TRCACVRn(2))		\
	CASE_##op((val), TRCACVRn(3))		\
	CASE_##op((val), TRCACVRn(4))		\
	CASE_##op((val), TRCACVRn(5))		\
	CASE_##op((val), TRCACVRn(6))		\
	CASE_##op((val), TRCACVRn(7))		\
	CASE_##op((val), TRCACVRn(8))		\
	CASE_##op((val), TRCACVRn(9))		\
	CASE_##op((val), TRCACVRn(10))		\
	CASE_##op((val), TRCACVRn(11))		\
	CASE_##op((val), TRCACVRn(12))		\
	CASE_##op((val), TRCACVRn(13))		\
	CASE_##op((val), TRCACVRn(14))		\
	CASE_##op((val), TRCACVRn(15))		\
	CASE_##op((val), TRCACATRn(0))		\
	CASE_##op((val), TRCACATRn(1))		\
	CASE_##op((val), TRCACATRn(2))		\
	CASE_##op((val), TRCACATRn(3))		\
	CASE_##op((val), TRCACATRn(4))		\
	CASE_##op((val), TRCACATRn(5))		\
	CASE_##op((val), TRCACATRn(6))		\
	CASE_##op((val), TRCACATRn(7))		\
	CASE_##op((val), TRCACATRn(8))		\
	CASE_##op((val), TRCACATRn(9))		\
	CASE_##op((val), TRCACATRn(10))		\
	CASE_##op((val), TRCACATRn(11))		\
	CASE_##op((val), TRCACATRn(12))		\
	CASE_##op((val), TRCACATRn(13))		\
	CASE_##op((val), TRCACATRn(14))		\
	CASE_##op((val), TRCACATRn(15))		\
	CASE_##op((val), TRCDVCVRn(0))		\
	CASE_##op((val), TRCDVCVRn(1))		\
	CASE_##op((val), TRCDVCVRn(2))		\
	CASE_##op((val), TRCDVCVRn(3))		\
	CASE_##op((val), TRCDVCVRn(4))		\
	CASE_##op((val), TRCDVCVRn(5))		\
	CASE_##op((val), TRCDVCVRn(6))		\
	CASE_##op((val), TRCDVCVRn(7))		\
	CASE_##op((val), TRCDVCMRn(0))		\
	CASE_##op((val), TRCDVCMRn(1))		\
	CASE_##op((val), TRCDVCMRn(2))		\
	CASE_##op((val), TRCDVCMRn(3))		\
	CASE_##op((val), TRCDVCMRn(4))		\
	CASE_##op((val), TRCDVCMRn(5))		\
	CASE_##op((val), TRCDVCMRn(6))		\
	CASE_##op((val), TRCDVCMRn(7))		\
	CASE_##op((val), TRCCIDCVRn(0))		\
	CASE_##op((val), TRCCIDCVRn(1))		\
	CASE_##op((val), TRCCIDCVRn(2))		\
	CASE_##op((val), TRCCIDCVRn(3))		\
	CASE_##op((val), TRCCIDCVRn(4))		\
	CASE_##op((val), TRCCIDCVRn(5))		\
	CASE_##op((val), TRCCIDCVRn(6))		\
	CASE_##op((val), TRCCIDCVRn(7))		\
	CASE_##op((val), TRCVMIDCVRn(0))	\
	CASE_##op((val), TRCVMIDCVRn(1))	\
	CASE_##op((val), TRCVMIDCVRn(2))	\
	CASE_##op((val), TRCVMIDCVRn(3))	\
	CASE_##op((val), TRCVMIDCVRn(4))	\
	CASE_##op((val), TRCVMIDCVRn(5))	\
	CASE_##op((val), TRCVMIDCVRn(6))	\
	CASE_##op((val), TRCVMIDCVRn(7))	\
	CASE_##op((val), TRCCIDCCTLR0)		\
	CASE_##op((val), TRCCIDCCTLR1)		\
	CASE_##op((val), TRCVMIDCCTLR0)		\
	CASE_##op((val), TRCVMIDCCTLR1)		\
	CASE_##op((val), TRCCLAIMSET)		\
	CASE_##op((val), TRCCLAIMCLR)		\
	CASE_##op((val), TRCAUTHSTATUS)		\
	CASE_##op((val), TRCDEVARCH)		\
	CASE_##op((val), TRCDEVID)

/* List of registers only accessible via memory-mapped interface */
#define ETM_MMAP_LIST(op, val)			\
	CASE_##op((val), TRCDEVTYPE)		\
	CASE_##op((val), TRCPDCR)		\
	CASE_##op((val), TRCPDSR)		\
	CASE_##op((val), TRCDEVAFF0)		\
	CASE_##op((val), TRCDEVAFF1)		\
	CASE_##op((val), TRCLAR)		\
	CASE_##op((val), TRCLSR)		\
	CASE_##op((val), TRCITCTRL)		\
	CASE_##op((val), TRCPIDR4)		\
	CASE_##op((val), TRCPIDR0)		\
	CASE_##op((val), TRCPIDR1)		\
	CASE_##op((val), TRCPIDR2)		\
	CASE_##op((val), TRCPIDR3)

#define ETM4x_READ_SYSREG_CASES(res)		\
	ETM_COMMON_SYSREG_LIST(READ, (res))	\
	ETM4x_ONLY_SYSREG_LIST(READ, (res))

#define ETM4x_WRITE_SYSREG_CASES(val)		\
	ETM_COMMON_SYSREG_LIST(WRITE, (val))	\
	ETM4x_ONLY_SYSREG_LIST(WRITE, (val))

#define ETM_COMMON_SYSREG_LIST_CASES		\
	ETM_COMMON_SYSREG_LIST(NOP, __unused)

#define ETM4x_ONLY_SYSREG_LIST_CASES		\
	ETM4x_ONLY_SYSREG_LIST(NOP, __unused)

#define ETM4x_SYSREG_LIST_CASES			\
	ETM_COMMON_SYSREG_LIST_CASES		\
	ETM4x_ONLY_SYSREG_LIST(NOP, __unused)

#define ETM4x_MMAP_LIST_CASES		ETM_MMAP_LIST(NOP, __unused)

/* ETE only supports system register access */
#define ETE_READ_CASES(res)			\
	ETM_COMMON_SYSREG_LIST(READ, (res))	\
	ETE_ONLY_SYSREG_LIST(READ, (res))

#define ETE_WRITE_CASES(val)			\
	ETM_COMMON_SYSREG_LIST(WRITE, (val))	\
	ETE_ONLY_SYSREG_LIST(WRITE, (val))

#define ETE_ONLY_SYSREG_LIST_CASES		\
	ETE_ONLY_SYSREG_LIST(NOP, __unused)

#define read_etm4x_sysreg_offset(offset, _64bit)				\
	({									\
		u64 __val;							\
										\
		if (__builtin_constant_p((offset)))				\
			__val = read_etm4x_sysreg_const_offset((offset));	\
		else								\
			__val = etm4x_sysreg_read((offset), true, (_64bit));	\
		__val;								\
	 })

#define write_etm4x_sysreg_offset(val, offset, _64bit)			\
	do {								\
		if (__builtin_constant_p((offset)))			\
			write_etm4x_sysreg_const_offset((val),		\
							(offset));	\
		else							\
			etm4x_sysreg_write((val), (offset), true,	\
					   (_64bit));			\
	} while (0)


#define etm4x_relaxed_read32(csa, offset)				\
	((u32)((csa)->io_mem ?						\
		 readl_relaxed((csa)->base + (offset)) :		\
		 read_etm4x_sysreg_offset((offset), false)))

#define etm4x_relaxed_read64(csa, offset)				\
	((u64)((csa)->io_mem ?						\
		 readq_relaxed((csa)->base + (offset)) :		\
		 read_etm4x_sysreg_offset((offset), true)))

#define etm4x_read32(csa, offset)					\
	({								\
		u32 __val = etm4x_relaxed_read32((csa), (offset));	\
		__iormb(__val);						\
		__val;							\
	 })

#define etm4x_read64(csa, offset)					\
	({								\
		u64 __val = etm4x_relaxed_read64((csa), (offset));	\
		__iormb(__val);						\
		__val;							\
	 })

#define etm4x_relaxed_write32(csa, val, offset)				\
	do {								\
		if ((csa)->io_mem)					\
			writel_relaxed((val), (csa)->base + (offset));	\
		else							\
			write_etm4x_sysreg_offset((val), (offset),	\
						  false);		\
	} while (0)

#define etm4x_relaxed_write64(csa, val, offset)				\
	do {								\
		if ((csa)->io_mem)					\
			writeq_relaxed((val), (csa)->base + (offset));	\
		else							\
			write_etm4x_sysreg_offset((val), (offset),	\
						  true);		\
	} while (0)

#define etm4x_write32(csa, val, offset)					\
	do {								\
		__iowmb();						\
		etm4x_relaxed_write32((csa), (val), (offset));		\
	} while (0)

#define etm4x_write64(csa, val, offset)					\
	do {								\
		__iowmb();						\
		etm4x_relaxed_write64((csa), (val), (offset));		\
	} while (0)


/* ETMv4 resources */
#define ETM_MAX_NR_PE			8
#define ETMv4_MAX_CNTR			4
#define ETM_MAX_SEQ_STATES		4
#define ETM_MAX_EXT_INP_SEL		4
#define ETM_MAX_EXT_INP			256
#define ETM_MAX_EXT_OUT			4
#define ETM_MAX_SINGLE_ADDR_CMP		16
#define ETM_MAX_ADDR_RANGE_CMP		(ETM_MAX_SINGLE_ADDR_CMP / 2)
#define ETM_MAX_DATA_VAL_CMP		8
#define ETMv4_MAX_CTXID_CMP		8
#define ETM_MAX_VMID_CMP		8
#define ETM_MAX_PE_CMP			8
#define ETM_MAX_RES_SEL			32
#define ETM_MAX_SS_CMP			8

#define ETMv4_SYNC_MASK			0x1F
#define ETM_CYC_THRESHOLD_MASK		0xFFF
#define ETM_CYC_THRESHOLD_DEFAULT       0x100
#define ETMv4_EVENT_MASK		0xFF
#define ETM_CNTR_MAX_VAL		0xFFFF
#define ETM_TRACEID_MASK		0x3f

/* ETMv4 programming modes */
#define ETM_MODE_EXCLUDE		BIT(0)
#define ETM_MODE_LOAD			BIT(1)
#define ETM_MODE_STORE			BIT(2)
#define ETM_MODE_LOAD_STORE		BIT(3)
#define ETM_MODE_BB			BIT(4)
#define ETMv4_MODE_CYCACC		BIT(5)
#define ETMv4_MODE_CTXID		BIT(6)
#define ETM_MODE_VMID			BIT(7)
#define ETM_MODE_COND(val)		BMVAL(val, 8, 10)
#define ETMv4_MODE_TIMESTAMP		BIT(11)
#define ETM_MODE_RETURNSTACK		BIT(12)
#define ETM_MODE_QELEM(val)		BMVAL(val, 13, 14)
#define ETM_MODE_DATA_TRACE_ADDR	BIT(15)
#define ETM_MODE_DATA_TRACE_VAL		BIT(16)
#define ETM_MODE_ISTALL			BIT(17)
#define ETM_MODE_DSTALL			BIT(18)
#define ETM_MODE_ATB_TRIGGER		BIT(19)
#define ETM_MODE_LPOVERRIDE		BIT(20)
#define ETM_MODE_ISTALL_EN		BIT(21)
#define ETM_MODE_DSTALL_EN		BIT(22)
#define ETM_MODE_INSTPRIO		BIT(23)
#define ETM_MODE_NOOVERFLOW		BIT(24)
#define ETM_MODE_TRACE_RESET		BIT(25)
#define ETM_MODE_TRACE_ERR		BIT(26)
#define ETM_MODE_VIEWINST_STARTSTOP	BIT(27)
#define ETMv4_MODE_ALL			(GENMASK(27, 0) | \
					 ETM_MODE_EXCL_KERN | \
					 ETM_MODE_EXCL_USER)

/*
 * TRCOSLSR.OSLM advertises the OS Lock model.
 * OSLM[2:0] = TRCOSLSR[4:3,0]
 *
 *	0b000 - Trace OS Lock is not implemented.
 *	0b010 - Trace OS Lock is implemented.
 *	0b100 - Trace OS Lock is not implemented, unit is controlled by PE OS Lock.
 */
#define ETM_OSLOCK_NI		0b000
#define ETM_OSLOCK_PRESENT	0b010
#define ETM_OSLOCK_PE		0b100

#define ETM_OSLSR_OSLM(oslsr)	((((oslsr) & GENMASK(4, 3)) >> 2) | (oslsr & 0x1))

/*
 * TRCDEVARCH Bit field definitions
 * Bits[31:21]	- ARCHITECT = Always Arm Ltd.
 *                * Bits[31:28] = 0x4
 *                * Bits[27:21] = 0b0111011
 * Bit[20]	- PRESENT,  Indicates the presence of this register.
 *
 * Bit[19:16]	- REVISION, Revision of the architecture.
 *
 * Bit[15:0]	- ARCHID, Identifies this component as an ETM
 *                * Bits[15:12] - architecture version of ETM
 *                *             = 4 for ETMv4
 *                * Bits[11:0] = 0xA13, architecture part number for ETM.
 */
#define ETM_DEVARCH_ARCHITECT_MASK		GENMASK(31, 21)
#define ETM_DEVARCH_ARCHITECT_ARM		((0x4 << 28) | (0b0111011 << 21))
#define ETM_DEVARCH_PRESENT			BIT(20)
#define ETM_DEVARCH_REVISION_SHIFT		16
#define ETM_DEVARCH_REVISION_MASK		GENMASK(19, 16)
#define ETM_DEVARCH_REVISION(x)			\
	(((x) & ETM_DEVARCH_REVISION_MASK) >> ETM_DEVARCH_REVISION_SHIFT)
#define ETM_DEVARCH_ARCHID_MASK			GENMASK(15, 0)
#define ETM_DEVARCH_ARCHID_ARCH_VER_SHIFT	12
#define ETM_DEVARCH_ARCHID_ARCH_VER_MASK	GENMASK(15, 12)
#define ETM_DEVARCH_ARCHID_ARCH_VER(x)		\
	(((x) & ETM_DEVARCH_ARCHID_ARCH_VER_MASK) >> ETM_DEVARCH_ARCHID_ARCH_VER_SHIFT)

#define ETM_DEVARCH_MAKE_ARCHID_ARCH_VER(ver)			\
	(((ver) << ETM_DEVARCH_ARCHID_ARCH_VER_SHIFT) & ETM_DEVARCH_ARCHID_ARCH_VER_MASK)

#define ETM_DEVARCH_ARCHID_ARCH_PART(x)		((x) & 0xfffUL)

#define ETM_DEVARCH_MAKE_ARCHID(major)			\
	((ETM_DEVARCH_MAKE_ARCHID_ARCH_VER(major)) | ETM_DEVARCH_ARCHID_ARCH_PART(0xA13))

#define ETM_DEVARCH_ARCHID_ETMv4x		ETM_DEVARCH_MAKE_ARCHID(0x4)
#define ETM_DEVARCH_ARCHID_ETE			ETM_DEVARCH_MAKE_ARCHID(0x5)

#define ETM_DEVARCH_ID_MASK						\
	(ETM_DEVARCH_ARCHITECT_MASK | ETM_DEVARCH_ARCHID_MASK | ETM_DEVARCH_PRESENT)
#define ETM_DEVARCH_ETMv4x_ARCH						\
	(ETM_DEVARCH_ARCHITECT_ARM | ETM_DEVARCH_ARCHID_ETMv4x | ETM_DEVARCH_PRESENT)
#define ETM_DEVARCH_ETE_ARCH						\
	(ETM_DEVARCH_ARCHITECT_ARM | ETM_DEVARCH_ARCHID_ETE | ETM_DEVARCH_PRESENT)

#define TRCSTATR_IDLE_BIT		0
#define TRCSTATR_PMSTABLE_BIT		1
#define ETM_DEFAULT_ADDR_COMP		0

#define TRCSSCSRn_PC			BIT(3)

/* PowerDown Control Register bits */
#define TRCPDCR_PU			BIT(3)

#define TRCACATR_EXLEVEL_SHIFT		8

/*
 * Exception level mask for Secure and Non-Secure ELs.
 * ETM defines the bits for EL control (e.g, TRVICTLR, TRCACTRn).
 * The Secure and Non-Secure ELs are always to gether.
 * Non-secure EL3 is never implemented.
 * We use the following generic mask as they appear in different
 * registers and this can be shifted for the appropriate
 * fields.
 */
#define ETM_EXLEVEL_S_APP		BIT(0)	/* Secure EL0		*/
#define ETM_EXLEVEL_S_OS		BIT(1)	/* Secure EL1		*/
#define ETM_EXLEVEL_S_HYP		BIT(2)	/* Secure EL2		*/
#define ETM_EXLEVEL_S_MON		BIT(3)	/* Secure EL3/Monitor	*/
#define ETM_EXLEVEL_NS_APP		BIT(4)	/* NonSecure EL0	*/
#define ETM_EXLEVEL_NS_OS		BIT(5)	/* NonSecure EL1	*/
#define ETM_EXLEVEL_NS_HYP		BIT(6)	/* NonSecure EL2	*/

#define ETM_EXLEVEL_MASK		(GENMASK(6, 0))
#define ETM_EXLEVEL_S_MASK		(GENMASK(3, 0))
#define ETM_EXLEVEL_NS_MASK		(GENMASK(6, 4))

/* access level controls in TRCACATRn */
#define TRCACATR_EXLEVEL_SHIFT		8

/* access level control in TRCVICTLR */
#define TRCVICTLR_EXLEVEL_SHIFT		16
#define TRCVICTLR_EXLEVEL_S_SHIFT	16
#define TRCVICTLR_EXLEVEL_NS_SHIFT	20

/* secure / non secure masks - TRCVICTLR, IDR3 */
#define TRCVICTLR_EXLEVEL_MASK		(ETM_EXLEVEL_MASK << TRCVICTLR_EXLEVEL_SHIFT)
#define TRCVICTLR_EXLEVEL_S_MASK	(ETM_EXLEVEL_S_MASK << TRCVICTLR_EXLEVEL_SHIFT)
#define TRCVICTLR_EXLEVEL_NS_MASK	(ETM_EXLEVEL_NS_MASK << TRCVICTLR_EXLEVEL_SHIFT)

#define ETM_TRCIDR1_ARCH_MAJOR_SHIFT	8
#define ETM_TRCIDR1_ARCH_MAJOR_MASK	(0xfU << ETM_TRCIDR1_ARCH_MAJOR_SHIFT)
#define ETM_TRCIDR1_ARCH_MAJOR(x)	\
	(((x) & ETM_TRCIDR1_ARCH_MAJOR_MASK) >> ETM_TRCIDR1_ARCH_MAJOR_SHIFT)
#define ETM_TRCIDR1_ARCH_MINOR_SHIFT	4
#define ETM_TRCIDR1_ARCH_MINOR_MASK	(0xfU << ETM_TRCIDR1_ARCH_MINOR_SHIFT)
#define ETM_TRCIDR1_ARCH_MINOR(x)	\
	(((x) & ETM_TRCIDR1_ARCH_MINOR_MASK) >> ETM_TRCIDR1_ARCH_MINOR_SHIFT)
#define ETM_TRCIDR1_ARCH_SHIFT		ETM_TRCIDR1_ARCH_MINOR_SHIFT
#define ETM_TRCIDR1_ARCH_MASK		\
	(ETM_TRCIDR1_ARCH_MAJOR_MASK | ETM_TRCIDR1_ARCH_MINOR_MASK)

#define ETM_TRCIDR1_ARCH_ETMv4		0x4

/*
 * Driver representation of the ETM architecture.
 * The version of an ETM component can be detected from
 *
 * TRCDEVARCH	- CoreSight architected register
 *                - Bits[15:12] - Major version
 *                - Bits[19:16] - Minor version
 * TRCIDR1	- ETM architected register
 *                - Bits[11:8] - Major version
 *                - Bits[7:4]  - Minor version
 * We must rely on TRCDEVARCH for the version information,
 * however we don't want to break the support for potential
 * old implementations which might not implement it. Thus
 * we fall back to TRCIDR1 if TRCDEVARCH is not implemented
 * for memory mapped components.
 * Now to make certain decisions easier based on the version
 * we use an internal representation of the version in the
 * driver, as follows :
 *
 * ETM_ARCH_VERSION[7:0], where :
 *      Bits[7:4] - Major version
 *      Bits[3:0] - Minro version
 */
#define ETM_ARCH_VERSION(major, minor)		\
	((((major) & 0xfU) << 4) | (((minor) & 0xfU)))
#define ETM_ARCH_MAJOR_VERSION(arch)	(((arch) >> 4) & 0xfU)
#define ETM_ARCH_MINOR_VERSION(arch)	((arch) & 0xfU)

#define ETM_ARCH_V4	ETM_ARCH_VERSION(4, 0)
#define ETM_ARCH_ETE	ETM_ARCH_VERSION(5, 0)

/* Interpretation of resource numbers change at ETM v4.3 architecture */
#define ETM_ARCH_V4_3	ETM_ARCH_VERSION(4, 3)

static inline u8 etm_devarch_to_arch(u32 devarch)
{
	return ETM_ARCH_VERSION(ETM_DEVARCH_ARCHID_ARCH_VER(devarch),
				ETM_DEVARCH_REVISION(devarch));
}

static inline u8 etm_trcidr_to_arch(u32 trcidr1)
{
	return ETM_ARCH_VERSION(ETM_TRCIDR1_ARCH_MAJOR(trcidr1),
				ETM_TRCIDR1_ARCH_MINOR(trcidr1));
}

enum etm_impdef_type {
	ETM4_IMPDEF_HISI_CORE_COMMIT,
	ETM4_IMPDEF_FEATURE_MAX,
};

/**
 * struct etmv4_config - configuration information related to an ETMv4
 * @mode:	Controls various modes supported by this ETM.
 * @pe_sel:	Controls which PE to trace.
 * @cfg:	Controls the tracing options.
 * @eventctrl0: Controls the tracing of arbitrary events.
 * @eventctrl1: Controls the behavior of the events that @event_ctrl0 selects.
 * @stallctl:	If functionality that prevents trace unit buffer overflows
 *		is available.
 * @ts_ctrl:	Controls the insertion of global timestamps in the
 *		trace streams.
 * @syncfreq:	Controls how often trace synchronization requests occur.
 *		the TRCCCCTLR register.
 * @ccctlr:	Sets the threshold value for cycle counting.
 * @vinst_ctrl:	Controls instruction trace filtering.
 * @viiectlr:	Set or read, the address range comparators.
 * @vissctlr:	Set, or read, the single address comparators that control the
 *		ViewInst start-stop logic.
 * @vipcssctlr:	Set, or read, which PE comparator inputs can control the
 *		ViewInst start-stop logic.
 * @seq_idx:	Sequencor index selector.
 * @seq_ctrl:	Control for the sequencer state transition control register.
 * @seq_rst:	Moves the sequencer to state 0 when a programmed event occurs.
 * @seq_state:	Set, or read the sequencer state.
 * @cntr_idx:	Counter index seletor.
 * @cntrldvr:	Sets or returns the reload count value for a counter.
 * @cntr_ctrl:	Controls the operation of a counter.
 * @cntr_val:	Sets or returns the value for a counter.
 * @res_idx:	Resource index selector.
 * @res_ctrl:	Controls the selection of the resources in the trace unit.
 * @ss_idx:	Single-shot index selector.
 * @ss_ctrl:	Controls the corresponding single-shot comparator resource.
 * @ss_status:	The status of the corresponding single-shot comparator.
 * @ss_pe_cmp:	Selects the PE comparator inputs for Single-shot control.
 * @addr_idx:	Address comparator index selector.
 * @addr_val:	Value for address comparator.
 * @addr_acc:	Address comparator access type.
 * @addr_type:	Current status of the comparator register.
 * @ctxid_idx:	Context ID index selector.
 * @ctxid_pid:	Value of the context ID comparator.
 * @ctxid_mask0:Context ID comparator mask for comparator 0-3.
 * @ctxid_mask1:Context ID comparator mask for comparator 4-7.
 * @vmid_idx:	VM ID index selector.
 * @vmid_val:	Value of the VM ID comparator.
 * @vmid_mask0:	VM ID comparator mask for comparator 0-3.
 * @vmid_mask1:	VM ID comparator mask for comparator 4-7.
 * @ext_inp:	External input selection.
 * @s_ex_level: Secure ELs where tracing is supported.
 */
struct etmv4_config {
	u32				mode;
	u32				pe_sel;
	u32				cfg;
	u32				eventctrl0;
	u32				eventctrl1;
	u32				stall_ctrl;
	u32				ts_ctrl;
	u32				syncfreq;
	u32				ccctlr;
	u32				bb_ctrl;
	u32				vinst_ctrl;
	u32				viiectlr;
	u32				vissctlr;
	u32				vipcssctlr;
	u8				seq_idx;
	u32				seq_ctrl[ETM_MAX_SEQ_STATES];
	u32				seq_rst;
	u32				seq_state;
	u8				cntr_idx;
	u32				cntrldvr[ETMv4_MAX_CNTR];
	u32				cntr_ctrl[ETMv4_MAX_CNTR];
	u32				cntr_val[ETMv4_MAX_CNTR];
	u8				res_idx;
	u32				res_ctrl[ETM_MAX_RES_SEL];
	u8				ss_idx;
	u32				ss_ctrl[ETM_MAX_SS_CMP];
	u32				ss_status[ETM_MAX_SS_CMP];
	u32				ss_pe_cmp[ETM_MAX_SS_CMP];
	u8				addr_idx;
	u64				addr_val[ETM_MAX_SINGLE_ADDR_CMP];
	u64				addr_acc[ETM_MAX_SINGLE_ADDR_CMP];
	u8				addr_type[ETM_MAX_SINGLE_ADDR_CMP];
	u8				ctxid_idx;
	u64				ctxid_pid[ETMv4_MAX_CTXID_CMP];
	u32				ctxid_mask0;
	u32				ctxid_mask1;
	u8				vmid_idx;
	u64				vmid_val[ETM_MAX_VMID_CMP];
	u32				vmid_mask0;
	u32				vmid_mask1;
	u32				ext_inp;
	u8				s_ex_level;
};

/**
 * struct etm4_save_state - state to be preserved when ETM is without power
 */
struct etmv4_save_state {
	u32	trcprgctlr;
	u32	trcprocselr;
	u32	trcconfigr;
	u32	trcauxctlr;
	u32	trceventctl0r;
	u32	trceventctl1r;
	u32	trcstallctlr;
	u32	trctsctlr;
	u32	trcsyncpr;
	u32	trcccctlr;
	u32	trcbbctlr;
	u32	trctraceidr;
	u32	trcqctlr;

	u32	trcvictlr;
	u32	trcviiectlr;
	u32	trcvissctlr;
	u32	trcvipcssctlr;
	u32	trcvdctlr;
	u32	trcvdsacctlr;
	u32	trcvdarcctlr;

	u32	trcseqevr[ETM_MAX_SEQ_STATES];
	u32	trcseqrstevr;
	u32	trcseqstr;
	u32	trcextinselr;
	u32	trccntrldvr[ETMv4_MAX_CNTR];
	u32	trccntctlr[ETMv4_MAX_CNTR];
	u32	trccntvr[ETMv4_MAX_CNTR];

	u32	trcrsctlr[ETM_MAX_RES_SEL];

	u32	trcssccr[ETM_MAX_SS_CMP];
	u32	trcsscsr[ETM_MAX_SS_CMP];
	u32	trcsspcicr[ETM_MAX_SS_CMP];

	u64	trcacvr[ETM_MAX_SINGLE_ADDR_CMP];
	u64	trcacatr[ETM_MAX_SINGLE_ADDR_CMP];
	u64	trccidcvr[ETMv4_MAX_CTXID_CMP];
	u64	trcvmidcvr[ETM_MAX_VMID_CMP];
	u32	trccidcctlr0;
	u32	trccidcctlr1;
	u32	trcvmidcctlr0;
	u32	trcvmidcctlr1;

	u32	trcclaimset;

	u32	cntr_val[ETMv4_MAX_CNTR];
	u32	seq_state;
	u32	vinst_ctrl;
	u32	ss_status[ETM_MAX_SS_CMP];

	u32	trcpdcr;
};

/**
 * struct etm4_drvdata - specifics associated to an ETM component
 * @base:       Memory mapped base address for this component.
 * @csdev:      Component vitals needed by the framework.
 * @spinlock:   Only one at a time pls.
 * @mode:	This tracer's mode, i.e sysFS, Perf or disabled.
 * @cpu:        The cpu this component is affined to.
 * @arch:       ETM architecture version.
 * @nr_pe:	The number of processing entity available for tracing.
 * @nr_pe_cmp:	The number of processing entity comparator inputs that are
 *		available for tracing.
 * @nr_addr_cmp:Number of pairs of address comparators available
 *		as found in ETMIDR4 0-3.
 * @nr_cntr:    Number of counters as found in ETMIDR5 bit 28-30.
 * @nr_ext_inp: Number of external input.
 * @numcidc:	Number of contextID comparators.
 * @numvmidc:	Number of VMID comparators.
 * @nrseqstate: The number of sequencer states that are implemented.
 * @nr_event:	Indicates how many events the trace unit support.
 * @nr_resource:The number of resource selection pairs available for tracing.
 * @nr_ss_cmp:	Number of single-shot comparator controls that are available.
 * @trcid:	value of the current ID for this component.
 * @trcid_size: Indicates the trace ID width.
 * @ts_size:	Global timestamp size field.
 * @ctxid_size:	Size of the context ID field to consider.
 * @vmid_size:	Size of the VM ID comparator to consider.
 * @ccsize:	Indicates the size of the cycle counter in bits.
 * @ccitmin:	minimum value that can be programmed in
 * @s_ex_level:	In secure state, indicates whether instruction tracing is
 *		supported for the corresponding Exception level.
 * @ns_ex_level:In non-secure state, indicates whether instruction tracing is
 *		supported for the corresponding Exception level.
 * @sticky_enable: true if ETM base configuration has been done.
 * @boot_enable:True if we should start tracing at boot time.
 * @os_unlock:  True if access to management registers is allowed.
 * @instrp0:	Tracing of load and store instructions
 *		as P0 elements is supported.
 * @trcbb:	Indicates if the trace unit supports branch broadcast tracing.
 * @trccond:	If the trace unit supports conditional
 *		instruction tracing.
 * @retstack:	Indicates if the implementation supports a return stack.
 * @trccci:	Indicates if the trace unit supports cycle counting
 *		for instruction.
 * @q_support:	Q element support characteristics.
 * @trc_error:	Whether a trace unit can trace a system
 *		error exception.
 * @syncpr:	Indicates if an implementation has a fixed
 *		synchronization period.
 * @stall_ctrl:	Enables trace unit functionality that prevents trace
 *		unit buffer overflows.
 * @sysstall:	Does the system support stall control of the PE?
 * @nooverflow:	Indicate if overflow prevention is supported.
 * @atbtrig:	If the implementation can support ATB triggers
 * @lpoverride:	If the implementation can support low-power state over.
<<<<<<< HEAD
 * @trfc:	If the implementation supports Arm v8.4 trace filter controls.
=======
 * @trfcr:	If the CPU supports FEAT_TRF, value of the TRFCR_ELx that
 *		allows tracing at all ELs. We don't want to compute this
 *		at runtime, due to the additional setting of TRFCR_CX when
 *		in EL2. Otherwise, 0.
>>>>>>> c194212a
 * @config:	structure holding configuration parameters.
 * @save_trfcr:	Saved TRFCR_EL1 register during a CPU PM event.
 * @save_state:	State to be preserved across power loss
 * @state_needs_restore: True when there is context to restore after PM exit
 * @skip_power_up: Indicates if an implementation can skip powering up
 *		   the trace unit.
 * @arch_features: Bitmap of arch features of etmv4 devices.
 */
struct etmv4_drvdata {
	void __iomem			*base;
	struct coresight_device		*csdev;
	spinlock_t			spinlock;
	local_t				mode;
	int				cpu;
	u8				arch;
	u8				nr_pe;
	u8				nr_pe_cmp;
	u8				nr_addr_cmp;
	u8				nr_cntr;
	u8				nr_ext_inp;
	u8				numcidc;
	u8				numvmidc;
	u8				nrseqstate;
	u8				nr_event;
	u8				nr_resource;
	u8				nr_ss_cmp;
	u8				trcid;
	u8				trcid_size;
	u8				ts_size;
	u8				ctxid_size;
	u8				vmid_size;
	u8				ccsize;
	u8				ccitmin;
	u8				s_ex_level;
	u8				ns_ex_level;
	u8				q_support;
	u8				os_lock_model;
	bool				sticky_enable;
	bool				boot_enable;
	bool				os_unlock;
	bool				instrp0;
	bool				trcbb;
	bool				trccond;
	bool				retstack;
	bool				trccci;
	bool				trc_error;
	bool				syncpr;
	bool				stallctl;
	bool				sysstall;
	bool				nooverflow;
	bool				atbtrig;
	bool				lpoverride;
<<<<<<< HEAD
	bool				trfc;
=======
	u64				trfcr;
>>>>>>> c194212a
	struct etmv4_config		config;
	u64				save_trfcr;
	struct etmv4_save_state		*save_state;
	bool				state_needs_restore;
	bool				skip_power_up;
	DECLARE_BITMAP(arch_features, ETM4_IMPDEF_FEATURE_MAX);
};

/* Address comparator access types */
enum etm_addr_acctype {
	ETM_INSTR_ADDR,
	ETM_DATA_LOAD_ADDR,
	ETM_DATA_STORE_ADDR,
	ETM_DATA_LOAD_STORE_ADDR,
};

/* Address comparator context types */
enum etm_addr_ctxtype {
	ETM_CTX_NONE,
	ETM_CTX_CTXID,
	ETM_CTX_VMID,
	ETM_CTX_CTXID_VMID,
};

extern const struct attribute_group *coresight_etmv4_groups[];
void etm4_config_trace_mode(struct etmv4_config *config);

u64 etm4x_sysreg_read(u32 offset, bool _relaxed, bool _64bit);
void etm4x_sysreg_write(u64 val, u32 offset, bool _relaxed, bool _64bit);

static inline bool etm4x_is_ete(struct etmv4_drvdata *drvdata)
{
	return drvdata->arch >= ETM_ARCH_ETE;
}
#endif<|MERGE_RESOLUTION|>--- conflicted
+++ resolved
@@ -919,14 +919,10 @@
  * @nooverflow:	Indicate if overflow prevention is supported.
  * @atbtrig:	If the implementation can support ATB triggers
  * @lpoverride:	If the implementation can support low-power state over.
-<<<<<<< HEAD
- * @trfc:	If the implementation supports Arm v8.4 trace filter controls.
-=======
  * @trfcr:	If the CPU supports FEAT_TRF, value of the TRFCR_ELx that
  *		allows tracing at all ELs. We don't want to compute this
  *		at runtime, due to the additional setting of TRFCR_CX when
  *		in EL2. Otherwise, 0.
->>>>>>> c194212a
  * @config:	structure holding configuration parameters.
  * @save_trfcr:	Saved TRFCR_EL1 register during a CPU PM event.
  * @save_state:	State to be preserved across power loss
@@ -979,11 +975,7 @@
 	bool				nooverflow;
 	bool				atbtrig;
 	bool				lpoverride;
-<<<<<<< HEAD
-	bool				trfc;
-=======
 	u64				trfcr;
->>>>>>> c194212a
 	struct etmv4_config		config;
 	u64				save_trfcr;
 	struct etmv4_save_state		*save_state;
