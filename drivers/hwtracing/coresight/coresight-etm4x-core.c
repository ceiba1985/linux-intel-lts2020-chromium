// SPDX-License-Identifier: GPL-2.0
/*
 * Copyright (c) 2014, The Linux Foundation. All rights reserved.
 */

#include <linux/bitops.h>
#include <linux/kernel.h>
#include <linux/moduleparam.h>
#include <linux/init.h>
#include <linux/types.h>
#include <linux/device.h>
#include <linux/io.h>
#include <linux/err.h>
#include <linux/fs.h>
#include <linux/slab.h>
#include <linux/delay.h>
#include <linux/smp.h>
#include <linux/sysfs.h>
#include <linux/stat.h>
#include <linux/clk.h>
#include <linux/cpu.h>
#include <linux/cpu_pm.h>
#include <linux/coresight.h>
#include <linux/coresight-pmu.h>
#include <linux/pm_wakeup.h>
#include <linux/amba/bus.h>
#include <linux/seq_file.h>
#include <linux/uaccess.h>
#include <linux/perf_event.h>
#include <linux/platform_device.h>
#include <linux/pm_runtime.h>
#include <linux/property.h>

#include <asm/barrier.h>
#include <asm/sections.h>
#include <asm/sysreg.h>
#include <asm/local.h>
#include <asm/virt.h>

#include "coresight-etm4x.h"
#include "coresight-etm-perf.h"
#include "coresight-self-hosted-trace.h"

static int boot_enable;
module_param(boot_enable, int, 0444);
MODULE_PARM_DESC(boot_enable, "Enable tracing on boot");

#define PARAM_PM_SAVE_FIRMWARE	  0 /* save self-hosted state as per firmware */
#define PARAM_PM_SAVE_NEVER	  1 /* never save any state */
#define PARAM_PM_SAVE_SELF_HOSTED 2 /* save self-hosted state only */

static int pm_save_enable = PARAM_PM_SAVE_FIRMWARE;
module_param(pm_save_enable, int, 0444);
MODULE_PARM_DESC(pm_save_enable,
	"Save/restore state on power down: 1 = never, 2 = self-hosted");

static struct etmv4_drvdata *etmdrvdata[NR_CPUS];
static void etm4_set_default_config(struct etmv4_config *config);
static int etm4_set_event_filters(struct etmv4_drvdata *drvdata,
				  struct perf_event *event);
static u64 etm4_get_access_type(struct etmv4_config *config);

static enum cpuhp_state hp_online;

struct etm4_init_arg {
	unsigned int		pid;
	struct etmv4_drvdata	*drvdata;
	struct csdev_access	*csa;
};

/*
 * Check if TRCSSPCICRn(i) is implemented for a given instance.
 *
 * TRCSSPCICRn is implemented only if :
 *	TRCSSPCICR<n> is present only if all of the following are true:
 *		TRCIDR4.NUMSSCC > n.
 *		TRCIDR4.NUMPC > 0b0000 .
 *		TRCSSCSR<n>.PC == 0b1
 */
static inline bool etm4x_sspcicrn_present(struct etmv4_drvdata *drvdata, int n)
{
	return (n < drvdata->nr_ss_cmp) &&
	       drvdata->nr_pe &&
	       (drvdata->config.ss_status[n] & TRCSSCSRn_PC);
}

u64 etm4x_sysreg_read(u32 offset, bool _relaxed, bool _64bit)
{
	u64 res = 0;

	switch (offset) {
	ETM4x_READ_SYSREG_CASES(res)
	default :
		pr_warn_ratelimited("etm4x: trying to read unsupported register @%x\n",
			 offset);
	}

	if (!_relaxed)
		__iormb(res);	/* Imitate the !relaxed I/O helpers */

	return res;
}

void etm4x_sysreg_write(u64 val, u32 offset, bool _relaxed, bool _64bit)
{
	if (!_relaxed)
		__iowmb();	/* Imitate the !relaxed I/O helpers */
	if (!_64bit)
		val &= GENMASK(31, 0);

	switch (offset) {
	ETM4x_WRITE_SYSREG_CASES(val)
	default :
		pr_warn_ratelimited("etm4x: trying to write to unsupported register @%x\n",
			offset);
	}
<<<<<<< HEAD
}

static u64 ete_sysreg_read(u32 offset, bool _relaxed, bool _64bit)
{
	u64 res = 0;

	switch (offset) {
	ETE_READ_CASES(res)
	default :
		pr_warn_ratelimited("ete: trying to read unsupported register @%x\n",
				    offset);
	}

	if (!_relaxed)
		__iormb(res);	/* Imitate the !relaxed I/O helpers */

	return res;
}

static void ete_sysreg_write(u64 val, u32 offset, bool _relaxed, bool _64bit)
{
=======
}

static u64 ete_sysreg_read(u32 offset, bool _relaxed, bool _64bit)
{
	u64 res = 0;

	switch (offset) {
	ETE_READ_CASES(res)
	default :
		pr_warn_ratelimited("ete: trying to read unsupported register @%x\n",
				    offset);
	}

	if (!_relaxed)
		__iormb(res);	/* Imitate the !relaxed I/O helpers */

	return res;
}

static void ete_sysreg_write(u64 val, u32 offset, bool _relaxed, bool _64bit)
{
>>>>>>> c194212a
	if (!_relaxed)
		__iowmb();	/* Imitate the !relaxed I/O helpers */
	if (!_64bit)
		val &= GENMASK(31, 0);

	switch (offset) {
	ETE_WRITE_CASES(val)
	default :
		pr_warn_ratelimited("ete: trying to write to unsupported register @%x\n",
				    offset);
	}
}

static void etm_detect_os_lock(struct etmv4_drvdata *drvdata,
			       struct csdev_access *csa)
{
	u32 oslsr = etm4x_relaxed_read32(csa, TRCOSLSR);

	drvdata->os_lock_model = ETM_OSLSR_OSLM(oslsr);
}

static void etm_write_os_lock(struct etmv4_drvdata *drvdata,
			      struct csdev_access *csa, u32 val)
{
	val = !!val;

	switch (drvdata->os_lock_model) {
	case ETM_OSLOCK_PRESENT:
		etm4x_relaxed_write32(csa, val, TRCOSLAR);
		break;
	case ETM_OSLOCK_PE:
		write_sysreg_s(val, SYS_OSLAR_EL1);
		break;
	default:
		pr_warn_once("CPU%d: Unsupported Trace OSLock model: %x\n",
			     smp_processor_id(), drvdata->os_lock_model);
		fallthrough;
	case ETM_OSLOCK_NI:
		return;
	}
	isb();
}

static inline void etm4_os_unlock_csa(struct etmv4_drvdata *drvdata,
				      struct csdev_access *csa)
{
	WARN_ON(drvdata->cpu != smp_processor_id());

	/* Writing 0 to OS Lock unlocks the trace unit registers */
	etm_write_os_lock(drvdata, csa, 0x0);
	drvdata->os_unlock = true;
}

static void etm4_os_unlock(struct etmv4_drvdata *drvdata)
{
	if (!WARN_ON(!drvdata->csdev))
		etm4_os_unlock_csa(drvdata, &drvdata->csdev->access);
}

static void etm4_os_lock(struct etmv4_drvdata *drvdata)
{
	if (WARN_ON(!drvdata->csdev))
		return;
	/* Writing 0x1 to OS Lock locks the trace registers */
	etm_write_os_lock(drvdata, &drvdata->csdev->access, 0x1);
	drvdata->os_unlock = false;
}

static void etm4_cs_lock(struct etmv4_drvdata *drvdata,
			 struct csdev_access *csa)
{
	/* Software Lock is only accessible via memory mapped interface */
	if (csa->io_mem)
		CS_LOCK(csa->base);
}

static void etm4_cs_unlock(struct etmv4_drvdata *drvdata,
			   struct csdev_access *csa)
{
	if (csa->io_mem)
		CS_UNLOCK(csa->base);
}

static int etm4_cpu_id(struct coresight_device *csdev)
{
	struct etmv4_drvdata *drvdata = dev_get_drvdata(csdev->dev.parent);

	return drvdata->cpu;
}

static int etm4_trace_id(struct coresight_device *csdev)
{
	struct etmv4_drvdata *drvdata = dev_get_drvdata(csdev->dev.parent);

	return drvdata->trcid;
}

struct etm4_enable_arg {
	struct etmv4_drvdata *drvdata;
	int rc;
};

<<<<<<< HEAD
=======
/*
 * etm4x_prohibit_trace - Prohibit the CPU from tracing at all ELs.
 * When the CPU supports FEAT_TRF, we could move the ETM to a trace
 * prohibited state by filtering the Exception levels via TRFCR_EL1.
 */
static void etm4x_prohibit_trace(struct etmv4_drvdata *drvdata)
{
	/* If the CPU doesn't support FEAT_TRF, nothing to do */
	if (!drvdata->trfcr)
		return;
	cpu_prohibit_trace();
}

/*
 * etm4x_allow_trace - Allow CPU tracing in the respective ELs,
 * as configured by the drvdata->config.mode for the current
 * session. Even though we have TRCVICTLR bits to filter the
 * trace in the ELs, it doesn't prevent the ETM from generating
 * a packet (e.g, TraceInfo) that might contain the addresses from
 * the excluded levels. Thus we use the additional controls provided
 * via the Trace Filtering controls (FEAT_TRF) to make sure no trace
 * is generated for the excluded ELs.
 */
static void etm4x_allow_trace(struct etmv4_drvdata *drvdata)
{
	u64 trfcr = drvdata->trfcr;

	/* If the CPU doesn't support FEAT_TRF, nothing to do */
	if (!trfcr)
		return;

	if (drvdata->config.mode & ETM_MODE_EXCL_KERN)
		trfcr &= ~TRFCR_ELx_ExTRE;
	if (drvdata->config.mode & ETM_MODE_EXCL_USER)
		trfcr &= ~TRFCR_ELx_E0TRE;

	write_trfcr(trfcr);
}

>>>>>>> c194212a
#ifdef CONFIG_ETM4X_IMPDEF_FEATURE

#define HISI_HIP08_AMBA_ID		0x000b6d01
#define ETM4_AMBA_MASK			0xfffff
#define HISI_HIP08_CORE_COMMIT_MASK	0x3000
#define HISI_HIP08_CORE_COMMIT_SHIFT	12
#define HISI_HIP08_CORE_COMMIT_FULL	0b00
#define HISI_HIP08_CORE_COMMIT_LVL_1	0b01
#define HISI_HIP08_CORE_COMMIT_REG	sys_reg(3, 1, 15, 2, 5)

struct etm4_arch_features {
	void (*arch_callback)(bool enable);
};

static bool etm4_hisi_match_pid(unsigned int id)
{
	return (id & ETM4_AMBA_MASK) == HISI_HIP08_AMBA_ID;
}

static void etm4_hisi_config_core_commit(bool enable)
{
	u8 commit = enable ? HISI_HIP08_CORE_COMMIT_LVL_1 :
		    HISI_HIP08_CORE_COMMIT_FULL;
	u64 val;

	/*
	 * bit 12 and 13 of HISI_HIP08_CORE_COMMIT_REG are used together
	 * to set core-commit, 2'b00 means cpu is at full speed, 2'b01,
	 * 2'b10, 2'b11 mean reduce pipeline speed, and 2'b01 means level-1
	 * speed(minimun value). So bit 12 and 13 should be cleared together.
	 */
	val = read_sysreg_s(HISI_HIP08_CORE_COMMIT_REG);
	val &= ~HISI_HIP08_CORE_COMMIT_MASK;
	val |= commit << HISI_HIP08_CORE_COMMIT_SHIFT;
	write_sysreg_s(val, HISI_HIP08_CORE_COMMIT_REG);
}

static struct etm4_arch_features etm4_features[] = {
	[ETM4_IMPDEF_HISI_CORE_COMMIT] = {
		.arch_callback = etm4_hisi_config_core_commit,
	},
	{},
};

static void etm4_enable_arch_specific(struct etmv4_drvdata *drvdata)
{
	struct etm4_arch_features *ftr;
	int bit;

	for_each_set_bit(bit, drvdata->arch_features, ETM4_IMPDEF_FEATURE_MAX) {
		ftr = &etm4_features[bit];

		if (ftr->arch_callback)
			ftr->arch_callback(true);
	}
}

static void etm4_disable_arch_specific(struct etmv4_drvdata *drvdata)
{
	struct etm4_arch_features *ftr;
	int bit;

	for_each_set_bit(bit, drvdata->arch_features, ETM4_IMPDEF_FEATURE_MAX) {
		ftr = &etm4_features[bit];

		if (ftr->arch_callback)
			ftr->arch_callback(false);
	}
}

static void etm4_check_arch_features(struct etmv4_drvdata *drvdata,
				      unsigned int id)
{
	if (etm4_hisi_match_pid(id))
		set_bit(ETM4_IMPDEF_HISI_CORE_COMMIT, drvdata->arch_features);
}
#else
static void etm4_enable_arch_specific(struct etmv4_drvdata *drvdata)
{
}

static void etm4_disable_arch_specific(struct etmv4_drvdata *drvdata)
{
}

static void etm4_check_arch_features(struct etmv4_drvdata *drvdata,
				     unsigned int id)
{
}
#endif /* CONFIG_ETM4X_IMPDEF_FEATURE */

static int etm4_enable_hw(struct etmv4_drvdata *drvdata)
{
	int i, rc;
	struct etmv4_config *config = &drvdata->config;
	struct coresight_device *csdev = drvdata->csdev;
	struct device *etm_dev = &csdev->dev;
	struct csdev_access *csa = &csdev->access;


	etm4_cs_unlock(drvdata, csa);
	etm4_enable_arch_specific(drvdata);

	etm4_os_unlock(drvdata);

	rc = coresight_claim_device_unlocked(csdev);
	if (rc)
		goto done;

	/* Disable the trace unit before programming trace registers */
	etm4x_relaxed_write32(csa, 0, TRCPRGCTLR);

	/*
	 * If we use system instructions, we need to synchronize the
	 * write to the TRCPRGCTLR, before accessing the TRCSTATR.
	 * See ARM IHI0064F, section
	 * "4.3.7 Synchronization of register updates"
	 */
	if (!csa->io_mem)
		isb();

	/* wait for TRCSTATR.IDLE to go up */
	if (coresight_timeout(csa, TRCSTATR, TRCSTATR_IDLE_BIT, 1))
		dev_err(etm_dev,
			"timeout while waiting for Idle Trace Status\n");
	if (drvdata->nr_pe)
		etm4x_relaxed_write32(csa, config->pe_sel, TRCPROCSELR);
	etm4x_relaxed_write32(csa, config->cfg, TRCCONFIGR);
	/* nothing specific implemented */
	etm4x_relaxed_write32(csa, 0x0, TRCAUXCTLR);
	etm4x_relaxed_write32(csa, config->eventctrl0, TRCEVENTCTL0R);
	etm4x_relaxed_write32(csa, config->eventctrl1, TRCEVENTCTL1R);
	if (drvdata->stallctl)
		etm4x_relaxed_write32(csa, config->stall_ctrl, TRCSTALLCTLR);
	etm4x_relaxed_write32(csa, config->ts_ctrl, TRCTSCTLR);
	etm4x_relaxed_write32(csa, config->syncfreq, TRCSYNCPR);
	etm4x_relaxed_write32(csa, config->ccctlr, TRCCCCTLR);
	etm4x_relaxed_write32(csa, config->bb_ctrl, TRCBBCTLR);
	etm4x_relaxed_write32(csa, drvdata->trcid, TRCTRACEIDR);
	etm4x_relaxed_write32(csa, config->vinst_ctrl, TRCVICTLR);
	etm4x_relaxed_write32(csa, config->viiectlr, TRCVIIECTLR);
	etm4x_relaxed_write32(csa, config->vissctlr, TRCVISSCTLR);
	if (drvdata->nr_pe_cmp)
		etm4x_relaxed_write32(csa, config->vipcssctlr, TRCVIPCSSCTLR);
	for (i = 0; i < drvdata->nrseqstate - 1; i++)
		etm4x_relaxed_write32(csa, config->seq_ctrl[i], TRCSEQEVRn(i));
	etm4x_relaxed_write32(csa, config->seq_rst, TRCSEQRSTEVR);
	etm4x_relaxed_write32(csa, config->seq_state, TRCSEQSTR);
	etm4x_relaxed_write32(csa, config->ext_inp, TRCEXTINSELR);
	for (i = 0; i < drvdata->nr_cntr; i++) {
		etm4x_relaxed_write32(csa, config->cntrldvr[i], TRCCNTRLDVRn(i));
		etm4x_relaxed_write32(csa, config->cntr_ctrl[i], TRCCNTCTLRn(i));
		etm4x_relaxed_write32(csa, config->cntr_val[i], TRCCNTVRn(i));
	}

	/*
	 * Resource selector pair 0 is always implemented and reserved.  As
	 * such start at 2.
	 */
	for (i = 2; i < drvdata->nr_resource * 2; i++)
		etm4x_relaxed_write32(csa, config->res_ctrl[i], TRCRSCTLRn(i));

	for (i = 0; i < drvdata->nr_ss_cmp; i++) {
		/* always clear status bit on restart if using single-shot */
		if (config->ss_ctrl[i] || config->ss_pe_cmp[i])
			config->ss_status[i] &= ~BIT(31);
		etm4x_relaxed_write32(csa, config->ss_ctrl[i], TRCSSCCRn(i));
		etm4x_relaxed_write32(csa, config->ss_status[i], TRCSSCSRn(i));
		if (etm4x_sspcicrn_present(drvdata, i))
			etm4x_relaxed_write32(csa, config->ss_pe_cmp[i], TRCSSPCICRn(i));
	}
	for (i = 0; i < drvdata->nr_addr_cmp; i++) {
		etm4x_relaxed_write64(csa, config->addr_val[i], TRCACVRn(i));
		etm4x_relaxed_write64(csa, config->addr_acc[i], TRCACATRn(i));
	}
	for (i = 0; i < drvdata->numcidc; i++)
		etm4x_relaxed_write64(csa, config->ctxid_pid[i], TRCCIDCVRn(i));
	etm4x_relaxed_write32(csa, config->ctxid_mask0, TRCCIDCCTLR0);
	if (drvdata->numcidc > 4)
		etm4x_relaxed_write32(csa, config->ctxid_mask1, TRCCIDCCTLR1);

	for (i = 0; i < drvdata->numvmidc; i++)
		etm4x_relaxed_write64(csa, config->vmid_val[i], TRCVMIDCVRn(i));
	etm4x_relaxed_write32(csa, config->vmid_mask0, TRCVMIDCCTLR0);
	if (drvdata->numvmidc > 4)
		etm4x_relaxed_write32(csa, config->vmid_mask1, TRCVMIDCCTLR1);

	if (!drvdata->skip_power_up) {
		u32 trcpdcr = etm4x_relaxed_read32(csa, TRCPDCR);

		/*
		 * Request to keep the trace unit powered and also
		 * emulation of powerdown
		 */
		etm4x_relaxed_write32(csa, trcpdcr | TRCPDCR_PU, TRCPDCR);
	}

	/*
	 * ETE mandates that the TRCRSR is written to before
	 * enabling it.
	 */
	if (etm4x_is_ete(drvdata))
		etm4x_relaxed_write32(csa, TRCRSR_TA, TRCRSR);

<<<<<<< HEAD
=======
	etm4x_allow_trace(drvdata);
>>>>>>> c194212a
	/* Enable the trace unit */
	etm4x_relaxed_write32(csa, 1, TRCPRGCTLR);

	/* Synchronize the register updates for sysreg access */
	if (!csa->io_mem)
		isb();

	/* wait for TRCSTATR.IDLE to go back down to '0' */
	if (coresight_timeout(csa, TRCSTATR, TRCSTATR_IDLE_BIT, 0))
		dev_err(etm_dev,
			"timeout while waiting for Idle Trace Status\n");

	/*
	 * As recommended by section 4.3.7 ("Synchronization when using the
	 * memory-mapped interface") of ARM IHI 0064D
	 */
	dsb(sy);
	isb();

done:
	etm4_cs_lock(drvdata, csa);

	dev_dbg(etm_dev, "cpu: %d enable smp call done: %d\n",
		drvdata->cpu, rc);
	return rc;
}

static void etm4_enable_hw_smp_call(void *info)
{
	struct etm4_enable_arg *arg = info;

	if (WARN_ON(!arg))
		return;
	arg->rc = etm4_enable_hw(arg->drvdata);
}

/*
 * The goal of function etm4_config_timestamp_event() is to configure a
 * counter that will tell the tracer to emit a timestamp packet when it
 * reaches zero.  This is done in order to get a more fine grained idea
 * of when instructions are executed so that they can be correlated
 * with execution on other CPUs.
 *
 * To do this the counter itself is configured to self reload and
 * TRCRSCTLR1 (always true) used to get the counter to decrement.  From
 * there a resource selector is configured with the counter and the
 * timestamp control register to use the resource selector to trigger the
 * event that will insert a timestamp packet in the stream.
 */
static int etm4_config_timestamp_event(struct etmv4_drvdata *drvdata)
{
	int ctridx, ret = -EINVAL;
	int counter, rselector;
	u32 val = 0;
	struct etmv4_config *config = &drvdata->config;

	/* No point in trying if we don't have at least one counter */
	if (!drvdata->nr_cntr)
		goto out;

	/* Find a counter that hasn't been initialised */
	for (ctridx = 0; ctridx < drvdata->nr_cntr; ctridx++)
		if (config->cntr_val[ctridx] == 0)
			break;

	/* All the counters have been configured already, bail out */
	if (ctridx == drvdata->nr_cntr) {
		pr_debug("%s: no available counter found\n", __func__);
		ret = -ENOSPC;
		goto out;
	}

	/*
	 * Searching for an available resource selector to use, starting at
	 * '2' since every implementation has at least 2 resource selector.
	 * ETMIDR4 gives the number of resource selector _pairs_,
	 * hence multiply by 2.
	 */
	for (rselector = 2; rselector < drvdata->nr_resource * 2; rselector++)
		if (!config->res_ctrl[rselector])
			break;

	if (rselector == drvdata->nr_resource * 2) {
		pr_debug("%s: no available resource selector found\n",
			 __func__);
		ret = -ENOSPC;
		goto out;
	}

	/* Remember what counter we used */
	counter = 1 << ctridx;

	/*
	 * Initialise original and reload counter value to the smallest
	 * possible value in order to get as much precision as we can.
	 */
	config->cntr_val[ctridx] = 1;
	config->cntrldvr[ctridx] = 1;

	/* Set the trace counter control register */
	val =  0x1 << 16	|  /* Bit 16, reload counter automatically */
	       0x0 << 7		|  /* Select single resource selector */
	       0x1;		   /* Resource selector 1, i.e always true */

	config->cntr_ctrl[ctridx] = val;

	val = 0x2 << 16		| /* Group 0b0010 - Counter and sequencers */
	      counter << 0;	  /* Counter to use */

	config->res_ctrl[rselector] = val;

	val = 0x0 << 7		| /* Select single resource selector */
	      rselector;	  /* Resource selector */

	config->ts_ctrl = val;

	ret = 0;
out:
	return ret;
}

static int etm4_parse_event_config(struct etmv4_drvdata *drvdata,
				   struct perf_event *event)
{
	int ret = 0;
	struct etmv4_config *config = &drvdata->config;
	struct perf_event_attr *attr = &event->attr;

	if (!attr) {
		ret = -EINVAL;
		goto out;
	}

	/* Clear configuration from previous run */
	memset(config, 0, sizeof(struct etmv4_config));

	if (attr->exclude_kernel)
		config->mode = ETM_MODE_EXCL_KERN;

	if (attr->exclude_user)
		config->mode = ETM_MODE_EXCL_USER;

	/* Always start from the default config */
	etm4_set_default_config(config);

	/* Configure filters specified on the perf cmd line, if any. */
	ret = etm4_set_event_filters(drvdata, event);
	if (ret)
		goto out;

	/* Go from generic option to ETMv4 specifics */
	if (attr->config & BIT(ETM_OPT_CYCACC)) {
		config->cfg |= BIT(4);
		/* TRM: Must program this for cycacc to work */
		config->ccctlr = ETM_CYC_THRESHOLD_DEFAULT;
	}
	if (attr->config & BIT(ETM_OPT_TS)) {
		/*
		 * Configure timestamps to be emitted at regular intervals in
		 * order to correlate instructions executed on different CPUs
		 * (CPU-wide trace scenarios).
		 */
		ret = etm4_config_timestamp_event(drvdata);

		/*
		 * No need to go further if timestamp intervals can't
		 * be configured.
		 */
		if (ret)
			goto out;

		/* bit[11], Global timestamp tracing bit */
		config->cfg |= BIT(11);
	}

	if (attr->config & BIT(ETM_OPT_CTXTID))
		/* bit[6], Context ID tracing bit */
		config->cfg |= BIT(ETM4_CFG_BIT_CTXTID);

	/*
	 * If set bit ETM_OPT_CTXTID2 in perf config, this asks to trace VMID
	 * for recording CONTEXTIDR_EL2.  Do not enable VMID tracing if the
	 * kernel is not running in EL2.
	 */
	if (attr->config & BIT(ETM_OPT_CTXTID2)) {
		if (!is_kernel_in_hyp_mode()) {
			ret = -EINVAL;
			goto out;
		}
		config->cfg |= BIT(ETM4_CFG_BIT_VMID) | BIT(ETM4_CFG_BIT_VMID_OPT);
	}

	/* return stack - enable if selected and supported */
	if ((attr->config & BIT(ETM_OPT_RETSTK)) && drvdata->retstack)
		/* bit[12], Return stack enable bit */
		config->cfg |= BIT(12);

out:
	return ret;
}

static int etm4_enable_perf(struct coresight_device *csdev,
			    struct perf_event *event)
{
	int ret = 0;
	struct etmv4_drvdata *drvdata = dev_get_drvdata(csdev->dev.parent);

	if (WARN_ON_ONCE(drvdata->cpu != smp_processor_id())) {
		ret = -EINVAL;
		goto out;
	}

	/* Configure the tracer based on the session's specifics */
	ret = etm4_parse_event_config(drvdata, event);
	if (ret)
		goto out;
	/* And enable it */
	ret = etm4_enable_hw(drvdata);

out:
	return ret;
}

static int etm4_enable_sysfs(struct coresight_device *csdev)
{
	struct etmv4_drvdata *drvdata = dev_get_drvdata(csdev->dev.parent);
	struct etm4_enable_arg arg = { };
	int ret;

	spin_lock(&drvdata->spinlock);

	/*
	 * Executing etm4_enable_hw on the cpu whose ETM is being enabled
	 * ensures that register writes occur when cpu is powered.
	 */
	arg.drvdata = drvdata;
	ret = smp_call_function_single(drvdata->cpu,
				       etm4_enable_hw_smp_call, &arg, 1);
	if (!ret)
		ret = arg.rc;
	if (!ret)
		drvdata->sticky_enable = true;
	spin_unlock(&drvdata->spinlock);

	if (!ret)
		dev_dbg(&csdev->dev, "ETM tracing enabled\n");
	return ret;
}

static int etm4_enable(struct coresight_device *csdev,
		       struct perf_event *event, u32 mode)
{
	int ret;
	u32 val;
	struct etmv4_drvdata *drvdata = dev_get_drvdata(csdev->dev.parent);

	val = local_cmpxchg(&drvdata->mode, CS_MODE_DISABLED, mode);

	/* Someone is already using the tracer */
	if (val)
		return -EBUSY;

	switch (mode) {
	case CS_MODE_SYSFS:
		ret = etm4_enable_sysfs(csdev);
		break;
	case CS_MODE_PERF:
		ret = etm4_enable_perf(csdev, event);
		break;
	default:
		ret = -EINVAL;
	}

	/* The tracer didn't start */
	if (ret)
		local_set(&drvdata->mode, CS_MODE_DISABLED);

	return ret;
}

static void etm4_disable_hw(void *info)
{
	u32 control;
	u64 trfcr;
	struct etmv4_drvdata *drvdata = info;
	struct etmv4_config *config = &drvdata->config;
	struct coresight_device *csdev = drvdata->csdev;
	struct device *etm_dev = &csdev->dev;
	struct csdev_access *csa = &csdev->access;
	int i;

	etm4_cs_unlock(drvdata, csa);
	etm4_disable_arch_specific(drvdata);

	if (!drvdata->skip_power_up) {
		/* power can be removed from the trace unit now */
		control = etm4x_relaxed_read32(csa, TRCPDCR);
		control &= ~TRCPDCR_PU;
		etm4x_relaxed_write32(csa, control, TRCPDCR);
	}

	control = etm4x_relaxed_read32(csa, TRCPRGCTLR);

	/* EN, bit[0] Trace unit enable bit */
	control &= ~0x1;

	/*
	 * If the CPU supports v8.4 Trace filter Control,
	 * set the ETM to trace prohibited region.
	 */
<<<<<<< HEAD
	if (drvdata->trfc) {
		trfcr = read_sysreg_s(SYS_TRFCR_EL1);
		write_sysreg_s(trfcr & ~(TRFCR_ELx_ExTRE | TRFCR_ELx_E0TRE),
			       SYS_TRFCR_EL1);
		isb();
	}
=======
	etm4x_prohibit_trace(drvdata);
>>>>>>> c194212a
	/*
	 * Make sure everything completes before disabling, as recommended
	 * by section 7.3.77 ("TRCVICTLR, ViewInst Main Control Register,
	 * SSTATUS") of ARM IHI 0064D
	 */
	dsb(sy);
	isb();
	/* Trace synchronization barrier, is a nop if not supported */
	tsb_csync();
	etm4x_relaxed_write32(csa, control, TRCPRGCTLR);

	/* wait for TRCSTATR.PMSTABLE to go to '1' */
	if (coresight_timeout(csa, TRCSTATR, TRCSTATR_PMSTABLE_BIT, 1))
		dev_err(etm_dev,
			"timeout while waiting for PM stable Trace Status\n");
<<<<<<< HEAD
	if (drvdata->trfc)
		write_sysreg_s(trfcr, SYS_TRFCR_EL1);

=======
>>>>>>> c194212a
	/* read the status of the single shot comparators */
	for (i = 0; i < drvdata->nr_ss_cmp; i++) {
		config->ss_status[i] =
			etm4x_relaxed_read32(csa, TRCSSCSRn(i));
	}

	/* read back the current counter values */
	for (i = 0; i < drvdata->nr_cntr; i++) {
		config->cntr_val[i] =
			etm4x_relaxed_read32(csa, TRCCNTVRn(i));
	}

	coresight_disclaim_device_unlocked(csdev);
	etm4_cs_lock(drvdata, csa);

	dev_dbg(&drvdata->csdev->dev,
		"cpu: %d disable smp call done\n", drvdata->cpu);
}

static int etm4_disable_perf(struct coresight_device *csdev,
			     struct perf_event *event)
{
	u32 control;
	struct etm_filters *filters = event->hw.addr_filters;
	struct etmv4_drvdata *drvdata = dev_get_drvdata(csdev->dev.parent);

	if (WARN_ON_ONCE(drvdata->cpu != smp_processor_id()))
		return -EINVAL;

	etm4_disable_hw(drvdata);

	/*
	 * Check if the start/stop logic was active when the unit was stopped.
	 * That way we can re-enable the start/stop logic when the process is
	 * scheduled again.  Configuration of the start/stop logic happens in
	 * function etm4_set_event_filters().
	 */
	control = etm4x_relaxed_read32(&csdev->access, TRCVICTLR);
	/* TRCVICTLR::SSSTATUS, bit[9] */
	filters->ssstatus = (control & BIT(9));

	return 0;
}

static void etm4_disable_sysfs(struct coresight_device *csdev)
{
	struct etmv4_drvdata *drvdata = dev_get_drvdata(csdev->dev.parent);

	/*
	 * Taking hotplug lock here protects from clocks getting disabled
	 * with tracing being left on (crash scenario) if user disable occurs
	 * after cpu online mask indicates the cpu is offline but before the
	 * DYING hotplug callback is serviced by the ETM driver.
	 */
	cpus_read_lock();
	spin_lock(&drvdata->spinlock);

	/*
	 * Executing etm4_disable_hw on the cpu whose ETM is being disabled
	 * ensures that register writes occur when cpu is powered.
	 */
	smp_call_function_single(drvdata->cpu, etm4_disable_hw, drvdata, 1);

	spin_unlock(&drvdata->spinlock);
	cpus_read_unlock();

	dev_dbg(&csdev->dev, "ETM tracing disabled\n");
}

static void etm4_disable(struct coresight_device *csdev,
			 struct perf_event *event)
{
	u32 mode;
	struct etmv4_drvdata *drvdata = dev_get_drvdata(csdev->dev.parent);

	/*
	 * For as long as the tracer isn't disabled another entity can't
	 * change its status.  As such we can read the status here without
	 * fearing it will change under us.
	 */
	mode = local_read(&drvdata->mode);

	switch (mode) {
	case CS_MODE_DISABLED:
		break;
	case CS_MODE_SYSFS:
		etm4_disable_sysfs(csdev);
		break;
	case CS_MODE_PERF:
		etm4_disable_perf(csdev, event);
		break;
	}

	if (mode)
		local_set(&drvdata->mode, CS_MODE_DISABLED);
}

static const struct coresight_ops_source etm4_source_ops = {
	.cpu_id		= etm4_cpu_id,
	.trace_id	= etm4_trace_id,
	.enable		= etm4_enable,
	.disable	= etm4_disable,
};

static const struct coresight_ops etm4_cs_ops = {
	.source_ops	= &etm4_source_ops,
};

static inline bool cpu_supports_sysreg_trace(void)
{
	u64 dfr0 = read_sysreg_s(SYS_ID_AA64DFR0_EL1);

	return ((dfr0 >> ID_AA64DFR0_TRACEVER_SHIFT) & 0xfUL) > 0;
}

static bool etm4_init_sysreg_access(struct etmv4_drvdata *drvdata,
				    struct csdev_access *csa)
{
	u32 devarch;

	if (!cpu_supports_sysreg_trace())
		return false;

	/*
	 * ETMs implementing sysreg access must implement TRCDEVARCH.
	 */
	devarch = read_etm4x_sysreg_const_offset(TRCDEVARCH);
	switch (devarch & ETM_DEVARCH_ID_MASK) {
	case ETM_DEVARCH_ETMv4x_ARCH:
		*csa = (struct csdev_access) {
			.io_mem	= false,
			.read	= etm4x_sysreg_read,
			.write	= etm4x_sysreg_write,
		};
		break;
	case ETM_DEVARCH_ETE_ARCH:
		*csa = (struct csdev_access) {
			.io_mem	= false,
			.read	= ete_sysreg_read,
			.write	= ete_sysreg_write,
		};
		break;
	default:
		return false;
	}

	drvdata->arch = etm_devarch_to_arch(devarch);
	return true;
}

static bool etm4_init_iomem_access(struct etmv4_drvdata *drvdata,
				   struct csdev_access *csa)
{
	u32 devarch = readl_relaxed(drvdata->base + TRCDEVARCH);
	u32 idr1 = readl_relaxed(drvdata->base + TRCIDR1);

	/*
	 * All ETMs must implement TRCDEVARCH to indicate that
	 * the component is an ETMv4. To support any broken
	 * implementations we fall back to TRCIDR1 check, which
	 * is not really reliable.
	 */
	if ((devarch & ETM_DEVARCH_ID_MASK) == ETM_DEVARCH_ETMv4x_ARCH) {
		drvdata->arch = etm_devarch_to_arch(devarch);
	} else {
		pr_warn("CPU%d: ETM4x incompatible TRCDEVARCH: %x, falling back to TRCIDR1\n",
			smp_processor_id(), devarch);

		if (ETM_TRCIDR1_ARCH_MAJOR(idr1) != ETM_TRCIDR1_ARCH_ETMv4)
			return false;
		drvdata->arch = etm_trcidr_to_arch(idr1);
	}

	*csa = CSDEV_ACCESS_IOMEM(drvdata->base);
	return true;
}

static bool etm4_init_csdev_access(struct etmv4_drvdata *drvdata,
				   struct csdev_access *csa)
{
	/*
	 * Always choose the memory mapped io, if there is
	 * a memory map to prevent sysreg access on broken
	 * systems.
	 */
	if (drvdata->base)
		return etm4_init_iomem_access(drvdata, csa);

	if (etm4_init_sysreg_access(drvdata, csa))
		return true;

	return false;
}

<<<<<<< HEAD
static void cpu_enable_tracing(struct etmv4_drvdata *drvdata)
=======
static void cpu_detect_trace_filtering(struct etmv4_drvdata *drvdata)
>>>>>>> c194212a
{
	u64 dfr0 = read_sysreg(id_aa64dfr0_el1);
	u64 trfcr;

<<<<<<< HEAD
	if (!cpuid_feature_extract_unsigned_field(dfr0, ID_AA64DFR0_TRACE_FILT_SHIFT))
		return;

	drvdata->trfc = true;
=======
	drvdata->trfcr = 0;
	if (!cpuid_feature_extract_unsigned_field(dfr0, ID_AA64DFR0_TRACE_FILT_SHIFT))
		return;

>>>>>>> c194212a
	/*
	 * If the CPU supports v8.4 SelfHosted Tracing, enable
	 * tracing at the kernel EL and EL0, forcing to use the
	 * virtual time as the timestamp.
	 */
	trfcr = (TRFCR_ELx_TS_VIRTUAL |
		 TRFCR_ELx_ExTRE |
		 TRFCR_ELx_E0TRE);

	/* If we are running at EL2, allow tracing the CONTEXTIDR_EL2. */
	if (is_kernel_in_hyp_mode())
		trfcr |= TRFCR_EL2_CX;

<<<<<<< HEAD
	write_sysreg_s(trfcr, SYS_TRFCR_EL1);
=======
	drvdata->trfcr = trfcr;
>>>>>>> c194212a
}

static void etm4_init_arch_data(void *info)
{
	u32 etmidr0;
	u32 etmidr2;
	u32 etmidr3;
	u32 etmidr4;
	u32 etmidr5;
	struct etm4_init_arg *init_arg = info;
	struct etmv4_drvdata *drvdata;
	struct csdev_access *csa;
	int i;

	drvdata = init_arg->drvdata;
	csa = init_arg->csa;

	/*
	 * If we are unable to detect the access mechanism,
	 * or unable to detect the trace unit type, fail
	 * early.
	 */
	if (!etm4_init_csdev_access(drvdata, csa))
		return;

	/* Detect the support for OS Lock before we actually use it */
	etm_detect_os_lock(drvdata, csa);

	/* Make sure all registers are accessible */
	etm4_os_unlock_csa(drvdata, csa);
	etm4_cs_unlock(drvdata, csa);

	etm4_check_arch_features(drvdata, init_arg->pid);

	/* find all capabilities of the tracing unit */
	etmidr0 = etm4x_relaxed_read32(csa, TRCIDR0);

	/* INSTP0, bits[2:1] P0 tracing support field */
	if (BMVAL(etmidr0, 1, 1) && BMVAL(etmidr0, 2, 2))
		drvdata->instrp0 = true;
	else
		drvdata->instrp0 = false;

	/* TRCBB, bit[5] Branch broadcast tracing support bit */
	if (BMVAL(etmidr0, 5, 5))
		drvdata->trcbb = true;
	else
		drvdata->trcbb = false;

	/* TRCCOND, bit[6] Conditional instruction tracing support bit */
	if (BMVAL(etmidr0, 6, 6))
		drvdata->trccond = true;
	else
		drvdata->trccond = false;

	/* TRCCCI, bit[7] Cycle counting instruction bit */
	if (BMVAL(etmidr0, 7, 7))
		drvdata->trccci = true;
	else
		drvdata->trccci = false;

	/* RETSTACK, bit[9] Return stack bit */
	if (BMVAL(etmidr0, 9, 9))
		drvdata->retstack = true;
	else
		drvdata->retstack = false;

	/* NUMEVENT, bits[11:10] Number of events field */
	drvdata->nr_event = BMVAL(etmidr0, 10, 11);
	/* QSUPP, bits[16:15] Q element support field */
	drvdata->q_support = BMVAL(etmidr0, 15, 16);
	/* TSSIZE, bits[28:24] Global timestamp size field */
	drvdata->ts_size = BMVAL(etmidr0, 24, 28);

	/* maximum size of resources */
	etmidr2 = etm4x_relaxed_read32(csa, TRCIDR2);
	/* CIDSIZE, bits[9:5] Indicates the Context ID size */
	drvdata->ctxid_size = BMVAL(etmidr2, 5, 9);
	/* VMIDSIZE, bits[14:10] Indicates the VMID size */
	drvdata->vmid_size = BMVAL(etmidr2, 10, 14);
	/* CCSIZE, bits[28:25] size of the cycle counter in bits minus 12 */
	drvdata->ccsize = BMVAL(etmidr2, 25, 28);

	etmidr3 = etm4x_relaxed_read32(csa, TRCIDR3);
	/* CCITMIN, bits[11:0] minimum threshold value that can be programmed */
	drvdata->ccitmin = BMVAL(etmidr3, 0, 11);
	/* EXLEVEL_S, bits[19:16] Secure state instruction tracing */
	drvdata->s_ex_level = BMVAL(etmidr3, 16, 19);
	drvdata->config.s_ex_level = drvdata->s_ex_level;
	/* EXLEVEL_NS, bits[23:20] Non-secure state instruction tracing */
	drvdata->ns_ex_level = BMVAL(etmidr3, 20, 23);

	/*
	 * TRCERR, bit[24] whether a trace unit can trace a
	 * system error exception.
	 */
	if (BMVAL(etmidr3, 24, 24))
		drvdata->trc_error = true;
	else
		drvdata->trc_error = false;

	/* SYNCPR, bit[25] implementation has a fixed synchronization period? */
	if (BMVAL(etmidr3, 25, 25))
		drvdata->syncpr = true;
	else
		drvdata->syncpr = false;

	/* STALLCTL, bit[26] is stall control implemented? */
	if (BMVAL(etmidr3, 26, 26))
		drvdata->stallctl = true;
	else
		drvdata->stallctl = false;

	/* SYSSTALL, bit[27] implementation can support stall control? */
	if (BMVAL(etmidr3, 27, 27))
		drvdata->sysstall = true;
	else
		drvdata->sysstall = false;

	/* NUMPROC, bits[30:28] the number of PEs available for tracing */
	drvdata->nr_pe = BMVAL(etmidr3, 28, 30);

	/* NOOVERFLOW, bit[31] is trace overflow prevention supported */
	if (BMVAL(etmidr3, 31, 31))
		drvdata->nooverflow = true;
	else
		drvdata->nooverflow = false;

	/* number of resources trace unit supports */
	etmidr4 = etm4x_relaxed_read32(csa, TRCIDR4);
	/* NUMACPAIRS, bits[0:3] number of addr comparator pairs for tracing */
	drvdata->nr_addr_cmp = BMVAL(etmidr4, 0, 3);
	/* NUMPC, bits[15:12] number of PE comparator inputs for tracing */
	drvdata->nr_pe_cmp = BMVAL(etmidr4, 12, 15);
	/*
	 * NUMRSPAIR, bits[19:16]
	 * The number of resource pairs conveyed by the HW starts at 0, i.e a
	 * value of 0x0 indicate 1 resource pair, 0x1 indicate two and so on.
	 * As such add 1 to the value of NUMRSPAIR for a better representation.
	 *
	 * For ETM v4.3 and later, 0x0 means 0, and no pairs are available -
	 * the default TRUE and FALSE resource selectors are omitted.
	 * Otherwise for values 0x1 and above the number is N + 1 as per v4.2.
	 */
	drvdata->nr_resource = BMVAL(etmidr4, 16, 19);
	if ((drvdata->arch < ETM_ARCH_V4_3) || (drvdata->nr_resource > 0))
		drvdata->nr_resource += 1;
	/*
	 * NUMSSCC, bits[23:20] the number of single-shot
	 * comparator control for tracing. Read any status regs as these
	 * also contain RO capability data.
	 */
	drvdata->nr_ss_cmp = BMVAL(etmidr4, 20, 23);
	for (i = 0; i < drvdata->nr_ss_cmp; i++) {
		drvdata->config.ss_status[i] =
			etm4x_relaxed_read32(csa, TRCSSCSRn(i));
	}
	/* NUMCIDC, bits[27:24] number of Context ID comparators for tracing */
	drvdata->numcidc = BMVAL(etmidr4, 24, 27);
	/* NUMVMIDC, bits[31:28] number of VMID comparators for tracing */
	drvdata->numvmidc = BMVAL(etmidr4, 28, 31);

	etmidr5 = etm4x_relaxed_read32(csa, TRCIDR5);
	/* NUMEXTIN, bits[8:0] number of external inputs implemented */
	drvdata->nr_ext_inp = BMVAL(etmidr5, 0, 8);
	/* TRACEIDSIZE, bits[21:16] indicates the trace ID width */
	drvdata->trcid_size = BMVAL(etmidr5, 16, 21);
	/* ATBTRIG, bit[22] implementation can support ATB triggers? */
	if (BMVAL(etmidr5, 22, 22))
		drvdata->atbtrig = true;
	else
		drvdata->atbtrig = false;
	/*
	 * LPOVERRIDE, bit[23] implementation supports
	 * low-power state override
	 */
	if (BMVAL(etmidr5, 23, 23) && (!drvdata->skip_power_up))
		drvdata->lpoverride = true;
	else
		drvdata->lpoverride = false;
	/* NUMSEQSTATE, bits[27:25] number of sequencer states implemented */
	drvdata->nrseqstate = BMVAL(etmidr5, 25, 27);
	/* NUMCNTR, bits[30:28] number of counters available for tracing */
	drvdata->nr_cntr = BMVAL(etmidr5, 28, 30);
	etm4_cs_lock(drvdata, csa);
<<<<<<< HEAD
	cpu_enable_tracing(drvdata);
=======
	cpu_detect_trace_filtering(drvdata);
>>>>>>> c194212a
}

static inline u32 etm4_get_victlr_access_type(struct etmv4_config *config)
{
	return etm4_get_access_type(config) << TRCVICTLR_EXLEVEL_SHIFT;
}

/* Set ELx trace filter access in the TRCVICTLR register */
static void etm4_set_victlr_access(struct etmv4_config *config)
{
	config->vinst_ctrl &= ~TRCVICTLR_EXLEVEL_MASK;
	config->vinst_ctrl |= etm4_get_victlr_access_type(config);
}

static void etm4_set_default_config(struct etmv4_config *config)
{
	/* disable all events tracing */
	config->eventctrl0 = 0x0;
	config->eventctrl1 = 0x0;

	/* disable stalling */
	config->stall_ctrl = 0x0;

	/* enable trace synchronization every 4096 bytes, if available */
	config->syncfreq = 0xC;

	/* disable timestamp event */
	config->ts_ctrl = 0x0;

	/* TRCVICTLR::EVENT = 0x01, select the always on logic */
	config->vinst_ctrl = BIT(0);

	/* TRCVICTLR::EXLEVEL_NS:EXLEVELS: Set kernel / user filtering */
	etm4_set_victlr_access(config);
}

static u64 etm4_get_ns_access_type(struct etmv4_config *config)
{
	u64 access_type = 0;

	/*
	 * EXLEVEL_NS, for NonSecure Exception levels.
	 * The mask here is a generic value and must be
	 * shifted to the corresponding field for the registers
	 */
	if (!is_kernel_in_hyp_mode()) {
		/* Stay away from hypervisor mode for non-VHE */
		access_type =  ETM_EXLEVEL_NS_HYP;
		if (config->mode & ETM_MODE_EXCL_KERN)
			access_type |= ETM_EXLEVEL_NS_OS;
	} else if (config->mode & ETM_MODE_EXCL_KERN) {
		access_type = ETM_EXLEVEL_NS_HYP;
	}

	if (config->mode & ETM_MODE_EXCL_USER)
		access_type |= ETM_EXLEVEL_NS_APP;

	return access_type;
}

/*
 * Construct the exception level masks for a given config.
 * This must be shifted to the corresponding register field
 * for usage.
 */
static u64 etm4_get_access_type(struct etmv4_config *config)
{
	/* All Secure exception levels are excluded from the trace */
	return etm4_get_ns_access_type(config) | (u64)config->s_ex_level;
}

static u64 etm4_get_comparator_access_type(struct etmv4_config *config)
{
	return etm4_get_access_type(config) << TRCACATR_EXLEVEL_SHIFT;
}

static void etm4_set_comparator_filter(struct etmv4_config *config,
				       u64 start, u64 stop, int comparator)
{
	u64 access_type = etm4_get_comparator_access_type(config);

	/* First half of default address comparator */
	config->addr_val[comparator] = start;
	config->addr_acc[comparator] = access_type;
	config->addr_type[comparator] = ETM_ADDR_TYPE_RANGE;

	/* Second half of default address comparator */
	config->addr_val[comparator + 1] = stop;
	config->addr_acc[comparator + 1] = access_type;
	config->addr_type[comparator + 1] = ETM_ADDR_TYPE_RANGE;

	/*
	 * Configure the ViewInst function to include this address range
	 * comparator.
	 *
	 * @comparator is divided by two since it is the index in the
	 * etmv4_config::addr_val array but register TRCVIIECTLR deals with
	 * address range comparator _pairs_.
	 *
	 * Therefore:
	 *	index 0 -> compatator pair 0
	 *	index 2 -> comparator pair 1
	 *	index 4 -> comparator pair 2
	 *	...
	 *	index 14 -> comparator pair 7
	 */
	config->viiectlr |= BIT(comparator / 2);
}

static void etm4_set_start_stop_filter(struct etmv4_config *config,
				       u64 address, int comparator,
				       enum etm_addr_type type)
{
	int shift;
	u64 access_type = etm4_get_comparator_access_type(config);

	/* Configure the comparator */
	config->addr_val[comparator] = address;
	config->addr_acc[comparator] = access_type;
	config->addr_type[comparator] = type;

	/*
	 * Configure ViewInst Start-Stop control register.
	 * Addresses configured to start tracing go from bit 0 to n-1,
	 * while those configured to stop tracing from 16 to 16 + n-1.
	 */
	shift = (type == ETM_ADDR_TYPE_START ? 0 : 16);
	config->vissctlr |= BIT(shift + comparator);
}

static void etm4_set_default_filter(struct etmv4_config *config)
{
	/* Trace everything 'default' filter achieved by no filtering */
	config->viiectlr = 0x0;

	/*
	 * TRCVICTLR::SSSTATUS == 1, the start-stop logic is
	 * in the started state
	 */
	config->vinst_ctrl |= BIT(9);
	config->mode |= ETM_MODE_VIEWINST_STARTSTOP;

	/* No start-stop filtering for ViewInst */
	config->vissctlr = 0x0;
}

static void etm4_set_default(struct etmv4_config *config)
{
	if (WARN_ON_ONCE(!config))
		return;

	/*
	 * Make default initialisation trace everything
	 *
	 * This is done by a minimum default config sufficient to enable
	 * full instruction trace - with a default filter for trace all
	 * achieved by having no filtering.
	 */
	etm4_set_default_config(config);
	etm4_set_default_filter(config);
}

static int etm4_get_next_comparator(struct etmv4_drvdata *drvdata, u32 type)
{
	int nr_comparator, index = 0;
	struct etmv4_config *config = &drvdata->config;

	/*
	 * nr_addr_cmp holds the number of comparator _pair_, so time 2
	 * for the total number of comparators.
	 */
	nr_comparator = drvdata->nr_addr_cmp * 2;

	/* Go through the tally of comparators looking for a free one. */
	while (index < nr_comparator) {
		switch (type) {
		case ETM_ADDR_TYPE_RANGE:
			if (config->addr_type[index] == ETM_ADDR_TYPE_NONE &&
			    config->addr_type[index + 1] == ETM_ADDR_TYPE_NONE)
				return index;

			/* Address range comparators go in pairs */
			index += 2;
			break;
		case ETM_ADDR_TYPE_START:
		case ETM_ADDR_TYPE_STOP:
			if (config->addr_type[index] == ETM_ADDR_TYPE_NONE)
				return index;

			/* Start/stop address can have odd indexes */
			index += 1;
			break;
		default:
			return -EINVAL;
		}
	}

	/* If we are here all the comparators have been used. */
	return -ENOSPC;
}

static int etm4_set_event_filters(struct etmv4_drvdata *drvdata,
				  struct perf_event *event)
{
	int i, comparator, ret = 0;
	u64 address;
	struct etmv4_config *config = &drvdata->config;
	struct etm_filters *filters = event->hw.addr_filters;

	if (!filters)
		goto default_filter;

	/* Sync events with what Perf got */
	perf_event_addr_filters_sync(event);

	/*
	 * If there are no filters to deal with simply go ahead with
	 * the default filter, i.e the entire address range.
	 */
	if (!filters->nr_filters)
		goto default_filter;

	for (i = 0; i < filters->nr_filters; i++) {
		struct etm_filter *filter = &filters->etm_filter[i];
		enum etm_addr_type type = filter->type;

		/* See if a comparator is free. */
		comparator = etm4_get_next_comparator(drvdata, type);
		if (comparator < 0) {
			ret = comparator;
			goto out;
		}

		switch (type) {
		case ETM_ADDR_TYPE_RANGE:
			etm4_set_comparator_filter(config,
						   filter->start_addr,
						   filter->stop_addr,
						   comparator);
			/*
			 * TRCVICTLR::SSSTATUS == 1, the start-stop logic is
			 * in the started state
			 */
			config->vinst_ctrl |= BIT(9);

			/* No start-stop filtering for ViewInst */
			config->vissctlr = 0x0;
			break;
		case ETM_ADDR_TYPE_START:
		case ETM_ADDR_TYPE_STOP:
			/* Get the right start or stop address */
			address = (type == ETM_ADDR_TYPE_START ?
				   filter->start_addr :
				   filter->stop_addr);

			/* Configure comparator */
			etm4_set_start_stop_filter(config, address,
						   comparator, type);

			/*
			 * If filters::ssstatus == 1, trace acquisition was
			 * started but the process was yanked away before the
			 * the stop address was hit.  As such the start/stop
			 * logic needs to be re-started so that tracing can
			 * resume where it left.
			 *
			 * The start/stop logic status when a process is
			 * scheduled out is checked in function
			 * etm4_disable_perf().
			 */
			if (filters->ssstatus)
				config->vinst_ctrl |= BIT(9);

			/* No include/exclude filtering for ViewInst */
			config->viiectlr = 0x0;
			break;
		default:
			ret = -EINVAL;
			goto out;
		}
	}

	goto out;


default_filter:
	etm4_set_default_filter(config);

out:
	return ret;
}

void etm4_config_trace_mode(struct etmv4_config *config)
{
	u32 mode;

	mode = config->mode;
	mode &= (ETM_MODE_EXCL_KERN | ETM_MODE_EXCL_USER);

	/* excluding kernel AND user space doesn't make sense */
	WARN_ON_ONCE(mode == (ETM_MODE_EXCL_KERN | ETM_MODE_EXCL_USER));

	/* nothing to do if neither flags are set */
	if (!(mode & ETM_MODE_EXCL_KERN) && !(mode & ETM_MODE_EXCL_USER))
		return;

	etm4_set_victlr_access(config);
}

static int etm4_online_cpu(unsigned int cpu)
{
	if (!etmdrvdata[cpu])
		return 0;

	if (etmdrvdata[cpu]->boot_enable && !etmdrvdata[cpu]->sticky_enable)
		coresight_enable(etmdrvdata[cpu]->csdev);
	return 0;
}

static int etm4_starting_cpu(unsigned int cpu)
{
	if (!etmdrvdata[cpu])
		return 0;

	spin_lock(&etmdrvdata[cpu]->spinlock);
	if (!etmdrvdata[cpu]->os_unlock)
		etm4_os_unlock(etmdrvdata[cpu]);

	if (local_read(&etmdrvdata[cpu]->mode))
		etm4_enable_hw(etmdrvdata[cpu]);
	spin_unlock(&etmdrvdata[cpu]->spinlock);
	return 0;
}

static int etm4_dying_cpu(unsigned int cpu)
{
	if (!etmdrvdata[cpu])
		return 0;

	spin_lock(&etmdrvdata[cpu]->spinlock);
	if (local_read(&etmdrvdata[cpu]->mode))
		etm4_disable_hw(etmdrvdata[cpu]);
	spin_unlock(&etmdrvdata[cpu]->spinlock);
	return 0;
}

static void etm4_init_trace_id(struct etmv4_drvdata *drvdata)
{
	drvdata->trcid = coresight_get_trace_id(drvdata->cpu);
}

static int __etm4_cpu_save(struct etmv4_drvdata *drvdata)
{
	int i, ret = 0;
	struct etmv4_save_state *state;
	struct coresight_device *csdev = drvdata->csdev;
	struct csdev_access *csa;
	struct device *etm_dev;

	if (WARN_ON(!csdev))
		return -ENODEV;

	etm_dev = &csdev->dev;
	csa = &csdev->access;

	/*
	 * As recommended by 3.4.1 ("The procedure when powering down the PE")
	 * of ARM IHI 0064D
	 */
	dsb(sy);
	isb();

	etm4_cs_unlock(drvdata, csa);
	/* Lock the OS lock to disable trace and external debugger access */
	etm4_os_lock(drvdata);

	/* wait for TRCSTATR.PMSTABLE to go up */
	if (coresight_timeout(csa, TRCSTATR, TRCSTATR_PMSTABLE_BIT, 1)) {
		dev_err(etm_dev,
			"timeout while waiting for PM Stable Status\n");
		etm4_os_unlock(drvdata);
		ret = -EBUSY;
		goto out;
	}

	state = drvdata->save_state;

	state->trcprgctlr = etm4x_read32(csa, TRCPRGCTLR);
	if (drvdata->nr_pe)
		state->trcprocselr = etm4x_read32(csa, TRCPROCSELR);
	state->trcconfigr = etm4x_read32(csa, TRCCONFIGR);
	state->trcauxctlr = etm4x_read32(csa, TRCAUXCTLR);
	state->trceventctl0r = etm4x_read32(csa, TRCEVENTCTL0R);
	state->trceventctl1r = etm4x_read32(csa, TRCEVENTCTL1R);
	if (drvdata->stallctl)
		state->trcstallctlr = etm4x_read32(csa, TRCSTALLCTLR);
	state->trctsctlr = etm4x_read32(csa, TRCTSCTLR);
	state->trcsyncpr = etm4x_read32(csa, TRCSYNCPR);
	state->trcccctlr = etm4x_read32(csa, TRCCCCTLR);
	state->trcbbctlr = etm4x_read32(csa, TRCBBCTLR);
	state->trctraceidr = etm4x_read32(csa, TRCTRACEIDR);
	state->trcqctlr = etm4x_read32(csa, TRCQCTLR);

	state->trcvictlr = etm4x_read32(csa, TRCVICTLR);
	state->trcviiectlr = etm4x_read32(csa, TRCVIIECTLR);
	state->trcvissctlr = etm4x_read32(csa, TRCVISSCTLR);
	if (drvdata->nr_pe_cmp)
		state->trcvipcssctlr = etm4x_read32(csa, TRCVIPCSSCTLR);
	state->trcvdctlr = etm4x_read32(csa, TRCVDCTLR);
	state->trcvdsacctlr = etm4x_read32(csa, TRCVDSACCTLR);
	state->trcvdarcctlr = etm4x_read32(csa, TRCVDARCCTLR);

	for (i = 0; i < drvdata->nrseqstate - 1; i++)
		state->trcseqevr[i] = etm4x_read32(csa, TRCSEQEVRn(i));

	state->trcseqrstevr = etm4x_read32(csa, TRCSEQRSTEVR);
	state->trcseqstr = etm4x_read32(csa, TRCSEQSTR);
	state->trcextinselr = etm4x_read32(csa, TRCEXTINSELR);

	for (i = 0; i < drvdata->nr_cntr; i++) {
		state->trccntrldvr[i] = etm4x_read32(csa, TRCCNTRLDVRn(i));
		state->trccntctlr[i] = etm4x_read32(csa, TRCCNTCTLRn(i));
		state->trccntvr[i] = etm4x_read32(csa, TRCCNTVRn(i));
	}

	for (i = 0; i < drvdata->nr_resource * 2; i++)
		state->trcrsctlr[i] = etm4x_read32(csa, TRCRSCTLRn(i));

	for (i = 0; i < drvdata->nr_ss_cmp; i++) {
		state->trcssccr[i] = etm4x_read32(csa, TRCSSCCRn(i));
		state->trcsscsr[i] = etm4x_read32(csa, TRCSSCSRn(i));
		if (etm4x_sspcicrn_present(drvdata, i))
			state->trcsspcicr[i] = etm4x_read32(csa, TRCSSPCICRn(i));
	}

	for (i = 0; i < drvdata->nr_addr_cmp * 2; i++) {
		state->trcacvr[i] = etm4x_read64(csa, TRCACVRn(i));
		state->trcacatr[i] = etm4x_read64(csa, TRCACATRn(i));
	}

	/*
	 * Data trace stream is architecturally prohibited for A profile cores
	 * so we don't save (or later restore) trcdvcvr and trcdvcmr - As per
	 * section 1.3.4 ("Possible functional configurations of an ETMv4 trace
	 * unit") of ARM IHI 0064D.
	 */

	for (i = 0; i < drvdata->numcidc; i++)
		state->trccidcvr[i] = etm4x_read64(csa, TRCCIDCVRn(i));

	for (i = 0; i < drvdata->numvmidc; i++)
		state->trcvmidcvr[i] = etm4x_read64(csa, TRCVMIDCVRn(i));

	state->trccidcctlr0 = etm4x_read32(csa, TRCCIDCCTLR0);
	if (drvdata->numcidc > 4)
		state->trccidcctlr1 = etm4x_read32(csa, TRCCIDCCTLR1);

	state->trcvmidcctlr0 = etm4x_read32(csa, TRCVMIDCCTLR0);
	if (drvdata->numvmidc > 4)
		state->trcvmidcctlr0 = etm4x_read32(csa, TRCVMIDCCTLR1);

	state->trcclaimset = etm4x_read32(csa, TRCCLAIMCLR);

	if (!drvdata->skip_power_up)
		state->trcpdcr = etm4x_read32(csa, TRCPDCR);

	/* wait for TRCSTATR.IDLE to go up */
	if (coresight_timeout(csa, TRCSTATR, TRCSTATR_IDLE_BIT, 1)) {
		dev_err(etm_dev,
			"timeout while waiting for Idle Trace Status\n");
		etm4_os_unlock(drvdata);
		ret = -EBUSY;
		goto out;
	}

	drvdata->state_needs_restore = true;

	/*
	 * Power can be removed from the trace unit now. We do this to
	 * potentially save power on systems that respect the TRCPDCR_PU
	 * despite requesting software to save/restore state.
	 */
	if (!drvdata->skip_power_up)
		etm4x_relaxed_write32(csa, (state->trcpdcr & ~TRCPDCR_PU),
				      TRCPDCR);
out:
	etm4_cs_lock(drvdata, csa);
	return ret;
}

static int etm4_cpu_save(struct etmv4_drvdata *drvdata)
{
	int ret = 0;

	/* Save the TRFCR irrespective of whether the ETM is ON */
	if (drvdata->trfcr)
		drvdata->save_trfcr = read_trfcr();
	/*
	 * Save and restore the ETM Trace registers only if
	 * the ETM is active.
	 */
	if (local_read(&drvdata->mode) && drvdata->save_state)
		ret = __etm4_cpu_save(drvdata);
	return ret;
}

static void __etm4_cpu_restore(struct etmv4_drvdata *drvdata)
{
	int i;
	struct etmv4_save_state *state = drvdata->save_state;
	struct csdev_access tmp_csa = CSDEV_ACCESS_IOMEM(drvdata->base);
	struct csdev_access *csa = &tmp_csa;

	etm4_cs_unlock(drvdata, csa);
	etm4x_relaxed_write32(csa, state->trcclaimset, TRCCLAIMSET);

	etm4x_relaxed_write32(csa, state->trcprgctlr, TRCPRGCTLR);
	if (drvdata->nr_pe)
		etm4x_relaxed_write32(csa, state->trcprocselr, TRCPROCSELR);
	etm4x_relaxed_write32(csa, state->trcconfigr, TRCCONFIGR);
	etm4x_relaxed_write32(csa, state->trcauxctlr, TRCAUXCTLR);
	etm4x_relaxed_write32(csa, state->trceventctl0r, TRCEVENTCTL0R);
	etm4x_relaxed_write32(csa, state->trceventctl1r, TRCEVENTCTL1R);
	if (drvdata->stallctl)
		etm4x_relaxed_write32(csa, state->trcstallctlr, TRCSTALLCTLR);
	etm4x_relaxed_write32(csa, state->trctsctlr, TRCTSCTLR);
	etm4x_relaxed_write32(csa, state->trcsyncpr, TRCSYNCPR);
	etm4x_relaxed_write32(csa, state->trcccctlr, TRCCCCTLR);
	etm4x_relaxed_write32(csa, state->trcbbctlr, TRCBBCTLR);
	etm4x_relaxed_write32(csa, state->trctraceidr, TRCTRACEIDR);
	etm4x_relaxed_write32(csa, state->trcqctlr, TRCQCTLR);

	etm4x_relaxed_write32(csa, state->trcvictlr, TRCVICTLR);
	etm4x_relaxed_write32(csa, state->trcviiectlr, TRCVIIECTLR);
	etm4x_relaxed_write32(csa, state->trcvissctlr, TRCVISSCTLR);
	if (drvdata->nr_pe_cmp)
		etm4x_relaxed_write32(csa, state->trcvipcssctlr, TRCVIPCSSCTLR);
	etm4x_relaxed_write32(csa, state->trcvdctlr, TRCVDCTLR);
	etm4x_relaxed_write32(csa, state->trcvdsacctlr, TRCVDSACCTLR);
	etm4x_relaxed_write32(csa, state->trcvdarcctlr, TRCVDARCCTLR);

	for (i = 0; i < drvdata->nrseqstate - 1; i++)
		etm4x_relaxed_write32(csa, state->trcseqevr[i], TRCSEQEVRn(i));

	etm4x_relaxed_write32(csa, state->trcseqrstevr, TRCSEQRSTEVR);
	etm4x_relaxed_write32(csa, state->trcseqstr, TRCSEQSTR);
	etm4x_relaxed_write32(csa, state->trcextinselr, TRCEXTINSELR);

	for (i = 0; i < drvdata->nr_cntr; i++) {
		etm4x_relaxed_write32(csa, state->trccntrldvr[i], TRCCNTRLDVRn(i));
		etm4x_relaxed_write32(csa, state->trccntctlr[i], TRCCNTCTLRn(i));
		etm4x_relaxed_write32(csa, state->trccntvr[i], TRCCNTVRn(i));
	}

	for (i = 0; i < drvdata->nr_resource * 2; i++)
		etm4x_relaxed_write32(csa, state->trcrsctlr[i], TRCRSCTLRn(i));

	for (i = 0; i < drvdata->nr_ss_cmp; i++) {
		etm4x_relaxed_write32(csa, state->trcssccr[i], TRCSSCCRn(i));
		etm4x_relaxed_write32(csa, state->trcsscsr[i], TRCSSCSRn(i));
		if (etm4x_sspcicrn_present(drvdata, i))
			etm4x_relaxed_write32(csa, state->trcsspcicr[i], TRCSSPCICRn(i));
	}

	for (i = 0; i < drvdata->nr_addr_cmp * 2; i++) {
		etm4x_relaxed_write64(csa, state->trcacvr[i], TRCACVRn(i));
		etm4x_relaxed_write64(csa, state->trcacatr[i], TRCACATRn(i));
	}

	for (i = 0; i < drvdata->numcidc; i++)
		etm4x_relaxed_write64(csa, state->trccidcvr[i], TRCCIDCVRn(i));

	for (i = 0; i < drvdata->numvmidc; i++)
		etm4x_relaxed_write64(csa, state->trcvmidcvr[i], TRCVMIDCVRn(i));

	etm4x_relaxed_write32(csa, state->trccidcctlr0, TRCCIDCCTLR0);
	if (drvdata->numcidc > 4)
		etm4x_relaxed_write32(csa, state->trccidcctlr1, TRCCIDCCTLR1);

	etm4x_relaxed_write32(csa, state->trcvmidcctlr0, TRCVMIDCCTLR0);
	if (drvdata->numvmidc > 4)
		etm4x_relaxed_write32(csa, state->trcvmidcctlr0, TRCVMIDCCTLR1);

	etm4x_relaxed_write32(csa, state->trcclaimset, TRCCLAIMSET);

	if (!drvdata->skip_power_up)
		etm4x_relaxed_write32(csa, state->trcpdcr, TRCPDCR);

	drvdata->state_needs_restore = false;

	/*
	 * As recommended by section 4.3.7 ("Synchronization when using the
	 * memory-mapped interface") of ARM IHI 0064D
	 */
	dsb(sy);
	isb();

	/* Unlock the OS lock to re-enable trace and external debug access */
	etm4_os_unlock(drvdata);
	etm4_cs_lock(drvdata, csa);
<<<<<<< HEAD
=======
}

static void etm4_cpu_restore(struct etmv4_drvdata *drvdata)
{
	if (drvdata->trfcr)
		write_trfcr(drvdata->save_trfcr);
	if (drvdata->state_needs_restore)
		__etm4_cpu_restore(drvdata);
>>>>>>> c194212a
}

static int etm4_cpu_pm_notify(struct notifier_block *nb, unsigned long cmd,
			      void *v)
{
	struct etmv4_drvdata *drvdata;
	unsigned int cpu = smp_processor_id();

	if (!etmdrvdata[cpu])
		return NOTIFY_OK;

	drvdata = etmdrvdata[cpu];

	if (WARN_ON_ONCE(drvdata->cpu != cpu))
		return NOTIFY_BAD;

	switch (cmd) {
	case CPU_PM_ENTER:
		if (etm4_cpu_save(drvdata))
			return NOTIFY_BAD;
		break;
	case CPU_PM_EXIT:
	case CPU_PM_ENTER_FAILED:
		etm4_cpu_restore(drvdata);
		break;
	default:
		return NOTIFY_DONE;
	}

	return NOTIFY_OK;
}

static struct notifier_block etm4_cpu_pm_nb = {
	.notifier_call = etm4_cpu_pm_notify,
};

/* Setup PM. Deals with error conditions and counts */
static int __init etm4_pm_setup(void)
{
	int ret;

	ret = cpu_pm_register_notifier(&etm4_cpu_pm_nb);
	if (ret)
		return ret;

	ret = cpuhp_setup_state_nocalls(CPUHP_AP_ARM_CORESIGHT_STARTING,
					"arm/coresight4:starting",
					etm4_starting_cpu, etm4_dying_cpu);

	if (ret)
		goto unregister_notifier;

	ret = cpuhp_setup_state_nocalls(CPUHP_AP_ONLINE_DYN,
					"arm/coresight4:online",
					etm4_online_cpu, NULL);

	/* HP dyn state ID returned in ret on success */
	if (ret > 0) {
		hp_online = ret;
		return 0;
	}

	/* failed dyn state - remove others */
	cpuhp_remove_state_nocalls(CPUHP_AP_ARM_CORESIGHT_STARTING);

unregister_notifier:
	cpu_pm_unregister_notifier(&etm4_cpu_pm_nb);
	return ret;
}

static void etm4_pm_clear(void)
{
	cpu_pm_unregister_notifier(&etm4_cpu_pm_nb);
	cpuhp_remove_state_nocalls(CPUHP_AP_ARM_CORESIGHT_STARTING);
	if (hp_online) {
		cpuhp_remove_state_nocalls(hp_online);
		hp_online = 0;
	}
}

static int etm4_probe(struct device *dev, void __iomem *base, u32 etm_pid)
{
	int ret;
	struct coresight_platform_data *pdata = NULL;
	struct etmv4_drvdata *drvdata;
	struct coresight_desc desc = { 0 };
	struct etm4_init_arg init_arg = { 0 };
	u8 major, minor;
	char *type_name;

	drvdata = devm_kzalloc(dev, sizeof(*drvdata), GFP_KERNEL);
	if (!drvdata)
		return -ENOMEM;

	dev_set_drvdata(dev, drvdata);

	if (pm_save_enable == PARAM_PM_SAVE_FIRMWARE)
		pm_save_enable = coresight_loses_context_with_cpu(dev) ?
			       PARAM_PM_SAVE_SELF_HOSTED : PARAM_PM_SAVE_NEVER;

	if (pm_save_enable != PARAM_PM_SAVE_NEVER) {
		drvdata->save_state = devm_kmalloc(dev,
				sizeof(struct etmv4_save_state), GFP_KERNEL);
		if (!drvdata->save_state)
			return -ENOMEM;
	}

	drvdata->base = base;

	spin_lock_init(&drvdata->spinlock);

	drvdata->cpu = coresight_get_cpu(dev);
	if (drvdata->cpu < 0)
		return drvdata->cpu;

	init_arg.drvdata = drvdata;
	init_arg.csa = &desc.access;
	init_arg.pid = etm_pid;

	if (smp_call_function_single(drvdata->cpu,
				etm4_init_arch_data,  &init_arg, 1))
		dev_err(dev, "ETM arch init failed\n");

	if (!drvdata->arch)
		return -EINVAL;

	/* TRCPDCR is not accessible with system instructions. */
	if (!desc.access.io_mem ||
	    fwnode_property_present(dev_fwnode(dev), "qcom,skip-power-up"))
		drvdata->skip_power_up = true;

	major = ETM_ARCH_MAJOR_VERSION(drvdata->arch);
	minor = ETM_ARCH_MINOR_VERSION(drvdata->arch);

	if (etm4x_is_ete(drvdata)) {
		type_name = "ete";
		/* ETE v1 has major version == 0b101. Adjust this for logging.*/
		major -= 4;
	} else {
		type_name = "etm";
	}

	desc.name = devm_kasprintf(dev, GFP_KERNEL,
				   "%s%d", type_name, drvdata->cpu);
	if (!desc.name)
		return -ENOMEM;

	etm4_init_trace_id(drvdata);
	etm4_set_default(&drvdata->config);

	pdata = coresight_get_platform_data(dev);
	if (IS_ERR(pdata))
		return PTR_ERR(pdata);

	dev->platform_data = pdata;

	desc.type = CORESIGHT_DEV_TYPE_SOURCE;
	desc.subtype.source_subtype = CORESIGHT_DEV_SUBTYPE_SOURCE_PROC;
	desc.ops = &etm4_cs_ops;
	desc.pdata = pdata;
	desc.dev = dev;
	desc.groups = coresight_etmv4_groups;
	drvdata->csdev = coresight_register(&desc);
	if (IS_ERR(drvdata->csdev))
		return PTR_ERR(drvdata->csdev);

	ret = etm_perf_symlink(drvdata->csdev, true);
	if (ret) {
		coresight_unregister(drvdata->csdev);
		return ret;
	}

	etmdrvdata[drvdata->cpu] = drvdata;

	dev_info(&drvdata->csdev->dev, "CPU%d: %s v%d.%d initialized\n",
		 drvdata->cpu, type_name, major, minor);

	if (boot_enable) {
		coresight_enable(drvdata->csdev);
		drvdata->boot_enable = true;
	}

	return 0;
}

static int etm4_probe_amba(struct amba_device *adev, const struct amba_id *id)
{
	void __iomem *base;
	struct device *dev = &adev->dev;
	struct resource *res = &adev->res;
	int ret;

	/* Validity for the resource is already checked by the AMBA core */
	base = devm_ioremap_resource(dev, res);
	if (IS_ERR(base))
		return PTR_ERR(base);

	ret = etm4_probe(dev, base, id->id);
	if (!ret)
		pm_runtime_put(&adev->dev);

	return ret;
}

static int etm4_probe_platform_dev(struct platform_device *pdev)
{
	int ret;

	pm_runtime_get_noresume(&pdev->dev);
	pm_runtime_set_active(&pdev->dev);
	pm_runtime_enable(&pdev->dev);

	/*
	 * System register based devices could match the
	 * HW by reading appropriate registers on the HW
	 * and thus we could skip the PID.
	 */
	ret = etm4_probe(&pdev->dev, NULL, 0);

	pm_runtime_put(&pdev->dev);
	return ret;
}

static struct amba_cs_uci_id uci_id_etm4[] = {
	{
		/*  ETMv4 UCI data */
		.devarch	= ETM_DEVARCH_ETMv4x_ARCH,
		.devarch_mask	= ETM_DEVARCH_ID_MASK,
		.devtype	= 0x00000013,
	}
};

static void clear_etmdrvdata(void *info)
{
	int cpu = *(int *)info;

	etmdrvdata[cpu] = NULL;
}

static int __exit etm4_remove_dev(struct etmv4_drvdata *drvdata)
{
	etm_perf_symlink(drvdata->csdev, false);
	/*
	 * Taking hotplug lock here to avoid racing between etm4_remove_dev()
	 * and CPU hotplug call backs.
	 */
	cpus_read_lock();
	/*
	 * The readers for etmdrvdata[] are CPU hotplug call backs
	 * and PM notification call backs. Change etmdrvdata[i] on
	 * CPU i ensures these call backs has consistent view
	 * inside one call back function.
	 */
	if (smp_call_function_single(drvdata->cpu, clear_etmdrvdata, &drvdata->cpu, 1))
		etmdrvdata[drvdata->cpu] = NULL;

	cpus_read_unlock();

	coresight_unregister(drvdata->csdev);
}

static void __exit etm4_remove_amba(struct amba_device *adev)
{
	struct etmv4_drvdata *drvdata = dev_get_drvdata(&adev->dev);

	if (drvdata)
		etm4_remove_dev(drvdata);
}

static int __exit etm4_remove_platform_dev(struct platform_device *pdev)
{
	int ret = 0;
	struct etmv4_drvdata *drvdata = dev_get_drvdata(&pdev->dev);

	if (drvdata)
		ret = etm4_remove_dev(drvdata);
	pm_runtime_disable(&pdev->dev);
	return ret;
}

static void __exit etm4_remove_amba(struct amba_device *adev)
{
	struct etmv4_drvdata *drvdata = dev_get_drvdata(&adev->dev);

	if (drvdata)
		etm4_remove_dev(drvdata);
}

static int __exit etm4_remove_platform_dev(struct platform_device *pdev)
{
	int ret = 0;
	struct etmv4_drvdata *drvdata = dev_get_drvdata(&pdev->dev);

	if (drvdata)
		ret = etm4_remove_dev(drvdata);
	pm_runtime_disable(&pdev->dev);
	return ret;
}

static const struct amba_id etm4_ids[] = {
	CS_AMBA_ID(0x000bb95d),			/* Cortex-A53 */
	CS_AMBA_ID(0x000bb95e),			/* Cortex-A57 */
	CS_AMBA_ID(0x000bb95a),			/* Cortex-A72 */
	CS_AMBA_ID(0x000bb959),			/* Cortex-A73 */
	CS_AMBA_UCI_ID(0x000bb9da, uci_id_etm4),/* Cortex-A35 */
	CS_AMBA_UCI_ID(0x000bbd05, uci_id_etm4),/* Cortex-A55 */
	CS_AMBA_UCI_ID(0x000bbd0a, uci_id_etm4),/* Cortex-A75 */
	CS_AMBA_UCI_ID(0x000bbd0c, uci_id_etm4),/* Neoverse N1 */
	CS_AMBA_UCI_ID(0x000bbd41, uci_id_etm4),/* Cortex-A78 */
	CS_AMBA_UCI_ID(0x000f0205, uci_id_etm4),/* Qualcomm Kryo */
	CS_AMBA_UCI_ID(0x000f0211, uci_id_etm4),/* Qualcomm Kryo */
	CS_AMBA_UCI_ID(0x000bb802, uci_id_etm4),/* Qualcomm Kryo 385 Cortex-A55 */
	CS_AMBA_UCI_ID(0x000bb803, uci_id_etm4),/* Qualcomm Kryo 385 Cortex-A75 */
	CS_AMBA_UCI_ID(0x000bb805, uci_id_etm4),/* Qualcomm Kryo 4XX Cortex-A55 */
	CS_AMBA_UCI_ID(0x000bb804, uci_id_etm4),/* Qualcomm Kryo 4XX Cortex-A76 */
	CS_AMBA_UCI_ID(0x000cc0af, uci_id_etm4),/* Marvell ThunderX2 */
	CS_AMBA_UCI_ID(0x000b6d01, uci_id_etm4),/* HiSilicon-Hip08 */
	CS_AMBA_UCI_ID(0x000b6d02, uci_id_etm4),/* HiSilicon-Hip09 */
	{},
};

MODULE_DEVICE_TABLE(amba, etm4_ids);

static struct amba_driver etm4x_amba_driver = {
	.drv = {
		.name   = "coresight-etm4x",
		.owner  = THIS_MODULE,
		.suppress_bind_attrs = true,
	},
	.probe		= etm4_probe_amba,
	.remove         = etm4_remove_amba,
	.id_table	= etm4_ids,
};

static const struct of_device_id etm4_sysreg_match[] = {
	{ .compatible	= "arm,coresight-etm4x-sysreg" },
	{ .compatible	= "arm,embedded-trace-extension" },
	{}
};

static struct platform_driver etm4_platform_driver = {
	.probe		= etm4_probe_platform_dev,
	.remove		= etm4_remove_platform_dev,
	.driver			= {
		.name			= "coresight-etm4x",
		.of_match_table		= etm4_sysreg_match,
		.suppress_bind_attrs	= true,
	},
};

static int __init etm4x_init(void)
{
	int ret;

	ret = etm4_pm_setup();

	/* etm4_pm_setup() does its own cleanup - exit on error */
	if (ret)
		return ret;

	ret = amba_driver_register(&etm4x_amba_driver);
	if (ret) {
		pr_err("Error registering etm4x AMBA driver\n");
		goto clear_pm;
	}

	ret = platform_driver_register(&etm4_platform_driver);
	if (!ret)
		return 0;

	pr_err("Error registering etm4x platform driver\n");
	amba_driver_unregister(&etm4x_amba_driver);

clear_pm:
	etm4_pm_clear();
	return ret;
}

static void __exit etm4x_exit(void)
{
	amba_driver_unregister(&etm4x_amba_driver);
	platform_driver_unregister(&etm4_platform_driver);
	etm4_pm_clear();
}

module_init(etm4x_init);
module_exit(etm4x_exit);

MODULE_AUTHOR("Pratik Patel <pratikp@codeaurora.org>");
MODULE_AUTHOR("Mathieu Poirier <mathieu.poirier@linaro.org>");
MODULE_DESCRIPTION("Arm CoreSight Program Flow Trace v4.x driver");
MODULE_LICENSE("GPL v2");<|MERGE_RESOLUTION|>--- conflicted
+++ resolved
@@ -114,7 +114,6 @@
 		pr_warn_ratelimited("etm4x: trying to write to unsupported register @%x\n",
 			offset);
 	}
-<<<<<<< HEAD
 }
 
 static u64 ete_sysreg_read(u32 offset, bool _relaxed, bool _64bit)
@@ -136,29 +135,6 @@
 
 static void ete_sysreg_write(u64 val, u32 offset, bool _relaxed, bool _64bit)
 {
-=======
-}
-
-static u64 ete_sysreg_read(u32 offset, bool _relaxed, bool _64bit)
-{
-	u64 res = 0;
-
-	switch (offset) {
-	ETE_READ_CASES(res)
-	default :
-		pr_warn_ratelimited("ete: trying to read unsupported register @%x\n",
-				    offset);
-	}
-
-	if (!_relaxed)
-		__iormb(res);	/* Imitate the !relaxed I/O helpers */
-
-	return res;
-}
-
-static void ete_sysreg_write(u64 val, u32 offset, bool _relaxed, bool _64bit)
-{
->>>>>>> c194212a
 	if (!_relaxed)
 		__iowmb();	/* Imitate the !relaxed I/O helpers */
 	if (!_64bit)
@@ -261,8 +237,6 @@
 	int rc;
 };
 
-<<<<<<< HEAD
-=======
 /*
  * etm4x_prohibit_trace - Prohibit the CPU from tracing at all ELs.
  * When the CPU supports FEAT_TRF, we could move the ETM to a trace
@@ -302,7 +276,6 @@
 	write_trfcr(trfcr);
 }
 
->>>>>>> c194212a
 #ifdef CONFIG_ETM4X_IMPDEF_FEATURE
 
 #define HISI_HIP08_AMBA_ID		0x000b6d01
@@ -507,10 +480,7 @@
 	if (etm4x_is_ete(drvdata))
 		etm4x_relaxed_write32(csa, TRCRSR_TA, TRCRSR);
 
-<<<<<<< HEAD
-=======
 	etm4x_allow_trace(drvdata);
->>>>>>> c194212a
 	/* Enable the trace unit */
 	etm4x_relaxed_write32(csa, 1, TRCPRGCTLR);
 
@@ -794,7 +764,6 @@
 static void etm4_disable_hw(void *info)
 {
 	u32 control;
-	u64 trfcr;
 	struct etmv4_drvdata *drvdata = info;
 	struct etmv4_config *config = &drvdata->config;
 	struct coresight_device *csdev = drvdata->csdev;
@@ -821,16 +790,7 @@
 	 * If the CPU supports v8.4 Trace filter Control,
 	 * set the ETM to trace prohibited region.
 	 */
-<<<<<<< HEAD
-	if (drvdata->trfc) {
-		trfcr = read_sysreg_s(SYS_TRFCR_EL1);
-		write_sysreg_s(trfcr & ~(TRFCR_ELx_ExTRE | TRFCR_ELx_E0TRE),
-			       SYS_TRFCR_EL1);
-		isb();
-	}
-=======
 	etm4x_prohibit_trace(drvdata);
->>>>>>> c194212a
 	/*
 	 * Make sure everything completes before disabling, as recommended
 	 * by section 7.3.77 ("TRCVICTLR, ViewInst Main Control Register,
@@ -846,12 +806,6 @@
 	if (coresight_timeout(csa, TRCSTATR, TRCSTATR_PMSTABLE_BIT, 1))
 		dev_err(etm_dev,
 			"timeout while waiting for PM stable Trace Status\n");
-<<<<<<< HEAD
-	if (drvdata->trfc)
-		write_sysreg_s(trfcr, SYS_TRFCR_EL1);
-
-=======
->>>>>>> c194212a
 	/* read the status of the single shot comparators */
 	for (i = 0; i < drvdata->nr_ss_cmp; i++) {
 		config->ss_status[i] =
@@ -1046,26 +1000,15 @@
 	return false;
 }
 
-<<<<<<< HEAD
-static void cpu_enable_tracing(struct etmv4_drvdata *drvdata)
-=======
 static void cpu_detect_trace_filtering(struct etmv4_drvdata *drvdata)
->>>>>>> c194212a
 {
 	u64 dfr0 = read_sysreg(id_aa64dfr0_el1);
 	u64 trfcr;
 
-<<<<<<< HEAD
-	if (!cpuid_feature_extract_unsigned_field(dfr0, ID_AA64DFR0_TRACE_FILT_SHIFT))
-		return;
-
-	drvdata->trfc = true;
-=======
 	drvdata->trfcr = 0;
 	if (!cpuid_feature_extract_unsigned_field(dfr0, ID_AA64DFR0_TRACE_FILT_SHIFT))
 		return;
 
->>>>>>> c194212a
 	/*
 	 * If the CPU supports v8.4 SelfHosted Tracing, enable
 	 * tracing at the kernel EL and EL0, forcing to use the
@@ -1079,11 +1022,7 @@
 	if (is_kernel_in_hyp_mode())
 		trfcr |= TRFCR_EL2_CX;
 
-<<<<<<< HEAD
-	write_sysreg_s(trfcr, SYS_TRFCR_EL1);
-=======
 	drvdata->trfcr = trfcr;
->>>>>>> c194212a
 }
 
 static void etm4_init_arch_data(void *info)
@@ -1269,11 +1208,7 @@
 	/* NUMCNTR, bits[30:28] number of counters available for tracing */
 	drvdata->nr_cntr = BMVAL(etmidr5, 28, 30);
 	etm4_cs_lock(drvdata, csa);
-<<<<<<< HEAD
-	cpu_enable_tracing(drvdata);
-=======
 	cpu_detect_trace_filtering(drvdata);
->>>>>>> c194212a
 }
 
 static inline u32 etm4_get_victlr_access_type(struct etmv4_config *config)
@@ -1874,8 +1809,6 @@
 	/* Unlock the OS lock to re-enable trace and external debug access */
 	etm4_os_unlock(drvdata);
 	etm4_cs_lock(drvdata, csa);
-<<<<<<< HEAD
-=======
 }
 
 static void etm4_cpu_restore(struct etmv4_drvdata *drvdata)
@@ -1884,7 +1817,6 @@
 		write_trfcr(drvdata->save_trfcr);
 	if (drvdata->state_needs_restore)
 		__etm4_cpu_restore(drvdata);
->>>>>>> c194212a
 }
 
 static int etm4_cpu_pm_notify(struct notifier_block *nb, unsigned long cmd,
@@ -2144,25 +2076,6 @@
 	cpus_read_unlock();
 
 	coresight_unregister(drvdata->csdev);
-}
-
-static void __exit etm4_remove_amba(struct amba_device *adev)
-{
-	struct etmv4_drvdata *drvdata = dev_get_drvdata(&adev->dev);
-
-	if (drvdata)
-		etm4_remove_dev(drvdata);
-}
-
-static int __exit etm4_remove_platform_dev(struct platform_device *pdev)
-{
-	int ret = 0;
-	struct etmv4_drvdata *drvdata = dev_get_drvdata(&pdev->dev);
-
-	if (drvdata)
-		ret = etm4_remove_dev(drvdata);
-	pm_runtime_disable(&pdev->dev);
-	return ret;
 }
 
 static void __exit etm4_remove_amba(struct amba_device *adev)
