--- conflicted
+++ resolved
@@ -188,14 +188,9 @@
 	policy->fast_switch_possible =
 		perf_ops->fast_switch_possible(ph, cpu_dev);
 
-<<<<<<< HEAD
-	em_dev_register_perf_domain(cpu_dev, nr_opp, &em_cb, policy->cpus,
-				    false);
-=======
 	power_scale_mw = perf_ops->power_scale_mw_get(ph);
 	em_dev_register_perf_domain(cpu_dev, nr_opp, &em_cb, policy->cpus,
 				    power_scale_mw);
->>>>>>> d3c86f46
 
 	return 0;
 
