--- conflicted
+++ resolved
@@ -53,11 +53,6 @@
 
 struct dma_heap *dma_heap_find(const char *name)
 {
-<<<<<<< HEAD
-	struct dma_buf *dmabuf;
-	int fd;
-
-=======
 	struct dma_heap *h;
 
 	mutex_lock(&heap_list_lock);
@@ -89,7 +84,6 @@
 
 	if (heap_flags & ~DMA_HEAP_VALID_HEAP_FLAGS)
 		return ERR_PTR(-EINVAL);
->>>>>>> d3c86f46
 	/*
 	 * Allocations from all heaps have to begin
 	 * and end on page boundaries.
@@ -98,16 +92,7 @@
 	if (!len)
 		return ERR_PTR(-EINVAL);
 
-	dmabuf = heap->ops->allocate(heap, len, fd_flags, heap_flags);
-	if (IS_ERR(dmabuf))
-		return PTR_ERR(dmabuf);
-
-	fd = dma_buf_fd(dmabuf, fd_flags);
-	if (fd < 0) {
-		dma_buf_put(dmabuf);
-		/* just return, as put will call release and that will free */
-	}
-	return fd;
+	return heap->ops->allocate(heap, len, fd_flags, heap_flags);
 }
 EXPORT_SYMBOL_GPL(dma_heap_buffer_alloc);
 
@@ -308,18 +293,6 @@
 }
 EXPORT_SYMBOL_GPL(dma_heap_get_name);
 
-/**
- * dma_heap_get_name() - get heap name
- * @heap: DMA-Heap to retrieve private data for
- *
- * Returns:
- * The char* for the heap name.
- */
-const char *dma_heap_get_name(struct dma_heap *heap)
-{
-	return heap->name;
-}
-
 struct dma_heap *dma_heap_add(const struct dma_heap_export_info *exp_info)
 {
 	struct dma_heap *heap, *err_ret;
