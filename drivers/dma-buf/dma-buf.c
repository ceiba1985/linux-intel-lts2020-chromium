// SPDX-License-Identifier: GPL-2.0-only
/*
 * Framework for buffer objects that can be shared across devices/subsystems.
 *
 * Copyright(C) 2011 Linaro Limited. All rights reserved.
 * Author: Sumit Semwal <sumit.semwal@ti.com>
 *
 * Many thanks to linaro-mm-sig list, and specially
 * Arnd Bergmann <arnd@arndb.de>, Rob Clark <rob@ti.com> and
 * Daniel Vetter <daniel@ffwll.ch> for their support in creation and
 * refining of this idea.
 */

#include <linux/fs.h>
#include <linux/slab.h>
#include <linux/dma-buf.h>
#include <linux/dma-fence.h>
#include <linux/anon_inodes.h>
#include <linux/export.h>
#include <linux/debugfs.h>
#include <linux/module.h>
#include <linux/seq_file.h>
#include <linux/sync_file.h>
#include <linux/poll.h>
#include <linux/dma-resv.h>
#include <linux/mm.h>
#include <linux/mount.h>
#include <linux/pseudo_fs.h>

#include <uapi/linux/dma-buf.h>
#include <uapi/linux/magic.h>

#include "dma-buf-sysfs-stats.h"

struct dma_buf_list {
	struct list_head head;
	struct mutex lock;
};

static struct dma_buf_list db_list;

/*
 * This function helps in traversing the db_list and calls the
 * callback function which can extract required info out of each
 * dmabuf.
 */
int get_each_dmabuf(int (*callback)(const struct dma_buf *dmabuf,
		    void *private), void *private)
{
	struct dma_buf *buf;
	int ret = mutex_lock_interruptible(&db_list.lock);

	if (ret)
		return ret;

	list_for_each_entry(buf, &db_list.head, list_node) {
		ret = callback(buf, private);
		if (ret)
			break;
	}
	mutex_unlock(&db_list.lock);
	return ret;
}
EXPORT_SYMBOL_GPL(get_each_dmabuf);

static char *dmabuffs_dname(struct dentry *dentry, char *buffer, int buflen)
{
	struct dma_buf *dmabuf;
	char name[DMA_BUF_NAME_LEN];
	size_t ret = 0;

	dmabuf = dentry->d_fsdata;
	spin_lock(&dmabuf->name_lock);
	if (dmabuf->name)
		ret = strlcpy(name, dmabuf->name, DMA_BUF_NAME_LEN);
	spin_unlock(&dmabuf->name_lock);

	return dynamic_dname(dentry, buffer, buflen, "/%s:%s",
			     dentry->d_name.name, ret > 0 ? name : "");
}

static void dma_buf_release(struct dentry *dentry)
{
	struct dma_buf *dmabuf;

	dmabuf = dentry->d_fsdata;
	if (unlikely(!dmabuf))
		return;

	BUG_ON(dmabuf->vmapping_counter);

	/*
	 * Any fences that a dma-buf poll can wait on should be signaled
	 * before releasing dma-buf. This is the responsibility of each
	 * driver that uses the reservation objects.
	 *
	 * If you hit this BUG() it means someone dropped their ref to the
	 * dma-buf while still having pending operation to the buffer.
	 */
	BUG_ON(dmabuf->cb_shared.active || dmabuf->cb_excl.active);

	dma_buf_stats_teardown(dmabuf);
	dmabuf->ops->release(dmabuf);

	if (dmabuf->resv == (struct dma_resv *)&dmabuf[1])
		dma_resv_fini(dmabuf->resv);

	WARN_ON(!list_empty(&dmabuf->attachments));
	module_put(dmabuf->owner);
	kfree(dmabuf->name);
	kfree(dmabuf);
}

static int dma_buf_file_release(struct inode *inode, struct file *file)
{
	struct dma_buf *dmabuf;

	if (!is_dma_buf_file(file))
		return -EINVAL;

	dmabuf = file->private_data;

	mutex_lock(&db_list.lock);
	list_del(&dmabuf->list_node);
	mutex_unlock(&db_list.lock);

	return 0;
}

static const struct dentry_operations dma_buf_dentry_ops = {
	.d_dname = dmabuffs_dname,
	.d_release = dma_buf_release,
};

static struct vfsmount *dma_buf_mnt;

static int dma_buf_fs_init_context(struct fs_context *fc)
{
	struct pseudo_fs_context *ctx;

	ctx = init_pseudo(fc, DMA_BUF_MAGIC);
	if (!ctx)
		return -ENOMEM;
	ctx->dops = &dma_buf_dentry_ops;
	return 0;
}

static struct file_system_type dma_buf_fs_type = {
	.name = "dmabuf",
	.init_fs_context = dma_buf_fs_init_context,
	.kill_sb = kill_anon_super,
};

static int dma_buf_mmap_internal(struct file *file, struct vm_area_struct *vma)
{
	struct dma_buf *dmabuf;

	if (!is_dma_buf_file(file))
		return -EINVAL;

	dmabuf = file->private_data;

	/* check if buffer supports mmap */
	if (!dmabuf->ops->mmap)
		return -EINVAL;

	/* check for overflowing the buffer's size */
	if (vma->vm_pgoff + vma_pages(vma) >
	    dmabuf->size >> PAGE_SHIFT)
		return -EINVAL;

	return dmabuf->ops->mmap(dmabuf, vma);
}

static loff_t dma_buf_llseek(struct file *file, loff_t offset, int whence)
{
	struct dma_buf *dmabuf;
	loff_t base;

	if (!is_dma_buf_file(file))
		return -EBADF;

	dmabuf = file->private_data;

	/* only support discovering the end of the buffer,
	   but also allow SEEK_SET to maintain the idiomatic
	   SEEK_END(0), SEEK_CUR(0) pattern */
	if (whence == SEEK_END)
		base = dmabuf->size;
	else if (whence == SEEK_SET)
		base = 0;
	else
		return -EINVAL;

	if (offset != 0)
		return -EINVAL;

	return base + offset;
}

/**
 * DOC: implicit fence polling
 *
 * To support cross-device and cross-driver synchronization of buffer access
 * implicit fences (represented internally in the kernel with &struct dma_fence)
 * can be attached to a &dma_buf. The glue for that and a few related things are
 * provided in the &dma_resv structure.
 *
 * Userspace can query the state of these implicitly tracked fences using poll()
 * and related system calls:
 *
 * - Checking for EPOLLIN, i.e. read access, can be use to query the state of the
 *   most recent write or exclusive fence.
 *
 * - Checking for EPOLLOUT, i.e. write access, can be used to query the state of
 *   all attached fences, shared and exclusive ones.
 *
 * Note that this only signals the completion of the respective fences, i.e. the
 * DMA transfers are complete. Cache flushing and any other necessary
 * preparations before CPU access can begin still need to happen.
 *
 * As an alternative to poll(), the set of fences on DMA buffer can be
 * exported as a &sync_file using &dma_buf_sync_file_export.
 */

static void dma_buf_poll_cb(struct dma_fence *fence, struct dma_fence_cb *cb)
{
	struct dma_buf_poll_cb_t *dcb = (struct dma_buf_poll_cb_t *)cb;
	unsigned long flags;

	spin_lock_irqsave(&dcb->poll->lock, flags);
	wake_up_locked_poll(dcb->poll, dcb->active);
	dcb->active = 0;
	spin_unlock_irqrestore(&dcb->poll->lock, flags);
}

static __poll_t dma_buf_poll(struct file *file, poll_table *poll)
{
	struct dma_buf *dmabuf;
	struct dma_resv *resv;
	struct dma_resv_list *fobj;
	struct dma_fence *fence_excl;
	__poll_t events;
	unsigned shared_count, seq;

	dmabuf = file->private_data;
	if (!dmabuf || !dmabuf->resv)
		return EPOLLERR;

	resv = dmabuf->resv;

	poll_wait(file, &dmabuf->poll, poll);

	events = poll_requested_events(poll) & (EPOLLIN | EPOLLOUT);
	if (!events)
		return 0;

retry:
	seq = read_seqcount_begin(&resv->seq);
	rcu_read_lock();

	fobj = rcu_dereference(resv->fence);
	if (fobj)
		shared_count = fobj->shared_count;
	else
		shared_count = 0;
	fence_excl = dma_resv_excl_fence(resv);
	if (read_seqcount_retry(&resv->seq, seq)) {
		rcu_read_unlock();
		goto retry;
	}

	if (fence_excl && (!(events & EPOLLOUT) || shared_count == 0)) {
		struct dma_buf_poll_cb_t *dcb = &dmabuf->cb_excl;
		__poll_t pevents = EPOLLIN;

		if (shared_count == 0)
			pevents |= EPOLLOUT;

		spin_lock_irq(&dmabuf->poll.lock);
		if (dcb->active) {
			dcb->active |= pevents;
			events &= ~pevents;
		} else
			dcb->active = pevents;
		spin_unlock_irq(&dmabuf->poll.lock);

		if (events & pevents) {
			if (!dma_fence_get_rcu(fence_excl)) {
				/* force a recheck */
				events &= ~pevents;
				dma_buf_poll_cb(NULL, &dcb->cb);
			} else if (!dma_fence_add_callback(fence_excl, &dcb->cb,
							   dma_buf_poll_cb)) {
				events &= ~pevents;
				dma_fence_put(fence_excl);
			} else {
				/*
				 * No callback queued, wake up any additional
				 * waiters.
				 */
				dma_fence_put(fence_excl);
				dma_buf_poll_cb(NULL, &dcb->cb);
			}
		}
	}

	if ((events & EPOLLOUT) && shared_count > 0) {
		struct dma_buf_poll_cb_t *dcb = &dmabuf->cb_shared;
		int i;

		/* Only queue a new callback if no event has fired yet */
		spin_lock_irq(&dmabuf->poll.lock);
		if (dcb->active)
			events &= ~EPOLLOUT;
		else
			dcb->active = EPOLLOUT;
		spin_unlock_irq(&dmabuf->poll.lock);

		if (!(events & EPOLLOUT))
			goto out;

		for (i = 0; i < shared_count; ++i) {
			struct dma_fence *fence = rcu_dereference(fobj->shared[i]);

			if (!dma_fence_get_rcu(fence)) {
				/*
				 * fence refcount dropped to zero, this means
				 * that fobj has been freed
				 *
				 * call dma_buf_poll_cb and force a recheck!
				 */
				events &= ~EPOLLOUT;
				dma_buf_poll_cb(NULL, &dcb->cb);
				break;
			}
			if (!dma_fence_add_callback(fence, &dcb->cb,
						    dma_buf_poll_cb)) {
				dma_fence_put(fence);
				events &= ~EPOLLOUT;
				break;
			}
			dma_fence_put(fence);
		}

		/* No callback queued, wake up any additional waiters. */
		if (i == shared_count)
			dma_buf_poll_cb(NULL, &dcb->cb);
	}

out:
	rcu_read_unlock();
	return events;
}

static long _dma_buf_set_name(struct dma_buf *dmabuf, const char *name)
{
<<<<<<< HEAD
	long ret = 0;

	dma_resv_lock(dmabuf->resv, NULL);
	if (!list_empty(&dmabuf->attachments)) {
		ret = -EBUSY;
		goto out_unlock;
	}
=======
>>>>>>> c194212a
	spin_lock(&dmabuf->name_lock);
	kfree(dmabuf->name);
	dmabuf->name = name;
	spin_unlock(&dmabuf->name_lock);

<<<<<<< HEAD
out_unlock:
	dma_resv_unlock(dmabuf->resv);
	return ret;
=======
	return 0;
>>>>>>> c194212a
}

/**
 * dma_buf_set_name - Set a name to a specific dma_buf to track the usage.
 * It could support changing the name of the dma-buf if the same piece of
 * memory is used for multiple purpose between different devices.
 *
 * @dmabuf: [in]     dmabuf buffer that will be renamed.
 * @buf:    [in]     A piece of userspace memory that contains the name of
 *                   the dma-buf.
 *
 * Returns 0 on success. If the dma-buf buffer is already attached to
 * devices, return -EBUSY.
 *
 */
long dma_buf_set_name(struct dma_buf *dmabuf, const char *name)
{
	long ret = 0;
	char *buf = kstrndup(name, DMA_BUF_NAME_LEN, GFP_KERNEL);

	if (!buf)
		return -ENOMEM;

	ret = _dma_buf_set_name(dmabuf, buf);
	if (ret)
		kfree(buf);

	return ret;
}
EXPORT_SYMBOL_GPL(dma_buf_set_name);

static long dma_buf_set_name_user(struct dma_buf *dmabuf, const char __user *buf)
{
	char *name = strndup_user(buf, DMA_BUF_NAME_LEN);
	long ret = 0;

	if (IS_ERR(name))
		return PTR_ERR(name);

	ret = _dma_buf_set_name(dmabuf, name);
	if (ret)
		kfree(name);
<<<<<<< HEAD

	return ret;
}

#if IS_ENABLED(CONFIG_SYNC_FILE)
static long dma_buf_export_sync_file(struct dma_buf *dmabuf,
				     void __user *user_data)
{
	struct dma_buf_export_sync_file arg;
	struct dma_fence *fence = NULL;
	struct sync_file *sync_file;
	int fd, ret;

	if (copy_from_user(&arg, user_data, sizeof(arg)))
		return -EFAULT;

	if (arg.flags & ~DMA_BUF_SYNC_RW)
		return -EINVAL;

	if ((arg.flags & DMA_BUF_SYNC_RW) == 0)
		return -EINVAL;

	fd = get_unused_fd_flags(O_CLOEXEC);
	if (fd < 0)
		return fd;

	if (arg.flags & DMA_BUF_SYNC_WRITE) {
		fence = dma_resv_get_singleton(dmabuf->resv);
		if (IS_ERR(fence)) {
			ret = PTR_ERR(fence);
			goto err_put_fd;
		}
	} else if (arg.flags & DMA_BUF_SYNC_READ) {
		fence = dma_resv_get_excl_unlocked(dmabuf->resv);
	}

	if (!fence)
		fence = dma_fence_get_stub();

	sync_file = sync_file_create(fence);

	dma_fence_put(fence);

	if (!sync_file) {
		ret = -ENOMEM;
		goto err_put_fd;
	}

	fd_install(fd, sync_file->file);

	arg.fd = fd;
	if (copy_to_user(user_data, &arg, sizeof(arg)))
		return -EFAULT;

	return 0;

err_put_fd:
	put_unused_fd(fd);
=======

>>>>>>> c194212a
	return ret;
}
#endif

static long dma_buf_ioctl(struct file *file,
			  unsigned int cmd, unsigned long arg)
{
	struct dma_buf *dmabuf;
	struct dma_buf_sync sync;
	enum dma_data_direction direction;
	int ret;

	dmabuf = file->private_data;

	switch (cmd) {
	case DMA_BUF_IOCTL_SYNC:
		if (copy_from_user(&sync, (void __user *) arg, sizeof(sync)))
			return -EFAULT;

		if (sync.flags & ~DMA_BUF_SYNC_VALID_FLAGS_MASK)
			return -EINVAL;

		switch (sync.flags & DMA_BUF_SYNC_RW) {
		case DMA_BUF_SYNC_READ:
			direction = DMA_FROM_DEVICE;
			break;
		case DMA_BUF_SYNC_WRITE:
			direction = DMA_TO_DEVICE;
			break;
		case DMA_BUF_SYNC_RW:
			direction = DMA_BIDIRECTIONAL;
			break;
		default:
			return -EINVAL;
		}

		if (sync.flags & DMA_BUF_SYNC_END)
			ret = dma_buf_end_cpu_access(dmabuf, direction);
		else
			ret = dma_buf_begin_cpu_access(dmabuf, direction);

		return ret;

	case DMA_BUF_SET_NAME_A:
	case DMA_BUF_SET_NAME_B:
		return dma_buf_set_name_user(dmabuf, (const char __user *)arg);
<<<<<<< HEAD

#if IS_ENABLED(CONFIG_SYNC_FILE)
	case DMA_BUF_IOCTL_EXPORT_SYNC_FILE:
		return dma_buf_export_sync_file(dmabuf, (void __user *)arg);
#endif
=======
>>>>>>> c194212a

	default:
		return -ENOTTY;
	}
}

static void dma_buf_show_fdinfo(struct seq_file *m, struct file *file)
{
	struct dma_buf *dmabuf = file->private_data;

	seq_printf(m, "size:\t%zu\n", dmabuf->size);
	/* Don't count the temporary reference taken inside procfs seq_show */
	seq_printf(m, "count:\t%ld\n", file_count(dmabuf->file) - 1);
	seq_printf(m, "exp_name:\t%s\n", dmabuf->exp_name);
	spin_lock(&dmabuf->name_lock);
	if (dmabuf->name)
		seq_printf(m, "name:\t%s\n", dmabuf->name);
	spin_unlock(&dmabuf->name_lock);
}

static const struct file_operations dma_buf_fops = {
	.release	= dma_buf_file_release,
	.mmap		= dma_buf_mmap_internal,
	.llseek		= dma_buf_llseek,
	.poll		= dma_buf_poll,
	.unlocked_ioctl	= dma_buf_ioctl,
	.compat_ioctl	= compat_ptr_ioctl,
	.show_fdinfo	= dma_buf_show_fdinfo,
};

/*
 * is_dma_buf_file - Check if struct file* is associated with dma_buf
 */
int is_dma_buf_file(struct file *file)
{
	return file->f_op == &dma_buf_fops;
}
EXPORT_SYMBOL_GPL(is_dma_buf_file);

static struct file *dma_buf_getfile(struct dma_buf *dmabuf, int flags)
{
	struct file *file;
	struct inode *inode = alloc_anon_inode(dma_buf_mnt->mnt_sb);

	if (IS_ERR(inode))
		return ERR_CAST(inode);

	inode->i_size = dmabuf->size;
	inode_set_bytes(inode, dmabuf->size);

	file = alloc_file_pseudo(inode, dma_buf_mnt, "dmabuf",
				 flags, &dma_buf_fops);
	if (IS_ERR(file))
		goto err_alloc_file;
	file->f_flags = flags & (O_ACCMODE | O_NONBLOCK);
	file->private_data = dmabuf;
	file->f_path.dentry->d_fsdata = dmabuf;

	return file;

err_alloc_file:
	iput(inode);
	return file;
}

/**
 * DOC: dma buf device access
 *
 * For device DMA access to a shared DMA buffer the usual sequence of operations
 * is fairly simple:
 *
 * 1. The exporter defines his exporter instance using
 *    DEFINE_DMA_BUF_EXPORT_INFO() and calls dma_buf_export() to wrap a private
 *    buffer object into a &dma_buf. It then exports that &dma_buf to userspace
 *    as a file descriptor by calling dma_buf_fd().
 *
 * 2. Userspace passes this file-descriptors to all drivers it wants this buffer
 *    to share with: First the filedescriptor is converted to a &dma_buf using
 *    dma_buf_get(). Then the buffer is attached to the device using
 *    dma_buf_attach().
 *
 *    Up to this stage the exporter is still free to migrate or reallocate the
 *    backing storage.
 *
 * 3. Once the buffer is attached to all devices userspace can initiate DMA
 *    access to the shared buffer. In the kernel this is done by calling
 *    dma_buf_map_attachment() and dma_buf_unmap_attachment().
 *
 * 4. Once a driver is done with a shared buffer it needs to call
 *    dma_buf_detach() (after cleaning up any mappings) and then release the
 *    reference acquired with dma_buf_get() by calling dma_buf_put().
 *
 * For the detailed semantics exporters are expected to implement see
 * &dma_buf_ops.
 */

/**
 * dma_buf_export - Creates a new dma_buf, and associates an anon file
 * with this buffer, so it can be exported.
 * Also connect the allocator specific data and ops to the buffer.
 * Additionally, provide a name string for exporter; useful in debugging.
 *
 * @exp_info:	[in]	holds all the export related information provided
 *			by the exporter. see &struct dma_buf_export_info
 *			for further details.
 *
 * Returns, on success, a newly created struct dma_buf object, which wraps the
 * supplied private data and operations for struct dma_buf_ops. On either
 * missing ops, or error in allocating struct dma_buf, will return negative
 * error.
 *
 * For most cases the easiest way to create @exp_info is through the
 * %DEFINE_DMA_BUF_EXPORT_INFO macro.
 */
struct dma_buf *dma_buf_export(const struct dma_buf_export_info *exp_info)
{
	struct dma_buf *dmabuf;
	struct dma_resv *resv = exp_info->resv;
	struct file *file;
	size_t alloc_size = sizeof(struct dma_buf);
	int ret;

	if (!exp_info->resv)
		alloc_size += sizeof(struct dma_resv);
	else
		/* prevent &dma_buf[1] == dma_buf->resv */
		alloc_size += 1;

	if (WARN_ON(!exp_info->priv
			  || !exp_info->ops
			  || !exp_info->ops->map_dma_buf
			  || !exp_info->ops->unmap_dma_buf
			  || !exp_info->ops->release)) {
		return ERR_PTR(-EINVAL);
	}

	if (WARN_ON(exp_info->ops->cache_sgt_mapping &&
		    (exp_info->ops->pin || exp_info->ops->unpin)))
		return ERR_PTR(-EINVAL);

	if (WARN_ON(!exp_info->ops->pin != !exp_info->ops->unpin))
		return ERR_PTR(-EINVAL);

	if (!try_module_get(exp_info->owner))
		return ERR_PTR(-ENOENT);

	dmabuf = kzalloc(alloc_size, GFP_KERNEL);
	if (!dmabuf) {
		ret = -ENOMEM;
		goto err_module;
	}

	dmabuf->priv = exp_info->priv;
	dmabuf->ops = exp_info->ops;
	dmabuf->size = exp_info->size;
	dmabuf->exp_name = exp_info->exp_name;
	dmabuf->owner = exp_info->owner;
	spin_lock_init(&dmabuf->name_lock);
	init_waitqueue_head(&dmabuf->poll);
	dmabuf->cb_excl.poll = dmabuf->cb_shared.poll = &dmabuf->poll;
	dmabuf->cb_excl.active = dmabuf->cb_shared.active = 0;

	if (!resv) {
		resv = (struct dma_resv *)&dmabuf[1];
		dma_resv_init(resv);
	}
	dmabuf->resv = resv;

	file = dma_buf_getfile(dmabuf, exp_info->flags);
	if (IS_ERR(file)) {
		ret = PTR_ERR(file);
		goto err_dmabuf;
	}

	file->f_mode |= FMODE_LSEEK;
	dmabuf->file = file;

	ret = dma_buf_stats_setup(dmabuf);
	if (ret)
		goto err_sysfs;

	mutex_init(&dmabuf->lock);
	INIT_LIST_HEAD(&dmabuf->attachments);

	mutex_lock(&db_list.lock);
	list_add(&dmabuf->list_node, &db_list.head);
	mutex_unlock(&db_list.lock);

	return dmabuf;

err_sysfs:
	/*
	 * Set file->f_path.dentry->d_fsdata to NULL so that when
	 * dma_buf_release() gets invoked by dentry_ops, it exits
	 * early before calling the release() dma_buf op.
	 */
	file->f_path.dentry->d_fsdata = NULL;
	fput(file);
err_dmabuf:
	kfree(dmabuf);
err_module:
	module_put(exp_info->owner);
	return ERR_PTR(ret);
}
EXPORT_SYMBOL_GPL(dma_buf_export);

/**
 * dma_buf_fd - returns a file descriptor for the given struct dma_buf
 * @dmabuf:	[in]	pointer to dma_buf for which fd is required.
 * @flags:      [in]    flags to give to fd
 *
 * On success, returns an associated 'fd'. Else, returns error.
 */
int dma_buf_fd(struct dma_buf *dmabuf, int flags)
{
	int fd;

	if (!dmabuf || !dmabuf->file)
		return -EINVAL;

	fd = get_unused_fd_flags(flags);
	if (fd < 0)
		return fd;

	fd_install(fd, dmabuf->file);

	return fd;
}
EXPORT_SYMBOL_GPL(dma_buf_fd);

/**
 * dma_buf_get - returns the struct dma_buf related to an fd
 * @fd:	[in]	fd associated with the struct dma_buf to be returned
 *
 * On success, returns the struct dma_buf associated with an fd; uses
 * file's refcounting done by fget to increase refcount. returns ERR_PTR
 * otherwise.
 */
struct dma_buf *dma_buf_get(int fd)
{
	struct file *file;

	file = fget(fd);

	if (!file)
		return ERR_PTR(-EBADF);

	if (!is_dma_buf_file(file)) {
		fput(file);
		return ERR_PTR(-EINVAL);
	}

	return file->private_data;
}
EXPORT_SYMBOL_GPL(dma_buf_get);

/**
 * dma_buf_put - decreases refcount of the buffer
 * @dmabuf:	[in]	buffer to reduce refcount of
 *
 * Uses file's refcounting done implicitly by fput().
 *
 * If, as a result of this call, the refcount becomes 0, the 'release' file
 * operation related to this fd is called. It calls &dma_buf_ops.release vfunc
 * in turn, and frees the memory allocated for dmabuf when exported.
 */
void dma_buf_put(struct dma_buf *dmabuf)
{
	if (WARN_ON(!dmabuf || !dmabuf->file))
		return;

	fput(dmabuf->file);
}
EXPORT_SYMBOL_GPL(dma_buf_put);

static void mangle_sg_table(struct sg_table *sg_table)
{
#ifdef CONFIG_DMABUF_DEBUG
	int i;
	struct scatterlist *sg;

	/* To catch abuse of the underlying struct page by importers mix
	 * up the bits, but take care to preserve the low SG_ bits to
	 * not corrupt the sgt. The mixing is undone in __unmap_dma_buf
	 * before passing the sgt back to the exporter. */
	for_each_sgtable_sg(sg_table, sg, i)
		sg->page_link ^= ~0xffUL;
#endif

}
static struct sg_table * __map_dma_buf(struct dma_buf_attachment *attach,
				       enum dma_data_direction direction)
{
	struct sg_table *sg_table;

	sg_table = attach->dmabuf->ops->map_dma_buf(attach, direction);

	if (!IS_ERR_OR_NULL(sg_table))
		mangle_sg_table(sg_table);

	return sg_table;
}

/**
 * dma_buf_dynamic_attach - Add the device to dma_buf's attachments list
 * @dmabuf:		[in]	buffer to attach device to.
 * @dev:		[in]	device to be attached.
 * @importer_ops:	[in]	importer operations for the attachment
 * @importer_priv:	[in]	importer private pointer for the attachment
 *
 * Returns struct dma_buf_attachment pointer for this attachment. Attachments
 * must be cleaned up by calling dma_buf_detach().
 *
 * Optionally this calls &dma_buf_ops.attach to allow device-specific attach
 * functionality.
 *
 * Returns:
 *
 * A pointer to newly created &dma_buf_attachment on success, or a negative
 * error code wrapped into a pointer on failure.
 *
 * Note that this can fail if the backing storage of @dmabuf is in a place not
 * accessible to @dev, and cannot be moved to a more suitable place. This is
 * indicated with the error code -EBUSY.
 */
struct dma_buf_attachment *
dma_buf_dynamic_attach(struct dma_buf *dmabuf, struct device *dev,
		       const struct dma_buf_attach_ops *importer_ops,
		       void *importer_priv)
{
	struct dma_buf_attachment *attach;
	int ret;

	if (WARN_ON(!dmabuf || !dev))
		return ERR_PTR(-EINVAL);

	if (WARN_ON(importer_ops && !importer_ops->move_notify))
		return ERR_PTR(-EINVAL);

	attach = kzalloc(sizeof(*attach), GFP_KERNEL);
	if (!attach)
		return ERR_PTR(-ENOMEM);

	attach->dev = dev;
	attach->dmabuf = dmabuf;
	if (importer_ops)
		attach->peer2peer = importer_ops->allow_peer2peer;
	attach->importer_ops = importer_ops;
	attach->importer_priv = importer_priv;

	if (dmabuf->ops->attach) {
		ret = dmabuf->ops->attach(dmabuf, attach);
		if (ret)
			goto err_attach;
	}
	dma_resv_lock(dmabuf->resv, NULL);
	list_add(&attach->node, &dmabuf->attachments);
	dma_resv_unlock(dmabuf->resv);

	/* When either the importer or the exporter can't handle dynamic
	 * mappings we cache the mapping here to avoid issues with the
	 * reservation object lock.
	 */
	if (dma_buf_attachment_is_dynamic(attach) !=
	    dma_buf_is_dynamic(dmabuf)) {
		struct sg_table *sgt;

		if (dma_buf_is_dynamic(attach->dmabuf)) {
			dma_resv_lock(attach->dmabuf->resv, NULL);
			ret = dmabuf->ops->pin(attach);
			if (ret)
				goto err_unlock;
		}

		sgt = __map_dma_buf(attach, DMA_BIDIRECTIONAL);
		if (!sgt)
			sgt = ERR_PTR(-ENOMEM);
		if (IS_ERR(sgt)) {
			ret = PTR_ERR(sgt);
			goto err_unpin;
		}
		if (dma_buf_is_dynamic(attach->dmabuf))
			dma_resv_unlock(attach->dmabuf->resv);
		attach->sgt = sgt;
		attach->dir = DMA_BIDIRECTIONAL;
	}

	return attach;

err_attach:
	kfree(attach);
	return ERR_PTR(ret);

err_unpin:
	if (dma_buf_is_dynamic(attach->dmabuf))
		dmabuf->ops->unpin(attach);

err_unlock:
	if (dma_buf_is_dynamic(attach->dmabuf))
		dma_resv_unlock(attach->dmabuf->resv);

	dma_buf_detach(dmabuf, attach);
	return ERR_PTR(ret);
}
EXPORT_SYMBOL_GPL(dma_buf_dynamic_attach);

/**
 * dma_buf_attach - Wrapper for dma_buf_dynamic_attach
 * @dmabuf:	[in]	buffer to attach device to.
 * @dev:	[in]	device to be attached.
 *
 * Wrapper to call dma_buf_dynamic_attach() for drivers which still use a static
 * mapping.
 */
struct dma_buf_attachment *dma_buf_attach(struct dma_buf *dmabuf,
					  struct device *dev)
{
	return dma_buf_dynamic_attach(dmabuf, dev, NULL, NULL);
}
EXPORT_SYMBOL_GPL(dma_buf_attach);

static void __unmap_dma_buf(struct dma_buf_attachment *attach,
			    struct sg_table *sg_table,
			    enum dma_data_direction direction)
{
	/* uses XOR, hence this unmangles */
	mangle_sg_table(sg_table);

	attach->dmabuf->ops->unmap_dma_buf(attach, sg_table, direction);
}

/**
 * dma_buf_detach - Remove the given attachment from dmabuf's attachments list
 * @dmabuf:	[in]	buffer to detach from.
 * @attach:	[in]	attachment to be detached; is free'd after this call.
 *
 * Clean up a device attachment obtained by calling dma_buf_attach().
 *
 * Optionally this calls &dma_buf_ops.detach for device-specific detach.
 */
void dma_buf_detach(struct dma_buf *dmabuf, struct dma_buf_attachment *attach)
{
	if (WARN_ON(!dmabuf || !attach))
		return;

	if (attach->sgt) {
		if (dma_buf_is_dynamic(attach->dmabuf))
			dma_resv_lock(attach->dmabuf->resv, NULL);

		__unmap_dma_buf(attach, attach->sgt, attach->dir);

		if (dma_buf_is_dynamic(attach->dmabuf)) {
			dmabuf->ops->unpin(attach);
			dma_resv_unlock(attach->dmabuf->resv);
		}
	}

	dma_resv_lock(dmabuf->resv, NULL);
	list_del(&attach->node);
	dma_resv_unlock(dmabuf->resv);
	if (dmabuf->ops->detach)
		dmabuf->ops->detach(dmabuf, attach);

	kfree(attach);
}
EXPORT_SYMBOL_GPL(dma_buf_detach);

/**
 * dma_buf_pin - Lock down the DMA-buf
 * @attach:	[in]	attachment which should be pinned
 *
 * Only dynamic importers (who set up @attach with dma_buf_dynamic_attach()) may
 * call this, and only for limited use cases like scanout and not for temporary
 * pin operations. It is not permitted to allow userspace to pin arbitrary
 * amounts of buffers through this interface.
 *
 * Buffers must be unpinned by calling dma_buf_unpin().
 *
 * Returns:
 * 0 on success, negative error code on failure.
 */
int dma_buf_pin(struct dma_buf_attachment *attach)
{
	struct dma_buf *dmabuf = attach->dmabuf;
	int ret = 0;

	WARN_ON(!dma_buf_attachment_is_dynamic(attach));

	dma_resv_assert_held(dmabuf->resv);

	if (dmabuf->ops->pin)
		ret = dmabuf->ops->pin(attach);

	return ret;
}
EXPORT_SYMBOL_GPL(dma_buf_pin);

/**
 * dma_buf_unpin - Unpin a DMA-buf
 * @attach:	[in]	attachment which should be unpinned
 *
 * This unpins a buffer pinned by dma_buf_pin() and allows the exporter to move
 * any mapping of @attach again and inform the importer through
 * &dma_buf_attach_ops.move_notify.
 */
void dma_buf_unpin(struct dma_buf_attachment *attach)
{
	struct dma_buf *dmabuf = attach->dmabuf;

	WARN_ON(!dma_buf_attachment_is_dynamic(attach));

	dma_resv_assert_held(dmabuf->resv);

	if (dmabuf->ops->unpin)
		dmabuf->ops->unpin(attach);
}
EXPORT_SYMBOL_GPL(dma_buf_unpin);

/**
 * dma_buf_map_attachment - Returns the scatterlist table of the attachment;
 * mapped into _device_ address space. Is a wrapper for map_dma_buf() of the
 * dma_buf_ops.
 * @attach:	[in]	attachment whose scatterlist is to be returned
 * @direction:	[in]	direction of DMA transfer
 *
 * Returns sg_table containing the scatterlist to be returned; returns ERR_PTR
 * on error. May return -EINTR if it is interrupted by a signal.
 *
 * On success, the DMA addresses and lengths in the returned scatterlist are
 * PAGE_SIZE aligned.
 *
 * A mapping must be unmapped by using dma_buf_unmap_attachment(). Note that
 * the underlying backing storage is pinned for as long as a mapping exists,
 * therefore users/importers should not hold onto a mapping for undue amounts of
 * time.
 */
struct sg_table *dma_buf_map_attachment(struct dma_buf_attachment *attach,
					enum dma_data_direction direction)
{
	struct sg_table *sg_table;
	int r;

	might_sleep();

	if (WARN_ON(!attach || !attach->dmabuf))
		return ERR_PTR(-EINVAL);

	if (dma_buf_attachment_is_dynamic(attach))
		dma_resv_assert_held(attach->dmabuf->resv);

	if (attach->sgt) {
		/*
		 * Two mappings with different directions for the same
		 * attachment are not allowed.
		 */
		if (attach->dir != direction &&
		    attach->dir != DMA_BIDIRECTIONAL)
			return ERR_PTR(-EBUSY);

		return attach->sgt;
	}

	if (dma_buf_is_dynamic(attach->dmabuf)) {
		dma_resv_assert_held(attach->dmabuf->resv);
		if (!IS_ENABLED(CONFIG_DMABUF_MOVE_NOTIFY)) {
			r = attach->dmabuf->ops->pin(attach);
			if (r)
				return ERR_PTR(r);
		}
	}

	sg_table = __map_dma_buf(attach, direction);
	if (!sg_table)
		sg_table = ERR_PTR(-ENOMEM);

	if (IS_ERR(sg_table) && dma_buf_is_dynamic(attach->dmabuf) &&
	     !IS_ENABLED(CONFIG_DMABUF_MOVE_NOTIFY))
		attach->dmabuf->ops->unpin(attach);

	if (!IS_ERR(sg_table) && attach->dmabuf->ops->cache_sgt_mapping) {
		attach->sgt = sg_table;
		attach->dir = direction;
	}

#ifdef CONFIG_DMA_API_DEBUG
	if (!IS_ERR(sg_table)) {
		struct scatterlist *sg;
		u64 addr;
		int len;
		int i;

		for_each_sgtable_dma_sg(sg_table, sg, i) {
			addr = sg_dma_address(sg);
			len = sg_dma_len(sg);
			if (!PAGE_ALIGNED(addr) || !PAGE_ALIGNED(len)) {
				pr_debug("%s: addr %llx or len %x is not page aligned!\n",
					 __func__, addr, len);
			}
		}
	}
#endif /* CONFIG_DMA_API_DEBUG */

	return sg_table;
}
EXPORT_SYMBOL_GPL(dma_buf_map_attachment);

/**
 * dma_buf_unmap_attachment - unmaps and decreases usecount of the buffer;might
 * deallocate the scatterlist associated. Is a wrapper for unmap_dma_buf() of
 * dma_buf_ops.
 * @attach:	[in]	attachment to unmap buffer from
 * @sg_table:	[in]	scatterlist info of the buffer to unmap
 * @direction:  [in]    direction of DMA transfer
 *
 * This unmaps a DMA mapping for @attached obtained by dma_buf_map_attachment().
 */
void dma_buf_unmap_attachment(struct dma_buf_attachment *attach,
				struct sg_table *sg_table,
				enum dma_data_direction direction)
{
	might_sleep();

	if (WARN_ON(!attach || !attach->dmabuf || !sg_table))
		return;

	if (dma_buf_attachment_is_dynamic(attach))
		dma_resv_assert_held(attach->dmabuf->resv);

	if (attach->sgt == sg_table)
		return;

	if (dma_buf_is_dynamic(attach->dmabuf))
		dma_resv_assert_held(attach->dmabuf->resv);

	__unmap_dma_buf(attach, sg_table, direction);

	if (dma_buf_is_dynamic(attach->dmabuf) &&
	    !IS_ENABLED(CONFIG_DMABUF_MOVE_NOTIFY))
		dma_buf_unpin(attach);
}
EXPORT_SYMBOL_GPL(dma_buf_unmap_attachment);

/**
 * dma_buf_move_notify - notify attachments that DMA-buf is moving
 *
 * @dmabuf:	[in]	buffer which is moving
 *
 * Informs all attachmenst that they need to destroy and recreated all their
 * mappings.
 */
void dma_buf_move_notify(struct dma_buf *dmabuf)
{
	struct dma_buf_attachment *attach;

	dma_resv_assert_held(dmabuf->resv);

	list_for_each_entry(attach, &dmabuf->attachments, node)
		if (attach->importer_ops)
			attach->importer_ops->move_notify(attach);
}
EXPORT_SYMBOL_GPL(dma_buf_move_notify);

/**
 * DOC: cpu access
 *
 * There are mutliple reasons for supporting CPU access to a dma buffer object:
 *
 * - Fallback operations in the kernel, for example when a device is connected
 *   over USB and the kernel needs to shuffle the data around first before
 *   sending it away. Cache coherency is handled by braketing any transactions
 *   with calls to dma_buf_begin_cpu_access() and dma_buf_end_cpu_access()
 *   access.
 *
 *   Since for most kernel internal dma-buf accesses need the entire buffer, a
 *   vmap interface is introduced. Note that on very old 32-bit architectures
 *   vmalloc space might be limited and result in vmap calls failing.
 *
 *   Interfaces::
 *
 *      void \*dma_buf_vmap(struct dma_buf \*dmabuf)
 *      void dma_buf_vunmap(struct dma_buf \*dmabuf, void \*vaddr)
 *
 *   The vmap call can fail if there is no vmap support in the exporter, or if
 *   it runs out of vmalloc space. Note that the dma-buf layer keeps a reference
 *   count for all vmap access and calls down into the exporter's vmap function
 *   only when no vmapping exists, and only unmaps it once. Protection against
 *   concurrent vmap/vunmap calls is provided by taking the &dma_buf.lock mutex.
 *
 * - For full compatibility on the importer side with existing userspace
 *   interfaces, which might already support mmap'ing buffers. This is needed in
 *   many processing pipelines (e.g. feeding a software rendered image into a
 *   hardware pipeline, thumbnail creation, snapshots, ...). Also, Android's ION
 *   framework already supported this and for DMA buffer file descriptors to
 *   replace ION buffers mmap support was needed.
 *
 *   There is no special interfaces, userspace simply calls mmap on the dma-buf
 *   fd. But like for CPU access there's a need to braket the actual access,
 *   which is handled by the ioctl (DMA_BUF_IOCTL_SYNC). Note that
 *   DMA_BUF_IOCTL_SYNC can fail with -EAGAIN or -EINTR, in which case it must
 *   be restarted.
 *
 *   Some systems might need some sort of cache coherency management e.g. when
 *   CPU and GPU domains are being accessed through dma-buf at the same time.
 *   To circumvent this problem there are begin/end coherency markers, that
 *   forward directly to existing dma-buf device drivers vfunc hooks. Userspace
 *   can make use of those markers through the DMA_BUF_IOCTL_SYNC ioctl. The
 *   sequence would be used like following:
 *
 *     - mmap dma-buf fd
 *     - for each drawing/upload cycle in CPU 1. SYNC_START ioctl, 2. read/write
 *       to mmap area 3. SYNC_END ioctl. This can be repeated as often as you
 *       want (with the new data being consumed by say the GPU or the scanout
 *       device)
 *     - munmap once you don't need the buffer any more
 *
 *    For correctness and optimal performance, it is always required to use
 *    SYNC_START and SYNC_END before and after, respectively, when accessing the
 *    mapped address. Userspace cannot rely on coherent access, even when there
 *    are systems where it just works without calling these ioctls.
 *
 * - And as a CPU fallback in userspace processing pipelines.
 *
 *   Similar to the motivation for kernel cpu access it is again important that
 *   the userspace code of a given importing subsystem can use the same
 *   interfaces with a imported dma-buf buffer object as with a native buffer
 *   object. This is especially important for drm where the userspace part of
 *   contemporary OpenGL, X, and other drivers is huge, and reworking them to
 *   use a different way to mmap a buffer rather invasive.
 *
 *   The assumption in the current dma-buf interfaces is that redirecting the
 *   initial mmap is all that's needed. A survey of some of the existing
 *   subsystems shows that no driver seems to do any nefarious thing like
 *   syncing up with outstanding asynchronous processing on the device or
 *   allocating special resources at fault time. So hopefully this is good
 *   enough, since adding interfaces to intercept pagefaults and allow pte
 *   shootdowns would increase the complexity quite a bit.
 *
 *   Interface::
 *
 *      int dma_buf_mmap(struct dma_buf \*, struct vm_area_struct \*,
 *		       unsigned long);
 *
 *   If the importing subsystem simply provides a special-purpose mmap call to
 *   set up a mapping in userspace, calling do_mmap with &dma_buf.file will
 *   equally achieve that for a dma-buf object.
 */

static int __dma_buf_begin_cpu_access(struct dma_buf *dmabuf,
				      enum dma_data_direction direction)
{
	bool write = (direction == DMA_BIDIRECTIONAL ||
		      direction == DMA_TO_DEVICE);
	struct dma_resv *resv = dmabuf->resv;
	long ret;

	/* Wait on any implicit rendering fences */
	ret = dma_resv_wait_timeout(resv, write, true, MAX_SCHEDULE_TIMEOUT);
	if (ret < 0)
		return ret;

	return 0;
}

/**
 * dma_buf_begin_cpu_access - Must be called before accessing a dma_buf from the
 * cpu in the kernel context. Calls begin_cpu_access to allow exporter-specific
 * preparations. Coherency is only guaranteed in the specified range for the
 * specified access direction.
 * @dmabuf:	[in]	buffer to prepare cpu access for.
 * @direction:	[in]	length of range for cpu access.
 *
 * After the cpu access is complete the caller should call
 * dma_buf_end_cpu_access(). Only when cpu access is braketed by both calls is
 * it guaranteed to be coherent with other DMA access.
 *
 * This function will also wait for any DMA transactions tracked through
 * implicit synchronization in &dma_buf.resv. For DMA transactions with explicit
 * synchronization this function will only ensure cache coherency, callers must
 * ensure synchronization with such DMA transactions on their own.
 *
 * Can return negative error values, returns 0 on success.
 */
int dma_buf_begin_cpu_access(struct dma_buf *dmabuf,
			     enum dma_data_direction direction)
{
	int ret = 0;

	if (WARN_ON(!dmabuf))
		return -EINVAL;

	might_lock(&dmabuf->resv->lock.base);

	if (dmabuf->ops->begin_cpu_access)
		ret = dmabuf->ops->begin_cpu_access(dmabuf, direction);

	/* Ensure that all fences are waited upon - but we first allow
	 * the native handler the chance to do so more efficiently if it
	 * chooses. A double invocation here will be reasonably cheap no-op.
	 */
	if (ret == 0)
		ret = __dma_buf_begin_cpu_access(dmabuf, direction);

	return ret;
}
EXPORT_SYMBOL_GPL(dma_buf_begin_cpu_access);

int dma_buf_begin_cpu_access_partial(struct dma_buf *dmabuf,
				     enum dma_data_direction direction,
				     unsigned int offset, unsigned int len)
{
	int ret = 0;

	if (WARN_ON(!dmabuf))
		return -EINVAL;

	if (dmabuf->ops->begin_cpu_access_partial)
		ret = dmabuf->ops->begin_cpu_access_partial(dmabuf, direction,
							    offset, len);

	/* Ensure that all fences are waited upon - but we first allow
	 * the native handler the chance to do so more efficiently if it
	 * chooses. A double invocation here will be reasonably cheap no-op.
	 */
	if (ret == 0)
		ret = __dma_buf_begin_cpu_access(dmabuf, direction);

	return ret;
}
EXPORT_SYMBOL_GPL(dma_buf_begin_cpu_access_partial);

/**
 * dma_buf_end_cpu_access - Must be called after accessing a dma_buf from the
 * cpu in the kernel context. Calls end_cpu_access to allow exporter-specific
 * actions. Coherency is only guaranteed in the specified range for the
 * specified access direction.
 * @dmabuf:	[in]	buffer to complete cpu access for.
 * @direction:	[in]	length of range for cpu access.
 *
 * This terminates CPU access started with dma_buf_begin_cpu_access().
 *
 * Can return negative error values, returns 0 on success.
 */
int dma_buf_end_cpu_access(struct dma_buf *dmabuf,
			   enum dma_data_direction direction)
{
	int ret = 0;

	WARN_ON(!dmabuf);

	might_lock(&dmabuf->resv->lock.base);

	if (dmabuf->ops->end_cpu_access)
		ret = dmabuf->ops->end_cpu_access(dmabuf, direction);

	return ret;
}
EXPORT_SYMBOL_GPL(dma_buf_end_cpu_access);

int dma_buf_end_cpu_access_partial(struct dma_buf *dmabuf,
				   enum dma_data_direction direction,
				   unsigned int offset, unsigned int len)
{
	int ret = 0;

	WARN_ON(!dmabuf);

	if (dmabuf->ops->end_cpu_access_partial)
		ret = dmabuf->ops->end_cpu_access_partial(dmabuf, direction,
							  offset, len);

	return ret;
}
EXPORT_SYMBOL_GPL(dma_buf_end_cpu_access_partial);

/**
 * dma_buf_mmap - Setup up a userspace mmap with the given vma
 * @dmabuf:	[in]	buffer that should back the vma
 * @vma:	[in]	vma for the mmap
 * @pgoff:	[in]	offset in pages where this mmap should start within the
 *			dma-buf buffer.
 *
 * This function adjusts the passed in vma so that it points at the file of the
 * dma_buf operation. It also adjusts the starting pgoff and does bounds
 * checking on the size of the vma. Then it calls the exporters mmap function to
 * set up the mapping.
 *
 * Can return negative error values, returns 0 on success.
 */
int dma_buf_mmap(struct dma_buf *dmabuf, struct vm_area_struct *vma,
		 unsigned long pgoff)
{
	if (WARN_ON(!dmabuf || !vma))
		return -EINVAL;

	/* check if buffer supports mmap */
	if (!dmabuf->ops->mmap)
		return -EINVAL;

	/* check for offset overflow */
	if (pgoff + vma_pages(vma) < pgoff)
		return -EOVERFLOW;

	/* check for overflowing the buffer's size */
	if (pgoff + vma_pages(vma) >
	    dmabuf->size >> PAGE_SHIFT)
		return -EINVAL;

	/* readjust the vma */
	vma_set_file(vma, dmabuf->file);
	vma->vm_pgoff = pgoff;

	return dmabuf->ops->mmap(dmabuf, vma);
}
EXPORT_SYMBOL_GPL(dma_buf_mmap);

/**
 * dma_buf_vmap - Create virtual mapping for the buffer object into kernel
 * address space. Same restrictions as for vmap and friends apply.
 * @dmabuf:	[in]	buffer to vmap
 * @map:	[out]	returns the vmap pointer
 *
 * This call may fail due to lack of virtual mapping address space.
 * These calls are optional in drivers. The intended use for them
 * is for mapping objects linear in kernel space for high use objects.
 *
 * To ensure coherency users must call dma_buf_begin_cpu_access() and
 * dma_buf_end_cpu_access() around any cpu access performed through this
 * mapping.
 *
 * Returns 0 on success, or a negative errno code otherwise.
 */
int dma_buf_vmap(struct dma_buf *dmabuf, struct dma_buf_map *map)
{
	struct dma_buf_map ptr;
	int ret = 0;

	dma_buf_map_clear(map);

	if (WARN_ON(!dmabuf))
		return -EINVAL;

	if (!dmabuf->ops->vmap)
		return -EINVAL;

	mutex_lock(&dmabuf->lock);
	if (dmabuf->vmapping_counter) {
		dmabuf->vmapping_counter++;
		BUG_ON(dma_buf_map_is_null(&dmabuf->vmap_ptr));
		*map = dmabuf->vmap_ptr;
		goto out_unlock;
	}

	BUG_ON(dma_buf_map_is_set(&dmabuf->vmap_ptr));

	ret = dmabuf->ops->vmap(dmabuf, &ptr);
	if (WARN_ON_ONCE(ret))
		goto out_unlock;

	dmabuf->vmap_ptr = ptr;
	dmabuf->vmapping_counter = 1;

	*map = dmabuf->vmap_ptr;

out_unlock:
	mutex_unlock(&dmabuf->lock);
	return ret;
}
EXPORT_SYMBOL_GPL(dma_buf_vmap);

/**
 * dma_buf_vunmap - Unmap a vmap obtained by dma_buf_vmap.
 * @dmabuf:	[in]	buffer to vunmap
 * @map:	[in]	vmap pointer to vunmap
 */
void dma_buf_vunmap(struct dma_buf *dmabuf, struct dma_buf_map *map)
{
	if (WARN_ON(!dmabuf))
		return;

	BUG_ON(dma_buf_map_is_null(&dmabuf->vmap_ptr));
	BUG_ON(dmabuf->vmapping_counter == 0);
	BUG_ON(!dma_buf_map_is_equal(&dmabuf->vmap_ptr, map));

	mutex_lock(&dmabuf->lock);
	if (--dmabuf->vmapping_counter == 0) {
		if (dmabuf->ops->vunmap)
			dmabuf->ops->vunmap(dmabuf, map);
		dma_buf_map_clear(&dmabuf->vmap_ptr);
	}
	mutex_unlock(&dmabuf->lock);
}
EXPORT_SYMBOL_GPL(dma_buf_vunmap);

int dma_buf_get_flags(struct dma_buf *dmabuf, unsigned long *flags)
{
	int ret = 0;

	if (WARN_ON(!dmabuf) || !flags)
		return -EINVAL;

	if (dmabuf->ops->get_flags)
		ret = dmabuf->ops->get_flags(dmabuf, flags);

	return ret;
}
EXPORT_SYMBOL_GPL(dma_buf_get_flags);

int dma_buf_get_uuid(struct dma_buf *dmabuf, uuid_t *uuid)
{
	if (WARN_ON(!dmabuf) || !uuid)
		return -EINVAL;

	if (!dmabuf->ops->get_uuid)
		return -ENODEV;

	return dmabuf->ops->get_uuid(dmabuf, uuid);
}
EXPORT_SYMBOL_GPL(dma_buf_get_uuid);

#ifdef CONFIG_DEBUG_FS
static int dma_buf_debug_show(struct seq_file *s, void *unused)
{
	struct dma_buf *buf_obj;
	struct dma_buf_attachment *attach_obj;
	struct dma_resv *robj;
	struct dma_resv_list *fobj;
	struct dma_fence *fence;
	int count = 0, attach_count, shared_count, i;
	size_t size = 0;
	int ret;

	ret = mutex_lock_interruptible(&db_list.lock);

	if (ret)
		return ret;

	seq_puts(s, "\nDma-buf Objects:\n");
	seq_printf(s, "%-8s\t%-8s\t%-8s\t%-8s\texp_name\t%-8s\n",
		   "size", "flags", "mode", "count", "ino");

	list_for_each_entry(buf_obj, &db_list.head, list_node) {

		ret = dma_resv_lock_interruptible(buf_obj->resv, NULL);
		if (ret)
			goto error_unlock;

		spin_lock(&buf_obj->name_lock);
		seq_printf(s, "%08zu\t%08x\t%08x\t%08ld\t%s\t%08lu\t%s\n",
				buf_obj->size,
				buf_obj->file->f_flags, buf_obj->file->f_mode,
				file_count(buf_obj->file),
				buf_obj->exp_name,
				file_inode(buf_obj->file)->i_ino,
				buf_obj->name ?: "");
		spin_unlock(&buf_obj->name_lock);

		robj = buf_obj->resv;
		fence = dma_resv_excl_fence(robj);
		if (fence)
			seq_printf(s, "\tExclusive fence: %s %s %ssignalled\n",
				   fence->ops->get_driver_name(fence),
				   fence->ops->get_timeline_name(fence),
				   dma_fence_is_signaled(fence) ? "" : "un");

		fobj = rcu_dereference_protected(robj->fence,
						 dma_resv_held(robj));
		shared_count = fobj ? fobj->shared_count : 0;
		for (i = 0; i < shared_count; i++) {
			fence = rcu_dereference_protected(fobj->shared[i],
							  dma_resv_held(robj));
			seq_printf(s, "\tShared fence: %s %s %ssignalled\n",
				   fence->ops->get_driver_name(fence),
				   fence->ops->get_timeline_name(fence),
				   dma_fence_is_signaled(fence) ? "" : "un");
		}

		seq_puts(s, "\tAttached Devices:\n");
		attach_count = 0;

		list_for_each_entry(attach_obj, &buf_obj->attachments, node) {
			seq_printf(s, "\t%s\n", dev_name(attach_obj->dev));
			attach_count++;
		}
		dma_resv_unlock(buf_obj->resv);

		seq_printf(s, "Total %d devices attached\n\n",
				attach_count);

		count++;
		size += buf_obj->size;
	}

	seq_printf(s, "\nTotal %d objects, %zu bytes\n", count, size);

	mutex_unlock(&db_list.lock);
	return 0;

error_unlock:
	mutex_unlock(&db_list.lock);
	return ret;
}

DEFINE_SHOW_ATTRIBUTE(dma_buf_debug);

static struct dentry *dma_buf_debugfs_dir;

static int dma_buf_init_debugfs(void)
{
	struct dentry *d;
	int err = 0;

	d = debugfs_create_dir("dma_buf", NULL);
	if (IS_ERR(d))
		return PTR_ERR(d);

	dma_buf_debugfs_dir = d;

	d = debugfs_create_file("bufinfo", S_IRUGO, dma_buf_debugfs_dir,
				NULL, &dma_buf_debug_fops);
	if (IS_ERR(d)) {
		pr_debug("dma_buf: debugfs: failed to create node bufinfo\n");
		debugfs_remove_recursive(dma_buf_debugfs_dir);
		dma_buf_debugfs_dir = NULL;
		err = PTR_ERR(d);
	}

	return err;
}

static void dma_buf_uninit_debugfs(void)
{
	debugfs_remove_recursive(dma_buf_debugfs_dir);
}
#else
static inline int dma_buf_init_debugfs(void)
{
	return 0;
}
static inline void dma_buf_uninit_debugfs(void)
{
}
#endif

static int __init dma_buf_init(void)
{
	int ret;

	ret = dma_buf_init_sysfs_statistics();
	if (ret)
		return ret;

	dma_buf_mnt = kern_mount(&dma_buf_fs_type);
	if (IS_ERR(dma_buf_mnt))
		return PTR_ERR(dma_buf_mnt);

	mutex_init(&db_list.lock);
	INIT_LIST_HEAD(&db_list.head);
	dma_buf_init_debugfs();
	return 0;
}
subsys_initcall(dma_buf_init);

static void __exit dma_buf_deinit(void)
{
	dma_buf_uninit_debugfs();
	kern_unmount(dma_buf_mnt);
	dma_buf_uninit_sysfs_statistics();
}
__exitcall(dma_buf_deinit);<|MERGE_RESOLUTION|>--- conflicted
+++ resolved
@@ -355,28 +355,12 @@
 
 static long _dma_buf_set_name(struct dma_buf *dmabuf, const char *name)
 {
-<<<<<<< HEAD
-	long ret = 0;
-
-	dma_resv_lock(dmabuf->resv, NULL);
-	if (!list_empty(&dmabuf->attachments)) {
-		ret = -EBUSY;
-		goto out_unlock;
-	}
-=======
->>>>>>> c194212a
 	spin_lock(&dmabuf->name_lock);
 	kfree(dmabuf->name);
 	dmabuf->name = name;
 	spin_unlock(&dmabuf->name_lock);
 
-<<<<<<< HEAD
-out_unlock:
-	dma_resv_unlock(dmabuf->resv);
-	return ret;
-=======
 	return 0;
->>>>>>> c194212a
 }
 
 /**
@@ -419,7 +403,6 @@
 	ret = _dma_buf_set_name(dmabuf, name);
 	if (ret)
 		kfree(name);
-<<<<<<< HEAD
 
 	return ret;
 }
@@ -478,9 +461,6 @@
 
 err_put_fd:
 	put_unused_fd(fd);
-=======
-
->>>>>>> c194212a
 	return ret;
 }
 #endif
@@ -527,14 +507,11 @@
 	case DMA_BUF_SET_NAME_A:
 	case DMA_BUF_SET_NAME_B:
 		return dma_buf_set_name_user(dmabuf, (const char __user *)arg);
-<<<<<<< HEAD
 
 #if IS_ENABLED(CONFIG_SYNC_FILE)
 	case DMA_BUF_IOCTL_EXPORT_SYNC_FILE:
 		return dma_buf_export_sync_file(dmabuf, (void __user *)arg);
 #endif
-=======
->>>>>>> c194212a
 
 	default:
 		return -ENOTTY;
