--- conflicted
+++ resolved
@@ -414,7 +414,6 @@
 	ret = _dma_buf_set_name(dmabuf, name);
 	if (ret)
 		kfree(name);
-<<<<<<< HEAD
 
 	return ret;
 }
@@ -473,9 +472,6 @@
 
 err_put_fd:
 	put_unused_fd(fd);
-=======
-
->>>>>>> 8d21bcc7
 	return ret;
 }
 #endif
@@ -522,14 +518,11 @@
 	case DMA_BUF_SET_NAME_A:
 	case DMA_BUF_SET_NAME_B:
 		return dma_buf_set_name_user(dmabuf, (const char __user *)arg);
-<<<<<<< HEAD
 
 #if IS_ENABLED(CONFIG_SYNC_FILE)
 	case DMA_BUF_IOCTL_EXPORT_SYNC_FILE:
 		return dma_buf_export_sync_file(dmabuf, (void __user *)arg);
 #endif
-=======
->>>>>>> 8d21bcc7
 
 	default:
 		return -ENOTTY;
