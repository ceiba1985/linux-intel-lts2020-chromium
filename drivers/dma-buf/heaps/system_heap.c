--- conflicted
+++ resolved
@@ -273,7 +273,6 @@
 {
 	struct system_heap_buffer *buffer = dmabuf->priv;
 	void *vaddr;
-<<<<<<< HEAD
 
 	mutex_lock(&buffer->lock);
 	if (buffer->vmap_cnt) {
@@ -339,7 +338,7 @@
 			reason = DF_UNDER_PRESSURE; // On failure, just free
 
 	table = &buffer->sg_table;
-	for_each_sg(table->sgl, sg, table->nents, i) {
+	for_each_sgtable_sg(table, sg, i) {
 		struct page *page = sg_page(sg);
 
 		if (reason == DF_UNDER_PRESSURE) {
@@ -392,135 +391,10 @@
 		if (!page)
 			continue;
 		return page;
-=======
-
-	mutex_lock(&buffer->lock);
-	if (buffer->vmap_cnt) {
-		buffer->vmap_cnt++;
-		vaddr = buffer->vaddr;
-		goto out;
->>>>>>> 95f4203f
 	}
 	return NULL;
 }
 
-<<<<<<< HEAD
-=======
-	vaddr = system_heap_do_vmap(buffer);
-	if (IS_ERR(vaddr))
-		goto out;
-
-	buffer->vaddr = vaddr;
-	buffer->vmap_cnt++;
-out:
-	mutex_unlock(&buffer->lock);
-
-	return vaddr;
-}
-
-static void system_heap_vunmap(struct dma_buf *dmabuf, void *vaddr)
-{
-	struct system_heap_buffer *buffer = dmabuf->priv;
-
-	mutex_lock(&buffer->lock);
-	if (!--buffer->vmap_cnt) {
-		vunmap(buffer->vaddr);
-		buffer->vaddr = NULL;
-	}
-	mutex_unlock(&buffer->lock);
-}
-
-static int system_heap_zero_buffer(struct system_heap_buffer *buffer)
-{
-	struct sg_table *sgt = &buffer->sg_table;
-	struct sg_page_iter piter;
-	struct page *p;
-	void *vaddr;
-	int ret = 0;
-
-	for_each_sgtable_page(sgt, &piter, 0) {
-		p = sg_page_iter_page(&piter);
-		vaddr = kmap_atomic(p);
-		memset(vaddr, 0, PAGE_SIZE);
-		kunmap_atomic(vaddr);
-	}
-
-	return ret;
-}
-
-static void system_heap_buf_free(struct deferred_freelist_item *item,
-				 enum df_reason reason)
-{
-	struct system_heap_buffer *buffer;
-	struct sg_table *table;
-	struct scatterlist *sg;
-	int i, j;
-
-	buffer = container_of(item, struct system_heap_buffer, deferred_free);
-	/* Zero the buffer pages before adding back to the pool */
-	if (reason == DF_NORMAL)
-		if (system_heap_zero_buffer(buffer))
-			reason = DF_UNDER_PRESSURE; // On failure, just free
-
-	table = &buffer->sg_table;
-	for_each_sgtable_sg(table, sg, i) {
-		struct page *page = sg_page(sg);
-
-		if (reason == DF_UNDER_PRESSURE) {
-			__free_pages(page, compound_order(page));
-		} else {
-			for (j = 0; j < NUM_ORDERS; j++) {
-				if (compound_order(page) == orders[j])
-					break;
-			}
-			dmabuf_page_pool_free(pools[j], page);
-		}
-	}
-	sg_free_table(table);
-	kfree(buffer);
-}
-
-static void system_heap_dma_buf_release(struct dma_buf *dmabuf)
-{
-	struct system_heap_buffer *buffer = dmabuf->priv;
-	int npages = PAGE_ALIGN(buffer->len) / PAGE_SIZE;
-
-	deferred_free(&buffer->deferred_free, system_heap_buf_free, npages);
-}
-
-static const struct dma_buf_ops system_heap_buf_ops = {
-	.attach = system_heap_attach,
-	.detach = system_heap_detach,
-	.map_dma_buf = system_heap_map_dma_buf,
-	.unmap_dma_buf = system_heap_unmap_dma_buf,
-	.begin_cpu_access = system_heap_dma_buf_begin_cpu_access,
-	.end_cpu_access = system_heap_dma_buf_end_cpu_access,
-	.mmap = system_heap_mmap,
-	.vmap = system_heap_vmap,
-	.vunmap = system_heap_vunmap,
-	.release = system_heap_dma_buf_release,
-};
-
-static struct page *alloc_largest_available(unsigned long size,
-					    unsigned int max_order)
-{
-	struct page *page;
-	int i;
-
-	for (i = 0; i < NUM_ORDERS; i++) {
-		if (size <  (PAGE_SIZE << orders[i]))
-			continue;
-		if (max_order < orders[i])
-			continue;
-		page = dmabuf_page_pool_alloc(pools[i]);
-		if (!page)
-			continue;
-		return page;
-	}
-	return NULL;
-}
-
->>>>>>> 95f4203f
 static struct dma_buf *system_heap_do_allocate(struct dma_heap *heap,
 					       unsigned long len,
 					       unsigned long fd_flags,
@@ -557,19 +431,11 @@
 		 */
 		if (fatal_signal_pending(current))
 			goto free_buffer;
-<<<<<<< HEAD
 
 		page = alloc_largest_available(size_remaining, max_order);
 		if (!page)
 			goto free_buffer;
 
-=======
-
-		page = alloc_largest_available(size_remaining, max_order);
-		if (!page)
-			goto free_buffer;
-
->>>>>>> 95f4203f
 		list_add_tail(&page->lru, &pages);
 		size_remaining -= page_size(page);
 		max_order = compound_order(page);
@@ -597,7 +463,6 @@
 	if (IS_ERR(dmabuf)) {
 		ret = PTR_ERR(dmabuf);
 		goto free_pages;
-<<<<<<< HEAD
 	}
 
 	/*
@@ -610,21 +475,6 @@
 		dma_map_sgtable(dma_heap_get_dev(heap), table, DMA_BIDIRECTIONAL, 0);
 		dma_unmap_sgtable(dma_heap_get_dev(heap), table, DMA_BIDIRECTIONAL, 0);
 	}
-=======
-	}
-
-	/*
-	 * For uncached buffers, we need to initially flush cpu cache, since
-	 * the __GFP_ZERO on the allocation means the zeroing was done by the
-	 * cpu and thus it is likely cached. Map (and implicitly flush) and
-	 * unmap it now so we don't get corruption later on.
-	 */
-	if (buffer->uncached) {
-		dma_map_sgtable(dma_heap_get_dev(heap), table, DMA_BIDIRECTIONAL, 0);
-		dma_unmap_sgtable(dma_heap_get_dev(heap), table, DMA_BIDIRECTIONAL, 0);
-	}
-
->>>>>>> 95f4203f
 	return dmabuf;
 
 free_pages:
