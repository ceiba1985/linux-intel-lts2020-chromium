--- conflicted
+++ resolved
@@ -96,7 +96,6 @@
 	struct system_heap_buffer *buffer = dmabuf->priv;
 	struct dma_heap_attachment *a;
 	struct sg_table *table;
-<<<<<<< HEAD
 
 	a = kzalloc(sizeof(*a), GFP_KERNEL);
 	if (!a)
@@ -105,11 +104,6 @@
 	table = dup_sg_table(&buffer->sg_table);
 	if (IS_ERR(table)) {
 		kfree(a);
-=======
-
-	a = kzalloc(sizeof(*a), GFP_KERNEL);
-	if (!a)
->>>>>>> 8d21bcc7
 		return -ENOMEM;
 	}
 
@@ -280,7 +274,6 @@
 	struct system_heap_buffer *buffer = dmabuf->priv;
 	void *vaddr;
 
-<<<<<<< HEAD
 	mutex_lock(&buffer->lock);
 	if (buffer->vmap_cnt) {
 		buffer->vmap_cnt++;
@@ -308,186 +301,6 @@
 	if (!--buffer->vmap_cnt) {
 		vunmap(buffer->vaddr);
 		buffer->vaddr = NULL;
-=======
-	table = dup_sg_table(&buffer->sg_table);
-	if (IS_ERR(table)) {
-		kfree(a);
-		return -ENOMEM;
-	}
-
-	a->table = table;
-	a->dev = attachment->dev;
-	INIT_LIST_HEAD(&a->list);
-	a->mapped = false;
-	a->uncached = buffer->uncached;
-	attachment->priv = a;
-
-	mutex_lock(&buffer->lock);
-	list_add(&a->list, &buffer->attachments);
-	mutex_unlock(&buffer->lock);
-
-	return 0;
-}
-
-static void system_heap_detach(struct dma_buf *dmabuf,
-			       struct dma_buf_attachment *attachment)
-{
-	struct system_heap_buffer *buffer = dmabuf->priv;
-	struct dma_heap_attachment *a = attachment->priv;
-
-	mutex_lock(&buffer->lock);
-	list_del(&a->list);
-	mutex_unlock(&buffer->lock);
-
-	sg_free_table(a->table);
-	kfree(a->table);
-	kfree(a);
-}
-
-static struct sg_table *system_heap_map_dma_buf(struct dma_buf_attachment *attachment,
-						enum dma_data_direction direction)
-{
-	struct dma_heap_attachment *a = attachment->priv;
-	struct sg_table *table = a->table;
-	int attr = attachment->dma_map_attrs;
-	int ret;
-
-	if (a->uncached)
-		attr |= DMA_ATTR_SKIP_CPU_SYNC;
-
-	ret = dma_map_sgtable(attachment->dev, table, direction, attr);
-	if (ret)
-		return ERR_PTR(ret);
-
-	a->mapped = true;
-	return table;
-}
-
-static void system_heap_unmap_dma_buf(struct dma_buf_attachment *attachment,
-				      struct sg_table *table,
-				      enum dma_data_direction direction)
-{
-	struct dma_heap_attachment *a = attachment->priv;
-	int attr = attachment->dma_map_attrs;
-
-	if (a->uncached)
-		attr |= DMA_ATTR_SKIP_CPU_SYNC;
-	a->mapped = false;
-	dma_unmap_sgtable(attachment->dev, table, direction, attr);
-}
-
-static int system_heap_dma_buf_begin_cpu_access(struct dma_buf *dmabuf,
-						enum dma_data_direction direction)
-{
-	struct system_heap_buffer *buffer = dmabuf->priv;
-	struct dma_heap_attachment *a;
-
-	mutex_lock(&buffer->lock);
-
-	if (buffer->vmap_cnt)
-		invalidate_kernel_vmap_range(buffer->vaddr, buffer->len);
-
-	if (!buffer->uncached) {
-		list_for_each_entry(a, &buffer->attachments, list) {
-			if (!a->mapped)
-				continue;
-			dma_sync_sgtable_for_cpu(a->dev, a->table, direction);
-		}
-	}
-	mutex_unlock(&buffer->lock);
-
-	return 0;
-}
-
-static int system_heap_dma_buf_end_cpu_access(struct dma_buf *dmabuf,
-					      enum dma_data_direction direction)
-{
-	struct system_heap_buffer *buffer = dmabuf->priv;
-	struct dma_heap_attachment *a;
-
-	mutex_lock(&buffer->lock);
-
-	if (buffer->vmap_cnt)
-		flush_kernel_vmap_range(buffer->vaddr, buffer->len);
-
-	if (!buffer->uncached) {
-		list_for_each_entry(a, &buffer->attachments, list) {
-			if (!a->mapped)
-				continue;
-			dma_sync_sgtable_for_device(a->dev, a->table, direction);
-		}
-	}
-	mutex_unlock(&buffer->lock);
-
-	return 0;
-}
-
-static int system_heap_mmap(struct dma_buf *dmabuf, struct vm_area_struct *vma)
-{
-	struct system_heap_buffer *buffer = dmabuf->priv;
-	struct sg_table *table = &buffer->sg_table;
-	unsigned long addr = vma->vm_start;
-	struct sg_page_iter piter;
-	int ret;
-
-	if (buffer->uncached)
-		vma->vm_page_prot = pgprot_writecombine(vma->vm_page_prot);
-
-	for_each_sgtable_page(table, &piter, vma->vm_pgoff) {
-		struct page *page = sg_page_iter_page(&piter);
-
-		ret = remap_pfn_range(vma, addr, page_to_pfn(page), PAGE_SIZE,
-				      vma->vm_page_prot);
-		if (ret)
-			return ret;
-		addr += PAGE_SIZE;
-		if (addr >= vma->vm_end)
-			return 0;
-	}
-	return 0;
-}
-
-static void *system_heap_do_vmap(struct system_heap_buffer *buffer)
-{
-	struct sg_table *table = &buffer->sg_table;
-	int npages = PAGE_ALIGN(buffer->len) / PAGE_SIZE;
-	struct page **pages = vmalloc(sizeof(struct page *) * npages);
-	struct page **tmp = pages;
-	struct sg_page_iter piter;
-	pgprot_t pgprot = PAGE_KERNEL;
-	void *vaddr;
-
-	if (!pages)
-		return ERR_PTR(-ENOMEM);
-
-	if (buffer->uncached)
-		pgprot = pgprot_writecombine(PAGE_KERNEL);
-
-	for_each_sgtable_page(table, &piter, 0) {
-		WARN_ON(tmp - pages >= npages);
-		*tmp++ = sg_page_iter_page(&piter);
-	}
-
-	vaddr = vmap(pages, npages, VM_MAP, pgprot);
-	vfree(pages);
-
-	if (!vaddr)
-		return ERR_PTR(-ENOMEM);
-
-	return vaddr;
-}
-
-static void *system_heap_vmap(struct dma_buf *dmabuf)
-{
-	struct system_heap_buffer *buffer = dmabuf->priv;
-	void *vaddr;
-
-	mutex_lock(&buffer->lock);
-	if (buffer->vmap_cnt) {
-		buffer->vmap_cnt++;
-		vaddr = buffer->vaddr;
-		goto out;
->>>>>>> 8d21bcc7
 	}
 	mutex_unlock(&buffer->lock);
 }
@@ -609,150 +422,6 @@
 	buffer->len = len;
 	buffer->uncached = uncached;
 
-<<<<<<< HEAD
-=======
-	vaddr = system_heap_do_vmap(buffer);
-	if (IS_ERR(vaddr))
-		goto out;
-
-	buffer->vaddr = vaddr;
-	buffer->vmap_cnt++;
-out:
-	mutex_unlock(&buffer->lock);
-
-	return vaddr;
-}
-
-static void system_heap_vunmap(struct dma_buf *dmabuf, void *vaddr)
-{
-	struct system_heap_buffer *buffer = dmabuf->priv;
-
-	mutex_lock(&buffer->lock);
-	if (!--buffer->vmap_cnt) {
-		vunmap(buffer->vaddr);
-		buffer->vaddr = NULL;
-	}
-	mutex_unlock(&buffer->lock);
-}
-
-static int system_heap_zero_buffer(struct system_heap_buffer *buffer)
-{
-	struct sg_table *sgt = &buffer->sg_table;
-	struct sg_page_iter piter;
-	struct page *p;
-	void *vaddr;
-	int ret = 0;
-
-	for_each_sgtable_page(sgt, &piter, 0) {
-		p = sg_page_iter_page(&piter);
-		vaddr = kmap_atomic(p);
-		memset(vaddr, 0, PAGE_SIZE);
-		kunmap_atomic(vaddr);
-	}
-
-	return ret;
-}
-
-static void system_heap_buf_free(struct deferred_freelist_item *item,
-				 enum df_reason reason)
-{
-	struct system_heap_buffer *buffer;
-	struct sg_table *table;
-	struct scatterlist *sg;
-	int i, j;
-
-	buffer = container_of(item, struct system_heap_buffer, deferred_free);
-	/* Zero the buffer pages before adding back to the pool */
-	if (reason == DF_NORMAL)
-		if (system_heap_zero_buffer(buffer))
-			reason = DF_UNDER_PRESSURE; // On failure, just free
-
-	table = &buffer->sg_table;
-	for_each_sg(table->sgl, sg, table->nents, i) {
-		struct page *page = sg_page(sg);
-
-		if (reason == DF_UNDER_PRESSURE) {
-			__free_pages(page, compound_order(page));
-		} else {
-			for (j = 0; j < NUM_ORDERS; j++) {
-				if (compound_order(page) == orders[j])
-					break;
-			}
-			dmabuf_page_pool_free(pools[j], page);
-		}
-	}
-	sg_free_table(table);
-	kfree(buffer);
-}
-
-static void system_heap_dma_buf_release(struct dma_buf *dmabuf)
-{
-	struct system_heap_buffer *buffer = dmabuf->priv;
-	int npages = PAGE_ALIGN(buffer->len) / PAGE_SIZE;
-
-	deferred_free(&buffer->deferred_free, system_heap_buf_free, npages);
-}
-
-static const struct dma_buf_ops system_heap_buf_ops = {
-	.attach = system_heap_attach,
-	.detach = system_heap_detach,
-	.map_dma_buf = system_heap_map_dma_buf,
-	.unmap_dma_buf = system_heap_unmap_dma_buf,
-	.begin_cpu_access = system_heap_dma_buf_begin_cpu_access,
-	.end_cpu_access = system_heap_dma_buf_end_cpu_access,
-	.mmap = system_heap_mmap,
-	.vmap = system_heap_vmap,
-	.vunmap = system_heap_vunmap,
-	.release = system_heap_dma_buf_release,
-};
-
-static struct page *alloc_largest_available(unsigned long size,
-					    unsigned int max_order)
-{
-	struct page *page;
-	int i;
-
-	for (i = 0; i < NUM_ORDERS; i++) {
-		if (size <  (PAGE_SIZE << orders[i]))
-			continue;
-		if (max_order < orders[i])
-			continue;
-		page = dmabuf_page_pool_alloc(pools[i]);
-		if (!page)
-			continue;
-		return page;
-	}
-	return NULL;
-}
-
-static struct dma_buf *system_heap_do_allocate(struct dma_heap *heap,
-					       unsigned long len,
-					       unsigned long fd_flags,
-					       unsigned long heap_flags,
-					       bool uncached)
-{
-	struct system_heap_buffer *buffer;
-	DEFINE_DMA_BUF_EXPORT_INFO(exp_info);
-	unsigned long size_remaining = len;
-	unsigned int max_order = orders[0];
-	struct dma_buf *dmabuf;
-	struct sg_table *table;
-	struct scatterlist *sg;
-	struct list_head pages;
-	struct page *page, *tmp_page;
-	int i, ret = -ENOMEM;
-
-	buffer = kzalloc(sizeof(*buffer), GFP_KERNEL);
-	if (!buffer)
-		return ERR_PTR(-ENOMEM);
-
-	INIT_LIST_HEAD(&buffer->attachments);
-	mutex_init(&buffer->lock);
-	buffer->heap = heap;
-	buffer->len = len;
-	buffer->uncached = uncached;
-
->>>>>>> 8d21bcc7
 	INIT_LIST_HEAD(&pages);
 	i = 0;
 	while (size_remaining > 0) {
@@ -766,7 +435,6 @@
 		page = alloc_largest_available(size_remaining, max_order);
 		if (!page)
 			goto free_buffer;
-<<<<<<< HEAD
 
 		list_add_tail(&page->lru, &pages);
 		size_remaining -= page_size(page);
@@ -778,19 +446,6 @@
 	if (sg_alloc_table(table, i, GFP_KERNEL))
 		goto free_buffer;
 
-=======
-
-		list_add_tail(&page->lru, &pages);
-		size_remaining -= page_size(page);
-		max_order = compound_order(page);
-		i++;
-	}
-
-	table = &buffer->sg_table;
-	if (sg_alloc_table(table, i, GFP_KERNEL))
-		goto free_buffer;
-
->>>>>>> 8d21bcc7
 	sg = table->sgl;
 	list_for_each_entry_safe(page, tmp_page, &pages, lru) {
 		sg_set_page(sg, page, page_size(page), 0);
@@ -808,7 +463,6 @@
 	if (IS_ERR(dmabuf)) {
 		ret = PTR_ERR(dmabuf);
 		goto free_pages;
-<<<<<<< HEAD
 	}
 
 	/*
@@ -821,21 +475,6 @@
 		dma_map_sgtable(dma_heap_get_dev(heap), table, DMA_BIDIRECTIONAL, 0);
 		dma_unmap_sgtable(dma_heap_get_dev(heap), table, DMA_BIDIRECTIONAL, 0);
 	}
-=======
-	}
-
-	/*
-	 * For uncached buffers, we need to initially flush cpu cache, since
-	 * the __GFP_ZERO on the allocation means the zeroing was done by the
-	 * cpu and thus it is likely cached. Map (and implicitly flush) and
-	 * unmap it now so we don't get corruption later on.
-	 */
-	if (buffer->uncached) {
-		dma_map_sgtable(dma_heap_get_dev(heap), table, DMA_BIDIRECTIONAL, 0);
-		dma_unmap_sgtable(dma_heap_get_dev(heap), table, DMA_BIDIRECTIONAL, 0);
-	}
-
->>>>>>> 8d21bcc7
 	return dmabuf;
 
 free_pages:
@@ -852,7 +491,6 @@
 
 	return ERR_PTR(ret);
 }
-<<<<<<< HEAD
 
 static struct dma_buf *system_heap_allocate(struct dma_heap *heap,
 					    unsigned long len,
@@ -868,23 +506,6 @@
 	long num_pages = 0;
 	struct dmabuf_page_pool **pool;
 
-=======
-
-static struct dma_buf *system_heap_allocate(struct dma_heap *heap,
-					    unsigned long len,
-					    unsigned long fd_flags,
-					    unsigned long heap_flags)
-{
-	return system_heap_do_allocate(heap, len, fd_flags, heap_flags, false);
-}
-
-static long system_get_pool_size(struct dma_heap *heap)
-{
-	int i;
-	long num_pages = 0;
-	struct dmabuf_page_pool **pool;
-
->>>>>>> 8d21bcc7
 	pool = pools;
 	for (i = 0; i < NUM_ORDERS; i++, pool++) {
 		num_pages += ((*pool)->count[POOL_LOWPAGE] +
@@ -951,11 +572,7 @@
 static int system_heap_create(void)
 {
 	struct dma_heap_export_info exp_info;
-<<<<<<< HEAD
-	int i;
-=======
 	int i, err = 0;
->>>>>>> 8d21bcc7
 
 	for (i = 0; i < NUM_ORDERS; i++) {
 		pools[i] = dmabuf_page_pool_create(order_flags[i], orders[i]);
@@ -986,14 +603,10 @@
 	if (IS_ERR(sys_uncached_heap))
 		return PTR_ERR(sys_uncached_heap);
 
-<<<<<<< HEAD
-	dma_coerce_mask_and_coherent(dma_heap_get_dev(sys_uncached_heap), DMA_BIT_MASK(64));
-=======
 	err = set_heap_dev_dma(dma_heap_get_dev(sys_uncached_heap));
 	if (err)
 		return err;
 
->>>>>>> 8d21bcc7
 	mb(); /* make sure we only set allocate after dma_mask is set */
 	system_uncached_heap_ops.allocate = system_uncached_heap_allocate;
 
