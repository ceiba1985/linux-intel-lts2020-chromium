// SPDX-License-Identifier: GPL-2.0
/*
 * System Control and Management Interface (SCMI) Sensor Protocol
 *
 * Copyright (C) 2018-2020 ARM Ltd.
 */

#define pr_fmt(fmt) "SCMI Notifications SENSOR - " fmt

#include <linux/bitfield.h>
#include <linux/module.h>
#include <linux/scmi_protocol.h>

#include "common.h"
#include "notify.h"

#define SCMI_MAX_NUM_SENSOR_AXIS	63
#define	SCMIv2_SENSOR_PROTOCOL		0x10000

enum scmi_sensor_protocol_cmd {
	SENSOR_DESCRIPTION_GET = 0x3,
	SENSOR_TRIP_POINT_NOTIFY = 0x4,
	SENSOR_TRIP_POINT_CONFIG = 0x5,
	SENSOR_READING_GET = 0x6,
	SENSOR_AXIS_DESCRIPTION_GET = 0x7,
	SENSOR_LIST_UPDATE_INTERVALS = 0x8,
	SENSOR_CONFIG_GET = 0x9,
	SENSOR_CONFIG_SET = 0xA,
	SENSOR_CONTINUOUS_UPDATE_NOTIFY = 0xB,
};

struct scmi_msg_resp_sensor_attributes {
	__le16 num_sensors;
	u8 max_requests;
	u8 reserved;
	__le32 reg_addr_low;
	__le32 reg_addr_high;
	__le32 reg_size;
};

/* v3 attributes_low macros */
#define SUPPORTS_UPDATE_NOTIFY(x)	FIELD_GET(BIT(30), (x))
#define SENSOR_TSTAMP_EXP(x)		FIELD_GET(GENMASK(14, 10), (x))
#define SUPPORTS_TIMESTAMP(x)		FIELD_GET(BIT(9), (x))
#define SUPPORTS_EXTEND_ATTRS(x)	FIELD_GET(BIT(8), (x))

/* v2 attributes_high macros */
#define SENSOR_UPDATE_BASE(x)		FIELD_GET(GENMASK(31, 27), (x))
#define SENSOR_UPDATE_SCALE(x)		FIELD_GET(GENMASK(26, 22), (x))

/* v3 attributes_high macros */
#define SENSOR_AXIS_NUMBER(x)		FIELD_GET(GENMASK(21, 16), (x))
#define SUPPORTS_AXIS(x)		FIELD_GET(BIT(8), (x))

/* v3 resolution macros */
#define SENSOR_RES(x)			FIELD_GET(GENMASK(26, 0), (x))
#define SENSOR_RES_EXP(x)		FIELD_GET(GENMASK(31, 27), (x))

struct scmi_msg_resp_attrs {
	__le32 min_range_low;
	__le32 min_range_high;
	__le32 max_range_low;
	__le32 max_range_high;
};

struct scmi_msg_resp_sensor_description {
	__le16 num_returned;
	__le16 num_remaining;
	struct scmi_sensor_descriptor {
		__le32 id;
		__le32 attributes_low;
/* Common attributes_low macros */
#define SUPPORTS_ASYNC_READ(x)		FIELD_GET(BIT(31), (x))
#define NUM_TRIP_POINTS(x)		FIELD_GET(GENMASK(7, 0), (x))
		__le32 attributes_high;
/* Common attributes_high macros */
#define SENSOR_SCALE(x)			FIELD_GET(GENMASK(15, 11), (x))
#define SENSOR_SCALE_SIGN		BIT(4)
#define SENSOR_SCALE_EXTEND		GENMASK(31, 5)
#define SENSOR_TYPE(x)			FIELD_GET(GENMASK(7, 0), (x))
		u8 name[SCMI_MAX_STR_SIZE];
		/* only for version > 2.0 */
		__le32 power;
		__le32 resolution;
		struct scmi_msg_resp_attrs scalar_attrs;
	} desc[];
};

/* Base scmi_sensor_descriptor size excluding extended attrs after name */
#define SCMI_MSG_RESP_SENS_DESCR_BASE_SZ	28

/* Sign extend to a full s32 */
#define	S32_EXT(v)							\
	({								\
		int __v = (v);						\
									\
		if (__v & SENSOR_SCALE_SIGN)				\
			__v |= SENSOR_SCALE_EXTEND;			\
		__v;							\
	})

struct scmi_msg_sensor_axis_description_get {
	__le32 id;
	__le32 axis_desc_index;
};

struct scmi_msg_resp_sensor_axis_description {
	__le32 num_axis_flags;
#define NUM_AXIS_RETURNED(x)		FIELD_GET(GENMASK(5, 0), (x))
#define NUM_AXIS_REMAINING(x)		FIELD_GET(GENMASK(31, 26), (x))
	struct scmi_axis_descriptor {
		__le32 id;
		__le32 attributes_low;
		__le32 attributes_high;
		u8 name[SCMI_MAX_STR_SIZE];
		__le32 resolution;
		struct scmi_msg_resp_attrs attrs;
	} desc[];
};

/* Base scmi_axis_descriptor size excluding extended attrs after name */
#define SCMI_MSG_RESP_AXIS_DESCR_BASE_SZ	28

struct scmi_msg_sensor_list_update_intervals {
	__le32 id;
	__le32 index;
};

struct scmi_msg_resp_sensor_list_update_intervals {
	__le32 num_intervals_flags;
#define NUM_INTERVALS_RETURNED(x)	FIELD_GET(GENMASK(11, 0), (x))
#define SEGMENTED_INTVL_FORMAT(x)	FIELD_GET(BIT(12), (x))
#define NUM_INTERVALS_REMAINING(x)	FIELD_GET(GENMASK(31, 16), (x))
	__le32 intervals[];
};

struct scmi_msg_sensor_request_notify {
	__le32 id;
	__le32 event_control;
#define SENSOR_NOTIFY_ALL	BIT(0)
};

struct scmi_msg_set_sensor_trip_point {
	__le32 id;
	__le32 event_control;
#define SENSOR_TP_EVENT_MASK	(0x3)
#define SENSOR_TP_DISABLED	0x0
#define SENSOR_TP_POSITIVE	0x1
#define SENSOR_TP_NEGATIVE	0x2
#define SENSOR_TP_BOTH		0x3
#define SENSOR_TP_ID(x)		(((x) & 0xff) << 4)
	__le32 value_low;
	__le32 value_high;
};

struct scmi_msg_sensor_config_set {
	__le32 id;
	__le32 sensor_config;
};

struct scmi_msg_sensor_reading_get {
	__le32 id;
	__le32 flags;
#define SENSOR_READ_ASYNC	BIT(0)
};

struct scmi_resp_sensor_reading_complete {
	__le32 id;
	__le32 readings_low;
	__le32 readings_high;
};

struct scmi_sensor_reading_resp {
	__le32 sensor_value_low;
	__le32 sensor_value_high;
	__le32 timestamp_low;
	__le32 timestamp_high;
};

struct scmi_resp_sensor_reading_complete_v3 {
	__le32 id;
	struct scmi_sensor_reading_resp readings[];
};

struct scmi_sensor_trip_notify_payld {
	__le32 agent_id;
	__le32 sensor_id;
	__le32 trip_point_desc;
};

struct scmi_sensor_update_notify_payld {
	__le32 agent_id;
	__le32 sensor_id;
	struct scmi_sensor_reading_resp readings[];
};

struct sensors_info {
	u32 version;
	int num_sensors;
	int max_requests;
	u64 reg_addr;
	u32 reg_size;
	struct scmi_sensor_info *sensors;
};

static int scmi_sensor_attributes_get(const struct scmi_protocol_handle *ph,
				      struct sensors_info *si)
{
	int ret;
	struct scmi_xfer *t;
	struct scmi_msg_resp_sensor_attributes *attr;

	ret = ph->xops->xfer_get_init(ph, PROTOCOL_ATTRIBUTES,
				      0, sizeof(*attr), &t);
	if (ret)
		return ret;

	attr = t->rx.buf;

	ret = ph->xops->do_xfer(ph, t);
	if (!ret) {
		si->num_sensors = le16_to_cpu(attr->num_sensors);
		si->max_requests = attr->max_requests;
		si->reg_addr = le32_to_cpu(attr->reg_addr_low) |
				(u64)le32_to_cpu(attr->reg_addr_high) << 32;
		si->reg_size = le32_to_cpu(attr->reg_size);
	}

	ph->xops->xfer_put(ph, t);
	return ret;
}

static inline void scmi_parse_range_attrs(struct scmi_range_attrs *out,
					  struct scmi_msg_resp_attrs *in)
{
	out->min_range = get_unaligned_le64((void *)&in->min_range_low);
	out->max_range = get_unaligned_le64((void *)&in->max_range_low);
}

static int scmi_sensor_update_intervals(const struct scmi_protocol_handle *ph,
					struct scmi_sensor_info *s)
{
	int ret, cnt;
	u32 desc_index = 0;
	u16 num_returned, num_remaining;
	struct scmi_xfer *ti;
	struct scmi_msg_resp_sensor_list_update_intervals *buf;
	struct scmi_msg_sensor_list_update_intervals *msg;

	ret = ph->xops->xfer_get_init(ph, SENSOR_LIST_UPDATE_INTERVALS,
				      sizeof(*msg), 0, &ti);
	if (ret)
		return ret;

	buf = ti->rx.buf;
	do {
		u32 flags;

		msg = ti->tx.buf;
		/* Set the number of sensors to be skipped/already read */
		msg->id = cpu_to_le32(s->id);
		msg->index = cpu_to_le32(desc_index);

		ret = ph->xops->do_xfer(ph, ti);
		if (ret)
			break;

		flags = le32_to_cpu(buf->num_intervals_flags);
		num_returned = NUM_INTERVALS_RETURNED(flags);
		num_remaining = NUM_INTERVALS_REMAINING(flags);

		/*
		 * Max intervals is not declared previously anywhere so we
		 * assume it's returned+remaining.
		 */
		if (!s->intervals.count) {
			s->intervals.segmented = SEGMENTED_INTVL_FORMAT(flags);
			s->intervals.count = num_returned + num_remaining;
			/* segmented intervals are reported in one triplet */
			if (s->intervals.segmented &&
			    (num_remaining || num_returned != 3)) {
				dev_err(ph->dev,
					"Sensor ID:%d advertises an invalid segmented interval (%d)\n",
					s->id, s->intervals.count);
				s->intervals.segmented = false;
				s->intervals.count = 0;
				ret = -EINVAL;
				break;
			}
			/* Direct allocation when exceeding pre-allocated */
			if (s->intervals.count >= SCMI_MAX_PREALLOC_POOL) {
				s->intervals.desc =
					devm_kcalloc(ph->dev,
						     s->intervals.count,
						     sizeof(*s->intervals.desc),
						     GFP_KERNEL);
				if (!s->intervals.desc) {
					s->intervals.segmented = false;
					s->intervals.count = 0;
					ret = -ENOMEM;
					break;
				}
			}
		} else if (desc_index + num_returned > s->intervals.count) {
			dev_err(ph->dev,
				"No. of update intervals can't exceed %d\n",
				s->intervals.count);
			ret = -EINVAL;
			break;
		}

		for (cnt = 0; cnt < num_returned; cnt++)
			s->intervals.desc[desc_index + cnt] =
					le32_to_cpu(buf->intervals[cnt]);

		desc_index += num_returned;

		ph->xops->reset_rx_to_maxsz(ph, ti);
		/*
		 * check for both returned and remaining to avoid infinite
		 * loop due to buggy firmware
		 */
	} while (num_returned && num_remaining);

	ph->xops->xfer_put(ph, ti);
	return ret;
}

static int scmi_sensor_axis_description(const struct scmi_protocol_handle *ph,
					struct scmi_sensor_info *s)
{
	int ret, cnt;
	u32 desc_index = 0;
	u16 num_returned, num_remaining;
	struct scmi_xfer *te;
	struct scmi_msg_resp_sensor_axis_description *buf;
	struct scmi_msg_sensor_axis_description_get *msg;

	s->axis = devm_kcalloc(ph->dev, s->num_axis,
			       sizeof(*s->axis), GFP_KERNEL);
	if (!s->axis)
		return -ENOMEM;

	ret = ph->xops->xfer_get_init(ph, SENSOR_AXIS_DESCRIPTION_GET,
				      sizeof(*msg), 0, &te);
	if (ret)
		return ret;

	buf = te->rx.buf;
	do {
		u32 flags;
		struct scmi_axis_descriptor *adesc;

		msg = te->tx.buf;
		/* Set the number of sensors to be skipped/already read */
		msg->id = cpu_to_le32(s->id);
		msg->axis_desc_index = cpu_to_le32(desc_index);

		ret = ph->xops->do_xfer(ph, te);
		if (ret)
			break;

		flags = le32_to_cpu(buf->num_axis_flags);
		num_returned = NUM_AXIS_RETURNED(flags);
		num_remaining = NUM_AXIS_REMAINING(flags);

		if (desc_index + num_returned > s->num_axis) {
			dev_err(ph->dev, "No. of axis can't exceed %d\n",
				s->num_axis);
			break;
		}

		adesc = &buf->desc[0];
		for (cnt = 0; cnt < num_returned; cnt++) {
			u32 attrh, attrl;
			struct scmi_sensor_axis_info *a;
			size_t dsize = SCMI_MSG_RESP_AXIS_DESCR_BASE_SZ;

			attrl = le32_to_cpu(adesc->attributes_low);

			a = &s->axis[desc_index + cnt];

			a->id = le32_to_cpu(adesc->id);
			a->extended_attrs = SUPPORTS_EXTEND_ATTRS(attrl);

			attrh = le32_to_cpu(adesc->attributes_high);
			a->scale = S32_EXT(SENSOR_SCALE(attrh));
			a->type = SENSOR_TYPE(attrh);
			strlcpy(a->name, adesc->name, SCMI_MAX_STR_SIZE);

			if (a->extended_attrs) {
				unsigned int ares =
					le32_to_cpu(adesc->resolution);

				a->resolution = SENSOR_RES(ares);
				a->exponent =
					S32_EXT(SENSOR_RES_EXP(ares));
				dsize += sizeof(adesc->resolution);

				scmi_parse_range_attrs(&a->attrs,
						       &adesc->attrs);
				dsize += sizeof(adesc->attrs);
			}

			adesc = (typeof(adesc))((u8 *)adesc + dsize);
		}

		desc_index += num_returned;

		ph->xops->reset_rx_to_maxsz(ph, te);
		/*
		 * check for both returned and remaining to avoid infinite
		 * loop due to buggy firmware
		 */
	} while (num_returned && num_remaining);

	ph->xops->xfer_put(ph, te);
	return ret;
}

static int scmi_sensor_description_get(const struct scmi_protocol_handle *ph,
				       struct sensors_info *si)
{
	int ret, cnt;
	u32 desc_index = 0;
	u16 num_returned, num_remaining;
	struct scmi_xfer *t;
	struct scmi_msg_resp_sensor_description *buf;

	ret = ph->xops->xfer_get_init(ph, SENSOR_DESCRIPTION_GET,
				      sizeof(__le32), 0, &t);
	if (ret)
		return ret;

	buf = t->rx.buf;

	do {
		struct scmi_sensor_descriptor *sdesc;

		/* Set the number of sensors to be skipped/already read */
		put_unaligned_le32(desc_index, t->tx.buf);

		ret = ph->xops->do_xfer(ph, t);
		if (ret)
			break;

		num_returned = le16_to_cpu(buf->num_returned);
		num_remaining = le16_to_cpu(buf->num_remaining);

		if (desc_index + num_returned > si->num_sensors) {
			dev_err(ph->dev, "No. of sensors can't exceed %d",
				si->num_sensors);
			break;
		}

		sdesc = &buf->desc[0];
		for (cnt = 0; cnt < num_returned; cnt++) {
			u32 attrh, attrl;
			struct scmi_sensor_info *s;
			size_t dsize = SCMI_MSG_RESP_SENS_DESCR_BASE_SZ;

			s = &si->sensors[desc_index + cnt];
			s->id = le32_to_cpu(sdesc->id);

			attrl = le32_to_cpu(sdesc->attributes_low);
			/* common bitfields parsing */
			s->async = SUPPORTS_ASYNC_READ(attrl);
			s->num_trip_points = NUM_TRIP_POINTS(attrl);
			/**
			 * only SCMIv3.0 specific bitfield below.
			 * Such bitfields are assumed to be zeroed on non
			 * relevant fw versions...assuming fw not buggy !
			 */
			s->update = SUPPORTS_UPDATE_NOTIFY(attrl);
			s->timestamped = SUPPORTS_TIMESTAMP(attrl);
			if (s->timestamped)
				s->tstamp_scale =
					S32_EXT(SENSOR_TSTAMP_EXP(attrl));
			s->extended_scalar_attrs =
				SUPPORTS_EXTEND_ATTRS(attrl);

			attrh = le32_to_cpu(sdesc->attributes_high);
			/* common bitfields parsing */
			s->scale = S32_EXT(SENSOR_SCALE(attrh));
			s->type = SENSOR_TYPE(attrh);
			/* Use pre-allocated pool wherever possible */
			s->intervals.desc = s->intervals.prealloc_pool;
			if (si->version == SCMIv2_SENSOR_PROTOCOL) {
				s->intervals.segmented = false;
				s->intervals.count = 1;
				/*
				 * Convert SCMIv2.0 update interval format to
				 * SCMIv3.0 to be used as the common exposed
				 * descriptor, accessible via common macros.
				 */
				s->intervals.desc[0] =
					(SENSOR_UPDATE_BASE(attrh) << 5) |
					 SENSOR_UPDATE_SCALE(attrh);
			} else {
				/*
				 * From SCMIv3.0 update intervals are retrieved
				 * via a dedicated (optional) command.
				 * Since the command is optional, on error carry
				 * on without any update interval.
				 */
				if (scmi_sensor_update_intervals(ph, s))
					dev_dbg(ph->dev,
						"Update Intervals not available for sensor ID:%d\n",
						s->id);
			}
			/**
			 * only > SCMIv2.0 specific bitfield below.
			 * Such bitfields are assumed to be zeroed on non
			 * relevant fw versions...assuming fw not buggy !
			 */
			s->num_axis = min_t(unsigned int,
					    SUPPORTS_AXIS(attrh) ?
					    SENSOR_AXIS_NUMBER(attrh) : 0,
					    SCMI_MAX_NUM_SENSOR_AXIS);
			strlcpy(s->name, sdesc->name, SCMI_MAX_STR_SIZE);

			if (s->extended_scalar_attrs) {
				s->sensor_power = le32_to_cpu(sdesc->power);
				dsize += sizeof(sdesc->power);
				/* Only for sensors reporting scalar values */
				if (s->num_axis == 0) {
					unsigned int sres =
						le32_to_cpu(sdesc->resolution);

					s->resolution = SENSOR_RES(sres);
					s->exponent =
						S32_EXT(SENSOR_RES_EXP(sres));
					dsize += sizeof(sdesc->resolution);

					scmi_parse_range_attrs(&s->scalar_attrs,
							       &sdesc->scalar_attrs);
					dsize += sizeof(sdesc->scalar_attrs);
				}
			}
			if (s->num_axis > 0) {
				ret = scmi_sensor_axis_description(ph, s);
				if (ret)
					goto out;
			}

			sdesc = (typeof(sdesc))((u8 *)sdesc + dsize);
		}

		desc_index += num_returned;

		ph->xops->reset_rx_to_maxsz(ph, t);
		/*
		 * check for both returned and remaining to avoid infinite
		 * loop due to buggy firmware
		 */
	} while (num_returned && num_remaining);

out:
	ph->xops->xfer_put(ph, t);
	return ret;
}

static inline int
scmi_sensor_request_notify(const struct scmi_protocol_handle *ph, u32 sensor_id,
			   u8 message_id, bool enable)
{
	int ret;
	u32 evt_cntl = enable ? SENSOR_NOTIFY_ALL : 0;
	struct scmi_xfer *t;
	struct scmi_msg_sensor_request_notify *cfg;

	ret = ph->xops->xfer_get_init(ph, message_id, sizeof(*cfg), 0, &t);
	if (ret)
		return ret;

	cfg = t->tx.buf;
	cfg->id = cpu_to_le32(sensor_id);
	cfg->event_control = cpu_to_le32(evt_cntl);

	ret = ph->xops->do_xfer(ph, t);

	ph->xops->xfer_put(ph, t);
	return ret;
}

static int scmi_sensor_trip_point_notify(const struct scmi_protocol_handle *ph,
					 u32 sensor_id, bool enable)
{
	return scmi_sensor_request_notify(ph, sensor_id,
					  SENSOR_TRIP_POINT_NOTIFY,
					  enable);
}

static int
scmi_sensor_continuous_update_notify(const struct scmi_protocol_handle *ph,
				     u32 sensor_id, bool enable)
{
	return scmi_sensor_request_notify(ph, sensor_id,
					  SENSOR_CONTINUOUS_UPDATE_NOTIFY,
					  enable);
}

static int
scmi_sensor_trip_point_config(const struct scmi_protocol_handle *ph,
			      u32 sensor_id, u8 trip_id, u64 trip_value)
{
	int ret;
	u32 evt_cntl = SENSOR_TP_BOTH;
	struct scmi_xfer *t;
	struct scmi_msg_set_sensor_trip_point *trip;

	ret = ph->xops->xfer_get_init(ph, SENSOR_TRIP_POINT_CONFIG,
				      sizeof(*trip), 0, &t);
	if (ret)
		return ret;

	trip = t->tx.buf;
	trip->id = cpu_to_le32(sensor_id);
	trip->event_control = cpu_to_le32(evt_cntl | SENSOR_TP_ID(trip_id));
	trip->value_low = cpu_to_le32(trip_value & 0xffffffff);
	trip->value_high = cpu_to_le32(trip_value >> 32);

	ret = ph->xops->do_xfer(ph, t);

	ph->xops->xfer_put(ph, t);
	return ret;
}

static int scmi_sensor_config_get(const struct scmi_protocol_handle *ph,
				  u32 sensor_id, u32 *sensor_config)
{
	int ret;
	struct scmi_xfer *t;

	ret = ph->xops->xfer_get_init(ph, SENSOR_CONFIG_GET,
				      sizeof(__le32), sizeof(__le32), &t);
	if (ret)
		return ret;

<<<<<<< HEAD
	put_unaligned_le32(cpu_to_le32(sensor_id), t->tx.buf);
=======
	put_unaligned_le32(sensor_id, t->tx.buf);
>>>>>>> 95f4203f
	ret = ph->xops->do_xfer(ph, t);
	if (!ret) {
		struct sensors_info *si = ph->get_priv(ph);
		struct scmi_sensor_info *s = si->sensors + sensor_id;

		*sensor_config = get_unaligned_le64(t->rx.buf);
		s->sensor_config = *sensor_config;
	}

	ph->xops->xfer_put(ph, t);
	return ret;
}

static int scmi_sensor_config_set(const struct scmi_protocol_handle *ph,
				  u32 sensor_id, u32 sensor_config)
{
	int ret;
	struct scmi_xfer *t;
	struct scmi_msg_sensor_config_set *msg;

	ret = ph->xops->xfer_get_init(ph, SENSOR_CONFIG_SET,
				      sizeof(*msg), 0, &t);
	if (ret)
		return ret;

	msg = t->tx.buf;
	msg->id = cpu_to_le32(sensor_id);
	msg->sensor_config = cpu_to_le32(sensor_config);

	ret = ph->xops->do_xfer(ph, t);
	if (!ret) {
		struct sensors_info *si = ph->get_priv(ph);
		struct scmi_sensor_info *s = si->sensors + sensor_id;

		s->sensor_config = sensor_config;
	}

	ph->xops->xfer_put(ph, t);
	return ret;
}

/**
 * scmi_sensor_reading_get  - Read scalar sensor value
 * @ph: Protocol handle
 * @sensor_id: Sensor ID
 * @value: The 64bit value sensor reading
 *
 * This function returns a single 64 bit reading value representing the sensor
 * value; if the platform SCMI Protocol implementation and the sensor support
 * multiple axis and timestamped-reads, this just returns the first axis while
 * dropping the timestamp value.
 * Use instead the @scmi_sensor_reading_get_timestamped to retrieve the array of
 * timestamped multi-axis values.
 *
 * Return: 0 on Success
 */
static int scmi_sensor_reading_get(const struct scmi_protocol_handle *ph,
				   u32 sensor_id, u64 *value)
{
	int ret;
	struct scmi_xfer *t;
	struct scmi_msg_sensor_reading_get *sensor;
	struct sensors_info *si = ph->get_priv(ph);
	struct scmi_sensor_info *s = si->sensors + sensor_id;

	ret = ph->xops->xfer_get_init(ph, SENSOR_READING_GET,
				      sizeof(*sensor), 0, &t);
	if (ret)
		return ret;

	sensor = t->tx.buf;
	sensor->id = cpu_to_le32(sensor_id);
	if (s->async) {
		sensor->flags = cpu_to_le32(SENSOR_READ_ASYNC);
		ret = ph->xops->do_xfer_with_response(ph, t);
		if (!ret) {
			struct scmi_resp_sensor_reading_complete *resp;

			resp = t->rx.buf;
			if (le32_to_cpu(resp->id) == sensor_id)
				*value =
					get_unaligned_le64(&resp->readings_low);
			else
				ret = -EPROTO;
		}
	} else {
		sensor->flags = cpu_to_le32(0);
		ret = ph->xops->do_xfer(ph, t);
		if (!ret)
			*value = get_unaligned_le64(t->rx.buf);
	}

	ph->xops->xfer_put(ph, t);
	return ret;
}

static inline void
scmi_parse_sensor_readings(struct scmi_sensor_reading *out,
			   const struct scmi_sensor_reading_resp *in)
{
	out->value = get_unaligned_le64((void *)&in->sensor_value_low);
	out->timestamp = get_unaligned_le64((void *)&in->timestamp_low);
}

/**
 * scmi_sensor_reading_get_timestamped  - Read multiple-axis timestamped values
 * @ph: Protocol handle
 * @sensor_id: Sensor ID
 * @count: The length of the provided @readings array
 * @readings: An array of elements each representing a timestamped per-axis
 *	      reading of type @struct scmi_sensor_reading.
 *	      Returned readings are ordered as the @axis descriptors array
 *	      included in @struct scmi_sensor_info and the max number of
 *	      returned elements is min(@count, @num_axis); ideally the provided
 *	      array should be of length @count equal to @num_axis.
 *
 * Return: 0 on Success
 */
static int
scmi_sensor_reading_get_timestamped(const struct scmi_protocol_handle *ph,
				    u32 sensor_id, u8 count,
				    struct scmi_sensor_reading *readings)
{
	int ret;
	struct scmi_xfer *t;
	struct scmi_msg_sensor_reading_get *sensor;
	struct sensors_info *si = ph->get_priv(ph);
	struct scmi_sensor_info *s = si->sensors + sensor_id;

	if (!count || !readings ||
	    (!s->num_axis && count > 1) || (s->num_axis && count > s->num_axis))
		return -EINVAL;

	ret = ph->xops->xfer_get_init(ph, SENSOR_READING_GET,
				      sizeof(*sensor), 0, &t);
	if (ret)
		return ret;

	sensor = t->tx.buf;
	sensor->id = cpu_to_le32(sensor_id);
	if (s->async) {
		sensor->flags = cpu_to_le32(SENSOR_READ_ASYNC);
		ret = ph->xops->do_xfer_with_response(ph, t);
		if (!ret) {
			int i;
			struct scmi_resp_sensor_reading_complete_v3 *resp;

			resp = t->rx.buf;
			/* Retrieve only the number of requested axis anyway */
			if (le32_to_cpu(resp->id) == sensor_id)
				for (i = 0; i < count; i++)
					scmi_parse_sensor_readings(&readings[i],
								   &resp->readings[i]);
			else
				ret = -EPROTO;
		}
	} else {
		sensor->flags = cpu_to_le32(0);
		ret = ph->xops->do_xfer(ph, t);
		if (!ret) {
			int i;
			struct scmi_sensor_reading_resp *resp_readings;

			resp_readings = t->rx.buf;
			for (i = 0; i < count; i++)
				scmi_parse_sensor_readings(&readings[i],
							   &resp_readings[i]);
		}
	}

	ph->xops->xfer_put(ph, t);
	return ret;
}

static const struct scmi_sensor_info *
scmi_sensor_info_get(const struct scmi_protocol_handle *ph, u32 sensor_id)
{
	struct sensors_info *si = ph->get_priv(ph);

	return si->sensors + sensor_id;
}

static int scmi_sensor_count_get(const struct scmi_protocol_handle *ph)
{
	struct sensors_info *si = ph->get_priv(ph);

	return si->num_sensors;
}

static const struct scmi_sensor_proto_ops sensor_proto_ops = {
	.count_get = scmi_sensor_count_get,
	.info_get = scmi_sensor_info_get,
	.trip_point_config = scmi_sensor_trip_point_config,
	.reading_get = scmi_sensor_reading_get,
	.reading_get_timestamped = scmi_sensor_reading_get_timestamped,
	.config_get = scmi_sensor_config_get,
	.config_set = scmi_sensor_config_set,
};

static int scmi_sensor_set_notify_enabled(const struct scmi_protocol_handle *ph,
					  u8 evt_id, u32 src_id, bool enable)
{
	int ret;

	switch (evt_id) {
	case SCMI_EVENT_SENSOR_TRIP_POINT_EVENT:
		ret = scmi_sensor_trip_point_notify(ph, src_id, enable);
		break;
	case SCMI_EVENT_SENSOR_UPDATE:
		ret = scmi_sensor_continuous_update_notify(ph, src_id, enable);
		break;
	default:
		ret = -EINVAL;
		break;
	}

	if (ret)
		pr_debug("FAIL_ENABLED - evt[%X] dom[%d] - ret:%d\n",
			 evt_id, src_id, ret);

	return ret;
}

static void *
scmi_sensor_fill_custom_report(const struct scmi_protocol_handle *ph,
			       u8 evt_id, ktime_t timestamp,
			       const void *payld, size_t payld_sz,
			       void *report, u32 *src_id)
{
	void *rep = NULL;

	switch (evt_id) {
	case SCMI_EVENT_SENSOR_TRIP_POINT_EVENT:
	{
		const struct scmi_sensor_trip_notify_payld *p = payld;
		struct scmi_sensor_trip_point_report *r = report;

		if (sizeof(*p) != payld_sz)
			break;

		r->timestamp = timestamp;
		r->agent_id = le32_to_cpu(p->agent_id);
		r->sensor_id = le32_to_cpu(p->sensor_id);
		r->trip_point_desc = le32_to_cpu(p->trip_point_desc);
		*src_id = r->sensor_id;
		rep = r;
		break;
	}
	case SCMI_EVENT_SENSOR_UPDATE:
	{
		int i;
		struct scmi_sensor_info *s;
		const struct scmi_sensor_update_notify_payld *p = payld;
		struct scmi_sensor_update_report *r = report;
		struct sensors_info *sinfo = ph->get_priv(ph);

		/* payld_sz is variable for this event */
		r->sensor_id = le32_to_cpu(p->sensor_id);
		if (r->sensor_id >= sinfo->num_sensors)
			break;
		r->timestamp = timestamp;
		r->agent_id = le32_to_cpu(p->agent_id);
		s = &sinfo->sensors[r->sensor_id];
		/*
		 * The generated report r (@struct scmi_sensor_update_report)
		 * was pre-allocated to contain up to SCMI_MAX_NUM_SENSOR_AXIS
		 * readings: here it is filled with the effective @num_axis
		 * readings defined for this sensor or 1 for scalar sensors.
		 */
		r->readings_count = s->num_axis ?: 1;
		for (i = 0; i < r->readings_count; i++)
			scmi_parse_sensor_readings(&r->readings[i],
						   &p->readings[i]);
		*src_id = r->sensor_id;
		rep = r;
		break;
	}
	default:
		break;
	}

	return rep;
}

static int scmi_sensor_get_num_sources(const struct scmi_protocol_handle *ph)
{
	struct sensors_info *si = ph->get_priv(ph);

	return si->num_sensors;
}

static const struct scmi_event sensor_events[] = {
	{
		.id = SCMI_EVENT_SENSOR_TRIP_POINT_EVENT,
		.max_payld_sz = sizeof(struct scmi_sensor_trip_notify_payld),
		.max_report_sz = sizeof(struct scmi_sensor_trip_point_report),
	},
	{
		.id = SCMI_EVENT_SENSOR_UPDATE,
		.max_payld_sz =
			sizeof(struct scmi_sensor_update_notify_payld) +
			 SCMI_MAX_NUM_SENSOR_AXIS *
			 sizeof(struct scmi_sensor_reading_resp),
		.max_report_sz = sizeof(struct scmi_sensor_update_report) +
				  SCMI_MAX_NUM_SENSOR_AXIS *
				  sizeof(struct scmi_sensor_reading),
	},
};

static const struct scmi_event_ops sensor_event_ops = {
	.get_num_sources = scmi_sensor_get_num_sources,
	.set_notify_enabled = scmi_sensor_set_notify_enabled,
	.fill_custom_report = scmi_sensor_fill_custom_report,
};

static const struct scmi_protocol_events sensor_protocol_events = {
	.queue_sz = SCMI_PROTO_QUEUE_SZ,
	.ops = &sensor_event_ops,
	.evts = sensor_events,
	.num_events = ARRAY_SIZE(sensor_events),
};

static int scmi_sensors_protocol_init(const struct scmi_protocol_handle *ph)
{
	u32 version;
	int ret;
	struct sensors_info *sinfo;

	ph->xops->version_get(ph, &version);

	dev_dbg(ph->dev, "Sensor Version %d.%d\n",
		PROTOCOL_REV_MAJOR(version), PROTOCOL_REV_MINOR(version));

	sinfo = devm_kzalloc(ph->dev, sizeof(*sinfo), GFP_KERNEL);
	if (!sinfo)
		return -ENOMEM;
	sinfo->version = version;

	ret = scmi_sensor_attributes_get(ph, sinfo);
	if (ret)
		return ret;
	sinfo->sensors = devm_kcalloc(ph->dev, sinfo->num_sensors,
				      sizeof(*sinfo->sensors), GFP_KERNEL);
	if (!sinfo->sensors)
		return -ENOMEM;

	ret = scmi_sensor_description_get(ph, sinfo);
	if (ret)
		return ret;

	return ph->set_priv(ph, sinfo);
}

static const struct scmi_protocol scmi_sensors = {
	.id = SCMI_PROTOCOL_SENSOR,
	.owner = THIS_MODULE,
	.init_instance = &scmi_sensors_protocol_init,
	.ops = &sensor_proto_ops,
	.events = &sensor_protocol_events,
};

DEFINE_SCMI_PROTOCOL_REGISTER_UNREGISTER(sensors, scmi_sensors)<|MERGE_RESOLUTION|>--- conflicted
+++ resolved
@@ -637,11 +637,7 @@
 	if (ret)
 		return ret;
 
-<<<<<<< HEAD
-	put_unaligned_le32(cpu_to_le32(sensor_id), t->tx.buf);
-=======
 	put_unaligned_le32(sensor_id, t->tx.buf);
->>>>>>> 95f4203f
 	ret = ph->xops->do_xfer(ph, t);
 	if (!ret) {
 		struct sensors_info *si = ph->get_priv(ph);
