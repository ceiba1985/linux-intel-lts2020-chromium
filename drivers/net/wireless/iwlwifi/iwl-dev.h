--- conflicted
+++ resolved
@@ -1225,16 +1225,6 @@
 	struct iwl_power_mgr power_data;
 	struct iwl_tt_mgmt thermal_throttle;
 
-<<<<<<< HEAD
-	struct iwl_notif_statistics statistics;
-#ifdef CONFIG_IWLWIFI_DEBUGFS
-	struct iwl_notif_statistics accum_statistics;
-	struct iwl_notif_statistics delta_statistics;
-	struct iwl_notif_statistics max_delta;
-#endif
-
-=======
->>>>>>> 88c1f4f6
 	/* context information */
 	u8 bssid[ETH_ALEN]; /* used only on 3945 but filled by core */
 
@@ -1327,8 +1317,6 @@
 
 			u32 init_evtlog_ptr, init_evtlog_size, init_errlog_ptr;
 			u32 inst_evtlog_ptr, inst_evtlog_size, inst_errlog_ptr;
-<<<<<<< HEAD
-=======
 
 			struct iwl_notif_statistics statistics;
 #ifdef CONFIG_IWLWIFI_DEBUGFS
@@ -1336,7 +1324,6 @@
 			struct iwl_notif_statistics delta_statistics;
 			struct iwl_notif_statistics max_delta;
 #endif
->>>>>>> 88c1f4f6
 		} _agn;
 #endif
 	};
