--- conflicted
+++ resolved
@@ -843,16 +843,7 @@
 
 	struct blk_mq_tag_set tmf_tag_set;
 	struct request_queue *tmf_queue;
-<<<<<<< HEAD
-#if 0
-	/*
-	 * This has been moved into struct ufs_hba_add_info because of the GKI.
-	 */
 	struct request **tmf_rqs;
-#endif
-=======
-	struct request **tmf_rqs;
->>>>>>> 5225df1e
 
 	struct uic_command *active_uic_cmd;
 	struct mutex uic_cmd_mutex;
