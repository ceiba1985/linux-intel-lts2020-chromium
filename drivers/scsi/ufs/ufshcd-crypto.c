--- conflicted
+++ resolved
@@ -123,10 +123,6 @@
 		return false;
 
 	/* Reset might clear all keys, so reprogram all the keys. */
-<<<<<<< HEAD
-	if (hba->ksm.num_slots)
-		blk_ksm_reprogram_all_keys(&hba->ksm);
-=======
 	if (hba->ksm.num_slots) {
 		int err = -EOPNOTSUPP;
 
@@ -134,7 +130,6 @@
 		if (err == -EOPNOTSUPP)
 			blk_ksm_reprogram_all_keys(&hba->ksm);
 	}
->>>>>>> d3c86f46
 
 	if (hba->quirks & UFSHCD_QUIRK_BROKEN_CRYPTO_ENABLE)
 		return false;
