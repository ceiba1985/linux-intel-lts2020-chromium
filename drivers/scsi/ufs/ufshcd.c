--- conflicted
+++ resolved
@@ -421,21 +421,12 @@
 	int i;
 	bool found = false;
 	struct ufs_event_hist *e;
-<<<<<<< HEAD
 
 	if (id >= UFS_EVT_CNT)
 		return;
 
 	e = &hba->ufs_stats.event[id];
 
-=======
-
-	if (id >= UFS_EVT_CNT)
-		return;
-
-	e = &hba->ufs_stats.event[id];
-
->>>>>>> 8d21bcc7
 	for (i = 0; i < UFS_EVENT_HIST_LENGTH; i++) {
 		int p = (i + e->pos) % UFS_EVENT_HIST_LENGTH;
 
@@ -669,7 +660,6 @@
 		ufshci_ver = ufshcd_vops_get_ufs_hci_version(hba);
 	else
 		ufshci_ver = ufshcd_readl(hba, REG_UFS_VERSION);
-<<<<<<< HEAD
 
 	/*
 	 * UFSHCI v1.x uses a different version scheme, in order
@@ -679,17 +669,6 @@
 	if (ufshci_ver & 0x00010000)
 		return ufshci_version(1, ufshci_ver & 0x00000100);
 
-=======
-
-	/*
-	 * UFSHCI v1.x uses a different version scheme, in order
-	 * to allow the use of comparisons with the ufshci_version
-	 * function, we convert it to the same scheme as ufs 2.0+.
-	 */
-	if (ufshci_ver & 0x00010000)
-		return ufshci_version(1, ufshci_ver & 0x00000100);
-
->>>>>>> 8d21bcc7
 	return ufshci_ver;
 }
 
@@ -2051,7 +2030,6 @@
 	return (m->enabled && lrbp && lrbp->cmd &&
 		(!m->chunk_size || m->chunk_size == lrbp->cmd->sdb.length) &&
 		ktime_before(hba->monitor.enabled_ts, lrbp->issue_time_stamp));
-<<<<<<< HEAD
 }
 
 static void ufshcd_start_monitor(struct ufs_hba *hba, struct ufshcd_lrb *lrbp)
@@ -2097,53 +2075,6 @@
 	spin_unlock_irqrestore(hba->host->host_lock, flags);
 }
 
-=======
-}
-
-static void ufshcd_start_monitor(struct ufs_hba *hba, struct ufshcd_lrb *lrbp)
-{
-	int dir = ufshcd_monitor_opcode2dir(*lrbp->cmd->cmnd);
-	unsigned long flags;
-
-	spin_lock_irqsave(hba->host->host_lock, flags);
-	if (dir >= 0 && hba->monitor.nr_queued[dir]++ == 0)
-		hba->monitor.busy_start_ts[dir] = ktime_get();
-	spin_unlock_irqrestore(hba->host->host_lock, flags);
-}
-
-static void ufshcd_update_monitor(struct ufs_hba *hba, struct ufshcd_lrb *lrbp)
-{
-	int dir = ufshcd_monitor_opcode2dir(*lrbp->cmd->cmnd);
-	unsigned long flags;
-
-	spin_lock_irqsave(hba->host->host_lock, flags);
-	if (dir >= 0 && hba->monitor.nr_queued[dir] > 0) {
-		struct request *req = lrbp->cmd->request;
-		struct ufs_hba_monitor *m = &hba->monitor;
-		ktime_t now, inc, lat;
-
-		now = lrbp->compl_time_stamp;
-		inc = ktime_sub(now, m->busy_start_ts[dir]);
-		m->total_busy[dir] = ktime_add(m->total_busy[dir], inc);
-		m->nr_sec_rw[dir] += blk_rq_sectors(req);
-
-		/* Update latencies */
-		m->nr_req[dir]++;
-		lat = ktime_sub(now, lrbp->issue_time_stamp);
-		m->lat_sum[dir] += lat;
-		if (m->lat_max[dir] < lat || !m->lat_max[dir])
-			m->lat_max[dir] = lat;
-		if (m->lat_min[dir] > lat || !m->lat_min[dir])
-			m->lat_min[dir] = lat;
-
-		m->nr_queued[dir]--;
-		/* Push forward the busy start of monitor */
-		m->busy_start_ts[dir] = now;
-	}
-	spin_unlock_irqrestore(hba->host->host_lock, flags);
-}
-
->>>>>>> 8d21bcc7
 /**
  * ufshcd_send_command - Send SCSI or device management commands
  * @hba: per adapter instance
@@ -4968,26 +4899,6 @@
 static int ufshcd_change_queue_depth(struct scsi_device *sdev, int depth)
 {
 	return scsi_change_queue_depth(sdev, min(depth, sdev->host->can_queue));
-}
-
-static void ufshcd_hpb_destroy(struct ufs_hba *hba, struct scsi_device *sdev)
-{
-	/* skip well-known LU */
-	if ((sdev->lun >= UFS_UPIU_MAX_UNIT_NUM_ID) ||
-	    !(hba->dev_info.hpb_enabled) || !ufshpb_is_allowed(hba))
-		return;
-
-	ufshpb_destroy_lu(hba, sdev);
-}
-
-static void ufshcd_hpb_configure(struct ufs_hba *hba, struct scsi_device *sdev)
-{
-	/* skip well-known LU */
-	if ((sdev->lun >= UFS_UPIU_MAX_UNIT_NUM_ID) ||
-	    !(hba->dev_info.hpb_enabled) || !ufshpb_is_allowed(hba))
-		return;
-
-	ufshpb_init_hpb_lu(hba, sdev);
 }
 
 static void ufshcd_hpb_destroy(struct ufs_hba *hba, struct scsi_device *sdev)
@@ -6450,10 +6361,7 @@
  */
 static irqreturn_t ufshcd_tmc_handler(struct ufs_hba *hba)
 {
-<<<<<<< HEAD
-=======
 	struct request **tmf_rqs = ufs_hba_add_info(hba)->tmf_rqs;
->>>>>>> 8d21bcc7
 	unsigned long flags, pending, issued;
 	irqreturn_t ret = IRQ_NONE;
 	int tag;
