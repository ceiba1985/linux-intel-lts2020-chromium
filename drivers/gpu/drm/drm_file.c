/*
 * \author Rickard E. (Rik) Faith <faith@valinux.com>
 * \author Daryll Strauss <daryll@valinux.com>
 * \author Gareth Hughes <gareth@valinux.com>
 */

/*
 * Created: Mon Jan  4 08:58:31 1999 by faith@valinux.com
 *
 * Copyright 1999 Precision Insight, Inc., Cedar Park, Texas.
 * Copyright 2000 VA Linux Systems, Inc., Sunnyvale, California.
 * All Rights Reserved.
 *
 * Permission is hereby granted, free of charge, to any person obtaining a
 * copy of this software and associated documentation files (the "Software"),
 * to deal in the Software without restriction, including without limitation
 * the rights to use, copy, modify, merge, publish, distribute, sublicense,
 * and/or sell copies of the Software, and to permit persons to whom the
 * Software is furnished to do so, subject to the following conditions:
 *
 * The above copyright notice and this permission notice (including the next
 * paragraph) shall be included in all copies or substantial portions of the
 * Software.
 *
 * THE SOFTWARE IS PROVIDED "AS IS", WITHOUT WARRANTY OF ANY KIND, EXPRESS OR
 * IMPLIED, INCLUDING BUT NOT LIMITED TO THE WARRANTIES OF MERCHANTABILITY,
 * FITNESS FOR A PARTICULAR PURPOSE AND NONINFRINGEMENT.  IN NO EVENT SHALL
 * VA LINUX SYSTEMS AND/OR ITS SUPPLIERS BE LIABLE FOR ANY CLAIM, DAMAGES OR
 * OTHER LIABILITY, WHETHER IN AN ACTION OF CONTRACT, TORT OR OTHERWISE,
 * ARISING FROM, OUT OF OR IN CONNECTION WITH THE SOFTWARE OR THE USE OR
 * OTHER DEALINGS IN THE SOFTWARE.
 */

#include <linux/anon_inodes.h>
#include <linux/dma-fence.h>
#include <linux/file.h>
#include <linux/module.h>
#include <linux/pci.h>
#include <linux/poll.h>
#include <linux/slab.h>

#include <drm/drm_client.h>
#include <drm/drm_drv.h>
#include <drm/drm_file.h>
#include <drm/drm_print.h>

#include "drm_crtc_internal.h"
#include "drm_internal.h"
#include "drm_legacy.h"

#if defined(CONFIG_MMU) && defined(CONFIG_TRANSPARENT_HUGEPAGE)
#include <uapi/asm/mman.h>
#include <drm/drm_vma_manager.h>
#endif

/* from BKL pushdown */
DEFINE_MUTEX(drm_global_mutex);

bool drm_dev_needs_global_mutex(struct drm_device *dev)
{
	/*
	 * Legacy drivers rely on all kinds of BKL locking semantics, don't
	 * bother. They also still need BKL locking for their ioctls, so better
	 * safe than sorry.
	 */
	if (drm_core_check_feature(dev, DRIVER_LEGACY))
		return true;

	/*
	 * The deprecated ->load callback must be called after the driver is
	 * already registered. This means such drivers rely on the BKL to make
	 * sure an open can't proceed until the driver is actually fully set up.
	 * Similar hilarity holds for the unload callback.
	 */
	if (dev->driver->load || dev->driver->unload)
		return true;

	/*
	 * Drivers with the lastclose callback assume that it's synchronized
	 * against concurrent opens, which again needs the BKL. The proper fix
	 * is to use the drm_client infrastructure with proper locking for each
	 * client.
	 */
	if (dev->driver->lastclose)
		return true;

	return false;
}

/**
 * DOC: file operations
 *
 * Drivers must define the file operations structure that forms the DRM
 * userspace API entry point, even though most of those operations are
 * implemented in the DRM core. The resulting &struct file_operations must be
 * stored in the &drm_driver.fops field. The mandatory functions are drm_open(),
 * drm_read(), drm_ioctl() and drm_compat_ioctl() if CONFIG_COMPAT is enabled
 * Note that drm_compat_ioctl will be NULL if CONFIG_COMPAT=n, so there's no
 * need to sprinkle #ifdef into the code. Drivers which implement private ioctls
 * that require 32/64 bit compatibility support must provide their own
 * &file_operations.compat_ioctl handler that processes private ioctls and calls
 * drm_compat_ioctl() for core ioctls.
 *
 * In addition drm_read() and drm_poll() provide support for DRM events. DRM
 * events are a generic and extensible means to send asynchronous events to
 * userspace through the file descriptor. They are used to send vblank event and
 * page flip completions by the KMS API. But drivers can also use it for their
 * own needs, e.g. to signal completion of rendering.
 *
 * For the driver-side event interface see drm_event_reserve_init() and
 * drm_send_event() as the main starting points.
 *
 * The memory mapping implementation will vary depending on how the driver
 * manages memory. Legacy drivers will use the deprecated drm_legacy_mmap()
 * function, modern drivers should use one of the provided memory-manager
 * specific implementations. For GEM-based drivers this is drm_gem_mmap().
 *
 * No other file operations are supported by the DRM userspace API. Overall the
 * following is an example &file_operations structure::
 *
 *     static const example_drm_fops = {
 *             .owner = THIS_MODULE,
 *             .open = drm_open,
 *             .release = drm_release,
 *             .unlocked_ioctl = drm_ioctl,
 *             .compat_ioctl = drm_compat_ioctl, // NULL if CONFIG_COMPAT=n
 *             .poll = drm_poll,
 *             .read = drm_read,
 *             .llseek = no_llseek,
 *             .mmap = drm_gem_mmap,
 *     };
 *
 * For plain GEM based drivers there is the DEFINE_DRM_GEM_FOPS() macro, and for
 * CMA based drivers there is the DEFINE_DRM_GEM_CMA_FOPS() macro to make this
 * simpler.
 *
 * The driver's &file_operations must be stored in &drm_driver.fops.
 *
 * For driver-private IOCTL handling see the more detailed discussion in
 * :ref:`IOCTL support in the userland interfaces chapter<drm_driver_ioctl>`.
 */

/**
 * drm_file_alloc - allocate file context
 * @minor: minor to allocate on
 *
 * This allocates a new DRM file context. It is not linked into any context and
 * can be used by the caller freely. Note that the context keeps a pointer to
 * @minor, so it must be freed before @minor is.
 *
 * RETURNS:
 * Pointer to newly allocated context, ERR_PTR on failure.
 */
struct drm_file *drm_file_alloc(struct drm_minor *minor)
{
	struct drm_device *dev = minor->dev;
	struct drm_file *file;
	int ret;

	file = kzalloc(sizeof(*file), GFP_KERNEL);
	if (!file)
		return ERR_PTR(-ENOMEM);

	file->pid = get_pid(task_pid(current));
	file->minor = minor;

	/* for compatibility root is always authenticated */
	file->authenticated = capable(CAP_SYS_ADMIN);

	INIT_LIST_HEAD(&file->lhead);
	INIT_LIST_HEAD(&file->fbs);
	mutex_init(&file->fbs_lock);
	INIT_LIST_HEAD(&file->blobs);
	INIT_LIST_HEAD(&file->pending_event_list);
	INIT_LIST_HEAD(&file->event_list);
	init_waitqueue_head(&file->event_wait);
	file->event_space = 4096; /* set aside 4k for event buffer */

	mutex_init(&file->event_read_lock);

	if (drm_core_check_feature(dev, DRIVER_GEM))
		drm_gem_open(dev, file);

	if (drm_core_check_feature(dev, DRIVER_SYNCOBJ))
		drm_syncobj_open(file);

	drm_prime_init_file_private(&file->prime);

	if (dev->driver->open) {
		ret = dev->driver->open(dev, file);
		if (ret < 0)
			goto out_prime_destroy;
	}

	return file;

out_prime_destroy:
	drm_prime_destroy_file_private(&file->prime);
	if (drm_core_check_feature(dev, DRIVER_SYNCOBJ))
		drm_syncobj_release(file);
	if (drm_core_check_feature(dev, DRIVER_GEM))
		drm_gem_release(dev, file);
	put_pid(file->pid);
	kfree(file);

	return ERR_PTR(ret);
}

static void drm_events_release(struct drm_file *file_priv)
{
	struct drm_device *dev = file_priv->minor->dev;
	struct drm_pending_event *e, *et;
	unsigned long flags;

	spin_lock_irqsave(&dev->event_lock, flags);

	/* Unlink pending events */
	list_for_each_entry_safe(e, et, &file_priv->pending_event_list,
				 pending_link) {
		list_del(&e->pending_link);
		e->file_priv = NULL;
	}

	/* Remove unconsumed events */
	list_for_each_entry_safe(e, et, &file_priv->event_list, link) {
		list_del(&e->link);
		kfree(e);
	}

	spin_unlock_irqrestore(&dev->event_lock, flags);
}

/**
 * drm_file_free - free file context
 * @file: context to free, or NULL
 *
 * This destroys and deallocates a DRM file context previously allocated via
 * drm_file_alloc(). The caller must make sure to unlink it from any contexts
 * before calling this.
 *
 * If NULL is passed, this is a no-op.
 */
void drm_file_free(struct drm_file *file)
{
	struct drm_device *dev;

	if (!file)
		return;

	dev = file->minor->dev;

	DRM_DEBUG("comm=\"%s\", pid=%d, dev=0x%lx, open_count=%d\n",
		  current->comm, task_pid_nr(current),
		  (long)old_encode_dev(file->minor->kdev->devt),
		  atomic_read(&dev->open_count));

#ifdef CONFIG_DRM_LEGACY
	if (drm_core_check_feature(dev, DRIVER_LEGACY) &&
	    dev->driver->preclose)
		dev->driver->preclose(dev, file);
#endif

	if (drm_core_check_feature(dev, DRIVER_LEGACY))
		drm_legacy_lock_release(dev, file->filp);

	if (drm_core_check_feature(dev, DRIVER_HAVE_DMA))
		drm_legacy_reclaim_buffers(dev, file);

	drm_events_release(file);

	if (drm_core_check_feature(dev, DRIVER_MODESET)) {
		drm_fb_release(file);
		drm_property_destroy_user_blobs(dev, file);
	}

	if (drm_core_check_feature(dev, DRIVER_SYNCOBJ))
		drm_syncobj_release(file);

	if (drm_core_check_feature(dev, DRIVER_GEM))
		drm_gem_release(dev, file);

	drm_legacy_ctxbitmap_flush(dev, file);

	if (drm_is_primary_client(file))
		drm_master_release(file);

	if (dev->driver->postclose)
		dev->driver->postclose(dev, file);

	drm_prime_destroy_file_private(&file->prime);

	WARN_ON(!list_empty(&file->event_list));

	put_pid(file->pid);
	kfree(file);
}

static void drm_close_helper(struct file *filp)
{
	struct drm_file *file_priv = filp->private_data;
	struct drm_device *dev = file_priv->minor->dev;

	mutex_lock(&dev->filelist_mutex);
	list_del(&file_priv->lhead);
	mutex_unlock(&dev->filelist_mutex);

	drm_file_free(file_priv);
}

/*
 * Check whether DRI will run on this CPU.
 *
 * \return non-zero if the DRI will run on this CPU, or zero otherwise.
 */
static int drm_cpu_valid(void)
{
#if defined(__sparc__) && !defined(__sparc_v9__)
	return 0;		/* No cmpxchg before v9 sparc. */
#endif
	return 1;
}

/*
 * Called whenever a process opens a drm node
 *
 * \param filp file pointer.
 * \param minor acquired minor-object.
 * \return zero on success or a negative number on failure.
 *
 * Creates and initializes a drm_file structure for the file private data in \p
 * filp and add it into the double linked list in \p dev.
 */
static int drm_open_helper(struct file *filp, struct drm_minor *minor)
{
	struct drm_device *dev = minor->dev;
	struct drm_file *priv;
	int ret;

	if (filp->f_flags & O_EXCL)
		return -EBUSY;	/* No exclusive opens */
	if (!drm_cpu_valid())
		return -EINVAL;
	if (dev->switch_power_state != DRM_SWITCH_POWER_ON &&
	    dev->switch_power_state != DRM_SWITCH_POWER_DYNAMIC_OFF)
		return -EINVAL;

	DRM_DEBUG("comm=\"%s\", pid=%d, minor=%d\n", current->comm,
		  task_pid_nr(current), minor->index);

	priv = drm_file_alloc(minor);
	if (IS_ERR(priv))
		return PTR_ERR(priv);

	if (drm_is_primary_client(priv)) {
		ret = drm_master_open(priv);
		if (ret) {
			drm_file_free(priv);
			return ret;
		}
	}

	filp->private_data = priv;
	filp->f_mode |= FMODE_UNSIGNED_OFFSET;
	priv->filp = filp;

	mutex_lock(&dev->filelist_mutex);
	list_add(&priv->lhead, &dev->filelist);
	mutex_unlock(&dev->filelist_mutex);

#ifdef CONFIG_DRM_LEGACY
#ifdef __alpha__
	/*
	 * Default the hose
	 */
	if (!dev->hose) {
		struct pci_dev *pci_dev;

		pci_dev = pci_get_class(PCI_CLASS_DISPLAY_VGA << 8, NULL);
		if (pci_dev) {
			dev->hose = pci_dev->sysdata;
			pci_dev_put(pci_dev);
		}
		if (!dev->hose) {
			struct pci_bus *b = list_entry(pci_root_buses.next,
				struct pci_bus, node);
			if (b)
				dev->hose = b->sysdata;
		}
	}
#endif
#endif

	return 0;
}

/**
 * drm_open - open method for DRM file
 * @inode: device inode
 * @filp: file pointer.
 *
 * This function must be used by drivers as their &file_operations.open method.
 * It looks up the correct DRM device and instantiates all the per-file
 * resources for it. It also calls the &drm_driver.open driver callback.
 *
 * RETURNS:
 *
 * 0 on success or negative errno value on falure.
 */
int drm_open(struct inode *inode, struct file *filp)
{
	struct drm_device *dev;
	struct drm_minor *minor;
	int retcode;
	int need_setup = 0;

	minor = drm_minor_acquire(iminor(inode));
	if (IS_ERR(minor))
		return PTR_ERR(minor);

	dev = minor->dev;
	if (drm_dev_needs_global_mutex(dev))
		mutex_lock(&drm_global_mutex);

	if (!atomic_fetch_inc(&dev->open_count))
		need_setup = 1;

	/* share address_space across all char-devs of a single device */
	filp->f_mapping = dev->anon_inode->i_mapping;

	retcode = drm_open_helper(filp, minor);
	if (retcode)
		goto err_undo;
	if (need_setup) {
		retcode = drm_legacy_setup(dev);
		if (retcode) {
			drm_close_helper(filp);
			goto err_undo;
		}
	}

	if (drm_dev_needs_global_mutex(dev))
		mutex_unlock(&drm_global_mutex);

	return 0;

err_undo:
	atomic_dec(&dev->open_count);
	if (drm_dev_needs_global_mutex(dev))
		mutex_unlock(&drm_global_mutex);
	drm_minor_release(minor);
	return retcode;
}
EXPORT_SYMBOL(drm_open);

void drm_lastclose(struct drm_device * dev)
{
	DRM_DEBUG("\n");

	if (dev->driver->lastclose)
		dev->driver->lastclose(dev);
	DRM_DEBUG("driver lastclose completed\n");

	if (drm_core_check_feature(dev, DRIVER_LEGACY))
		drm_legacy_dev_reinit(dev);

	drm_client_dev_restore(dev);
}

/**
 * drm_release - release method for DRM file
 * @inode: device inode
 * @filp: file pointer.
 *
 * This function must be used by drivers as their &file_operations.release
 * method. It frees any resources associated with the open file, and calls the
 * &drm_driver.postclose driver callback. If this is the last open file for the
 * DRM device also proceeds to call the &drm_driver.lastclose driver callback.
 *
 * RETURNS:
 *
 * Always succeeds and returns 0.
 */
int drm_release(struct inode *inode, struct file *filp)
{
	struct drm_file *file_priv = filp->private_data;
	struct drm_minor *minor = file_priv->minor;
	struct drm_device *dev = minor->dev;

	if (drm_dev_needs_global_mutex(dev))
		mutex_lock(&drm_global_mutex);

	DRM_DEBUG("open_count = %d\n", atomic_read(&dev->open_count));

	drm_close_helper(filp);

	if (atomic_dec_and_test(&dev->open_count))
		drm_lastclose(dev);

	if (drm_dev_needs_global_mutex(dev))
		mutex_unlock(&drm_global_mutex);

	drm_minor_release(minor);

	return 0;
}
EXPORT_SYMBOL(drm_release);

/**
 * drm_release_noglobal - release method for DRM file
 * @inode: device inode
 * @filp: file pointer.
 *
 * This function may be used by drivers as their &file_operations.release
 * method. It frees any resources associated with the open file prior to taking
 * the drm_global_mutex, which then calls the &drm_driver.postclose driver
 * callback. If this is the last open file for the DRM device also proceeds to
 * call the &drm_driver.lastclose driver callback.
 *
 * RETURNS:
 *
 * Always succeeds and returns 0.
 */
int drm_release_noglobal(struct inode *inode, struct file *filp)
{
	struct drm_file *file_priv = filp->private_data;
	struct drm_minor *minor = file_priv->minor;
	struct drm_device *dev = minor->dev;

	drm_close_helper(filp);

	if (atomic_dec_and_mutex_lock(&dev->open_count, &drm_global_mutex)) {
		drm_lastclose(dev);
		mutex_unlock(&drm_global_mutex);
	}

	drm_minor_release(minor);

	return 0;
}
EXPORT_SYMBOL(drm_release_noglobal);

/**
 * drm_read - read method for DRM file
 * @filp: file pointer
 * @buffer: userspace destination pointer for the read
 * @count: count in bytes to read
 * @offset: offset to read
 *
 * This function must be used by drivers as their &file_operations.read
 * method iff they use DRM events for asynchronous signalling to userspace.
 * Since events are used by the KMS API for vblank and page flip completion this
 * means all modern display drivers must use it.
 *
 * @offset is ignored, DRM events are read like a pipe. Therefore drivers also
 * must set the &file_operation.llseek to no_llseek(). Polling support is
 * provided by drm_poll().
 *
 * This function will only ever read a full event. Therefore userspace must
 * supply a big enough buffer to fit any event to ensure forward progress. Since
 * the maximum event space is currently 4K it's recommended to just use that for
 * safety.
 *
 * RETURNS:
 *
 * Number of bytes read (always aligned to full events, and can be 0) or a
 * negative error code on failure.
 */
ssize_t drm_read(struct file *filp, char __user *buffer,
		 size_t count, loff_t *offset)
{
	struct drm_file *file_priv = filp->private_data;
	struct drm_device *dev = file_priv->minor->dev;
	ssize_t ret;

	ret = mutex_lock_interruptible(&file_priv->event_read_lock);
	if (ret)
		return ret;

	for (;;) {
		struct drm_pending_event *e = NULL;

		spin_lock_irq(&dev->event_lock);
		if (!list_empty(&file_priv->event_list)) {
			e = list_first_entry(&file_priv->event_list,
					struct drm_pending_event, link);
			file_priv->event_space += e->event->length;
			list_del(&e->link);
		}
		spin_unlock_irq(&dev->event_lock);

		if (e == NULL) {
			if (ret)
				break;

			if (filp->f_flags & O_NONBLOCK) {
				ret = -EAGAIN;
				break;
			}

			mutex_unlock(&file_priv->event_read_lock);
			ret = wait_event_interruptible(file_priv->event_wait,
						       !list_empty(&file_priv->event_list));
			if (ret >= 0)
				ret = mutex_lock_interruptible(&file_priv->event_read_lock);
			if (ret)
				return ret;
		} else {
			unsigned length = e->event->length;

			if (length > count - ret) {
put_back_event:
				spin_lock_irq(&dev->event_lock);
				file_priv->event_space -= length;
				list_add(&e->link, &file_priv->event_list);
				spin_unlock_irq(&dev->event_lock);
				wake_up_interruptible_poll(&file_priv->event_wait,
					EPOLLIN | EPOLLRDNORM);
				break;
			}

			if (copy_to_user(buffer + ret, e->event, length)) {
				if (ret == 0)
					ret = -EFAULT;
				goto put_back_event;
			}

			ret += length;
			kfree(e);
		}
	}
	mutex_unlock(&file_priv->event_read_lock);

	return ret;
}
EXPORT_SYMBOL(drm_read);

/**
 * drm_poll - poll method for DRM file
 * @filp: file pointer
 * @wait: poll waiter table
 *
 * This function must be used by drivers as their &file_operations.read method
 * iff they use DRM events for asynchronous signalling to userspace.  Since
 * events are used by the KMS API for vblank and page flip completion this means
 * all modern display drivers must use it.
 *
 * See also drm_read().
 *
 * RETURNS:
 *
 * Mask of POLL flags indicating the current status of the file.
 */
__poll_t drm_poll(struct file *filp, struct poll_table_struct *wait)
{
	struct drm_file *file_priv = filp->private_data;
	__poll_t mask = 0;

	poll_wait(filp, &file_priv->event_wait, wait);

	if (!list_empty(&file_priv->event_list))
		mask |= EPOLLIN | EPOLLRDNORM;

	return mask;
}
EXPORT_SYMBOL(drm_poll);

/**
 * drm_event_reserve_init_locked - init a DRM event and reserve space for it
 * @dev: DRM device
 * @file_priv: DRM file private data
 * @p: tracking structure for the pending event
 * @e: actual event data to deliver to userspace
 *
 * This function prepares the passed in event for eventual delivery. If the event
 * doesn't get delivered (because the IOCTL fails later on, before queuing up
 * anything) then the even must be cancelled and freed using
 * drm_event_cancel_free(). Successfully initialized events should be sent out
 * using drm_send_event() or drm_send_event_locked() to signal completion of the
 * asynchronous event to userspace.
 *
 * If callers embedded @p into a larger structure it must be allocated with
 * kmalloc and @p must be the first member element.
 *
 * This is the locked version of drm_event_reserve_init() for callers which
 * already hold &drm_device.event_lock.
 *
 * RETURNS:
 *
 * 0 on success or a negative error code on failure.
 */
int drm_event_reserve_init_locked(struct drm_device *dev,
				  struct drm_file *file_priv,
				  struct drm_pending_event *p,
				  struct drm_event *e)
{
	if (file_priv->event_space < e->length)
		return -ENOMEM;

	file_priv->event_space -= e->length;

	p->event = e;
	list_add(&p->pending_link, &file_priv->pending_event_list);
	p->file_priv = file_priv;

	return 0;
}
EXPORT_SYMBOL(drm_event_reserve_init_locked);

/**
 * drm_event_reserve_init - init a DRM event and reserve space for it
 * @dev: DRM device
 * @file_priv: DRM file private data
 * @p: tracking structure for the pending event
 * @e: actual event data to deliver to userspace
 *
 * This function prepares the passed in event for eventual delivery. If the event
 * doesn't get delivered (because the IOCTL fails later on, before queuing up
 * anything) then the even must be cancelled and freed using
 * drm_event_cancel_free(). Successfully initialized events should be sent out
 * using drm_send_event() or drm_send_event_locked() to signal completion of the
 * asynchronous event to userspace.
 *
 * If callers embedded @p into a larger structure it must be allocated with
 * kmalloc and @p must be the first member element.
 *
 * Callers which already hold &drm_device.event_lock should use
 * drm_event_reserve_init_locked() instead.
 *
 * RETURNS:
 *
 * 0 on success or a negative error code on failure.
 */
int drm_event_reserve_init(struct drm_device *dev,
			   struct drm_file *file_priv,
			   struct drm_pending_event *p,
			   struct drm_event *e)
{
	unsigned long flags;
	int ret;

	spin_lock_irqsave(&dev->event_lock, flags);
	ret = drm_event_reserve_init_locked(dev, file_priv, p, e);
	spin_unlock_irqrestore(&dev->event_lock, flags);

	return ret;
}
EXPORT_SYMBOL(drm_event_reserve_init);

/**
 * drm_event_cancel_free - free a DRM event and release its space
 * @dev: DRM device
 * @p: tracking structure for the pending event
 *
 * This function frees the event @p initialized with drm_event_reserve_init()
 * and releases any allocated space. It is used to cancel an event when the
 * nonblocking operation could not be submitted and needed to be aborted.
 */
void drm_event_cancel_free(struct drm_device *dev,
			   struct drm_pending_event *p)
{
	unsigned long flags;

	spin_lock_irqsave(&dev->event_lock, flags);
	if (p->file_priv) {
		p->file_priv->event_space += p->event->length;
		list_del(&p->pending_link);
	}
	spin_unlock_irqrestore(&dev->event_lock, flags);

	if (p->fence)
		dma_fence_put(p->fence);

	kfree(p);
}
EXPORT_SYMBOL(drm_event_cancel_free);

<<<<<<< HEAD
static void drm_send_event_helper(struct drm_device *dev,
=======
/**
 * drm_send_event_helper - send DRM event to file descriptor
 * @dev: DRM device
 * @e: DRM event to deliver
 * @timestamp: timestamp to set for the fence event in kernel's CLOCK_MONOTONIC
 * time domain
 *
 * This helper function sends the event @e, initialized with
 * drm_event_reserve_init(), to its associated userspace DRM file.
 * The timestamp variant of dma_fence_signal is used when the caller
 * sends a valid timestamp.
 */
void drm_send_event_helper(struct drm_device *dev,
>>>>>>> a7394896
			   struct drm_pending_event *e, ktime_t timestamp)
{
	assert_spin_locked(&dev->event_lock);

	if (e->completion) {
		complete_all(e->completion);
		e->completion_release(e->completion);
		e->completion = NULL;
	}

	if (e->fence) {
		if (timestamp)
			dma_fence_signal_timestamp(e->fence, timestamp);
		else
			dma_fence_signal(e->fence);
		dma_fence_put(e->fence);
	}

	if (!e->file_priv) {
		kfree(e);
		return;
	}

	list_del(&e->pending_link);
	list_add_tail(&e->link,
		      &e->file_priv->event_list);
	wake_up_interruptible_poll(&e->file_priv->event_wait,
		EPOLLIN | EPOLLRDNORM);
}

/**
 * drm_send_event_timestamp_locked - send DRM event to file descriptor
 * @dev: DRM device
 * @e: DRM event to deliver
 * @timestamp: timestamp to set for the fence event in kernel's CLOCK_MONOTONIC
 * time domain
 *
 * This function sends the event @e, initialized with drm_event_reserve_init(),
 * to its associated userspace DRM file. Callers must already hold
 * &drm_device.event_lock.
 *
 * Note that the core will take care of unlinking and disarming events when the
 * corresponding DRM file is closed. Drivers need not worry about whether the
 * DRM file for this event still exists and can call this function upon
 * completion of the asynchronous work unconditionally.
 */
void drm_send_event_timestamp_locked(struct drm_device *dev,
				     struct drm_pending_event *e, ktime_t timestamp)
{
	drm_send_event_helper(dev, e, timestamp);
}
EXPORT_SYMBOL(drm_send_event_timestamp_locked);

/**
 * drm_send_event_locked - send DRM event to file descriptor
 * @dev: DRM device
 * @e: DRM event to deliver
 *
 * This function sends the event @e, initialized with drm_event_reserve_init(),
 * to its associated userspace DRM file. Callers must already hold
 * &drm_device.event_lock, see drm_send_event() for the unlocked version.
 *
 * Note that the core will take care of unlinking and disarming events when the
 * corresponding DRM file is closed. Drivers need not worry about whether the
 * DRM file for this event still exists and can call this function upon
 * completion of the asynchronous work unconditionally.
 */
void drm_send_event_locked(struct drm_device *dev, struct drm_pending_event *e)
{
	drm_send_event_helper(dev, e, 0);
}
EXPORT_SYMBOL(drm_send_event_locked);

/**
 * drm_send_event - send DRM event to file descriptor
 * @dev: DRM device
 * @e: DRM event to deliver
 *
 * This function sends the event @e, initialized with drm_event_reserve_init(),
 * to its associated userspace DRM file. This function acquires
 * &drm_device.event_lock, see drm_send_event_locked() for callers which already
 * hold this lock.
 *
 * Note that the core will take care of unlinking and disarming events when the
 * corresponding DRM file is closed. Drivers need not worry about whether the
 * DRM file for this event still exists and can call this function upon
 * completion of the asynchronous work unconditionally.
 */
void drm_send_event(struct drm_device *dev, struct drm_pending_event *e)
{
	unsigned long irqflags;

	spin_lock_irqsave(&dev->event_lock, irqflags);
	drm_send_event_helper(dev, e, 0);
	spin_unlock_irqrestore(&dev->event_lock, irqflags);
}
EXPORT_SYMBOL(drm_send_event);

/**
 * mock_drm_getfile - Create a new struct file for the drm device
 * @minor: drm minor to wrap (e.g. #drm_device.primary)
 * @flags: file creation mode (O_RDWR etc)
 *
 * This create a new struct file that wraps a DRM file context around a
 * DRM minor. This mimicks userspace opening e.g. /dev/dri/card0, but without
 * invoking userspace. The struct file may be operated on using its f_op
 * (the drm_device.driver.fops) to mimick userspace operations, or be supplied
 * to userspace facing functions as an internal/anonymous client.
 *
 * RETURNS:
 * Pointer to newly created struct file, ERR_PTR on failure.
 */
struct file *mock_drm_getfile(struct drm_minor *minor, unsigned int flags)
{
	struct drm_device *dev = minor->dev;
	struct drm_file *priv;
	struct file *file;

	priv = drm_file_alloc(minor);
	if (IS_ERR(priv))
		return ERR_CAST(priv);

	file = anon_inode_getfile("drm", dev->driver->fops, priv, flags);
	if (IS_ERR(file)) {
		drm_file_free(priv);
		return file;
	}

	/* Everyone shares a single global address space */
	file->f_mapping = dev->anon_inode->i_mapping;

	drm_dev_get(dev);
	priv->filp = file;

	return file;
}
EXPORT_SYMBOL_FOR_TESTS_ONLY(mock_drm_getfile);

#ifdef CONFIG_MMU
#ifdef CONFIG_TRANSPARENT_HUGEPAGE
/*
 * drm_addr_inflate() attempts to construct an aligned area by inflating
 * the area size and skipping the unaligned start of the area.
 * adapted from shmem_get_unmapped_area()
 */
static unsigned long drm_addr_inflate(unsigned long addr,
				      unsigned long len,
				      unsigned long pgoff,
				      unsigned long flags,
				      unsigned long huge_size)
{
	unsigned long offset, inflated_len;
	unsigned long inflated_addr;
	unsigned long inflated_offset;

	offset = (pgoff << PAGE_SHIFT) & (huge_size - 1);
	if (offset && offset + len < 2 * huge_size)
		return addr;
	if ((addr & (huge_size - 1)) == offset)
		return addr;

	inflated_len = len + huge_size - PAGE_SIZE;
	if (inflated_len > TASK_SIZE)
		return addr;
	if (inflated_len < len)
		return addr;

	inflated_addr = current->mm->get_unmapped_area(NULL, 0, inflated_len,
						       0, flags);
	if (IS_ERR_VALUE(inflated_addr))
		return addr;
	if (inflated_addr & ~PAGE_MASK)
		return addr;

	inflated_offset = inflated_addr & (huge_size - 1);
	inflated_addr += offset - inflated_offset;
	if (inflated_offset > offset)
		inflated_addr += huge_size;

	if (inflated_addr > TASK_SIZE - len)
		return addr;

	return inflated_addr;
}

/**
 * drm_get_unmapped_area() - Get an unused user-space virtual memory area
 * suitable for huge page table entries.
 * @file: The struct file representing the address space being mmap()'d.
 * @uaddr: Start address suggested by user-space.
 * @len: Length of the area.
 * @pgoff: The page offset into the address space.
 * @flags: mmap flags
 * @mgr: The address space manager used by the drm driver. This argument can
 * probably be removed at some point when all drivers use the same
 * address space manager.
 *
 * This function attempts to find an unused user-space virtual memory area
 * that can accommodate the size we want to map, and that is properly
 * aligned to facilitate huge page table entries matching actual
 * huge pages or huge page aligned memory in buffer objects. Buffer objects
 * are assumed to start at huge page boundary pfns (io memory) or be
 * populated by huge pages aligned to the start of the buffer object
 * (system- or coherent memory). Adapted from shmem_get_unmapped_area.
 *
 * Return: aligned user-space address.
 */
unsigned long drm_get_unmapped_area(struct file *file,
				    unsigned long uaddr, unsigned long len,
				    unsigned long pgoff, unsigned long flags,
				    struct drm_vma_offset_manager *mgr)
{
	unsigned long addr;
	unsigned long inflated_addr;
	struct drm_vma_offset_node *node;

	if (len > TASK_SIZE)
		return -ENOMEM;

	/*
	 * @pgoff is the file page-offset the huge page boundaries of
	 * which typically aligns to physical address huge page boundaries.
	 * That's not true for DRM, however, where physical address huge
	 * page boundaries instead are aligned with the offset from
	 * buffer object start. So adjust @pgoff to be the offset from
	 * buffer object start.
	 */
	drm_vma_offset_lock_lookup(mgr);
	node = drm_vma_offset_lookup_locked(mgr, pgoff, 1);
	if (node)
		pgoff -= node->vm_node.start;
	drm_vma_offset_unlock_lookup(mgr);

	addr = current->mm->get_unmapped_area(file, uaddr, len, pgoff, flags);
	if (IS_ERR_VALUE(addr))
		return addr;
	if (addr & ~PAGE_MASK)
		return addr;
	if (addr > TASK_SIZE - len)
		return addr;

	if (len < HPAGE_PMD_SIZE)
		return addr;
	if (flags & MAP_FIXED)
		return addr;
	/*
	 * Our priority is to support MAP_SHARED mapped hugely;
	 * and support MAP_PRIVATE mapped hugely too, until it is COWed.
	 * But if caller specified an address hint, respect that as before.
	 */
	if (uaddr)
		return addr;

	inflated_addr = drm_addr_inflate(addr, len, pgoff, flags,
					 HPAGE_PMD_SIZE);

	if (IS_ENABLED(CONFIG_HAVE_ARCH_TRANSPARENT_HUGEPAGE_PUD) &&
	    len >= HPAGE_PUD_SIZE)
		inflated_addr = drm_addr_inflate(inflated_addr, len, pgoff,
						 flags, HPAGE_PUD_SIZE);
	return inflated_addr;
}
#else /* CONFIG_TRANSPARENT_HUGEPAGE */
unsigned long drm_get_unmapped_area(struct file *file,
				    unsigned long uaddr, unsigned long len,
				    unsigned long pgoff, unsigned long flags,
				    struct drm_vma_offset_manager *mgr)
{
	return current->mm->get_unmapped_area(file, uaddr, len, pgoff, flags);
}
#endif /* CONFIG_TRANSPARENT_HUGEPAGE */
EXPORT_SYMBOL_GPL(drm_get_unmapped_area);
#endif /* CONFIG_MMU */<|MERGE_RESOLUTION|>--- conflicted
+++ resolved
@@ -774,23 +774,7 @@
 }
 EXPORT_SYMBOL(drm_event_cancel_free);
 
-<<<<<<< HEAD
 static void drm_send_event_helper(struct drm_device *dev,
-=======
-/**
- * drm_send_event_helper - send DRM event to file descriptor
- * @dev: DRM device
- * @e: DRM event to deliver
- * @timestamp: timestamp to set for the fence event in kernel's CLOCK_MONOTONIC
- * time domain
- *
- * This helper function sends the event @e, initialized with
- * drm_event_reserve_init(), to its associated userspace DRM file.
- * The timestamp variant of dma_fence_signal is used when the caller
- * sends a valid timestamp.
- */
-void drm_send_event_helper(struct drm_device *dev,
->>>>>>> a7394896
 			   struct drm_pending_event *e, ktime_t timestamp)
 {
 	assert_spin_locked(&dev->event_lock);
