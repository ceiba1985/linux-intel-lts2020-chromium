--- conflicted
+++ resolved
@@ -2104,19 +2104,18 @@
 		}
 	}
 
-<<<<<<< HEAD
 	if (DEVICE_ATTR_IS(pp_dpm_dcefclk)) {
 		/* SMU MP1 does not support dcefclk level setting */
 		if (asic_type >= CHIP_NAVI10) {
 			dev_attr->attr.mode &= ~S_IWUGO;
 			dev_attr->store = NULL;
 		}
-=======
+	}
+
 	/* setting should not be allowed from VF */
 	if (amdgpu_sriov_vf(adev)) {
 		dev_attr->attr.mode &= ~S_IWUGO;
 		dev_attr->store = NULL;
->>>>>>> a83eb3e6
 	}
 
 #undef DEVICE_ATTR_IS
