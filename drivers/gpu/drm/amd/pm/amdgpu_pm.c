/*
 * Copyright 2017 Advanced Micro Devices, Inc.
 *
 * Permission is hereby granted, free of charge, to any person obtaining a
 * copy of this software and associated documentation files (the "Software"),
 * to deal in the Software without restriction, including without limitation
 * the rights to use, copy, modify, merge, publish, distribute, sublicense,
 * and/or sell copies of the Software, and to permit persons to whom the
 * Software is furnished to do so, subject to the following conditions:
 *
 * The above copyright notice and this permission notice shall be included in
 * all copies or substantial portions of the Software.
 *
 * THE SOFTWARE IS PROVIDED "AS IS", WITHOUT WARRANTY OF ANY KIND, EXPRESS OR
 * IMPLIED, INCLUDING BUT NOT LIMITED TO THE WARRANTIES OF MERCHANTABILITY,
 * FITNESS FOR A PARTICULAR PURPOSE AND NONINFRINGEMENT.  IN NO EVENT SHALL
 * THE COPYRIGHT HOLDER(S) OR AUTHOR(S) BE LIABLE FOR ANY CLAIM, DAMAGES OR
 * OTHER LIABILITY, WHETHER IN AN ACTION OF CONTRACT, TORT OR OTHERWISE,
 * ARISING FROM, OUT OF OR IN CONNECTION WITH THE SOFTWARE OR THE USE OR
 * OTHER DEALINGS IN THE SOFTWARE.
 *
 * Authors: Rafał Miłecki <zajec5@gmail.com>
 *          Alex Deucher <alexdeucher@gmail.com>
 */

#include "amdgpu.h"
#include "amdgpu_drv.h"
#include "amdgpu_pm.h"
#include "amdgpu_dpm.h"
#include "atom.h"
#include <linux/pci.h>
#include <linux/hwmon.h>
#include <linux/hwmon-sysfs.h>
#include <linux/nospec.h>
#include <linux/pm_runtime.h>
#include <asm/processor.h>
#include "hwmgr.h"

static const struct cg_flag_name clocks[] = {
	{AMD_CG_SUPPORT_GFX_FGCG, "Graphics Fine Grain Clock Gating"},
	{AMD_CG_SUPPORT_GFX_MGCG, "Graphics Medium Grain Clock Gating"},
	{AMD_CG_SUPPORT_GFX_MGLS, "Graphics Medium Grain memory Light Sleep"},
	{AMD_CG_SUPPORT_GFX_CGCG, "Graphics Coarse Grain Clock Gating"},
	{AMD_CG_SUPPORT_GFX_CGLS, "Graphics Coarse Grain memory Light Sleep"},
	{AMD_CG_SUPPORT_GFX_CGTS, "Graphics Coarse Grain Tree Shader Clock Gating"},
	{AMD_CG_SUPPORT_GFX_CGTS_LS, "Graphics Coarse Grain Tree Shader Light Sleep"},
	{AMD_CG_SUPPORT_GFX_CP_LS, "Graphics Command Processor Light Sleep"},
	{AMD_CG_SUPPORT_GFX_RLC_LS, "Graphics Run List Controller Light Sleep"},
	{AMD_CG_SUPPORT_GFX_3D_CGCG, "Graphics 3D Coarse Grain Clock Gating"},
	{AMD_CG_SUPPORT_GFX_3D_CGLS, "Graphics 3D Coarse Grain memory Light Sleep"},
	{AMD_CG_SUPPORT_MC_LS, "Memory Controller Light Sleep"},
	{AMD_CG_SUPPORT_MC_MGCG, "Memory Controller Medium Grain Clock Gating"},
	{AMD_CG_SUPPORT_SDMA_LS, "System Direct Memory Access Light Sleep"},
	{AMD_CG_SUPPORT_SDMA_MGCG, "System Direct Memory Access Medium Grain Clock Gating"},
	{AMD_CG_SUPPORT_BIF_MGCG, "Bus Interface Medium Grain Clock Gating"},
	{AMD_CG_SUPPORT_BIF_LS, "Bus Interface Light Sleep"},
	{AMD_CG_SUPPORT_UVD_MGCG, "Unified Video Decoder Medium Grain Clock Gating"},
	{AMD_CG_SUPPORT_VCE_MGCG, "Video Compression Engine Medium Grain Clock Gating"},
	{AMD_CG_SUPPORT_HDP_LS, "Host Data Path Light Sleep"},
	{AMD_CG_SUPPORT_HDP_MGCG, "Host Data Path Medium Grain Clock Gating"},
	{AMD_CG_SUPPORT_DRM_MGCG, "Digital Right Management Medium Grain Clock Gating"},
	{AMD_CG_SUPPORT_DRM_LS, "Digital Right Management Light Sleep"},
	{AMD_CG_SUPPORT_ROM_MGCG, "Rom Medium Grain Clock Gating"},
	{AMD_CG_SUPPORT_DF_MGCG, "Data Fabric Medium Grain Clock Gating"},
	{AMD_CG_SUPPORT_VCN_MGCG, "VCN Medium Grain Clock Gating"},
	{AMD_CG_SUPPORT_HDP_DS, "Host Data Path Deep Sleep"},
	{AMD_CG_SUPPORT_HDP_SD, "Host Data Path Shutdown"},
	{AMD_CG_SUPPORT_IH_CG, "Interrupt Handler Clock Gating"},
	{AMD_CG_SUPPORT_JPEG_MGCG, "JPEG Medium Grain Clock Gating"},

	{AMD_CG_SUPPORT_ATHUB_MGCG, "Address Translation Hub Medium Grain Clock Gating"},
	{AMD_CG_SUPPORT_ATHUB_LS, "Address Translation Hub Light Sleep"},
	{0, NULL},
};

static const struct hwmon_temp_label {
	enum PP_HWMON_TEMP channel;
	const char *label;
} temp_label[] = {
	{PP_TEMP_EDGE, "edge"},
	{PP_TEMP_JUNCTION, "junction"},
	{PP_TEMP_MEM, "mem"},
};

/**
 * DOC: power_dpm_state
 *
 * The power_dpm_state file is a legacy interface and is only provided for
 * backwards compatibility. The amdgpu driver provides a sysfs API for adjusting
 * certain power related parameters.  The file power_dpm_state is used for this.
 * It accepts the following arguments:
 *
 * - battery
 *
 * - balanced
 *
 * - performance
 *
 * battery
 *
 * On older GPUs, the vbios provided a special power state for battery
 * operation.  Selecting battery switched to this state.  This is no
 * longer provided on newer GPUs so the option does nothing in that case.
 *
 * balanced
 *
 * On older GPUs, the vbios provided a special power state for balanced
 * operation.  Selecting balanced switched to this state.  This is no
 * longer provided on newer GPUs so the option does nothing in that case.
 *
 * performance
 *
 * On older GPUs, the vbios provided a special power state for performance
 * operation.  Selecting performance switched to this state.  This is no
 * longer provided on newer GPUs so the option does nothing in that case.
 *
 */

static ssize_t amdgpu_get_power_dpm_state(struct device *dev,
					  struct device_attribute *attr,
					  char *buf)
{
	struct drm_device *ddev = dev_get_drvdata(dev);
	struct amdgpu_device *adev = drm_to_adev(ddev);
	const struct amd_pm_funcs *pp_funcs = adev->powerplay.pp_funcs;
	enum amd_pm_state_type pm;
	int ret;

	if (amdgpu_in_reset(adev))
		return -EPERM;
	if (adev->in_suspend && !adev->in_runpm)
		return -EPERM;

	ret = pm_runtime_get_sync(ddev->dev);
	if (ret < 0) {
		pm_runtime_put_autosuspend(ddev->dev);
		return ret;
	}

	if (pp_funcs->get_current_power_state) {
		pm = amdgpu_dpm_get_current_power_state(adev);
	} else {
		pm = adev->pm.dpm.user_state;
	}

	pm_runtime_mark_last_busy(ddev->dev);
	pm_runtime_put_autosuspend(ddev->dev);

	return sysfs_emit(buf, "%s\n",
			  (pm == POWER_STATE_TYPE_BATTERY) ? "battery" :
			  (pm == POWER_STATE_TYPE_BALANCED) ? "balanced" : "performance");
}

static ssize_t amdgpu_set_power_dpm_state(struct device *dev,
					  struct device_attribute *attr,
					  const char *buf,
					  size_t count)
{
	struct drm_device *ddev = dev_get_drvdata(dev);
	struct amdgpu_device *adev = drm_to_adev(ddev);
	enum amd_pm_state_type  state;
	int ret;

	if (amdgpu_in_reset(adev))
		return -EPERM;
	if (adev->in_suspend && !adev->in_runpm)
		return -EPERM;

	if (strncmp("battery", buf, strlen("battery")) == 0)
		state = POWER_STATE_TYPE_BATTERY;
	else if (strncmp("balanced", buf, strlen("balanced")) == 0)
		state = POWER_STATE_TYPE_BALANCED;
	else if (strncmp("performance", buf, strlen("performance")) == 0)
		state = POWER_STATE_TYPE_PERFORMANCE;
	else
		return -EINVAL;

	ret = pm_runtime_get_sync(ddev->dev);
	if (ret < 0) {
		pm_runtime_put_autosuspend(ddev->dev);
		return ret;
	}

	if (is_support_sw_smu(adev)) {
		mutex_lock(&adev->pm.mutex);
		adev->pm.dpm.user_state = state;
		mutex_unlock(&adev->pm.mutex);
	} else if (adev->powerplay.pp_funcs->dispatch_tasks) {
		amdgpu_dpm_dispatch_task(adev, AMD_PP_TASK_ENABLE_USER_STATE, &state);
	} else {
		mutex_lock(&adev->pm.mutex);
		adev->pm.dpm.user_state = state;
		mutex_unlock(&adev->pm.mutex);

		amdgpu_pm_compute_clocks(adev);
	}
	pm_runtime_mark_last_busy(ddev->dev);
	pm_runtime_put_autosuspend(ddev->dev);

	return count;
}


/**
 * DOC: power_dpm_force_performance_level
 *
 * The amdgpu driver provides a sysfs API for adjusting certain power
 * related parameters.  The file power_dpm_force_performance_level is
 * used for this.  It accepts the following arguments:
 *
 * - auto
 *
 * - low
 *
 * - high
 *
 * - manual
 *
 * - profile_standard
 *
 * - profile_min_sclk
 *
 * - profile_min_mclk
 *
 * - profile_peak
 *
 * auto
 *
 * When auto is selected, the driver will attempt to dynamically select
 * the optimal power profile for current conditions in the driver.
 *
 * low
 *
 * When low is selected, the clocks are forced to the lowest power state.
 *
 * high
 *
 * When high is selected, the clocks are forced to the highest power state.
 *
 * manual
 *
 * When manual is selected, the user can manually adjust which power states
 * are enabled for each clock domain via the sysfs pp_dpm_mclk, pp_dpm_sclk,
 * and pp_dpm_pcie files and adjust the power state transition heuristics
 * via the pp_power_profile_mode sysfs file.
 *
 * profile_standard
 * profile_min_sclk
 * profile_min_mclk
 * profile_peak
 *
 * When the profiling modes are selected, clock and power gating are
 * disabled and the clocks are set for different profiling cases. This
 * mode is recommended for profiling specific work loads where you do
 * not want clock or power gating for clock fluctuation to interfere
 * with your results. profile_standard sets the clocks to a fixed clock
 * level which varies from asic to asic.  profile_min_sclk forces the sclk
 * to the lowest level.  profile_min_mclk forces the mclk to the lowest level.
 * profile_peak sets all clocks (mclk, sclk, pcie) to the highest levels.
 *
 */

static ssize_t amdgpu_get_power_dpm_force_performance_level(struct device *dev,
							    struct device_attribute *attr,
							    char *buf)
{
	struct drm_device *ddev = dev_get_drvdata(dev);
	struct amdgpu_device *adev = drm_to_adev(ddev);
	enum amd_dpm_forced_level level = 0xff;
	int ret;

	if (amdgpu_in_reset(adev))
		return -EPERM;
	if (adev->in_suspend && !adev->in_runpm)
		return -EPERM;

	ret = pm_runtime_get_sync(ddev->dev);
	if (ret < 0) {
		pm_runtime_put_autosuspend(ddev->dev);
		return ret;
	}

	if (adev->powerplay.pp_funcs->get_performance_level)
		level = amdgpu_dpm_get_performance_level(adev);
	else
		level = adev->pm.dpm.forced_level;

	pm_runtime_mark_last_busy(ddev->dev);
	pm_runtime_put_autosuspend(ddev->dev);

	return sysfs_emit(buf, "%s\n",
			  (level == AMD_DPM_FORCED_LEVEL_AUTO) ? "auto" :
			  (level == AMD_DPM_FORCED_LEVEL_LOW) ? "low" :
			  (level == AMD_DPM_FORCED_LEVEL_HIGH) ? "high" :
			  (level == AMD_DPM_FORCED_LEVEL_MANUAL) ? "manual" :
			  (level == AMD_DPM_FORCED_LEVEL_PROFILE_STANDARD) ? "profile_standard" :
			  (level == AMD_DPM_FORCED_LEVEL_PROFILE_MIN_SCLK) ? "profile_min_sclk" :
			  (level == AMD_DPM_FORCED_LEVEL_PROFILE_MIN_MCLK) ? "profile_min_mclk" :
			  (level == AMD_DPM_FORCED_LEVEL_PROFILE_PEAK) ? "profile_peak" :
			  (level == AMD_DPM_FORCED_LEVEL_PERF_DETERMINISM) ? "perf_determinism" :
			  "unknown");
}

static ssize_t amdgpu_set_power_dpm_force_performance_level(struct device *dev,
							    struct device_attribute *attr,
							    const char *buf,
							    size_t count)
{
	struct drm_device *ddev = dev_get_drvdata(dev);
	struct amdgpu_device *adev = drm_to_adev(ddev);
	const struct amd_pm_funcs *pp_funcs = adev->powerplay.pp_funcs;
	enum amd_dpm_forced_level level;
	enum amd_dpm_forced_level current_level = 0xff;
	int ret = 0;

	if (amdgpu_in_reset(adev))
		return -EPERM;
	if (adev->in_suspend && !adev->in_runpm)
		return -EPERM;

	if (strncmp("low", buf, strlen("low")) == 0) {
		level = AMD_DPM_FORCED_LEVEL_LOW;
	} else if (strncmp("high", buf, strlen("high")) == 0) {
		level = AMD_DPM_FORCED_LEVEL_HIGH;
	} else if (strncmp("auto", buf, strlen("auto")) == 0) {
		level = AMD_DPM_FORCED_LEVEL_AUTO;
	} else if (strncmp("manual", buf, strlen("manual")) == 0) {
		level = AMD_DPM_FORCED_LEVEL_MANUAL;
	} else if (strncmp("profile_exit", buf, strlen("profile_exit")) == 0) {
		level = AMD_DPM_FORCED_LEVEL_PROFILE_EXIT;
	} else if (strncmp("profile_standard", buf, strlen("profile_standard")) == 0) {
		level = AMD_DPM_FORCED_LEVEL_PROFILE_STANDARD;
	} else if (strncmp("profile_min_sclk", buf, strlen("profile_min_sclk")) == 0) {
		level = AMD_DPM_FORCED_LEVEL_PROFILE_MIN_SCLK;
	} else if (strncmp("profile_min_mclk", buf, strlen("profile_min_mclk")) == 0) {
		level = AMD_DPM_FORCED_LEVEL_PROFILE_MIN_MCLK;
	} else if (strncmp("profile_peak", buf, strlen("profile_peak")) == 0) {
		level = AMD_DPM_FORCED_LEVEL_PROFILE_PEAK;
	} else if (strncmp("perf_determinism", buf, strlen("perf_determinism")) == 0) {
		level = AMD_DPM_FORCED_LEVEL_PERF_DETERMINISM;
	}  else {
		return -EINVAL;
	}

	ret = pm_runtime_get_sync(ddev->dev);
	if (ret < 0) {
		pm_runtime_put_autosuspend(ddev->dev);
		return ret;
	}

	if (pp_funcs->get_performance_level)
		current_level = amdgpu_dpm_get_performance_level(adev);

	if (current_level == level) {
		pm_runtime_mark_last_busy(ddev->dev);
		pm_runtime_put_autosuspend(ddev->dev);
		return count;
	}

	if (adev->asic_type == CHIP_RAVEN) {
		if (!(adev->apu_flags & AMD_APU_IS_RAVEN2)) {
			if (current_level != AMD_DPM_FORCED_LEVEL_MANUAL && level == AMD_DPM_FORCED_LEVEL_MANUAL)
				amdgpu_gfx_off_ctrl(adev, false);
			else if (current_level == AMD_DPM_FORCED_LEVEL_MANUAL && level != AMD_DPM_FORCED_LEVEL_MANUAL)
				amdgpu_gfx_off_ctrl(adev, true);
		}
	}

	/* profile_exit setting is valid only when current mode is in profile mode */
	if (!(current_level & (AMD_DPM_FORCED_LEVEL_PROFILE_STANDARD |
	    AMD_DPM_FORCED_LEVEL_PROFILE_MIN_SCLK |
	    AMD_DPM_FORCED_LEVEL_PROFILE_MIN_MCLK |
	    AMD_DPM_FORCED_LEVEL_PROFILE_PEAK)) &&
	    (level == AMD_DPM_FORCED_LEVEL_PROFILE_EXIT)) {
		pr_err("Currently not in any profile mode!\n");
		pm_runtime_mark_last_busy(ddev->dev);
		pm_runtime_put_autosuspend(ddev->dev);
		return -EINVAL;
	}

	if (pp_funcs->force_performance_level) {
		mutex_lock(&adev->pm.mutex);
		if (adev->pm.dpm.thermal_active) {
			mutex_unlock(&adev->pm.mutex);
			pm_runtime_mark_last_busy(ddev->dev);
			pm_runtime_put_autosuspend(ddev->dev);
			return -EINVAL;
		}
		ret = amdgpu_dpm_force_performance_level(adev, level);
		if (ret) {
			mutex_unlock(&adev->pm.mutex);
			pm_runtime_mark_last_busy(ddev->dev);
			pm_runtime_put_autosuspend(ddev->dev);
			return -EINVAL;
		} else {
			adev->pm.dpm.forced_level = level;
		}
		mutex_unlock(&adev->pm.mutex);
	}
	pm_runtime_mark_last_busy(ddev->dev);
	pm_runtime_put_autosuspend(ddev->dev);

	return count;
}

static ssize_t amdgpu_get_pp_num_states(struct device *dev,
		struct device_attribute *attr,
		char *buf)
{
	struct drm_device *ddev = dev_get_drvdata(dev);
	struct amdgpu_device *adev = drm_to_adev(ddev);
	const struct amd_pm_funcs *pp_funcs = adev->powerplay.pp_funcs;
	struct pp_states_info data;
	uint32_t i;
	int buf_len, ret;

	if (amdgpu_in_reset(adev))
		return -EPERM;
	if (adev->in_suspend && !adev->in_runpm)
		return -EPERM;

	ret = pm_runtime_get_sync(ddev->dev);
	if (ret < 0) {
		pm_runtime_put_autosuspend(ddev->dev);
		return ret;
	}

	if (pp_funcs->get_pp_num_states) {
		amdgpu_dpm_get_pp_num_states(adev, &data);
	} else {
		memset(&data, 0, sizeof(data));
	}

	pm_runtime_mark_last_busy(ddev->dev);
	pm_runtime_put_autosuspend(ddev->dev);

	buf_len = sysfs_emit(buf, "states: %d\n", data.nums);
	for (i = 0; i < data.nums; i++)
		buf_len += sysfs_emit_at(buf, buf_len, "%d %s\n", i,
				(data.states[i] == POWER_STATE_TYPE_INTERNAL_BOOT) ? "boot" :
				(data.states[i] == POWER_STATE_TYPE_BATTERY) ? "battery" :
				(data.states[i] == POWER_STATE_TYPE_BALANCED) ? "balanced" :
				(data.states[i] == POWER_STATE_TYPE_PERFORMANCE) ? "performance" : "default");

	return buf_len;
}

static ssize_t amdgpu_get_pp_cur_state(struct device *dev,
		struct device_attribute *attr,
		char *buf)
{
	struct drm_device *ddev = dev_get_drvdata(dev);
	struct amdgpu_device *adev = drm_to_adev(ddev);
	const struct amd_pm_funcs *pp_funcs = adev->powerplay.pp_funcs;
	struct pp_states_info data = {0};
	enum amd_pm_state_type pm = 0;
	int i = 0, ret = 0;

	if (amdgpu_in_reset(adev))
		return -EPERM;
	if (adev->in_suspend && !adev->in_runpm)
		return -EPERM;

	ret = pm_runtime_get_sync(ddev->dev);
	if (ret < 0) {
		pm_runtime_put_autosuspend(ddev->dev);
		return ret;
	}

	if (pp_funcs->get_current_power_state
		 && pp_funcs->get_pp_num_states) {
		pm = amdgpu_dpm_get_current_power_state(adev);
		amdgpu_dpm_get_pp_num_states(adev, &data);
	}

	pm_runtime_mark_last_busy(ddev->dev);
	pm_runtime_put_autosuspend(ddev->dev);

	for (i = 0; i < data.nums; i++) {
		if (pm == data.states[i])
			break;
	}

	if (i == data.nums)
		i = -EINVAL;

	return sysfs_emit(buf, "%d\n", i);
}

static ssize_t amdgpu_get_pp_force_state(struct device *dev,
		struct device_attribute *attr,
		char *buf)
{
	struct drm_device *ddev = dev_get_drvdata(dev);
	struct amdgpu_device *adev = drm_to_adev(ddev);

	if (amdgpu_in_reset(adev))
		return -EPERM;
	if (adev->in_suspend && !adev->in_runpm)
		return -EPERM;

	if (adev->pp_force_state_enabled)
		return amdgpu_get_pp_cur_state(dev, attr, buf);
	else
		return sysfs_emit(buf, "\n");
}

static ssize_t amdgpu_set_pp_force_state(struct device *dev,
		struct device_attribute *attr,
		const char *buf,
		size_t count)
{
	struct drm_device *ddev = dev_get_drvdata(dev);
	struct amdgpu_device *adev = drm_to_adev(ddev);
	enum amd_pm_state_type state = 0;
	unsigned long idx;
	int ret;

	if (amdgpu_in_reset(adev))
		return -EPERM;
	if (adev->in_suspend && !adev->in_runpm)
		return -EPERM;

	if (strlen(buf) == 1)
		adev->pp_force_state_enabled = false;
	else if (is_support_sw_smu(adev))
		adev->pp_force_state_enabled = false;
	else if (adev->powerplay.pp_funcs->dispatch_tasks &&
			adev->powerplay.pp_funcs->get_pp_num_states) {
		struct pp_states_info data;

		ret = kstrtoul(buf, 0, &idx);
		if (ret || idx >= ARRAY_SIZE(data.states))
			return -EINVAL;

		idx = array_index_nospec(idx, ARRAY_SIZE(data.states));

		amdgpu_dpm_get_pp_num_states(adev, &data);
		state = data.states[idx];

		ret = pm_runtime_get_sync(ddev->dev);
		if (ret < 0) {
			pm_runtime_put_autosuspend(ddev->dev);
			return ret;
		}

		/* only set user selected power states */
		if (state != POWER_STATE_TYPE_INTERNAL_BOOT &&
		    state != POWER_STATE_TYPE_DEFAULT) {
			amdgpu_dpm_dispatch_task(adev,
					AMD_PP_TASK_ENABLE_USER_STATE, &state);
			adev->pp_force_state_enabled = true;
		}
		pm_runtime_mark_last_busy(ddev->dev);
		pm_runtime_put_autosuspend(ddev->dev);
	}

	return count;
}

/**
 * DOC: pp_table
 *
 * The amdgpu driver provides a sysfs API for uploading new powerplay
 * tables.  The file pp_table is used for this.  Reading the file
 * will dump the current power play table.  Writing to the file
 * will attempt to upload a new powerplay table and re-initialize
 * powerplay using that new table.
 *
 */

static ssize_t amdgpu_get_pp_table(struct device *dev,
		struct device_attribute *attr,
		char *buf)
{
	struct drm_device *ddev = dev_get_drvdata(dev);
	struct amdgpu_device *adev = drm_to_adev(ddev);
	char *table = NULL;
	int size, ret;

	if (amdgpu_in_reset(adev))
		return -EPERM;
	if (adev->in_suspend && !adev->in_runpm)
		return -EPERM;

	ret = pm_runtime_get_sync(ddev->dev);
	if (ret < 0) {
		pm_runtime_put_autosuspend(ddev->dev);
		return ret;
	}

	if (adev->powerplay.pp_funcs->get_pp_table) {
		size = amdgpu_dpm_get_pp_table(adev, &table);
		pm_runtime_mark_last_busy(ddev->dev);
		pm_runtime_put_autosuspend(ddev->dev);
		if (size < 0)
			return size;
	} else {
		pm_runtime_mark_last_busy(ddev->dev);
		pm_runtime_put_autosuspend(ddev->dev);
		return 0;
	}

	if (size >= PAGE_SIZE)
		size = PAGE_SIZE - 1;

	memcpy(buf, table, size);

	return size;
}

static ssize_t amdgpu_set_pp_table(struct device *dev,
		struct device_attribute *attr,
		const char *buf,
		size_t count)
{
	struct drm_device *ddev = dev_get_drvdata(dev);
	struct amdgpu_device *adev = drm_to_adev(ddev);
	int ret = 0;

	if (amdgpu_in_reset(adev))
		return -EPERM;
	if (adev->in_suspend && !adev->in_runpm)
		return -EPERM;

	ret = pm_runtime_get_sync(ddev->dev);
	if (ret < 0) {
		pm_runtime_put_autosuspend(ddev->dev);
		return ret;
	}

	ret = amdgpu_dpm_set_pp_table(adev, buf, count);
	if (ret) {
		pm_runtime_mark_last_busy(ddev->dev);
		pm_runtime_put_autosuspend(ddev->dev);
		return ret;
	}

	pm_runtime_mark_last_busy(ddev->dev);
	pm_runtime_put_autosuspend(ddev->dev);

	return count;
}

/**
 * DOC: pp_od_clk_voltage
 *
 * The amdgpu driver provides a sysfs API for adjusting the clocks and voltages
 * in each power level within a power state.  The pp_od_clk_voltage is used for
 * this.
 *
 * Note that the actual memory controller clock rate are exposed, not
 * the effective memory clock of the DRAMs. To translate it, use the
 * following formula:
 *
 * Clock conversion (Mhz):
 *
 * HBM: effective_memory_clock = memory_controller_clock * 1
 *
 * G5: effective_memory_clock = memory_controller_clock * 1
 *
 * G6: effective_memory_clock = memory_controller_clock * 2
 *
 * DRAM data rate (MT/s):
 *
 * HBM: effective_memory_clock * 2 = data_rate
 *
 * G5: effective_memory_clock * 4 = data_rate
 *
 * G6: effective_memory_clock * 8 = data_rate
 *
 * Bandwidth (MB/s):
 *
 * data_rate * vram_bit_width / 8 = memory_bandwidth
 *
 * Some examples:
 *
 * G5 on RX460:
 *
 * memory_controller_clock = 1750 Mhz
 *
 * effective_memory_clock = 1750 Mhz * 1 = 1750 Mhz
 *
 * data rate = 1750 * 4 = 7000 MT/s
 *
 * memory_bandwidth = 7000 * 128 bits / 8 = 112000 MB/s
 *
 * G6 on RX5700:
 *
 * memory_controller_clock = 875 Mhz
 *
 * effective_memory_clock = 875 Mhz * 2 = 1750 Mhz
 *
 * data rate = 1750 * 8 = 14000 MT/s
 *
 * memory_bandwidth = 14000 * 256 bits / 8 = 448000 MB/s
 *
 * < For Vega10 and previous ASICs >
 *
 * Reading the file will display:
 *
 * - a list of engine clock levels and voltages labeled OD_SCLK
 *
 * - a list of memory clock levels and voltages labeled OD_MCLK
 *
 * - a list of valid ranges for sclk, mclk, and voltage labeled OD_RANGE
 *
 * To manually adjust these settings, first select manual using
 * power_dpm_force_performance_level. Enter a new value for each
 * level by writing a string that contains "s/m level clock voltage" to
 * the file.  E.g., "s 1 500 820" will update sclk level 1 to be 500 MHz
 * at 820 mV; "m 0 350 810" will update mclk level 0 to be 350 MHz at
 * 810 mV.  When you have edited all of the states as needed, write
 * "c" (commit) to the file to commit your changes.  If you want to reset to the
 * default power levels, write "r" (reset) to the file to reset them.
 *
 *
 * < For Vega20 and newer ASICs >
 *
 * Reading the file will display:
 *
 * - minimum and maximum engine clock labeled OD_SCLK
 *
 * - minimum(not available for Vega20 and Navi1x) and maximum memory
 *   clock labeled OD_MCLK
 *
 * - three <frequency, voltage> points labeled OD_VDDC_CURVE.
 *   They can be used to calibrate the sclk voltage curve.
 *
 * - voltage offset(in mV) applied on target voltage calculation.
 *   This is available for Sienna Cichlid, Navy Flounder and Dimgrey
 *   Cavefish. For these ASICs, the target voltage calculation can be
 *   illustrated by "voltage = voltage calculated from v/f curve +
 *   overdrive vddgfx offset"
 *
 * - a list of valid ranges for sclk, mclk, and voltage curve points
 *   labeled OD_RANGE
 *
 * < For APUs >
 *
 * Reading the file will display:
 *
 * - minimum and maximum engine clock labeled OD_SCLK
 *
 * - a list of valid ranges for sclk labeled OD_RANGE
 *
 * < For VanGogh >
 *
 * Reading the file will display:
 *
 * - minimum and maximum engine clock labeled OD_SCLK
 * - minimum and maximum core clocks labeled OD_CCLK
 *
 * - a list of valid ranges for sclk and cclk labeled OD_RANGE
 *
 * To manually adjust these settings:
 *
 * - First select manual using power_dpm_force_performance_level
 *
 * - For clock frequency setting, enter a new value by writing a
 *   string that contains "s/m index clock" to the file. The index
 *   should be 0 if to set minimum clock. And 1 if to set maximum
 *   clock. E.g., "s 0 500" will update minimum sclk to be 500 MHz.
 *   "m 1 800" will update maximum mclk to be 800Mhz. For core
 *   clocks on VanGogh, the string contains "p core index clock".
 *   E.g., "p 2 0 800" would set the minimum core clock on core
 *   2 to 800Mhz.
 *
 *   For sclk voltage curve, enter the new values by writing a
 *   string that contains "vc point clock voltage" to the file. The
 *   points are indexed by 0, 1 and 2. E.g., "vc 0 300 600" will
 *   update point1 with clock set as 300Mhz and voltage as
 *   600mV. "vc 2 1000 1000" will update point3 with clock set
 *   as 1000Mhz and voltage 1000mV.
 *
 *   To update the voltage offset applied for gfxclk/voltage calculation,
 *   enter the new value by writing a string that contains "vo offset".
 *   This is supported by Sienna Cichlid, Navy Flounder and Dimgrey Cavefish.
 *   And the offset can be a positive or negative value.
 *
 * - When you have edited all of the states as needed, write "c" (commit)
 *   to the file to commit your changes
 *
 * - If you want to reset to the default power levels, write "r" (reset)
 *   to the file to reset them
 *
 */

static ssize_t amdgpu_set_pp_od_clk_voltage(struct device *dev,
		struct device_attribute *attr,
		const char *buf,
		size_t count)
{
	struct drm_device *ddev = dev_get_drvdata(dev);
	struct amdgpu_device *adev = drm_to_adev(ddev);
	int ret;
	uint32_t parameter_size = 0;
	long parameter[64];
	char buf_cpy[128];
	char *tmp_str;
	char *sub_str;
	const char delimiter[3] = {' ', '\n', '\0'};
	uint32_t type;

	if (amdgpu_in_reset(adev))
		return -EPERM;
	if (adev->in_suspend && !adev->in_runpm)
		return -EPERM;

	if (count > 127)
		return -EINVAL;

	if (*buf == 's')
		type = PP_OD_EDIT_SCLK_VDDC_TABLE;
	else if (*buf == 'p')
		type = PP_OD_EDIT_CCLK_VDDC_TABLE;
	else if (*buf == 'm')
		type = PP_OD_EDIT_MCLK_VDDC_TABLE;
	else if(*buf == 'r')
		type = PP_OD_RESTORE_DEFAULT_TABLE;
	else if (*buf == 'c')
		type = PP_OD_COMMIT_DPM_TABLE;
	else if (!strncmp(buf, "vc", 2))
		type = PP_OD_EDIT_VDDC_CURVE;
	else if (!strncmp(buf, "vo", 2))
		type = PP_OD_EDIT_VDDGFX_OFFSET;
	else
		return -EINVAL;

	memcpy(buf_cpy, buf, count+1);

	tmp_str = buf_cpy;

	if ((type == PP_OD_EDIT_VDDC_CURVE) ||
	     (type == PP_OD_EDIT_VDDGFX_OFFSET))
		tmp_str++;
	while (isspace(*++tmp_str));

	while ((sub_str = strsep(&tmp_str, delimiter)) != NULL) {
		if (strlen(sub_str) == 0)
			continue;
		ret = kstrtol(sub_str, 0, &parameter[parameter_size]);
		if (ret)
			return -EINVAL;
		parameter_size++;

		while (isspace(*tmp_str))
			tmp_str++;
	}

	ret = pm_runtime_get_sync(ddev->dev);
	if (ret < 0) {
		pm_runtime_put_autosuspend(ddev->dev);
		return ret;
	}

	if (adev->powerplay.pp_funcs->set_fine_grain_clk_vol) {
		ret = amdgpu_dpm_set_fine_grain_clk_vol(adev, type,
							parameter,
							parameter_size);
		if (ret) {
			pm_runtime_mark_last_busy(ddev->dev);
			pm_runtime_put_autosuspend(ddev->dev);
			return -EINVAL;
		}
	}

	if (adev->powerplay.pp_funcs->odn_edit_dpm_table) {
		ret = amdgpu_dpm_odn_edit_dpm_table(adev, type,
						    parameter, parameter_size);
		if (ret) {
			pm_runtime_mark_last_busy(ddev->dev);
			pm_runtime_put_autosuspend(ddev->dev);
			return -EINVAL;
		}
	}

	if (type == PP_OD_COMMIT_DPM_TABLE) {
		if (adev->powerplay.pp_funcs->dispatch_tasks) {
			amdgpu_dpm_dispatch_task(adev,
						 AMD_PP_TASK_READJUST_POWER_STATE,
						 NULL);
			pm_runtime_mark_last_busy(ddev->dev);
			pm_runtime_put_autosuspend(ddev->dev);
			return count;
		} else {
			pm_runtime_mark_last_busy(ddev->dev);
			pm_runtime_put_autosuspend(ddev->dev);
			return -EINVAL;
		}
	}

	pm_runtime_mark_last_busy(ddev->dev);
	pm_runtime_put_autosuspend(ddev->dev);

	return count;
}

static ssize_t amdgpu_get_pp_od_clk_voltage(struct device *dev,
		struct device_attribute *attr,
		char *buf)
{
	struct drm_device *ddev = dev_get_drvdata(dev);
	struct amdgpu_device *adev = drm_to_adev(ddev);
	ssize_t size;
	int ret;

	if (amdgpu_in_reset(adev))
		return -EPERM;
	if (adev->in_suspend && !adev->in_runpm)
		return -EPERM;

	ret = pm_runtime_get_sync(ddev->dev);
	if (ret < 0) {
		pm_runtime_put_autosuspend(ddev->dev);
		return ret;
	}

	if (adev->powerplay.pp_funcs->print_clock_levels) {
		size = amdgpu_dpm_print_clock_levels(adev, OD_SCLK, buf);
		size += amdgpu_dpm_print_clock_levels(adev, OD_MCLK, buf+size);
		size += amdgpu_dpm_print_clock_levels(adev, OD_VDDC_CURVE, buf+size);
		size += amdgpu_dpm_print_clock_levels(adev, OD_VDDGFX_OFFSET, buf+size);
		size += amdgpu_dpm_print_clock_levels(adev, OD_RANGE, buf+size);
		size += amdgpu_dpm_print_clock_levels(adev, OD_CCLK, buf+size);
	} else {
		size = sysfs_emit(buf, "\n");
	}
	pm_runtime_mark_last_busy(ddev->dev);
	pm_runtime_put_autosuspend(ddev->dev);

	return size;
}

/**
 * DOC: pp_features
 *
 * The amdgpu driver provides a sysfs API for adjusting what powerplay
 * features to be enabled. The file pp_features is used for this. And
 * this is only available for Vega10 and later dGPUs.
 *
 * Reading back the file will show you the followings:
 * - Current ppfeature masks
 * - List of the all supported powerplay features with their naming,
 *   bitmasks and enablement status('Y'/'N' means "enabled"/"disabled").
 *
 * To manually enable or disable a specific feature, just set or clear
 * the corresponding bit from original ppfeature masks and input the
 * new ppfeature masks.
 */
static ssize_t amdgpu_set_pp_features(struct device *dev,
				      struct device_attribute *attr,
				      const char *buf,
				      size_t count)
{
	struct drm_device *ddev = dev_get_drvdata(dev);
	struct amdgpu_device *adev = drm_to_adev(ddev);
	uint64_t featuremask;
	int ret;

	if (amdgpu_in_reset(adev))
		return -EPERM;
	if (adev->in_suspend && !adev->in_runpm)
		return -EPERM;

	ret = kstrtou64(buf, 0, &featuremask);
	if (ret)
		return -EINVAL;

	ret = pm_runtime_get_sync(ddev->dev);
	if (ret < 0) {
		pm_runtime_put_autosuspend(ddev->dev);
		return ret;
	}

	if (adev->powerplay.pp_funcs->set_ppfeature_status) {
		ret = amdgpu_dpm_set_ppfeature_status(adev, featuremask);
		if (ret) {
			pm_runtime_mark_last_busy(ddev->dev);
			pm_runtime_put_autosuspend(ddev->dev);
			return -EINVAL;
		}
	}
	pm_runtime_mark_last_busy(ddev->dev);
	pm_runtime_put_autosuspend(ddev->dev);

	return count;
}

static ssize_t amdgpu_get_pp_features(struct device *dev,
				      struct device_attribute *attr,
				      char *buf)
{
	struct drm_device *ddev = dev_get_drvdata(dev);
	struct amdgpu_device *adev = drm_to_adev(ddev);
	ssize_t size;
	int ret;

	if (amdgpu_in_reset(adev))
		return -EPERM;
	if (adev->in_suspend && !adev->in_runpm)
		return -EPERM;

	ret = pm_runtime_get_sync(ddev->dev);
	if (ret < 0) {
		pm_runtime_put_autosuspend(ddev->dev);
		return ret;
	}

	if (adev->powerplay.pp_funcs->get_ppfeature_status)
		size = amdgpu_dpm_get_ppfeature_status(adev, buf);
	else
		size = sysfs_emit(buf, "\n");

	pm_runtime_mark_last_busy(ddev->dev);
	pm_runtime_put_autosuspend(ddev->dev);

	return size;
}

/**
 * DOC: pp_dpm_sclk pp_dpm_mclk pp_dpm_socclk pp_dpm_fclk pp_dpm_dcefclk pp_dpm_pcie
 *
 * The amdgpu driver provides a sysfs API for adjusting what power levels
 * are enabled for a given power state.  The files pp_dpm_sclk, pp_dpm_mclk,
 * pp_dpm_socclk, pp_dpm_fclk, pp_dpm_dcefclk and pp_dpm_pcie are used for
 * this.
 *
 * pp_dpm_socclk and pp_dpm_dcefclk interfaces are only available for
 * Vega10 and later ASICs.
 * pp_dpm_fclk interface is only available for Vega20 and later ASICs.
 *
 * Reading back the files will show you the available power levels within
 * the power state and the clock information for those levels.
 *
 * To manually adjust these states, first select manual using
 * power_dpm_force_performance_level.
 * Secondly, enter a new value for each level by inputing a string that
 * contains " echo xx xx xx > pp_dpm_sclk/mclk/pcie"
 * E.g.,
 *
 * .. code-block:: bash
 *
 *	echo "4 5 6" > pp_dpm_sclk
 *
 * will enable sclk levels 4, 5, and 6.
 *
 * NOTE: change to the dcefclk max dpm level is not supported now
 */

static ssize_t amdgpu_get_pp_dpm_clock(struct device *dev,
		enum pp_clock_type type,
		char *buf)
{
	struct drm_device *ddev = dev_get_drvdata(dev);
	struct amdgpu_device *adev = drm_to_adev(ddev);
	ssize_t size;
	int ret;

	if (amdgpu_in_reset(adev))
		return -EPERM;
	if (adev->in_suspend && !adev->in_runpm)
		return -EPERM;

	ret = pm_runtime_get_sync(ddev->dev);
	if (ret < 0) {
		pm_runtime_put_autosuspend(ddev->dev);
		return ret;
	}

	if (adev->powerplay.pp_funcs->print_clock_levels)
		size = amdgpu_dpm_print_clock_levels(adev, type, buf);
	else
		size = sysfs_emit(buf, "\n");

	pm_runtime_mark_last_busy(ddev->dev);
	pm_runtime_put_autosuspend(ddev->dev);

	return size;
}

/*
 * Worst case: 32 bits individually specified, in octal at 12 characters
 * per line (+1 for \n).
 */
#define AMDGPU_MASK_BUF_MAX	(32 * 13)

static ssize_t amdgpu_read_mask(const char *buf, size_t count, uint32_t *mask)
{
	int ret;
	unsigned long level;
	char *sub_str = NULL;
	char *tmp;
	char buf_cpy[AMDGPU_MASK_BUF_MAX + 1];
	const char delimiter[3] = {' ', '\n', '\0'};
	size_t bytes;

	*mask = 0;

	bytes = min(count, sizeof(buf_cpy) - 1);
	memcpy(buf_cpy, buf, bytes);
	buf_cpy[bytes] = '\0';
	tmp = buf_cpy;
	while ((sub_str = strsep(&tmp, delimiter)) != NULL) {
		if (strlen(sub_str)) {
			ret = kstrtoul(sub_str, 0, &level);
			if (ret || level > 31)
				return -EINVAL;
			*mask |= 1 << level;
		} else
			break;
	}

	return 0;
}

static ssize_t amdgpu_set_pp_dpm_clock(struct device *dev,
		enum pp_clock_type type,
		const char *buf,
		size_t count)
{
	struct drm_device *ddev = dev_get_drvdata(dev);
	struct amdgpu_device *adev = drm_to_adev(ddev);
	int ret;
	uint32_t mask = 0;

	if (amdgpu_in_reset(adev))
		return -EPERM;
	if (adev->in_suspend && !adev->in_runpm)
		return -EPERM;

	ret = amdgpu_read_mask(buf, count, &mask);
	if (ret)
		return ret;

	ret = pm_runtime_get_sync(ddev->dev);
	if (ret < 0) {
		pm_runtime_put_autosuspend(ddev->dev);
		return ret;
	}

	if (adev->powerplay.pp_funcs->force_clock_level)
		ret = amdgpu_dpm_force_clock_level(adev, type, mask);
	else
		ret = 0;

	pm_runtime_mark_last_busy(ddev->dev);
	pm_runtime_put_autosuspend(ddev->dev);

	if (ret)
		return -EINVAL;

	return count;
}

static ssize_t amdgpu_get_pp_dpm_sclk(struct device *dev,
		struct device_attribute *attr,
		char *buf)
{
	return amdgpu_get_pp_dpm_clock(dev, PP_SCLK, buf);
}

static ssize_t amdgpu_set_pp_dpm_sclk(struct device *dev,
		struct device_attribute *attr,
		const char *buf,
		size_t count)
{
	return amdgpu_set_pp_dpm_clock(dev, PP_SCLK, buf, count);
}

static ssize_t amdgpu_get_pp_dpm_mclk(struct device *dev,
		struct device_attribute *attr,
		char *buf)
{
	return amdgpu_get_pp_dpm_clock(dev, PP_MCLK, buf);
}

static ssize_t amdgpu_set_pp_dpm_mclk(struct device *dev,
		struct device_attribute *attr,
		const char *buf,
		size_t count)
{
	return amdgpu_set_pp_dpm_clock(dev, PP_MCLK, buf, count);
}

static ssize_t amdgpu_get_pp_dpm_socclk(struct device *dev,
		struct device_attribute *attr,
		char *buf)
{
	return amdgpu_get_pp_dpm_clock(dev, PP_SOCCLK, buf);
}

static ssize_t amdgpu_set_pp_dpm_socclk(struct device *dev,
		struct device_attribute *attr,
		const char *buf,
		size_t count)
{
	return amdgpu_set_pp_dpm_clock(dev, PP_SOCCLK, buf, count);
}

static ssize_t amdgpu_get_pp_dpm_fclk(struct device *dev,
		struct device_attribute *attr,
		char *buf)
{
	return amdgpu_get_pp_dpm_clock(dev, PP_FCLK, buf);
}

static ssize_t amdgpu_set_pp_dpm_fclk(struct device *dev,
		struct device_attribute *attr,
		const char *buf,
		size_t count)
{
	return amdgpu_set_pp_dpm_clock(dev, PP_FCLK, buf, count);
}

static ssize_t amdgpu_get_pp_dpm_vclk(struct device *dev,
		struct device_attribute *attr,
		char *buf)
{
	return amdgpu_get_pp_dpm_clock(dev, PP_VCLK, buf);
}

static ssize_t amdgpu_set_pp_dpm_vclk(struct device *dev,
		struct device_attribute *attr,
		const char *buf,
		size_t count)
{
	return amdgpu_set_pp_dpm_clock(dev, PP_VCLK, buf, count);
}

static ssize_t amdgpu_get_pp_dpm_dclk(struct device *dev,
		struct device_attribute *attr,
		char *buf)
{
	return amdgpu_get_pp_dpm_clock(dev, PP_DCLK, buf);
}

static ssize_t amdgpu_set_pp_dpm_dclk(struct device *dev,
		struct device_attribute *attr,
		const char *buf,
		size_t count)
{
	return amdgpu_set_pp_dpm_clock(dev, PP_DCLK, buf, count);
}

static ssize_t amdgpu_get_pp_dpm_dcefclk(struct device *dev,
		struct device_attribute *attr,
		char *buf)
{
	return amdgpu_get_pp_dpm_clock(dev, PP_DCEFCLK, buf);
}

static ssize_t amdgpu_set_pp_dpm_dcefclk(struct device *dev,
		struct device_attribute *attr,
		const char *buf,
		size_t count)
{
	return amdgpu_set_pp_dpm_clock(dev, PP_DCEFCLK, buf, count);
}

static ssize_t amdgpu_get_pp_dpm_pcie(struct device *dev,
		struct device_attribute *attr,
		char *buf)
{
	return amdgpu_get_pp_dpm_clock(dev, PP_PCIE, buf);
}

static ssize_t amdgpu_set_pp_dpm_pcie(struct device *dev,
		struct device_attribute *attr,
		const char *buf,
		size_t count)
{
	return amdgpu_set_pp_dpm_clock(dev, PP_PCIE, buf, count);
}

static ssize_t amdgpu_get_pp_sclk_od(struct device *dev,
		struct device_attribute *attr,
		char *buf)
{
	struct drm_device *ddev = dev_get_drvdata(dev);
	struct amdgpu_device *adev = drm_to_adev(ddev);
	uint32_t value = 0;
	int ret;

	if (amdgpu_in_reset(adev))
		return -EPERM;
	if (adev->in_suspend && !adev->in_runpm)
		return -EPERM;

	ret = pm_runtime_get_sync(ddev->dev);
	if (ret < 0) {
		pm_runtime_put_autosuspend(ddev->dev);
		return ret;
	}

	if (is_support_sw_smu(adev))
		value = 0;
	else if (adev->powerplay.pp_funcs->get_sclk_od)
		value = amdgpu_dpm_get_sclk_od(adev);

	pm_runtime_mark_last_busy(ddev->dev);
	pm_runtime_put_autosuspend(ddev->dev);

	return sysfs_emit(buf, "%d\n", value);
}

static ssize_t amdgpu_set_pp_sclk_od(struct device *dev,
		struct device_attribute *attr,
		const char *buf,
		size_t count)
{
	struct drm_device *ddev = dev_get_drvdata(dev);
	struct amdgpu_device *adev = drm_to_adev(ddev);
	int ret;
	long int value;

	if (amdgpu_in_reset(adev))
		return -EPERM;
	if (adev->in_suspend && !adev->in_runpm)
		return -EPERM;

	ret = kstrtol(buf, 0, &value);

	if (ret)
		return -EINVAL;

	ret = pm_runtime_get_sync(ddev->dev);
	if (ret < 0) {
		pm_runtime_put_autosuspend(ddev->dev);
		return ret;
	}

	if (is_support_sw_smu(adev)) {
		value = 0;
	} else {
		if (adev->powerplay.pp_funcs->set_sclk_od)
			amdgpu_dpm_set_sclk_od(adev, (uint32_t)value);

		if (adev->powerplay.pp_funcs->dispatch_tasks) {
			amdgpu_dpm_dispatch_task(adev, AMD_PP_TASK_READJUST_POWER_STATE, NULL);
		} else {
			adev->pm.dpm.current_ps = adev->pm.dpm.boot_ps;
			amdgpu_pm_compute_clocks(adev);
		}
	}

	pm_runtime_mark_last_busy(ddev->dev);
	pm_runtime_put_autosuspend(ddev->dev);

	return count;
}

static ssize_t amdgpu_get_pp_mclk_od(struct device *dev,
		struct device_attribute *attr,
		char *buf)
{
	struct drm_device *ddev = dev_get_drvdata(dev);
	struct amdgpu_device *adev = drm_to_adev(ddev);
	uint32_t value = 0;
	int ret;

	if (amdgpu_in_reset(adev))
		return -EPERM;
	if (adev->in_suspend && !adev->in_runpm)
		return -EPERM;

	ret = pm_runtime_get_sync(ddev->dev);
	if (ret < 0) {
		pm_runtime_put_autosuspend(ddev->dev);
		return ret;
	}

	if (is_support_sw_smu(adev))
		value = 0;
	else if (adev->powerplay.pp_funcs->get_mclk_od)
		value = amdgpu_dpm_get_mclk_od(adev);

	pm_runtime_mark_last_busy(ddev->dev);
	pm_runtime_put_autosuspend(ddev->dev);

	return sysfs_emit(buf, "%d\n", value);
}

static ssize_t amdgpu_set_pp_mclk_od(struct device *dev,
		struct device_attribute *attr,
		const char *buf,
		size_t count)
{
	struct drm_device *ddev = dev_get_drvdata(dev);
	struct amdgpu_device *adev = drm_to_adev(ddev);
	int ret;
	long int value;

	if (amdgpu_in_reset(adev))
		return -EPERM;
	if (adev->in_suspend && !adev->in_runpm)
		return -EPERM;

	ret = kstrtol(buf, 0, &value);

	if (ret)
		return -EINVAL;

	ret = pm_runtime_get_sync(ddev->dev);
	if (ret < 0) {
		pm_runtime_put_autosuspend(ddev->dev);
		return ret;
	}

	if (is_support_sw_smu(adev)) {
		value = 0;
	} else {
		if (adev->powerplay.pp_funcs->set_mclk_od)
			amdgpu_dpm_set_mclk_od(adev, (uint32_t)value);

		if (adev->powerplay.pp_funcs->dispatch_tasks) {
			amdgpu_dpm_dispatch_task(adev, AMD_PP_TASK_READJUST_POWER_STATE, NULL);
		} else {
			adev->pm.dpm.current_ps = adev->pm.dpm.boot_ps;
			amdgpu_pm_compute_clocks(adev);
		}
	}

	pm_runtime_mark_last_busy(ddev->dev);
	pm_runtime_put_autosuspend(ddev->dev);

	return count;
}

/**
 * DOC: pp_power_profile_mode
 *
 * The amdgpu driver provides a sysfs API for adjusting the heuristics
 * related to switching between power levels in a power state.  The file
 * pp_power_profile_mode is used for this.
 *
 * Reading this file outputs a list of all of the predefined power profiles
 * and the relevant heuristics settings for that profile.
 *
 * To select a profile or create a custom profile, first select manual using
 * power_dpm_force_performance_level.  Writing the number of a predefined
 * profile to pp_power_profile_mode will enable those heuristics.  To
 * create a custom set of heuristics, write a string of numbers to the file
 * starting with the number of the custom profile along with a setting
 * for each heuristic parameter.  Due to differences across asic families
 * the heuristic parameters vary from family to family.
 *
 */

static ssize_t amdgpu_get_pp_power_profile_mode(struct device *dev,
		struct device_attribute *attr,
		char *buf)
{
	struct drm_device *ddev = dev_get_drvdata(dev);
	struct amdgpu_device *adev = drm_to_adev(ddev);
	ssize_t size;
	int ret;

	if (amdgpu_in_reset(adev))
		return -EPERM;
	if (adev->in_suspend && !adev->in_runpm)
		return -EPERM;

	ret = pm_runtime_get_sync(ddev->dev);
	if (ret < 0) {
		pm_runtime_put_autosuspend(ddev->dev);
		return ret;
	}

	if (adev->powerplay.pp_funcs->get_power_profile_mode)
		size = amdgpu_dpm_get_power_profile_mode(adev, buf);
	else
		size = sysfs_emit(buf, "\n");

	pm_runtime_mark_last_busy(ddev->dev);
	pm_runtime_put_autosuspend(ddev->dev);

	return size;
}


static ssize_t amdgpu_set_pp_power_profile_mode(struct device *dev,
		struct device_attribute *attr,
		const char *buf,
		size_t count)
{
	int ret;
	struct drm_device *ddev = dev_get_drvdata(dev);
	struct amdgpu_device *adev = drm_to_adev(ddev);
	uint32_t parameter_size = 0;
	long parameter[64];
	char *sub_str, buf_cpy[128];
	char *tmp_str;
	uint32_t i = 0;
	char tmp[2];
	long int profile_mode = 0;
	const char delimiter[3] = {' ', '\n', '\0'};

	if (amdgpu_in_reset(adev))
		return -EPERM;
	if (adev->in_suspend && !adev->in_runpm)
		return -EPERM;

	tmp[0] = *(buf);
	tmp[1] = '\0';
	ret = kstrtol(tmp, 0, &profile_mode);
	if (ret)
		return -EINVAL;

	if (profile_mode == PP_SMC_POWER_PROFILE_CUSTOM) {
		if (count < 2 || count > 127)
			return -EINVAL;
		while (isspace(*++buf))
			i++;
		memcpy(buf_cpy, buf, count-i);
		tmp_str = buf_cpy;
		while ((sub_str = strsep(&tmp_str, delimiter)) != NULL) {
			if (strlen(sub_str) == 0)
				continue;
			ret = kstrtol(sub_str, 0, &parameter[parameter_size]);
			if (ret)
				return -EINVAL;
			parameter_size++;
			while (isspace(*tmp_str))
				tmp_str++;
		}
	}
	parameter[parameter_size] = profile_mode;

	ret = pm_runtime_get_sync(ddev->dev);
	if (ret < 0) {
		pm_runtime_put_autosuspend(ddev->dev);
		return ret;
	}

	if (adev->powerplay.pp_funcs->set_power_profile_mode)
		ret = amdgpu_dpm_set_power_profile_mode(adev, parameter, parameter_size);

	pm_runtime_mark_last_busy(ddev->dev);
	pm_runtime_put_autosuspend(ddev->dev);

	if (!ret)
		return count;

	return -EINVAL;
}

/**
 * DOC: gpu_busy_percent
 *
 * The amdgpu driver provides a sysfs API for reading how busy the GPU
 * is as a percentage.  The file gpu_busy_percent is used for this.
 * The SMU firmware computes a percentage of load based on the
 * aggregate activity level in the IP cores.
 */
static ssize_t amdgpu_get_gpu_busy_percent(struct device *dev,
					   struct device_attribute *attr,
					   char *buf)
{
	struct drm_device *ddev = dev_get_drvdata(dev);
	struct amdgpu_device *adev = drm_to_adev(ddev);
	int r, value, size = sizeof(value);

	if (amdgpu_in_reset(adev))
		return -EPERM;
	if (adev->in_suspend && !adev->in_runpm)
		return -EPERM;

	r = pm_runtime_get_sync(ddev->dev);
	if (r < 0) {
		pm_runtime_put_autosuspend(ddev->dev);
		return r;
	}

	/* read the IP busy sensor */
	r = amdgpu_dpm_read_sensor(adev, AMDGPU_PP_SENSOR_GPU_LOAD,
				   (void *)&value, &size);

	pm_runtime_mark_last_busy(ddev->dev);
	pm_runtime_put_autosuspend(ddev->dev);

	if (r)
		return r;

	return sysfs_emit(buf, "%d\n", value);
}

/**
 * DOC: mem_busy_percent
 *
 * The amdgpu driver provides a sysfs API for reading how busy the VRAM
 * is as a percentage.  The file mem_busy_percent is used for this.
 * The SMU firmware computes a percentage of load based on the
 * aggregate activity level in the IP cores.
 */
static ssize_t amdgpu_get_mem_busy_percent(struct device *dev,
					   struct device_attribute *attr,
					   char *buf)
{
	struct drm_device *ddev = dev_get_drvdata(dev);
	struct amdgpu_device *adev = drm_to_adev(ddev);
	int r, value, size = sizeof(value);

	if (amdgpu_in_reset(adev))
		return -EPERM;
	if (adev->in_suspend && !adev->in_runpm)
		return -EPERM;

	r = pm_runtime_get_sync(ddev->dev);
	if (r < 0) {
		pm_runtime_put_autosuspend(ddev->dev);
		return r;
	}

	/* read the IP busy sensor */
	r = amdgpu_dpm_read_sensor(adev, AMDGPU_PP_SENSOR_MEM_LOAD,
				   (void *)&value, &size);

	pm_runtime_mark_last_busy(ddev->dev);
	pm_runtime_put_autosuspend(ddev->dev);

	if (r)
		return r;

	return sysfs_emit(buf, "%d\n", value);
}

/**
 * DOC: pcie_bw
 *
 * The amdgpu driver provides a sysfs API for estimating how much data
 * has been received and sent by the GPU in the last second through PCIe.
 * The file pcie_bw is used for this.
 * The Perf counters count the number of received and sent messages and return
 * those values, as well as the maximum payload size of a PCIe packet (mps).
 * Note that it is not possible to easily and quickly obtain the size of each
 * packet transmitted, so we output the max payload size (mps) to allow for
 * quick estimation of the PCIe bandwidth usage
 */
static ssize_t amdgpu_get_pcie_bw(struct device *dev,
		struct device_attribute *attr,
		char *buf)
{
	struct drm_device *ddev = dev_get_drvdata(dev);
	struct amdgpu_device *adev = drm_to_adev(ddev);
	uint64_t count0 = 0, count1 = 0;
	int ret;

	if (amdgpu_in_reset(adev))
		return -EPERM;
	if (adev->in_suspend && !adev->in_runpm)
		return -EPERM;

	if (adev->flags & AMD_IS_APU)
		return -ENODATA;

	if (!adev->asic_funcs->get_pcie_usage)
		return -ENODATA;

	ret = pm_runtime_get_sync(ddev->dev);
	if (ret < 0) {
		pm_runtime_put_autosuspend(ddev->dev);
		return ret;
	}

	amdgpu_asic_get_pcie_usage(adev, &count0, &count1);

	pm_runtime_mark_last_busy(ddev->dev);
	pm_runtime_put_autosuspend(ddev->dev);

	return sysfs_emit(buf, "%llu %llu %i\n",
			  count0, count1, pcie_get_mps(adev->pdev));
}

/**
 * DOC: unique_id
 *
 * The amdgpu driver provides a sysfs API for providing a unique ID for the GPU
 * The file unique_id is used for this.
 * This will provide a Unique ID that will persist from machine to machine
 *
 * NOTE: This will only work for GFX9 and newer. This file will be absent
 * on unsupported ASICs (GFX8 and older)
 */
static ssize_t amdgpu_get_unique_id(struct device *dev,
		struct device_attribute *attr,
		char *buf)
{
	struct drm_device *ddev = dev_get_drvdata(dev);
	struct amdgpu_device *adev = drm_to_adev(ddev);

	if (amdgpu_in_reset(adev))
		return -EPERM;
	if (adev->in_suspend && !adev->in_runpm)
		return -EPERM;

	if (adev->unique_id)
		return sysfs_emit(buf, "%016llx\n", adev->unique_id);

	return 0;
}

/**
 * DOC: thermal_throttling_logging
 *
 * Thermal throttling pulls down the clock frequency and thus the performance.
 * It's an useful mechanism to protect the chip from overheating. Since it
 * impacts performance, the user controls whether it is enabled and if so,
 * the log frequency.
 *
 * Reading back the file shows you the status(enabled or disabled) and
 * the interval(in seconds) between each thermal logging.
 *
 * Writing an integer to the file, sets a new logging interval, in seconds.
 * The value should be between 1 and 3600. If the value is less than 1,
 * thermal logging is disabled. Values greater than 3600 are ignored.
 */
static ssize_t amdgpu_get_thermal_throttling_logging(struct device *dev,
						     struct device_attribute *attr,
						     char *buf)
{
	struct drm_device *ddev = dev_get_drvdata(dev);
	struct amdgpu_device *adev = drm_to_adev(ddev);

	return sysfs_emit(buf, "%s: thermal throttling logging %s, with interval %d seconds\n",
			  adev_to_drm(adev)->unique,
			  atomic_read(&adev->throttling_logging_enabled) ? "enabled" : "disabled",
			  adev->throttling_logging_rs.interval / HZ + 1);
}

static ssize_t amdgpu_set_thermal_throttling_logging(struct device *dev,
						     struct device_attribute *attr,
						     const char *buf,
						     size_t count)
{
	struct drm_device *ddev = dev_get_drvdata(dev);
	struct amdgpu_device *adev = drm_to_adev(ddev);
	long throttling_logging_interval;
	unsigned long flags;
	int ret = 0;

	ret = kstrtol(buf, 0, &throttling_logging_interval);
	if (ret)
		return ret;

	if (throttling_logging_interval > 3600)
		return -EINVAL;

	if (throttling_logging_interval > 0) {
		raw_spin_lock_irqsave(&adev->throttling_logging_rs.lock, flags);
		/*
		 * Reset the ratelimit timer internals.
		 * This can effectively restart the timer.
		 */
		adev->throttling_logging_rs.interval =
			(throttling_logging_interval - 1) * HZ;
		adev->throttling_logging_rs.begin = 0;
		adev->throttling_logging_rs.printed = 0;
		adev->throttling_logging_rs.missed = 0;
		raw_spin_unlock_irqrestore(&adev->throttling_logging_rs.lock, flags);

		atomic_set(&adev->throttling_logging_enabled, 1);
	} else {
		atomic_set(&adev->throttling_logging_enabled, 0);
	}

	return count;
}

/**
 * DOC: gpu_metrics
 *
 * The amdgpu driver provides a sysfs API for retrieving current gpu
 * metrics data. The file gpu_metrics is used for this. Reading the
 * file will dump all the current gpu metrics data.
 *
 * These data include temperature, frequency, engines utilization,
 * power consume, throttler status, fan speed and cpu core statistics(
 * available for APU only). That's it will give a snapshot of all sensors
 * at the same time.
 */
static ssize_t amdgpu_get_gpu_metrics(struct device *dev,
				      struct device_attribute *attr,
				      char *buf)
{
	struct drm_device *ddev = dev_get_drvdata(dev);
	struct amdgpu_device *adev = drm_to_adev(ddev);
	void *gpu_metrics;
	ssize_t size = 0;
	int ret;

	if (amdgpu_in_reset(adev))
		return -EPERM;
	if (adev->in_suspend && !adev->in_runpm)
		return -EPERM;

	ret = pm_runtime_get_sync(ddev->dev);
	if (ret < 0) {
		pm_runtime_put_autosuspend(ddev->dev);
		return ret;
	}

	if (adev->powerplay.pp_funcs->get_gpu_metrics)
		size = amdgpu_dpm_get_gpu_metrics(adev, &gpu_metrics);

	if (size <= 0)
		goto out;

	if (size >= PAGE_SIZE)
		size = PAGE_SIZE - 1;

	memcpy(buf, gpu_metrics, size);

out:
	pm_runtime_mark_last_busy(ddev->dev);
	pm_runtime_put_autosuspend(ddev->dev);

	return size;
}

/**
 * DOC: smartshift_apu_power
 *
 * The amdgpu driver provides a sysfs API for reporting APU power
 * share if it supports smartshift. The value is expressed as
 * the proportion of stapm limit where stapm limit is the total APU
 * power limit. The result is in percentage. If APU power is 130% of
 * STAPM, then APU is using 30% of the dGPU's headroom.
 */

static ssize_t amdgpu_get_smartshift_apu_power(struct device *dev, struct device_attribute *attr,
					       char *buf)
{
	struct drm_device *ddev = dev_get_drvdata(dev);
	struct amdgpu_device *adev = drm_to_adev(ddev);
	uint32_t ss_power, size;
	int r = 0;

	if (amdgpu_in_reset(adev))
		return -EPERM;
	if (adev->in_suspend && !adev->in_runpm)
		return -EPERM;

	r = pm_runtime_get_sync(ddev->dev);
	if (r < 0) {
		pm_runtime_put_autosuspend(ddev->dev);
		return r;
	}

	r = amdgpu_dpm_read_sensor(adev, AMDGPU_PP_SENSOR_SS_APU_SHARE,
				   (void *)&ss_power, &size);
	if (r)
		goto out;

	r = sysfs_emit(buf, "%u%%\n", ss_power);

out:
	pm_runtime_mark_last_busy(ddev->dev);
	pm_runtime_put_autosuspend(ddev->dev);
	return r;
}

/**
 * DOC: smartshift_dgpu_power
 *
 * The amdgpu driver provides a sysfs API for reporting the dGPU power
 * share if the device is in HG and supports smartshift. The value
 * is expressed as the proportion of stapm limit where stapm limit
 * is the total APU power limit. The value is in percentage. If dGPU
 * power is 20% higher than STAPM power(120%), it's using 20% of the
 * APU's power headroom.
 */

static ssize_t amdgpu_get_smartshift_dgpu_power(struct device *dev, struct device_attribute *attr,
						char *buf)
{
	struct drm_device *ddev = dev_get_drvdata(dev);
	struct amdgpu_device *adev = drm_to_adev(ddev);
	uint32_t ss_power, size;
	int r = 0;

	if (amdgpu_in_reset(adev))
		return -EPERM;
	if (adev->in_suspend && !adev->in_runpm)
		return -EPERM;

	r = pm_runtime_get_sync(ddev->dev);
	if (r < 0) {
		pm_runtime_put_autosuspend(ddev->dev);
		return r;
	}

	r = amdgpu_dpm_read_sensor(adev, AMDGPU_PP_SENSOR_SS_DGPU_SHARE,
				   (void *)&ss_power, &size);

	if (r)
		goto out;

	r = sysfs_emit(buf, "%u%%\n", ss_power);

out:
	pm_runtime_mark_last_busy(ddev->dev);
	pm_runtime_put_autosuspend(ddev->dev);
	return r;
}

/**
 * DOC: smartshift_bias
 *
 * The amdgpu driver provides a sysfs API for reporting the
 * smartshift(SS2.0) bias level. The value ranges from -100 to 100
 * and the default is 0. -100 sets maximum preference to APU
 * and 100 sets max perference to dGPU.
 */

static ssize_t amdgpu_get_smartshift_bias(struct device *dev,
					  struct device_attribute *attr,
					  char *buf)
{
	int r = 0;

	r = sysfs_emit(buf, "%d\n", amdgpu_smartshift_bias);

	return r;
}

static ssize_t amdgpu_set_smartshift_bias(struct device *dev,
					  struct device_attribute *attr,
					  const char *buf, size_t count)
{
	struct drm_device *ddev = dev_get_drvdata(dev);
	struct amdgpu_device *adev = drm_to_adev(ddev);
	int r = 0;
	int bias = 0;

	if (amdgpu_in_reset(adev))
		return -EPERM;
	if (adev->in_suspend && !adev->in_runpm)
		return -EPERM;

	r = pm_runtime_get_sync(ddev->dev);
	if (r < 0) {
		pm_runtime_put_autosuspend(ddev->dev);
		return r;
	}

	r = kstrtoint(buf, 10, &bias);
	if (r)
		goto out;

	if (bias > AMDGPU_SMARTSHIFT_MAX_BIAS)
		bias = AMDGPU_SMARTSHIFT_MAX_BIAS;
	else if (bias < AMDGPU_SMARTSHIFT_MIN_BIAS)
		bias = AMDGPU_SMARTSHIFT_MIN_BIAS;

	amdgpu_smartshift_bias = bias;
	r = count;

	/* TODO: upadte bias level with SMU message */

out:
	pm_runtime_mark_last_busy(ddev->dev);
	pm_runtime_put_autosuspend(ddev->dev);
	return r;
}


static int ss_power_attr_update(struct amdgpu_device *adev, struct amdgpu_device_attr *attr,
				uint32_t mask, enum amdgpu_device_attr_states *states)
{
	uint32_t ss_power, size;

	if (!amdgpu_acpi_is_power_shift_control_supported())
		*states = ATTR_STATE_UNSUPPORTED;
	else if ((adev->flags & AMD_IS_PX) &&
		 !amdgpu_device_supports_smart_shift(adev_to_drm(adev)))
		*states = ATTR_STATE_UNSUPPORTED;
	else if (amdgpu_dpm_read_sensor(adev, AMDGPU_PP_SENSOR_SS_APU_SHARE,
		 (void *)&ss_power, &size))
		*states = ATTR_STATE_UNSUPPORTED;
	else if (amdgpu_dpm_read_sensor(adev, AMDGPU_PP_SENSOR_SS_DGPU_SHARE,
		 (void *)&ss_power, &size))
		*states = ATTR_STATE_UNSUPPORTED;

	return 0;
}

static int ss_bias_attr_update(struct amdgpu_device *adev, struct amdgpu_device_attr *attr,
			       uint32_t mask, enum amdgpu_device_attr_states *states)
{
	uint32_t ss_power, size;

	if (!amdgpu_device_supports_smart_shift(adev_to_drm(adev)))
		*states = ATTR_STATE_UNSUPPORTED;
	else if (amdgpu_dpm_read_sensor(adev, AMDGPU_PP_SENSOR_SS_APU_SHARE,
		 (void *)&ss_power, &size))
		*states = ATTR_STATE_UNSUPPORTED;
	else if (amdgpu_dpm_read_sensor(adev, AMDGPU_PP_SENSOR_SS_DGPU_SHARE,
		 (void *)&ss_power, &size))
		*states = ATTR_STATE_UNSUPPORTED;

	return 0;
}

static struct amdgpu_device_attr amdgpu_device_attrs[] = {
	AMDGPU_DEVICE_ATTR_RW(power_dpm_state,				ATTR_FLAG_BASIC|ATTR_FLAG_ONEVF),
	AMDGPU_DEVICE_ATTR_RW(power_dpm_force_performance_level,	ATTR_FLAG_BASIC|ATTR_FLAG_ONEVF),
	AMDGPU_DEVICE_ATTR_RO(pp_num_states,				ATTR_FLAG_BASIC),
	AMDGPU_DEVICE_ATTR_RO(pp_cur_state,				ATTR_FLAG_BASIC),
	AMDGPU_DEVICE_ATTR_RW(pp_force_state,				ATTR_FLAG_BASIC),
	AMDGPU_DEVICE_ATTR_RW(pp_table,					ATTR_FLAG_BASIC),
	AMDGPU_DEVICE_ATTR_RW(pp_dpm_sclk,				ATTR_FLAG_BASIC|ATTR_FLAG_ONEVF),
	AMDGPU_DEVICE_ATTR_RW(pp_dpm_mclk,				ATTR_FLAG_BASIC|ATTR_FLAG_ONEVF),
	AMDGPU_DEVICE_ATTR_RW(pp_dpm_socclk,				ATTR_FLAG_BASIC|ATTR_FLAG_ONEVF),
	AMDGPU_DEVICE_ATTR_RW(pp_dpm_fclk,				ATTR_FLAG_BASIC|ATTR_FLAG_ONEVF),
	AMDGPU_DEVICE_ATTR_RW(pp_dpm_vclk,				ATTR_FLAG_BASIC|ATTR_FLAG_ONEVF),
	AMDGPU_DEVICE_ATTR_RW(pp_dpm_dclk,				ATTR_FLAG_BASIC|ATTR_FLAG_ONEVF),
	AMDGPU_DEVICE_ATTR_RW(pp_dpm_dcefclk,				ATTR_FLAG_BASIC),
	AMDGPU_DEVICE_ATTR_RW(pp_dpm_pcie,				ATTR_FLAG_BASIC),
	AMDGPU_DEVICE_ATTR_RW(pp_sclk_od,				ATTR_FLAG_BASIC),
	AMDGPU_DEVICE_ATTR_RW(pp_mclk_od,				ATTR_FLAG_BASIC),
	AMDGPU_DEVICE_ATTR_RW(pp_power_profile_mode,			ATTR_FLAG_BASIC),
	AMDGPU_DEVICE_ATTR_RW(pp_od_clk_voltage,			ATTR_FLAG_BASIC),
	AMDGPU_DEVICE_ATTR_RO(gpu_busy_percent,				ATTR_FLAG_BASIC),
	AMDGPU_DEVICE_ATTR_RO(mem_busy_percent,				ATTR_FLAG_BASIC),
	AMDGPU_DEVICE_ATTR_RO(pcie_bw,					ATTR_FLAG_BASIC),
	AMDGPU_DEVICE_ATTR_RW(pp_features,				ATTR_FLAG_BASIC),
	AMDGPU_DEVICE_ATTR_RO(unique_id,				ATTR_FLAG_BASIC),
	AMDGPU_DEVICE_ATTR_RW(thermal_throttling_logging,		ATTR_FLAG_BASIC),
	AMDGPU_DEVICE_ATTR_RO(gpu_metrics,				ATTR_FLAG_BASIC),
	AMDGPU_DEVICE_ATTR_RO(smartshift_apu_power,			ATTR_FLAG_BASIC,
			      .attr_update = ss_power_attr_update),
	AMDGPU_DEVICE_ATTR_RO(smartshift_dgpu_power,			ATTR_FLAG_BASIC,
			      .attr_update = ss_power_attr_update),
	AMDGPU_DEVICE_ATTR_RW(smartshift_bias,				ATTR_FLAG_BASIC,
			      .attr_update = ss_bias_attr_update),
};

static int default_attr_update(struct amdgpu_device *adev, struct amdgpu_device_attr *attr,
			       uint32_t mask, enum amdgpu_device_attr_states *states)
{
	struct device_attribute *dev_attr = &attr->dev_attr;
	const char *attr_name = dev_attr->attr.name;
	struct pp_hwmgr *hwmgr = adev->powerplay.pp_handle;
	enum amd_asic_type asic_type = adev->asic_type;

	if (!(attr->flags & mask)) {
		*states = ATTR_STATE_UNSUPPORTED;
		return 0;
	}

#define DEVICE_ATTR_IS(_name)	(!strcmp(attr_name, #_name))

	if (DEVICE_ATTR_IS(pp_dpm_socclk)) {
		if (asic_type < CHIP_VEGA10)
			*states = ATTR_STATE_UNSUPPORTED;
	} else if (DEVICE_ATTR_IS(pp_dpm_dcefclk)) {
		if (asic_type < CHIP_VEGA10 ||
		    asic_type == CHIP_ARCTURUS ||
		    asic_type == CHIP_ALDEBARAN)
			*states = ATTR_STATE_UNSUPPORTED;
	} else if (DEVICE_ATTR_IS(pp_dpm_fclk)) {
		if (asic_type < CHIP_VEGA20)
			*states = ATTR_STATE_UNSUPPORTED;
	} else if (DEVICE_ATTR_IS(pp_od_clk_voltage)) {
		*states = ATTR_STATE_UNSUPPORTED;
		if ((is_support_sw_smu(adev) && adev->smu.od_enabled) ||
		    (is_support_sw_smu(adev) && adev->smu.is_apu) ||
			(!is_support_sw_smu(adev) && hwmgr->od_enabled))
			*states = ATTR_STATE_SUPPORTED;
	} else if (DEVICE_ATTR_IS(mem_busy_percent)) {
		if (adev->flags & AMD_IS_APU || asic_type == CHIP_VEGA10)
			*states = ATTR_STATE_UNSUPPORTED;
	} else if (DEVICE_ATTR_IS(pcie_bw)) {
		/* PCIe Perf counters won't work on APU nodes */
		if (adev->flags & AMD_IS_APU)
			*states = ATTR_STATE_UNSUPPORTED;
	} else if (DEVICE_ATTR_IS(unique_id)) {
		if (asic_type != CHIP_VEGA10 &&
		    asic_type != CHIP_VEGA20 &&
		    asic_type != CHIP_ARCTURUS)
			*states = ATTR_STATE_UNSUPPORTED;
	} else if (DEVICE_ATTR_IS(pp_features)) {
		if (adev->flags & AMD_IS_APU || asic_type < CHIP_VEGA10)
			*states = ATTR_STATE_UNSUPPORTED;
	} else if (DEVICE_ATTR_IS(gpu_metrics)) {
		if (asic_type < CHIP_VEGA12)
			*states = ATTR_STATE_UNSUPPORTED;
	} else if (DEVICE_ATTR_IS(pp_dpm_vclk)) {
		if (!(asic_type == CHIP_VANGOGH))
			*states = ATTR_STATE_UNSUPPORTED;
	} else if (DEVICE_ATTR_IS(pp_dpm_dclk)) {
		if (!(asic_type == CHIP_VANGOGH))
			*states = ATTR_STATE_UNSUPPORTED;
	}

	if (asic_type == CHIP_ARCTURUS) {
		/* Arcturus does not support standalone mclk/socclk/fclk level setting */
		if (DEVICE_ATTR_IS(pp_dpm_mclk) ||
		    DEVICE_ATTR_IS(pp_dpm_socclk) ||
		    DEVICE_ATTR_IS(pp_dpm_fclk)) {
			dev_attr->attr.mode &= ~S_IWUGO;
			dev_attr->store = NULL;
		}
	}

<<<<<<< HEAD
	if (DEVICE_ATTR_IS(pp_dpm_dcefclk)) {
		/* SMU MP1 does not support dcefclk level setting */
		if (asic_type >= CHIP_NAVI10) {
			dev_attr->attr.mode &= ~S_IWUGO;
			dev_attr->store = NULL;
		}
	}

	/* setting should not be allowed from VF */
	if (amdgpu_sriov_vf(adev)) {
=======
	/* setting should not be allowed from VF if not in one VF mode */
	if (amdgpu_sriov_vf(adev) && !amdgpu_sriov_is_pp_one_vf(adev)) {
>>>>>>> 3238bffa
		dev_attr->attr.mode &= ~S_IWUGO;
		dev_attr->store = NULL;
	}

#undef DEVICE_ATTR_IS

	return 0;
}


static int amdgpu_device_attr_create(struct amdgpu_device *adev,
				     struct amdgpu_device_attr *attr,
				     uint32_t mask, struct list_head *attr_list)
{
	int ret = 0;
	struct device_attribute *dev_attr = &attr->dev_attr;
	const char *name = dev_attr->attr.name;
	enum amdgpu_device_attr_states attr_states = ATTR_STATE_SUPPORTED;
	struct amdgpu_device_attr_entry *attr_entry;

	int (*attr_update)(struct amdgpu_device *adev, struct amdgpu_device_attr *attr,
			   uint32_t mask, enum amdgpu_device_attr_states *states) = default_attr_update;

	BUG_ON(!attr);

	attr_update = attr->attr_update ? attr->attr_update : default_attr_update;

	ret = attr_update(adev, attr, mask, &attr_states);
	if (ret) {
		dev_err(adev->dev, "failed to update device file %s, ret = %d\n",
			name, ret);
		return ret;
	}

	if (attr_states == ATTR_STATE_UNSUPPORTED)
		return 0;

	ret = device_create_file(adev->dev, dev_attr);
	if (ret) {
		dev_err(adev->dev, "failed to create device file %s, ret = %d\n",
			name, ret);
	}

	attr_entry = kmalloc(sizeof(*attr_entry), GFP_KERNEL);
	if (!attr_entry)
		return -ENOMEM;

	attr_entry->attr = attr;
	INIT_LIST_HEAD(&attr_entry->entry);

	list_add_tail(&attr_entry->entry, attr_list);

	return ret;
}

static void amdgpu_device_attr_remove(struct amdgpu_device *adev, struct amdgpu_device_attr *attr)
{
	struct device_attribute *dev_attr = &attr->dev_attr;

	device_remove_file(adev->dev, dev_attr);
}

static void amdgpu_device_attr_remove_groups(struct amdgpu_device *adev,
					     struct list_head *attr_list);

static int amdgpu_device_attr_create_groups(struct amdgpu_device *adev,
					    struct amdgpu_device_attr *attrs,
					    uint32_t counts,
					    uint32_t mask,
					    struct list_head *attr_list)
{
	int ret = 0;
	uint32_t i = 0;

	for (i = 0; i < counts; i++) {
		ret = amdgpu_device_attr_create(adev, &attrs[i], mask, attr_list);
		if (ret)
			goto failed;
	}

	return 0;

failed:
	amdgpu_device_attr_remove_groups(adev, attr_list);

	return ret;
}

static void amdgpu_device_attr_remove_groups(struct amdgpu_device *adev,
					     struct list_head *attr_list)
{
	struct amdgpu_device_attr_entry *entry, *entry_tmp;

	if (list_empty(attr_list))
		return ;

	list_for_each_entry_safe(entry, entry_tmp, attr_list, entry) {
		amdgpu_device_attr_remove(adev, entry->attr);
		list_del(&entry->entry);
		kfree(entry);
	}
}

static ssize_t amdgpu_hwmon_show_temp(struct device *dev,
				      struct device_attribute *attr,
				      char *buf)
{
	struct amdgpu_device *adev = dev_get_drvdata(dev);
	int channel = to_sensor_dev_attr(attr)->index;
	int r, temp = 0, size = sizeof(temp);

	if (amdgpu_in_reset(adev))
		return -EPERM;
	if (adev->in_suspend && !adev->in_runpm)
		return -EPERM;

	if (channel >= PP_TEMP_MAX)
		return -EINVAL;

	r = pm_runtime_get_sync(adev_to_drm(adev)->dev);
	if (r < 0) {
		pm_runtime_put_autosuspend(adev_to_drm(adev)->dev);
		return r;
	}

	switch (channel) {
	case PP_TEMP_JUNCTION:
		/* get current junction temperature */
		r = amdgpu_dpm_read_sensor(adev, AMDGPU_PP_SENSOR_HOTSPOT_TEMP,
					   (void *)&temp, &size);
		break;
	case PP_TEMP_EDGE:
		/* get current edge temperature */
		r = amdgpu_dpm_read_sensor(adev, AMDGPU_PP_SENSOR_EDGE_TEMP,
					   (void *)&temp, &size);
		break;
	case PP_TEMP_MEM:
		/* get current memory temperature */
		r = amdgpu_dpm_read_sensor(adev, AMDGPU_PP_SENSOR_MEM_TEMP,
					   (void *)&temp, &size);
		break;
	default:
		r = -EINVAL;
		break;
	}

	pm_runtime_mark_last_busy(adev_to_drm(adev)->dev);
	pm_runtime_put_autosuspend(adev_to_drm(adev)->dev);

	if (r)
		return r;

	return sysfs_emit(buf, "%d\n", temp);
}

static ssize_t amdgpu_hwmon_show_temp_thresh(struct device *dev,
					     struct device_attribute *attr,
					     char *buf)
{
	struct amdgpu_device *adev = dev_get_drvdata(dev);
	int hyst = to_sensor_dev_attr(attr)->index;
	int temp;

	if (hyst)
		temp = adev->pm.dpm.thermal.min_temp;
	else
		temp = adev->pm.dpm.thermal.max_temp;

	return sysfs_emit(buf, "%d\n", temp);
}

static ssize_t amdgpu_hwmon_show_hotspot_temp_thresh(struct device *dev,
					     struct device_attribute *attr,
					     char *buf)
{
	struct amdgpu_device *adev = dev_get_drvdata(dev);
	int hyst = to_sensor_dev_attr(attr)->index;
	int temp;

	if (hyst)
		temp = adev->pm.dpm.thermal.min_hotspot_temp;
	else
		temp = adev->pm.dpm.thermal.max_hotspot_crit_temp;

	return sysfs_emit(buf, "%d\n", temp);
}

static ssize_t amdgpu_hwmon_show_mem_temp_thresh(struct device *dev,
					     struct device_attribute *attr,
					     char *buf)
{
	struct amdgpu_device *adev = dev_get_drvdata(dev);
	int hyst = to_sensor_dev_attr(attr)->index;
	int temp;

	if (hyst)
		temp = adev->pm.dpm.thermal.min_mem_temp;
	else
		temp = adev->pm.dpm.thermal.max_mem_crit_temp;

	return sysfs_emit(buf, "%d\n", temp);
}

static ssize_t amdgpu_hwmon_show_temp_label(struct device *dev,
					     struct device_attribute *attr,
					     char *buf)
{
	int channel = to_sensor_dev_attr(attr)->index;

	if (channel >= PP_TEMP_MAX)
		return -EINVAL;

	return sysfs_emit(buf, "%s\n", temp_label[channel].label);
}

static ssize_t amdgpu_hwmon_show_temp_emergency(struct device *dev,
					     struct device_attribute *attr,
					     char *buf)
{
	struct amdgpu_device *adev = dev_get_drvdata(dev);
	int channel = to_sensor_dev_attr(attr)->index;
	int temp = 0;

	if (channel >= PP_TEMP_MAX)
		return -EINVAL;

	switch (channel) {
	case PP_TEMP_JUNCTION:
		temp = adev->pm.dpm.thermal.max_hotspot_emergency_temp;
		break;
	case PP_TEMP_EDGE:
		temp = adev->pm.dpm.thermal.max_edge_emergency_temp;
		break;
	case PP_TEMP_MEM:
		temp = adev->pm.dpm.thermal.max_mem_emergency_temp;
		break;
	}

	return sysfs_emit(buf, "%d\n", temp);
}

static ssize_t amdgpu_hwmon_get_pwm1_enable(struct device *dev,
					    struct device_attribute *attr,
					    char *buf)
{
	struct amdgpu_device *adev = dev_get_drvdata(dev);
	u32 pwm_mode = 0;
	int ret;

	if (amdgpu_in_reset(adev))
		return -EPERM;
	if (adev->in_suspend && !adev->in_runpm)
		return -EPERM;

	ret = pm_runtime_get_sync(adev_to_drm(adev)->dev);
	if (ret < 0) {
		pm_runtime_put_autosuspend(adev_to_drm(adev)->dev);
		return ret;
	}

	if (!adev->powerplay.pp_funcs->get_fan_control_mode) {
		pm_runtime_mark_last_busy(adev_to_drm(adev)->dev);
		pm_runtime_put_autosuspend(adev_to_drm(adev)->dev);
		return -EINVAL;
	}

	pwm_mode = amdgpu_dpm_get_fan_control_mode(adev);

	pm_runtime_mark_last_busy(adev_to_drm(adev)->dev);
	pm_runtime_put_autosuspend(adev_to_drm(adev)->dev);

	return sprintf(buf, "%u\n", pwm_mode);
}

static ssize_t amdgpu_hwmon_set_pwm1_enable(struct device *dev,
					    struct device_attribute *attr,
					    const char *buf,
					    size_t count)
{
	struct amdgpu_device *adev = dev_get_drvdata(dev);
	int err, ret;
	int value;

	if (amdgpu_in_reset(adev))
		return -EPERM;
	if (adev->in_suspend && !adev->in_runpm)
		return -EPERM;

	err = kstrtoint(buf, 10, &value);
	if (err)
		return err;

	ret = pm_runtime_get_sync(adev_to_drm(adev)->dev);
	if (ret < 0) {
		pm_runtime_put_autosuspend(adev_to_drm(adev)->dev);
		return ret;
	}

	if (!adev->powerplay.pp_funcs->set_fan_control_mode) {
		pm_runtime_mark_last_busy(adev_to_drm(adev)->dev);
		pm_runtime_put_autosuspend(adev_to_drm(adev)->dev);
		return -EINVAL;
	}

	amdgpu_dpm_set_fan_control_mode(adev, value);

	pm_runtime_mark_last_busy(adev_to_drm(adev)->dev);
	pm_runtime_put_autosuspend(adev_to_drm(adev)->dev);

	return count;
}

static ssize_t amdgpu_hwmon_get_pwm1_min(struct device *dev,
					 struct device_attribute *attr,
					 char *buf)
{
	return sprintf(buf, "%i\n", 0);
}

static ssize_t amdgpu_hwmon_get_pwm1_max(struct device *dev,
					 struct device_attribute *attr,
					 char *buf)
{
	return sprintf(buf, "%i\n", 255);
}

static ssize_t amdgpu_hwmon_set_pwm1(struct device *dev,
				     struct device_attribute *attr,
				     const char *buf, size_t count)
{
	struct amdgpu_device *adev = dev_get_drvdata(dev);
	int err;
	u32 value;
	u32 pwm_mode;

	if (amdgpu_in_reset(adev))
		return -EPERM;
	if (adev->in_suspend && !adev->in_runpm)
		return -EPERM;

	err = pm_runtime_get_sync(adev_to_drm(adev)->dev);
	if (err < 0) {
		pm_runtime_put_autosuspend(adev_to_drm(adev)->dev);
		return err;
	}

	pwm_mode = amdgpu_dpm_get_fan_control_mode(adev);
	if (pwm_mode != AMD_FAN_CTRL_MANUAL) {
		pr_info("manual fan speed control should be enabled first\n");
		pm_runtime_mark_last_busy(adev_to_drm(adev)->dev);
		pm_runtime_put_autosuspend(adev_to_drm(adev)->dev);
		return -EINVAL;
	}

	err = kstrtou32(buf, 10, &value);
	if (err) {
		pm_runtime_mark_last_busy(adev_to_drm(adev)->dev);
		pm_runtime_put_autosuspend(adev_to_drm(adev)->dev);
		return err;
	}

	value = (value * 100) / 255;

	if (adev->powerplay.pp_funcs->set_fan_speed_percent)
		err = amdgpu_dpm_set_fan_speed_percent(adev, value);
	else
		err = -EINVAL;

	pm_runtime_mark_last_busy(adev_to_drm(adev)->dev);
	pm_runtime_put_autosuspend(adev_to_drm(adev)->dev);

	if (err)
		return err;

	return count;
}

static ssize_t amdgpu_hwmon_get_pwm1(struct device *dev,
				     struct device_attribute *attr,
				     char *buf)
{
	struct amdgpu_device *adev = dev_get_drvdata(dev);
	int err;
	u32 speed = 0;

	if (amdgpu_in_reset(adev))
		return -EPERM;
	if (adev->in_suspend && !adev->in_runpm)
		return -EPERM;

	err = pm_runtime_get_sync(adev_to_drm(adev)->dev);
	if (err < 0) {
		pm_runtime_put_autosuspend(adev_to_drm(adev)->dev);
		return err;
	}

	if (adev->powerplay.pp_funcs->get_fan_speed_percent)
		err = amdgpu_dpm_get_fan_speed_percent(adev, &speed);
	else
		err = -EINVAL;

	pm_runtime_mark_last_busy(adev_to_drm(adev)->dev);
	pm_runtime_put_autosuspend(adev_to_drm(adev)->dev);

	if (err)
		return err;

	speed = (speed * 255) / 100;

	return sprintf(buf, "%i\n", speed);
}

static ssize_t amdgpu_hwmon_get_fan1_input(struct device *dev,
					   struct device_attribute *attr,
					   char *buf)
{
	struct amdgpu_device *adev = dev_get_drvdata(dev);
	int err;
	u32 speed = 0;

	if (amdgpu_in_reset(adev))
		return -EPERM;
	if (adev->in_suspend && !adev->in_runpm)
		return -EPERM;

	err = pm_runtime_get_sync(adev_to_drm(adev)->dev);
	if (err < 0) {
		pm_runtime_put_autosuspend(adev_to_drm(adev)->dev);
		return err;
	}

	if (adev->powerplay.pp_funcs->get_fan_speed_rpm)
		err = amdgpu_dpm_get_fan_speed_rpm(adev, &speed);
	else
		err = -EINVAL;

	pm_runtime_mark_last_busy(adev_to_drm(adev)->dev);
	pm_runtime_put_autosuspend(adev_to_drm(adev)->dev);

	if (err)
		return err;

	return sprintf(buf, "%i\n", speed);
}

static ssize_t amdgpu_hwmon_get_fan1_min(struct device *dev,
					 struct device_attribute *attr,
					 char *buf)
{
	struct amdgpu_device *adev = dev_get_drvdata(dev);
	u32 min_rpm = 0;
	u32 size = sizeof(min_rpm);
	int r;

	if (amdgpu_in_reset(adev))
		return -EPERM;
	if (adev->in_suspend && !adev->in_runpm)
		return -EPERM;

	r = pm_runtime_get_sync(adev_to_drm(adev)->dev);
	if (r < 0) {
		pm_runtime_put_autosuspend(adev_to_drm(adev)->dev);
		return r;
	}

	r = amdgpu_dpm_read_sensor(adev, AMDGPU_PP_SENSOR_MIN_FAN_RPM,
				   (void *)&min_rpm, &size);

	pm_runtime_mark_last_busy(adev_to_drm(adev)->dev);
	pm_runtime_put_autosuspend(adev_to_drm(adev)->dev);

	if (r)
		return r;

	return sysfs_emit(buf, "%d\n", min_rpm);
}

static ssize_t amdgpu_hwmon_get_fan1_max(struct device *dev,
					 struct device_attribute *attr,
					 char *buf)
{
	struct amdgpu_device *adev = dev_get_drvdata(dev);
	u32 max_rpm = 0;
	u32 size = sizeof(max_rpm);
	int r;

	if (amdgpu_in_reset(adev))
		return -EPERM;
	if (adev->in_suspend && !adev->in_runpm)
		return -EPERM;

	r = pm_runtime_get_sync(adev_to_drm(adev)->dev);
	if (r < 0) {
		pm_runtime_put_autosuspend(adev_to_drm(adev)->dev);
		return r;
	}

	r = amdgpu_dpm_read_sensor(adev, AMDGPU_PP_SENSOR_MAX_FAN_RPM,
				   (void *)&max_rpm, &size);

	pm_runtime_mark_last_busy(adev_to_drm(adev)->dev);
	pm_runtime_put_autosuspend(adev_to_drm(adev)->dev);

	if (r)
		return r;

	return sysfs_emit(buf, "%d\n", max_rpm);
}

static ssize_t amdgpu_hwmon_get_fan1_target(struct device *dev,
					   struct device_attribute *attr,
					   char *buf)
{
	struct amdgpu_device *adev = dev_get_drvdata(dev);
	int err;
	u32 rpm = 0;

	if (amdgpu_in_reset(adev))
		return -EPERM;
	if (adev->in_suspend && !adev->in_runpm)
		return -EPERM;

	err = pm_runtime_get_sync(adev_to_drm(adev)->dev);
	if (err < 0) {
		pm_runtime_put_autosuspend(adev_to_drm(adev)->dev);
		return err;
	}

	if (adev->powerplay.pp_funcs->get_fan_speed_rpm)
		err = amdgpu_dpm_get_fan_speed_rpm(adev, &rpm);
	else
		err = -EINVAL;

	pm_runtime_mark_last_busy(adev_to_drm(adev)->dev);
	pm_runtime_put_autosuspend(adev_to_drm(adev)->dev);

	if (err)
		return err;

	return sprintf(buf, "%i\n", rpm);
}

static ssize_t amdgpu_hwmon_set_fan1_target(struct device *dev,
				     struct device_attribute *attr,
				     const char *buf, size_t count)
{
	struct amdgpu_device *adev = dev_get_drvdata(dev);
	int err;
	u32 value;
	u32 pwm_mode;

	if (amdgpu_in_reset(adev))
		return -EPERM;
	if (adev->in_suspend && !adev->in_runpm)
		return -EPERM;

	err = pm_runtime_get_sync(adev_to_drm(adev)->dev);
	if (err < 0) {
		pm_runtime_put_autosuspend(adev_to_drm(adev)->dev);
		return err;
	}

	pwm_mode = amdgpu_dpm_get_fan_control_mode(adev);

	if (pwm_mode != AMD_FAN_CTRL_MANUAL) {
		pm_runtime_mark_last_busy(adev_to_drm(adev)->dev);
		pm_runtime_put_autosuspend(adev_to_drm(adev)->dev);
		return -ENODATA;
	}

	err = kstrtou32(buf, 10, &value);
	if (err) {
		pm_runtime_mark_last_busy(adev_to_drm(adev)->dev);
		pm_runtime_put_autosuspend(adev_to_drm(adev)->dev);
		return err;
	}

	if (adev->powerplay.pp_funcs->set_fan_speed_rpm)
		err = amdgpu_dpm_set_fan_speed_rpm(adev, value);
	else
		err = -EINVAL;

	pm_runtime_mark_last_busy(adev_to_drm(adev)->dev);
	pm_runtime_put_autosuspend(adev_to_drm(adev)->dev);

	if (err)
		return err;

	return count;
}

static ssize_t amdgpu_hwmon_get_fan1_enable(struct device *dev,
					    struct device_attribute *attr,
					    char *buf)
{
	struct amdgpu_device *adev = dev_get_drvdata(dev);
	u32 pwm_mode = 0;
	int ret;

	if (amdgpu_in_reset(adev))
		return -EPERM;
	if (adev->in_suspend && !adev->in_runpm)
		return -EPERM;

	ret = pm_runtime_get_sync(adev_to_drm(adev)->dev);
	if (ret < 0) {
		pm_runtime_put_autosuspend(adev_to_drm(adev)->dev);
		return ret;
	}

	if (!adev->powerplay.pp_funcs->get_fan_control_mode) {
		pm_runtime_mark_last_busy(adev_to_drm(adev)->dev);
		pm_runtime_put_autosuspend(adev_to_drm(adev)->dev);
		return -EINVAL;
	}

	pwm_mode = amdgpu_dpm_get_fan_control_mode(adev);

	pm_runtime_mark_last_busy(adev_to_drm(adev)->dev);
	pm_runtime_put_autosuspend(adev_to_drm(adev)->dev);

	return sprintf(buf, "%i\n", pwm_mode == AMD_FAN_CTRL_AUTO ? 0 : 1);
}

static ssize_t amdgpu_hwmon_set_fan1_enable(struct device *dev,
					    struct device_attribute *attr,
					    const char *buf,
					    size_t count)
{
	struct amdgpu_device *adev = dev_get_drvdata(dev);
	int err;
	int value;
	u32 pwm_mode;

	if (amdgpu_in_reset(adev))
		return -EPERM;
	if (adev->in_suspend && !adev->in_runpm)
		return -EPERM;

	err = kstrtoint(buf, 10, &value);
	if (err)
		return err;

	if (value == 0)
		pwm_mode = AMD_FAN_CTRL_AUTO;
	else if (value == 1)
		pwm_mode = AMD_FAN_CTRL_MANUAL;
	else
		return -EINVAL;

	err = pm_runtime_get_sync(adev_to_drm(adev)->dev);
	if (err < 0) {
		pm_runtime_put_autosuspend(adev_to_drm(adev)->dev);
		return err;
	}

	if (!adev->powerplay.pp_funcs->set_fan_control_mode) {
		pm_runtime_mark_last_busy(adev_to_drm(adev)->dev);
		pm_runtime_put_autosuspend(adev_to_drm(adev)->dev);
		return -EINVAL;
	}
	amdgpu_dpm_set_fan_control_mode(adev, pwm_mode);

	pm_runtime_mark_last_busy(adev_to_drm(adev)->dev);
	pm_runtime_put_autosuspend(adev_to_drm(adev)->dev);

	return count;
}

static ssize_t amdgpu_hwmon_show_vddgfx(struct device *dev,
					struct device_attribute *attr,
					char *buf)
{
	struct amdgpu_device *adev = dev_get_drvdata(dev);
	u32 vddgfx;
	int r, size = sizeof(vddgfx);

	if (amdgpu_in_reset(adev))
		return -EPERM;
	if (adev->in_suspend && !adev->in_runpm)
		return -EPERM;

	r = pm_runtime_get_sync(adev_to_drm(adev)->dev);
	if (r < 0) {
		pm_runtime_put_autosuspend(adev_to_drm(adev)->dev);
		return r;
	}

	/* get the voltage */
	r = amdgpu_dpm_read_sensor(adev, AMDGPU_PP_SENSOR_VDDGFX,
				   (void *)&vddgfx, &size);

	pm_runtime_mark_last_busy(adev_to_drm(adev)->dev);
	pm_runtime_put_autosuspend(adev_to_drm(adev)->dev);

	if (r)
		return r;

	return sysfs_emit(buf, "%d\n", vddgfx);
}

static ssize_t amdgpu_hwmon_show_vddgfx_label(struct device *dev,
					      struct device_attribute *attr,
					      char *buf)
{
	return sysfs_emit(buf, "vddgfx\n");
}

static ssize_t amdgpu_hwmon_show_vddnb(struct device *dev,
				       struct device_attribute *attr,
				       char *buf)
{
	struct amdgpu_device *adev = dev_get_drvdata(dev);
	u32 vddnb;
	int r, size = sizeof(vddnb);

	if (amdgpu_in_reset(adev))
		return -EPERM;
	if (adev->in_suspend && !adev->in_runpm)
		return -EPERM;

	/* only APUs have vddnb */
	if  (!(adev->flags & AMD_IS_APU))
		return -EINVAL;

	r = pm_runtime_get_sync(adev_to_drm(adev)->dev);
	if (r < 0) {
		pm_runtime_put_autosuspend(adev_to_drm(adev)->dev);
		return r;
	}

	/* get the voltage */
	r = amdgpu_dpm_read_sensor(adev, AMDGPU_PP_SENSOR_VDDNB,
				   (void *)&vddnb, &size);

	pm_runtime_mark_last_busy(adev_to_drm(adev)->dev);
	pm_runtime_put_autosuspend(adev_to_drm(adev)->dev);

	if (r)
		return r;

	return sysfs_emit(buf, "%d\n", vddnb);
}

static ssize_t amdgpu_hwmon_show_vddnb_label(struct device *dev,
					      struct device_attribute *attr,
					      char *buf)
{
	return sysfs_emit(buf, "vddnb\n");
}

static ssize_t amdgpu_hwmon_show_power_avg(struct device *dev,
					   struct device_attribute *attr,
					   char *buf)
{
	struct amdgpu_device *adev = dev_get_drvdata(dev);
	u32 query = 0;
	int r, size = sizeof(u32);
	unsigned uw;

	if (amdgpu_in_reset(adev))
		return -EPERM;
	if (adev->in_suspend && !adev->in_runpm)
		return -EPERM;

	r = pm_runtime_get_sync(adev_to_drm(adev)->dev);
	if (r < 0) {
		pm_runtime_put_autosuspend(adev_to_drm(adev)->dev);
		return r;
	}

	/* get the voltage */
	r = amdgpu_dpm_read_sensor(adev, AMDGPU_PP_SENSOR_GPU_POWER,
				   (void *)&query, &size);

	pm_runtime_mark_last_busy(adev_to_drm(adev)->dev);
	pm_runtime_put_autosuspend(adev_to_drm(adev)->dev);

	if (r)
		return r;

	/* convert to microwatts */
	uw = (query >> 8) * 1000000 + (query & 0xff) * 1000;

	return sysfs_emit(buf, "%u\n", uw);
}

static ssize_t amdgpu_hwmon_show_power_cap_min(struct device *dev,
					 struct device_attribute *attr,
					 char *buf)
{
	return sprintf(buf, "%i\n", 0);
}


static ssize_t amdgpu_hwmon_show_power_cap_generic(struct device *dev,
					struct device_attribute *attr,
					char *buf,
					enum pp_power_limit_level pp_limit_level)
{
	struct amdgpu_device *adev = dev_get_drvdata(dev);
	const struct amd_pm_funcs *pp_funcs = adev->powerplay.pp_funcs;
	enum pp_power_type power_type = to_sensor_dev_attr(attr)->index;
	uint32_t limit;
	ssize_t size;
	int r;

	if (amdgpu_in_reset(adev))
		return -EPERM;
	if (adev->in_suspend && !adev->in_runpm)
		return -EPERM;

	if ( !(pp_funcs && pp_funcs->get_power_limit))
		return -ENODATA;

	r = pm_runtime_get_sync(adev_to_drm(adev)->dev);
	if (r < 0) {
		pm_runtime_put_autosuspend(adev_to_drm(adev)->dev);
		return r;
	}

	r = pp_funcs->get_power_limit(adev->powerplay.pp_handle, &limit,
				      pp_limit_level, power_type);

	if (!r)
		size = sysfs_emit(buf, "%u\n", limit * 1000000);
	else
		size = sysfs_emit(buf, "\n");

	pm_runtime_mark_last_busy(adev_to_drm(adev)->dev);
	pm_runtime_put_autosuspend(adev_to_drm(adev)->dev);

	return size;
}


static ssize_t amdgpu_hwmon_show_power_cap_max(struct device *dev,
					 struct device_attribute *attr,
					 char *buf)
{
	return amdgpu_hwmon_show_power_cap_generic(dev, attr, buf, PP_PWR_LIMIT_MAX);

}

static ssize_t amdgpu_hwmon_show_power_cap(struct device *dev,
					 struct device_attribute *attr,
					 char *buf)
{
	return amdgpu_hwmon_show_power_cap_generic(dev, attr, buf, PP_PWR_LIMIT_CURRENT);

}

static ssize_t amdgpu_hwmon_show_power_cap_default(struct device *dev,
					 struct device_attribute *attr,
					 char *buf)
{
	return amdgpu_hwmon_show_power_cap_generic(dev, attr, buf, PP_PWR_LIMIT_DEFAULT);

}

static ssize_t amdgpu_hwmon_show_power_label(struct device *dev,
					 struct device_attribute *attr,
					 char *buf)
{
	int limit_type = to_sensor_dev_attr(attr)->index;

	return sysfs_emit(buf, "%s\n",
		limit_type == SMU_FAST_PPT_LIMIT ? "fastPPT" : "slowPPT");
}

static ssize_t amdgpu_hwmon_set_power_cap(struct device *dev,
		struct device_attribute *attr,
		const char *buf,
		size_t count)
{
	struct amdgpu_device *adev = dev_get_drvdata(dev);
	const struct amd_pm_funcs *pp_funcs = adev->powerplay.pp_funcs;
	int limit_type = to_sensor_dev_attr(attr)->index;
	int err;
	u32 value;

	if (amdgpu_in_reset(adev))
		return -EPERM;
	if (adev->in_suspend && !adev->in_runpm)
		return -EPERM;

	if (amdgpu_sriov_vf(adev))
		return -EINVAL;

	err = kstrtou32(buf, 10, &value);
	if (err)
		return err;

	value = value / 1000000; /* convert to Watt */
	value |= limit_type << 24;

	err = pm_runtime_get_sync(adev_to_drm(adev)->dev);
	if (err < 0) {
		pm_runtime_put_autosuspend(adev_to_drm(adev)->dev);
		return err;
	}

	if (pp_funcs && pp_funcs->set_power_limit)
		err = pp_funcs->set_power_limit(adev->powerplay.pp_handle, value);
	else
		err = -EINVAL;

	pm_runtime_mark_last_busy(adev_to_drm(adev)->dev);
	pm_runtime_put_autosuspend(adev_to_drm(adev)->dev);

	if (err)
		return err;

	return count;
}

static ssize_t amdgpu_hwmon_show_sclk(struct device *dev,
				      struct device_attribute *attr,
				      char *buf)
{
	struct amdgpu_device *adev = dev_get_drvdata(dev);
	uint32_t sclk;
	int r, size = sizeof(sclk);

	if (amdgpu_in_reset(adev))
		return -EPERM;
	if (adev->in_suspend && !adev->in_runpm)
		return -EPERM;

	r = pm_runtime_get_sync(adev_to_drm(adev)->dev);
	if (r < 0) {
		pm_runtime_put_autosuspend(adev_to_drm(adev)->dev);
		return r;
	}

	/* get the sclk */
	r = amdgpu_dpm_read_sensor(adev, AMDGPU_PP_SENSOR_GFX_SCLK,
				   (void *)&sclk, &size);

	pm_runtime_mark_last_busy(adev_to_drm(adev)->dev);
	pm_runtime_put_autosuspend(adev_to_drm(adev)->dev);

	if (r)
		return r;

	return sysfs_emit(buf, "%u\n", sclk * 10 * 1000);
}

static ssize_t amdgpu_hwmon_show_sclk_label(struct device *dev,
					    struct device_attribute *attr,
					    char *buf)
{
	return sysfs_emit(buf, "sclk\n");
}

static ssize_t amdgpu_hwmon_show_mclk(struct device *dev,
				      struct device_attribute *attr,
				      char *buf)
{
	struct amdgpu_device *adev = dev_get_drvdata(dev);
	uint32_t mclk;
	int r, size = sizeof(mclk);

	if (amdgpu_in_reset(adev))
		return -EPERM;
	if (adev->in_suspend && !adev->in_runpm)
		return -EPERM;

	r = pm_runtime_get_sync(adev_to_drm(adev)->dev);
	if (r < 0) {
		pm_runtime_put_autosuspend(adev_to_drm(adev)->dev);
		return r;
	}

	/* get the sclk */
	r = amdgpu_dpm_read_sensor(adev, AMDGPU_PP_SENSOR_GFX_MCLK,
				   (void *)&mclk, &size);

	pm_runtime_mark_last_busy(adev_to_drm(adev)->dev);
	pm_runtime_put_autosuspend(adev_to_drm(adev)->dev);

	if (r)
		return r;

	return sysfs_emit(buf, "%u\n", mclk * 10 * 1000);
}

static ssize_t amdgpu_hwmon_show_mclk_label(struct device *dev,
					    struct device_attribute *attr,
					    char *buf)
{
	return sysfs_emit(buf, "mclk\n");
}

/**
 * DOC: hwmon
 *
 * The amdgpu driver exposes the following sensor interfaces:
 *
 * - GPU temperature (via the on-die sensor)
 *
 * - GPU voltage
 *
 * - Northbridge voltage (APUs only)
 *
 * - GPU power
 *
 * - GPU fan
 *
 * - GPU gfx/compute engine clock
 *
 * - GPU memory clock (dGPU only)
 *
 * hwmon interfaces for GPU temperature:
 *
 * - temp[1-3]_input: the on die GPU temperature in millidegrees Celsius
 *   - temp2_input and temp3_input are supported on SOC15 dGPUs only
 *
 * - temp[1-3]_label: temperature channel label
 *   - temp2_label and temp3_label are supported on SOC15 dGPUs only
 *
 * - temp[1-3]_crit: temperature critical max value in millidegrees Celsius
 *   - temp2_crit and temp3_crit are supported on SOC15 dGPUs only
 *
 * - temp[1-3]_crit_hyst: temperature hysteresis for critical limit in millidegrees Celsius
 *   - temp2_crit_hyst and temp3_crit_hyst are supported on SOC15 dGPUs only
 *
 * - temp[1-3]_emergency: temperature emergency max value(asic shutdown) in millidegrees Celsius
 *   - these are supported on SOC15 dGPUs only
 *
 * hwmon interfaces for GPU voltage:
 *
 * - in0_input: the voltage on the GPU in millivolts
 *
 * - in1_input: the voltage on the Northbridge in millivolts
 *
 * hwmon interfaces for GPU power:
 *
 * - power1_average: average power used by the GPU in microWatts
 *
 * - power1_cap_min: minimum cap supported in microWatts
 *
 * - power1_cap_max: maximum cap supported in microWatts
 *
 * - power1_cap: selected power cap in microWatts
 *
 * hwmon interfaces for GPU fan:
 *
 * - pwm1: pulse width modulation fan level (0-255)
 *
 * - pwm1_enable: pulse width modulation fan control method (0: no fan speed control, 1: manual fan speed control using pwm interface, 2: automatic fan speed control)
 *
 * - pwm1_min: pulse width modulation fan control minimum level (0)
 *
 * - pwm1_max: pulse width modulation fan control maximum level (255)
 *
 * - fan1_min: a minimum value Unit: revolution/min (RPM)
 *
 * - fan1_max: a maximum value Unit: revolution/max (RPM)
 *
 * - fan1_input: fan speed in RPM
 *
 * - fan[1-\*]_target: Desired fan speed Unit: revolution/min (RPM)
 *
 * - fan[1-\*]_enable: Enable or disable the sensors.1: Enable 0: Disable
 *
 * hwmon interfaces for GPU clocks:
 *
 * - freq1_input: the gfx/compute clock in hertz
 *
 * - freq2_input: the memory clock in hertz
 *
 * You can use hwmon tools like sensors to view this information on your system.
 *
 */

static SENSOR_DEVICE_ATTR(temp1_input, S_IRUGO, amdgpu_hwmon_show_temp, NULL, PP_TEMP_EDGE);
static SENSOR_DEVICE_ATTR(temp1_crit, S_IRUGO, amdgpu_hwmon_show_temp_thresh, NULL, 0);
static SENSOR_DEVICE_ATTR(temp1_crit_hyst, S_IRUGO, amdgpu_hwmon_show_temp_thresh, NULL, 1);
static SENSOR_DEVICE_ATTR(temp1_emergency, S_IRUGO, amdgpu_hwmon_show_temp_emergency, NULL, PP_TEMP_EDGE);
static SENSOR_DEVICE_ATTR(temp2_input, S_IRUGO, amdgpu_hwmon_show_temp, NULL, PP_TEMP_JUNCTION);
static SENSOR_DEVICE_ATTR(temp2_crit, S_IRUGO, amdgpu_hwmon_show_hotspot_temp_thresh, NULL, 0);
static SENSOR_DEVICE_ATTR(temp2_crit_hyst, S_IRUGO, amdgpu_hwmon_show_hotspot_temp_thresh, NULL, 1);
static SENSOR_DEVICE_ATTR(temp2_emergency, S_IRUGO, amdgpu_hwmon_show_temp_emergency, NULL, PP_TEMP_JUNCTION);
static SENSOR_DEVICE_ATTR(temp3_input, S_IRUGO, amdgpu_hwmon_show_temp, NULL, PP_TEMP_MEM);
static SENSOR_DEVICE_ATTR(temp3_crit, S_IRUGO, amdgpu_hwmon_show_mem_temp_thresh, NULL, 0);
static SENSOR_DEVICE_ATTR(temp3_crit_hyst, S_IRUGO, amdgpu_hwmon_show_mem_temp_thresh, NULL, 1);
static SENSOR_DEVICE_ATTR(temp3_emergency, S_IRUGO, amdgpu_hwmon_show_temp_emergency, NULL, PP_TEMP_MEM);
static SENSOR_DEVICE_ATTR(temp1_label, S_IRUGO, amdgpu_hwmon_show_temp_label, NULL, PP_TEMP_EDGE);
static SENSOR_DEVICE_ATTR(temp2_label, S_IRUGO, amdgpu_hwmon_show_temp_label, NULL, PP_TEMP_JUNCTION);
static SENSOR_DEVICE_ATTR(temp3_label, S_IRUGO, amdgpu_hwmon_show_temp_label, NULL, PP_TEMP_MEM);
static SENSOR_DEVICE_ATTR(pwm1, S_IRUGO | S_IWUSR, amdgpu_hwmon_get_pwm1, amdgpu_hwmon_set_pwm1, 0);
static SENSOR_DEVICE_ATTR(pwm1_enable, S_IRUGO | S_IWUSR, amdgpu_hwmon_get_pwm1_enable, amdgpu_hwmon_set_pwm1_enable, 0);
static SENSOR_DEVICE_ATTR(pwm1_min, S_IRUGO, amdgpu_hwmon_get_pwm1_min, NULL, 0);
static SENSOR_DEVICE_ATTR(pwm1_max, S_IRUGO, amdgpu_hwmon_get_pwm1_max, NULL, 0);
static SENSOR_DEVICE_ATTR(fan1_input, S_IRUGO, amdgpu_hwmon_get_fan1_input, NULL, 0);
static SENSOR_DEVICE_ATTR(fan1_min, S_IRUGO, amdgpu_hwmon_get_fan1_min, NULL, 0);
static SENSOR_DEVICE_ATTR(fan1_max, S_IRUGO, amdgpu_hwmon_get_fan1_max, NULL, 0);
static SENSOR_DEVICE_ATTR(fan1_target, S_IRUGO | S_IWUSR, amdgpu_hwmon_get_fan1_target, amdgpu_hwmon_set_fan1_target, 0);
static SENSOR_DEVICE_ATTR(fan1_enable, S_IRUGO | S_IWUSR, amdgpu_hwmon_get_fan1_enable, amdgpu_hwmon_set_fan1_enable, 0);
static SENSOR_DEVICE_ATTR(in0_input, S_IRUGO, amdgpu_hwmon_show_vddgfx, NULL, 0);
static SENSOR_DEVICE_ATTR(in0_label, S_IRUGO, amdgpu_hwmon_show_vddgfx_label, NULL, 0);
static SENSOR_DEVICE_ATTR(in1_input, S_IRUGO, amdgpu_hwmon_show_vddnb, NULL, 0);
static SENSOR_DEVICE_ATTR(in1_label, S_IRUGO, amdgpu_hwmon_show_vddnb_label, NULL, 0);
static SENSOR_DEVICE_ATTR(power1_average, S_IRUGO, amdgpu_hwmon_show_power_avg, NULL, 0);
static SENSOR_DEVICE_ATTR(power1_cap_max, S_IRUGO, amdgpu_hwmon_show_power_cap_max, NULL, 0);
static SENSOR_DEVICE_ATTR(power1_cap_min, S_IRUGO, amdgpu_hwmon_show_power_cap_min, NULL, 0);
static SENSOR_DEVICE_ATTR(power1_cap, S_IRUGO | S_IWUSR, amdgpu_hwmon_show_power_cap, amdgpu_hwmon_set_power_cap, 0);
static SENSOR_DEVICE_ATTR(power1_cap_default, S_IRUGO, amdgpu_hwmon_show_power_cap_default, NULL, 0);
static SENSOR_DEVICE_ATTR(power1_label, S_IRUGO, amdgpu_hwmon_show_power_label, NULL, 0);
static SENSOR_DEVICE_ATTR(power2_average, S_IRUGO, amdgpu_hwmon_show_power_avg, NULL, 1);
static SENSOR_DEVICE_ATTR(power2_cap_max, S_IRUGO, amdgpu_hwmon_show_power_cap_max, NULL, 1);
static SENSOR_DEVICE_ATTR(power2_cap_min, S_IRUGO, amdgpu_hwmon_show_power_cap_min, NULL, 1);
static SENSOR_DEVICE_ATTR(power2_cap, S_IRUGO | S_IWUSR, amdgpu_hwmon_show_power_cap, amdgpu_hwmon_set_power_cap, 1);
static SENSOR_DEVICE_ATTR(power2_cap_default, S_IRUGO, amdgpu_hwmon_show_power_cap_default, NULL, 1);
static SENSOR_DEVICE_ATTR(power2_label, S_IRUGO, amdgpu_hwmon_show_power_label, NULL, 1);
static SENSOR_DEVICE_ATTR(freq1_input, S_IRUGO, amdgpu_hwmon_show_sclk, NULL, 0);
static SENSOR_DEVICE_ATTR(freq1_label, S_IRUGO, amdgpu_hwmon_show_sclk_label, NULL, 0);
static SENSOR_DEVICE_ATTR(freq2_input, S_IRUGO, amdgpu_hwmon_show_mclk, NULL, 0);
static SENSOR_DEVICE_ATTR(freq2_label, S_IRUGO, amdgpu_hwmon_show_mclk_label, NULL, 0);

static struct attribute *hwmon_attributes[] = {
	&sensor_dev_attr_temp1_input.dev_attr.attr,
	&sensor_dev_attr_temp1_crit.dev_attr.attr,
	&sensor_dev_attr_temp1_crit_hyst.dev_attr.attr,
	&sensor_dev_attr_temp2_input.dev_attr.attr,
	&sensor_dev_attr_temp2_crit.dev_attr.attr,
	&sensor_dev_attr_temp2_crit_hyst.dev_attr.attr,
	&sensor_dev_attr_temp3_input.dev_attr.attr,
	&sensor_dev_attr_temp3_crit.dev_attr.attr,
	&sensor_dev_attr_temp3_crit_hyst.dev_attr.attr,
	&sensor_dev_attr_temp1_emergency.dev_attr.attr,
	&sensor_dev_attr_temp2_emergency.dev_attr.attr,
	&sensor_dev_attr_temp3_emergency.dev_attr.attr,
	&sensor_dev_attr_temp1_label.dev_attr.attr,
	&sensor_dev_attr_temp2_label.dev_attr.attr,
	&sensor_dev_attr_temp3_label.dev_attr.attr,
	&sensor_dev_attr_pwm1.dev_attr.attr,
	&sensor_dev_attr_pwm1_enable.dev_attr.attr,
	&sensor_dev_attr_pwm1_min.dev_attr.attr,
	&sensor_dev_attr_pwm1_max.dev_attr.attr,
	&sensor_dev_attr_fan1_input.dev_attr.attr,
	&sensor_dev_attr_fan1_min.dev_attr.attr,
	&sensor_dev_attr_fan1_max.dev_attr.attr,
	&sensor_dev_attr_fan1_target.dev_attr.attr,
	&sensor_dev_attr_fan1_enable.dev_attr.attr,
	&sensor_dev_attr_in0_input.dev_attr.attr,
	&sensor_dev_attr_in0_label.dev_attr.attr,
	&sensor_dev_attr_in1_input.dev_attr.attr,
	&sensor_dev_attr_in1_label.dev_attr.attr,
	&sensor_dev_attr_power1_average.dev_attr.attr,
	&sensor_dev_attr_power1_cap_max.dev_attr.attr,
	&sensor_dev_attr_power1_cap_min.dev_attr.attr,
	&sensor_dev_attr_power1_cap.dev_attr.attr,
	&sensor_dev_attr_power1_cap_default.dev_attr.attr,
	&sensor_dev_attr_power1_label.dev_attr.attr,
	&sensor_dev_attr_power2_average.dev_attr.attr,
	&sensor_dev_attr_power2_cap_max.dev_attr.attr,
	&sensor_dev_attr_power2_cap_min.dev_attr.attr,
	&sensor_dev_attr_power2_cap.dev_attr.attr,
	&sensor_dev_attr_power2_cap_default.dev_attr.attr,
	&sensor_dev_attr_power2_label.dev_attr.attr,
	&sensor_dev_attr_freq1_input.dev_attr.attr,
	&sensor_dev_attr_freq1_label.dev_attr.attr,
	&sensor_dev_attr_freq2_input.dev_attr.attr,
	&sensor_dev_attr_freq2_label.dev_attr.attr,
	NULL
};

static umode_t hwmon_attributes_visible(struct kobject *kobj,
					struct attribute *attr, int index)
{
	struct device *dev = kobj_to_dev(kobj);
	struct amdgpu_device *adev = dev_get_drvdata(dev);
	umode_t effective_mode = attr->mode;

	/* under multi-vf mode, the hwmon attributes are all not supported */
	if (amdgpu_sriov_vf(adev) && !amdgpu_sriov_is_pp_one_vf(adev))
		return 0;

	/* there is no fan under pp one vf mode */
	if (amdgpu_sriov_is_pp_one_vf(adev) &&
	    (attr == &sensor_dev_attr_pwm1.dev_attr.attr ||
	     attr == &sensor_dev_attr_pwm1_enable.dev_attr.attr ||
	     attr == &sensor_dev_attr_pwm1_max.dev_attr.attr ||
	     attr == &sensor_dev_attr_pwm1_min.dev_attr.attr ||
	     attr == &sensor_dev_attr_fan1_input.dev_attr.attr ||
	     attr == &sensor_dev_attr_fan1_min.dev_attr.attr ||
	     attr == &sensor_dev_attr_fan1_max.dev_attr.attr ||
	     attr == &sensor_dev_attr_fan1_target.dev_attr.attr ||
	     attr == &sensor_dev_attr_fan1_enable.dev_attr.attr))
		return 0;

	/* Skip fan attributes if fan is not present */
	if (adev->pm.no_fan && (attr == &sensor_dev_attr_pwm1.dev_attr.attr ||
	    attr == &sensor_dev_attr_pwm1_enable.dev_attr.attr ||
	    attr == &sensor_dev_attr_pwm1_max.dev_attr.attr ||
	    attr == &sensor_dev_attr_pwm1_min.dev_attr.attr ||
	    attr == &sensor_dev_attr_fan1_input.dev_attr.attr ||
	    attr == &sensor_dev_attr_fan1_min.dev_attr.attr ||
	    attr == &sensor_dev_attr_fan1_max.dev_attr.attr ||
	    attr == &sensor_dev_attr_fan1_target.dev_attr.attr ||
	    attr == &sensor_dev_attr_fan1_enable.dev_attr.attr))
		return 0;

	/* Skip fan attributes on APU */
	if ((adev->flags & AMD_IS_APU) &&
	    (attr == &sensor_dev_attr_pwm1.dev_attr.attr ||
	     attr == &sensor_dev_attr_pwm1_enable.dev_attr.attr ||
	     attr == &sensor_dev_attr_pwm1_max.dev_attr.attr ||
	     attr == &sensor_dev_attr_pwm1_min.dev_attr.attr ||
	     attr == &sensor_dev_attr_fan1_input.dev_attr.attr ||
	     attr == &sensor_dev_attr_fan1_min.dev_attr.attr ||
	     attr == &sensor_dev_attr_fan1_max.dev_attr.attr ||
	     attr == &sensor_dev_attr_fan1_target.dev_attr.attr ||
	     attr == &sensor_dev_attr_fan1_enable.dev_attr.attr))
		return 0;

	/* Skip crit temp on APU */
	if ((adev->flags & AMD_IS_APU) && (adev->family >= AMDGPU_FAMILY_CZ) &&
	    (attr == &sensor_dev_attr_temp1_crit.dev_attr.attr ||
	     attr == &sensor_dev_attr_temp1_crit_hyst.dev_attr.attr))
		return 0;

	/* Skip limit attributes if DPM is not enabled */
	if (!adev->pm.dpm_enabled &&
	    (attr == &sensor_dev_attr_temp1_crit.dev_attr.attr ||
	     attr == &sensor_dev_attr_temp1_crit_hyst.dev_attr.attr ||
	     attr == &sensor_dev_attr_pwm1.dev_attr.attr ||
	     attr == &sensor_dev_attr_pwm1_enable.dev_attr.attr ||
	     attr == &sensor_dev_attr_pwm1_max.dev_attr.attr ||
	     attr == &sensor_dev_attr_pwm1_min.dev_attr.attr ||
	     attr == &sensor_dev_attr_fan1_input.dev_attr.attr ||
	     attr == &sensor_dev_attr_fan1_min.dev_attr.attr ||
	     attr == &sensor_dev_attr_fan1_max.dev_attr.attr ||
	     attr == &sensor_dev_attr_fan1_target.dev_attr.attr ||
	     attr == &sensor_dev_attr_fan1_enable.dev_attr.attr))
		return 0;

	if (!is_support_sw_smu(adev)) {
		/* mask fan attributes if we have no bindings for this asic to expose */
		if ((!adev->powerplay.pp_funcs->get_fan_speed_percent &&
		     attr == &sensor_dev_attr_pwm1.dev_attr.attr) || /* can't query fan */
		    (!adev->powerplay.pp_funcs->get_fan_control_mode &&
		     attr == &sensor_dev_attr_pwm1_enable.dev_attr.attr)) /* can't query state */
			effective_mode &= ~S_IRUGO;

		if ((!adev->powerplay.pp_funcs->set_fan_speed_percent &&
		     attr == &sensor_dev_attr_pwm1.dev_attr.attr) || /* can't manage fan */
		    (!adev->powerplay.pp_funcs->set_fan_control_mode &&
		     attr == &sensor_dev_attr_pwm1_enable.dev_attr.attr)) /* can't manage state */
			effective_mode &= ~S_IWUSR;
	}

	if (((adev->family == AMDGPU_FAMILY_SI) ||
		 ((adev->flags & AMD_IS_APU) &&
	      (adev->asic_type != CHIP_VANGOGH))) &&	/* not implemented yet */
	    (attr == &sensor_dev_attr_power1_cap_max.dev_attr.attr ||
	     attr == &sensor_dev_attr_power1_cap_min.dev_attr.attr||
	     attr == &sensor_dev_attr_power1_cap.dev_attr.attr ||
	     attr == &sensor_dev_attr_power1_cap_default.dev_attr.attr))
		return 0;

	if (((adev->family == AMDGPU_FAMILY_SI) ||
	     ((adev->flags & AMD_IS_APU) &&
	      (adev->asic_type < CHIP_RENOIR))) &&	/* not implemented yet */
	    (attr == &sensor_dev_attr_power1_average.dev_attr.attr))
		return 0;

	if (!is_support_sw_smu(adev)) {
		/* hide max/min values if we can't both query and manage the fan */
		if ((!adev->powerplay.pp_funcs->set_fan_speed_percent &&
		     !adev->powerplay.pp_funcs->get_fan_speed_percent) &&
		     (!adev->powerplay.pp_funcs->set_fan_speed_rpm &&
		     !adev->powerplay.pp_funcs->get_fan_speed_rpm) &&
		    (attr == &sensor_dev_attr_pwm1_max.dev_attr.attr ||
		     attr == &sensor_dev_attr_pwm1_min.dev_attr.attr))
			return 0;

		if ((!adev->powerplay.pp_funcs->set_fan_speed_rpm &&
		     !adev->powerplay.pp_funcs->get_fan_speed_rpm) &&
		    (attr == &sensor_dev_attr_fan1_max.dev_attr.attr ||
		     attr == &sensor_dev_attr_fan1_min.dev_attr.attr))
			return 0;
	}

	if ((adev->family == AMDGPU_FAMILY_SI ||	/* not implemented yet */
	     adev->family == AMDGPU_FAMILY_KV) &&	/* not implemented yet */
	    (attr == &sensor_dev_attr_in0_input.dev_attr.attr ||
	     attr == &sensor_dev_attr_in0_label.dev_attr.attr))
		return 0;

	/* only APUs have vddnb */
	if (!(adev->flags & AMD_IS_APU) &&
	    (attr == &sensor_dev_attr_in1_input.dev_attr.attr ||
	     attr == &sensor_dev_attr_in1_label.dev_attr.attr))
		return 0;

	/* no mclk on APUs */
	if ((adev->flags & AMD_IS_APU) &&
	    (attr == &sensor_dev_attr_freq2_input.dev_attr.attr ||
	     attr == &sensor_dev_attr_freq2_label.dev_attr.attr))
		return 0;

	/* only SOC15 dGPUs support hotspot and mem temperatures */
	if (((adev->flags & AMD_IS_APU) ||
	     adev->asic_type < CHIP_VEGA10) &&
	    (attr == &sensor_dev_attr_temp2_crit.dev_attr.attr ||
	     attr == &sensor_dev_attr_temp2_crit_hyst.dev_attr.attr ||
	     attr == &sensor_dev_attr_temp3_crit.dev_attr.attr ||
	     attr == &sensor_dev_attr_temp3_crit_hyst.dev_attr.attr ||
	     attr == &sensor_dev_attr_temp1_emergency.dev_attr.attr ||
	     attr == &sensor_dev_attr_temp2_emergency.dev_attr.attr ||
	     attr == &sensor_dev_attr_temp3_emergency.dev_attr.attr ||
	     attr == &sensor_dev_attr_temp2_input.dev_attr.attr ||
	     attr == &sensor_dev_attr_temp3_input.dev_attr.attr ||
	     attr == &sensor_dev_attr_temp2_label.dev_attr.attr ||
	     attr == &sensor_dev_attr_temp3_label.dev_attr.attr))
		return 0;

	/* only Vangogh has fast PPT limit and power labels */
	if (!(adev->asic_type == CHIP_VANGOGH) &&
	    (attr == &sensor_dev_attr_power2_average.dev_attr.attr ||
		 attr == &sensor_dev_attr_power2_cap_max.dev_attr.attr ||
	     attr == &sensor_dev_attr_power2_cap_min.dev_attr.attr ||
		 attr == &sensor_dev_attr_power2_cap.dev_attr.attr ||
		 attr == &sensor_dev_attr_power2_cap_default.dev_attr.attr ||
		 attr == &sensor_dev_attr_power2_label.dev_attr.attr))
		return 0;

	return effective_mode;
}

static const struct attribute_group hwmon_attrgroup = {
	.attrs = hwmon_attributes,
	.is_visible = hwmon_attributes_visible,
};

static const struct attribute_group *hwmon_groups[] = {
	&hwmon_attrgroup,
	NULL
};

int amdgpu_pm_sysfs_init(struct amdgpu_device *adev)
{
	int ret;
	uint32_t mask = 0;

	if (adev->pm.sysfs_initialized)
		return 0;

	if (adev->pm.dpm_enabled == 0)
		return 0;

	INIT_LIST_HEAD(&adev->pm.pm_attr_list);

	adev->pm.int_hwmon_dev = hwmon_device_register_with_groups(adev->dev,
								   DRIVER_NAME, adev,
								   hwmon_groups);
	if (IS_ERR(adev->pm.int_hwmon_dev)) {
		ret = PTR_ERR(adev->pm.int_hwmon_dev);
		dev_err(adev->dev,
			"Unable to register hwmon device: %d\n", ret);
		return ret;
	}

	switch (amdgpu_virt_get_sriov_vf_mode(adev)) {
	case SRIOV_VF_MODE_ONE_VF:
		mask = ATTR_FLAG_ONEVF;
		break;
	case SRIOV_VF_MODE_MULTI_VF:
		mask = 0;
		break;
	case SRIOV_VF_MODE_BARE_METAL:
	default:
		mask = ATTR_FLAG_MASK_ALL;
		break;
	}

	ret = amdgpu_device_attr_create_groups(adev,
					       amdgpu_device_attrs,
					       ARRAY_SIZE(amdgpu_device_attrs),
					       mask,
					       &adev->pm.pm_attr_list);
	if (ret)
		return ret;

	adev->pm.sysfs_initialized = true;

	return 0;
}

void amdgpu_pm_sysfs_fini(struct amdgpu_device *adev)
{
	if (adev->pm.dpm_enabled == 0)
		return;

	if (adev->pm.int_hwmon_dev)
		hwmon_device_unregister(adev->pm.int_hwmon_dev);

	amdgpu_device_attr_remove_groups(adev, &adev->pm.pm_attr_list);
}

/*
 * Debugfs info
 */
#if defined(CONFIG_DEBUG_FS)

static void amdgpu_debugfs_prints_cpu_info(struct seq_file *m,
					   struct amdgpu_device *adev) {
	uint16_t *p_val;
	uint32_t size;
	int i;

	if (is_support_cclk_dpm(adev)) {
		p_val = kcalloc(adev->smu.cpu_core_num, sizeof(uint16_t),
				GFP_KERNEL);

		if (!amdgpu_dpm_read_sensor(adev, AMDGPU_PP_SENSOR_CPU_CLK,
					    (void *)p_val, &size)) {
			for (i = 0; i < adev->smu.cpu_core_num; i++)
				seq_printf(m, "\t%u MHz (CPU%d)\n",
					   *(p_val + i), i);
		}

		kfree(p_val);
	}
}

static int amdgpu_debugfs_pm_info_pp(struct seq_file *m, struct amdgpu_device *adev)
{
	uint32_t value;
	uint64_t value64 = 0;
	uint32_t query = 0;
	int size;

	/* GPU Clocks */
	size = sizeof(value);
	seq_printf(m, "GFX Clocks and Power:\n");

	amdgpu_debugfs_prints_cpu_info(m, adev);

	if (!amdgpu_dpm_read_sensor(adev, AMDGPU_PP_SENSOR_GFX_MCLK, (void *)&value, &size))
		seq_printf(m, "\t%u MHz (MCLK)\n", value/100);
	if (!amdgpu_dpm_read_sensor(adev, AMDGPU_PP_SENSOR_GFX_SCLK, (void *)&value, &size))
		seq_printf(m, "\t%u MHz (SCLK)\n", value/100);
	if (!amdgpu_dpm_read_sensor(adev, AMDGPU_PP_SENSOR_STABLE_PSTATE_SCLK, (void *)&value, &size))
		seq_printf(m, "\t%u MHz (PSTATE_SCLK)\n", value/100);
	if (!amdgpu_dpm_read_sensor(adev, AMDGPU_PP_SENSOR_STABLE_PSTATE_MCLK, (void *)&value, &size))
		seq_printf(m, "\t%u MHz (PSTATE_MCLK)\n", value/100);
	if (!amdgpu_dpm_read_sensor(adev, AMDGPU_PP_SENSOR_VDDGFX, (void *)&value, &size))
		seq_printf(m, "\t%u mV (VDDGFX)\n", value);
	if (!amdgpu_dpm_read_sensor(adev, AMDGPU_PP_SENSOR_VDDNB, (void *)&value, &size))
		seq_printf(m, "\t%u mV (VDDNB)\n", value);
	size = sizeof(uint32_t);
	if (!amdgpu_dpm_read_sensor(adev, AMDGPU_PP_SENSOR_GPU_POWER, (void *)&query, &size))
		seq_printf(m, "\t%u.%u W (average GPU)\n", query >> 8, query & 0xff);
	size = sizeof(value);
	seq_printf(m, "\n");

	/* GPU Temp */
	if (!amdgpu_dpm_read_sensor(adev, AMDGPU_PP_SENSOR_GPU_TEMP, (void *)&value, &size))
		seq_printf(m, "GPU Temperature: %u C\n", value/1000);

	/* GPU Load */
	if (!amdgpu_dpm_read_sensor(adev, AMDGPU_PP_SENSOR_GPU_LOAD, (void *)&value, &size))
		seq_printf(m, "GPU Load: %u %%\n", value);
	/* MEM Load */
	if (!amdgpu_dpm_read_sensor(adev, AMDGPU_PP_SENSOR_MEM_LOAD, (void *)&value, &size))
		seq_printf(m, "MEM Load: %u %%\n", value);

	seq_printf(m, "\n");

	/* SMC feature mask */
	if (!amdgpu_dpm_read_sensor(adev, AMDGPU_PP_SENSOR_ENABLED_SMC_FEATURES_MASK, (void *)&value64, &size))
		seq_printf(m, "SMC Feature Mask: 0x%016llx\n", value64);

	if (adev->asic_type > CHIP_VEGA20) {
		/* VCN clocks */
		if (!amdgpu_dpm_read_sensor(adev, AMDGPU_PP_SENSOR_VCN_POWER_STATE, (void *)&value, &size)) {
			if (!value) {
				seq_printf(m, "VCN: Disabled\n");
			} else {
				seq_printf(m, "VCN: Enabled\n");
				if (!amdgpu_dpm_read_sensor(adev, AMDGPU_PP_SENSOR_UVD_DCLK, (void *)&value, &size))
					seq_printf(m, "\t%u MHz (DCLK)\n", value/100);
				if (!amdgpu_dpm_read_sensor(adev, AMDGPU_PP_SENSOR_UVD_VCLK, (void *)&value, &size))
					seq_printf(m, "\t%u MHz (VCLK)\n", value/100);
			}
		}
		seq_printf(m, "\n");
	} else {
		/* UVD clocks */
		if (!amdgpu_dpm_read_sensor(adev, AMDGPU_PP_SENSOR_UVD_POWER, (void *)&value, &size)) {
			if (!value) {
				seq_printf(m, "UVD: Disabled\n");
			} else {
				seq_printf(m, "UVD: Enabled\n");
				if (!amdgpu_dpm_read_sensor(adev, AMDGPU_PP_SENSOR_UVD_DCLK, (void *)&value, &size))
					seq_printf(m, "\t%u MHz (DCLK)\n", value/100);
				if (!amdgpu_dpm_read_sensor(adev, AMDGPU_PP_SENSOR_UVD_VCLK, (void *)&value, &size))
					seq_printf(m, "\t%u MHz (VCLK)\n", value/100);
			}
		}
		seq_printf(m, "\n");

		/* VCE clocks */
		if (!amdgpu_dpm_read_sensor(adev, AMDGPU_PP_SENSOR_VCE_POWER, (void *)&value, &size)) {
			if (!value) {
				seq_printf(m, "VCE: Disabled\n");
			} else {
				seq_printf(m, "VCE: Enabled\n");
				if (!amdgpu_dpm_read_sensor(adev, AMDGPU_PP_SENSOR_VCE_ECCLK, (void *)&value, &size))
					seq_printf(m, "\t%u MHz (ECCLK)\n", value/100);
			}
		}
	}

	return 0;
}

static void amdgpu_parse_cg_state(struct seq_file *m, u32 flags)
{
	int i;

	for (i = 0; clocks[i].flag; i++)
		seq_printf(m, "\t%s: %s\n", clocks[i].name,
			   (flags & clocks[i].flag) ? "On" : "Off");
}

static int amdgpu_debugfs_pm_info_show(struct seq_file *m, void *unused)
{
	struct amdgpu_device *adev = (struct amdgpu_device *)m->private;
	struct drm_device *dev = adev_to_drm(adev);
	u32 flags = 0;
	int r;

	if (amdgpu_in_reset(adev))
		return -EPERM;
	if (adev->in_suspend && !adev->in_runpm)
		return -EPERM;

	r = pm_runtime_get_sync(dev->dev);
	if (r < 0) {
		pm_runtime_put_autosuspend(dev->dev);
		return r;
	}

	if (!adev->pm.dpm_enabled) {
		seq_printf(m, "dpm not enabled\n");
		pm_runtime_mark_last_busy(dev->dev);
		pm_runtime_put_autosuspend(dev->dev);
		return 0;
	}

	if (!is_support_sw_smu(adev) &&
	    adev->powerplay.pp_funcs->debugfs_print_current_performance_level) {
		mutex_lock(&adev->pm.mutex);
		if (adev->powerplay.pp_funcs->debugfs_print_current_performance_level)
			adev->powerplay.pp_funcs->debugfs_print_current_performance_level(adev, m);
		else
			seq_printf(m, "Debugfs support not implemented for this asic\n");
		mutex_unlock(&adev->pm.mutex);
		r = 0;
	} else {
		r = amdgpu_debugfs_pm_info_pp(m, adev);
	}
	if (r)
		goto out;

	amdgpu_device_ip_get_clockgating_state(adev, &flags);

	seq_printf(m, "Clock Gating Flags Mask: 0x%x\n", flags);
	amdgpu_parse_cg_state(m, flags);
	seq_printf(m, "\n");

out:
	pm_runtime_mark_last_busy(dev->dev);
	pm_runtime_put_autosuspend(dev->dev);

	return r;
}

DEFINE_SHOW_ATTRIBUTE(amdgpu_debugfs_pm_info);

/*
 * amdgpu_pm_priv_buffer_read - Read memory region allocated to FW
 *
 * Reads debug memory region allocated to PMFW
 */
static ssize_t amdgpu_pm_prv_buffer_read(struct file *f, char __user *buf,
					 size_t size, loff_t *pos)
{
	struct amdgpu_device *adev = file_inode(f)->i_private;
	const struct amd_pm_funcs *pp_funcs = adev->powerplay.pp_funcs;
	void *pp_handle = adev->powerplay.pp_handle;
	size_t smu_prv_buf_size;
	void *smu_prv_buf;

	if (amdgpu_in_reset(adev))
		return -EPERM;
	if (adev->in_suspend && !adev->in_runpm)
		return -EPERM;

	if (pp_funcs && pp_funcs->get_smu_prv_buf_details)
		pp_funcs->get_smu_prv_buf_details(pp_handle, &smu_prv_buf,
						  &smu_prv_buf_size);
	else
		return -ENOSYS;

	if (!smu_prv_buf || !smu_prv_buf_size)
		return -EINVAL;

	return simple_read_from_buffer(buf, size, pos, smu_prv_buf,
				       smu_prv_buf_size);
}

static const struct file_operations amdgpu_debugfs_pm_prv_buffer_fops = {
	.owner = THIS_MODULE,
	.open = simple_open,
	.read = amdgpu_pm_prv_buffer_read,
	.llseek = default_llseek,
};

#endif

void amdgpu_debugfs_pm_init(struct amdgpu_device *adev)
{
#if defined(CONFIG_DEBUG_FS)
	struct drm_minor *minor = adev_to_drm(adev)->primary;
	struct dentry *root = minor->debugfs_root;

	debugfs_create_file("amdgpu_pm_info", 0444, root, adev,
			    &amdgpu_debugfs_pm_info_fops);

	if (adev->pm.smu_prv_buffer_size > 0)
		debugfs_create_file_size("amdgpu_pm_prv_buffer", 0444, root,
					 adev,
					 &amdgpu_debugfs_pm_prv_buffer_fops,
					 adev->pm.smu_prv_buffer_size);
#endif
}<|MERGE_RESOLUTION|>--- conflicted
+++ resolved
@@ -2104,7 +2104,6 @@
 		}
 	}
 
-<<<<<<< HEAD
 	if (DEVICE_ATTR_IS(pp_dpm_dcefclk)) {
 		/* SMU MP1 does not support dcefclk level setting */
 		if (asic_type >= CHIP_NAVI10) {
@@ -2113,12 +2112,8 @@
 		}
 	}
 
-	/* setting should not be allowed from VF */
-	if (amdgpu_sriov_vf(adev)) {
-=======
 	/* setting should not be allowed from VF if not in one VF mode */
 	if (amdgpu_sriov_vf(adev) && !amdgpu_sriov_is_pp_one_vf(adev)) {
->>>>>>> 3238bffa
 		dev_attr->attr.mode &= ~S_IWUGO;
 		dev_attr->store = NULL;
 	}
