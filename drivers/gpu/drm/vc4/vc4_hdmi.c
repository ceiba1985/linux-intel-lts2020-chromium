// SPDX-License-Identifier: GPL-2.0-only
/*
 * Copyright (C) 2015 Broadcom
 * Copyright (c) 2014 The Linux Foundation. All rights reserved.
 * Copyright (C) 2013 Red Hat
 * Author: Rob Clark <robdclark@gmail.com>
 */

/**
 * DOC: VC4 Falcon HDMI module
 *
 * The HDMI core has a state machine and a PHY.  On BCM2835, most of
 * the unit operates off of the HSM clock from CPRMAN.  It also
 * internally uses the PLLH_PIX clock for the PHY.
 *
 * HDMI infoframes are kept within a small packet ram, where each
 * packet can be individually enabled for including in a frame.
 *
 * HDMI audio is implemented entirely within the HDMI IP block.  A
 * register in the HDMI encoder takes SPDIF frames from the DMA engine
 * and transfers them over an internal MAI (multi-channel audio
 * interconnect) bus to the encoder side for insertion into the video
 * blank regions.
 *
 * The driver's HDMI encoder does not yet support power management.
 * The HDMI encoder's power domain and the HSM/pixel clocks are kept
 * continuously running, and only the HDMI logic and packet ram are
 * powered off/on at disable/enable time.
 *
 * The driver does not yet support CEC control, though the HDMI
 * encoder block has CEC support.
 */

#include <drm/drm_atomic_helper.h>
#include <drm/drm_edid.h>
#include <drm/drm_probe_helper.h>
#include <drm/drm_simple_kms_helper.h>
#include <drm/drm_scdc_helper.h>
#include <linux/clk.h>
#include <linux/component.h>
#include <linux/i2c.h>
#include <linux/of_address.h>
#include <linux/of_gpio.h>
#include <linux/of_platform.h>
#include <linux/pm_runtime.h>
#include <linux/rational.h>
#include <linux/reset.h>
#include <sound/dmaengine_pcm.h>
#include <sound/pcm_drm_eld.h>
#include <sound/pcm_params.h>
#include <sound/soc.h>
#include "media/cec.h"
#include "vc4_drv.h"
#include "vc4_hdmi.h"
#include "vc4_hdmi_regs.h"
#include "vc4_regs.h"

#define VC5_HDMI_HORZA_HFP_SHIFT		16
#define VC5_HDMI_HORZA_HFP_MASK			VC4_MASK(28, 16)
#define VC5_HDMI_HORZA_VPOS			BIT(15)
#define VC5_HDMI_HORZA_HPOS			BIT(14)
#define VC5_HDMI_HORZA_HAP_SHIFT		0
#define VC5_HDMI_HORZA_HAP_MASK			VC4_MASK(13, 0)

#define VC5_HDMI_HORZB_HBP_SHIFT		16
#define VC5_HDMI_HORZB_HBP_MASK			VC4_MASK(26, 16)
#define VC5_HDMI_HORZB_HSP_SHIFT		0
#define VC5_HDMI_HORZB_HSP_MASK			VC4_MASK(10, 0)

#define VC5_HDMI_VERTA_VSP_SHIFT		24
#define VC5_HDMI_VERTA_VSP_MASK			VC4_MASK(28, 24)
#define VC5_HDMI_VERTA_VFP_SHIFT		16
#define VC5_HDMI_VERTA_VFP_MASK			VC4_MASK(22, 16)
#define VC5_HDMI_VERTA_VAL_SHIFT		0
#define VC5_HDMI_VERTA_VAL_MASK			VC4_MASK(12, 0)

#define VC5_HDMI_VERTB_VSPO_SHIFT		16
#define VC5_HDMI_VERTB_VSPO_MASK		VC4_MASK(29, 16)

#define VC5_HDMI_SCRAMBLER_CTL_ENABLE		BIT(0)

#define VC5_HDMI_DEEP_COLOR_CONFIG_1_INIT_PACK_PHASE_SHIFT	8
#define VC5_HDMI_DEEP_COLOR_CONFIG_1_INIT_PACK_PHASE_MASK	VC4_MASK(10, 8)

#define VC5_HDMI_DEEP_COLOR_CONFIG_1_COLOR_DEPTH_SHIFT		0
#define VC5_HDMI_DEEP_COLOR_CONFIG_1_COLOR_DEPTH_MASK		VC4_MASK(3, 0)

#define VC5_HDMI_GCP_CONFIG_GCP_ENABLE		BIT(31)

#define VC5_HDMI_GCP_WORD_1_GCP_SUBPACKET_BYTE_1_SHIFT	8
#define VC5_HDMI_GCP_WORD_1_GCP_SUBPACKET_BYTE_1_MASK	VC4_MASK(15, 8)

# define VC4_HD_M_SW_RST			BIT(2)
# define VC4_HD_M_ENABLE			BIT(0)

#define HSM_MIN_CLOCK_FREQ	120000000
#define CEC_CLOCK_FREQ 40000

#define HDMI_14_MAX_TMDS_CLK   (340 * 1000 * 1000)

static bool vc4_hdmi_mode_needs_scrambling(const struct drm_display_mode *mode)
{
	return (mode->clock * 1000) > HDMI_14_MAX_TMDS_CLK;
}

static int vc4_hdmi_debugfs_regs(struct seq_file *m, void *unused)
{
	struct drm_info_node *node = (struct drm_info_node *)m->private;
	struct vc4_hdmi *vc4_hdmi = node->info_ent->data;
	struct drm_printer p = drm_seq_file_printer(m);

	drm_print_regset32(&p, &vc4_hdmi->hdmi_regset);
	drm_print_regset32(&p, &vc4_hdmi->hd_regset);

	return 0;
}

static void vc4_hdmi_reset(struct vc4_hdmi *vc4_hdmi)
{
	HDMI_WRITE(HDMI_M_CTL, VC4_HD_M_SW_RST);
	udelay(1);
	HDMI_WRITE(HDMI_M_CTL, 0);

	HDMI_WRITE(HDMI_M_CTL, VC4_HD_M_ENABLE);

	HDMI_WRITE(HDMI_SW_RESET_CONTROL,
		   VC4_HDMI_SW_RESET_HDMI |
		   VC4_HDMI_SW_RESET_FORMAT_DETECT);

	HDMI_WRITE(HDMI_SW_RESET_CONTROL, 0);
}

static void vc5_hdmi_reset(struct vc4_hdmi *vc4_hdmi)
{
	reset_control_reset(vc4_hdmi->reset);

	HDMI_WRITE(HDMI_DVP_CTL, 0);

	HDMI_WRITE(HDMI_CLOCK_STOP,
		   HDMI_READ(HDMI_CLOCK_STOP) | VC4_DVP_HT_CLOCK_STOP_PIXEL);
}

#ifdef CONFIG_DRM_VC4_HDMI_CEC
static void vc4_hdmi_cec_update_clk_div(struct vc4_hdmi *vc4_hdmi)
{
	u16 clk_cnt;
	u32 value;

	value = HDMI_READ(HDMI_CEC_CNTRL_1);
	value &= ~VC4_HDMI_CEC_DIV_CLK_CNT_MASK;

	/*
	 * Set the clock divider: the hsm_clock rate and this divider
	 * setting will give a 40 kHz CEC clock.
	 */
	clk_cnt = clk_get_rate(vc4_hdmi->cec_clock) / CEC_CLOCK_FREQ;
	value |= clk_cnt << VC4_HDMI_CEC_DIV_CLK_CNT_SHIFT;
	HDMI_WRITE(HDMI_CEC_CNTRL_1, value);
}
#else
static void vc4_hdmi_cec_update_clk_div(struct vc4_hdmi *vc4_hdmi) {}
#endif

static void vc4_hdmi_enable_scrambling(struct drm_encoder *encoder);

static enum drm_connector_status
vc4_hdmi_connector_detect(struct drm_connector *connector, bool force)
{
	struct vc4_hdmi *vc4_hdmi = connector_to_vc4_hdmi(connector);
	bool connected = false;

	WARN_ON(pm_runtime_resume_and_get(&vc4_hdmi->pdev->dev));

	if (vc4_hdmi->hpd_gpio &&
	    gpiod_get_value_cansleep(vc4_hdmi->hpd_gpio)) {
		connected = true;
	} else if (drm_probe_ddc(vc4_hdmi->ddc)) {
		connected = true;
	} else if (HDMI_READ(HDMI_HOTPLUG) & VC4_HDMI_HOTPLUG_CONNECTED) {
		connected = true;
	}

	if (connected) {
		if (connector->status != connector_status_connected) {
			struct edid *edid = drm_get_edid(connector, vc4_hdmi->ddc);

			if (edid) {
				cec_s_phys_addr_from_edid(vc4_hdmi->cec_adap, edid);
				vc4_hdmi->encoder.hdmi_monitor = drm_detect_hdmi_monitor(edid);
				kfree(edid);
			}
		}

		vc4_hdmi_enable_scrambling(&vc4_hdmi->encoder.base.base);
		pm_runtime_put(&vc4_hdmi->pdev->dev);
		return connector_status_connected;
	}

	cec_phys_addr_invalidate(vc4_hdmi->cec_adap);
	pm_runtime_put(&vc4_hdmi->pdev->dev);
	return connector_status_disconnected;
}

static void vc4_hdmi_connector_destroy(struct drm_connector *connector)
{
	drm_connector_unregister(connector);
	drm_connector_cleanup(connector);
}

static int vc4_hdmi_connector_get_modes(struct drm_connector *connector)
{
	struct vc4_hdmi *vc4_hdmi = connector_to_vc4_hdmi(connector);
	struct vc4_hdmi_encoder *vc4_encoder = &vc4_hdmi->encoder;
	int ret = 0;
	struct edid *edid;

	edid = drm_get_edid(connector, vc4_hdmi->ddc);
	cec_s_phys_addr_from_edid(vc4_hdmi->cec_adap, edid);
	if (!edid)
		return -ENODEV;

	vc4_encoder->hdmi_monitor = drm_detect_hdmi_monitor(edid);

	drm_connector_update_edid_property(connector, edid);
	ret = drm_add_edid_modes(connector, edid);
	kfree(edid);

	if (vc4_hdmi->disable_4kp60) {
		struct drm_device *drm = connector->dev;
		struct drm_display_mode *mode;

		list_for_each_entry(mode, &connector->probed_modes, head) {
			if (vc4_hdmi_mode_needs_scrambling(mode)) {
				drm_warn_once(drm, "The core clock cannot reach frequencies high enough to support 4k @ 60Hz.");
				drm_warn_once(drm, "Please change your config.txt file to add hdmi_enable_4kp60.");
			}
		}
	}

	return ret;
}

static int vc4_hdmi_connector_atomic_check(struct drm_connector *connector,
					   struct drm_atomic_state *state)
{
	struct drm_connector_state *old_state =
		drm_atomic_get_old_connector_state(state, connector);
	struct drm_connector_state *new_state =
		drm_atomic_get_new_connector_state(state, connector);
	struct drm_crtc *crtc = new_state->crtc;

	if (!crtc)
		return 0;

	if (old_state->colorspace != new_state->colorspace ||
	    !drm_connector_atomic_hdr_metadata_equal(old_state, new_state)) {
		struct drm_crtc_state *crtc_state;

		crtc_state = drm_atomic_get_crtc_state(state, crtc);
		if (IS_ERR(crtc_state))
			return PTR_ERR(crtc_state);

		crtc_state->mode_changed = true;
	}

	return 0;
}

static void vc4_hdmi_connector_reset(struct drm_connector *connector)
{
	struct vc4_hdmi_connector_state *old_state =
		conn_state_to_vc4_hdmi_conn_state(connector->state);
	struct vc4_hdmi_connector_state *new_state =
		kzalloc(sizeof(*new_state), GFP_KERNEL);

	if (connector->state)
		__drm_atomic_helper_connector_destroy_state(connector->state);

	kfree(old_state);
	__drm_atomic_helper_connector_reset(connector, &new_state->base);

	if (!new_state)
		return;

	new_state->base.max_bpc = 8;
	new_state->base.max_requested_bpc = 8;
	drm_atomic_helper_connector_tv_reset(connector);
}

static struct drm_connector_state *
vc4_hdmi_connector_duplicate_state(struct drm_connector *connector)
{
	struct drm_connector_state *conn_state = connector->state;
	struct vc4_hdmi_connector_state *vc4_state = conn_state_to_vc4_hdmi_conn_state(conn_state);
	struct vc4_hdmi_connector_state *new_state;

	new_state = kzalloc(sizeof(*new_state), GFP_KERNEL);
	if (!new_state)
		return NULL;

	new_state->pixel_rate = vc4_state->pixel_rate;
	__drm_atomic_helper_connector_duplicate_state(connector, &new_state->base);

	return &new_state->base;
}

static const struct drm_connector_funcs vc4_hdmi_connector_funcs = {
	.detect = vc4_hdmi_connector_detect,
	.fill_modes = drm_helper_probe_single_connector_modes,
	.destroy = vc4_hdmi_connector_destroy,
	.reset = vc4_hdmi_connector_reset,
	.atomic_duplicate_state = vc4_hdmi_connector_duplicate_state,
	.atomic_destroy_state = drm_atomic_helper_connector_destroy_state,
};

static const struct drm_connector_helper_funcs vc4_hdmi_connector_helper_funcs = {
	.get_modes = vc4_hdmi_connector_get_modes,
	.atomic_check = vc4_hdmi_connector_atomic_check,
};

static int vc4_hdmi_connector_init(struct drm_device *dev,
				   struct vc4_hdmi *vc4_hdmi)
{
	struct drm_connector *connector = &vc4_hdmi->connector;
	struct drm_encoder *encoder = &vc4_hdmi->encoder.base.base;
	int ret;

	drm_connector_init_with_ddc(dev, connector,
				    &vc4_hdmi_connector_funcs,
				    DRM_MODE_CONNECTOR_HDMIA,
				    vc4_hdmi->ddc);
	drm_connector_helper_add(connector, &vc4_hdmi_connector_helper_funcs);

	/*
	 * Some of the properties below require access to state, like bpc.
	 * Allocate some default initial connector state with our reset helper.
	 */
	if (connector->funcs->reset)
		connector->funcs->reset(connector);

	/* Create and attach TV margin props to this connector. */
	ret = drm_mode_create_tv_margin_properties(dev);
	if (ret)
		return ret;

	ret = drm_mode_create_hdmi_colorspace_property(connector);
	if (ret)
		return ret;

	drm_connector_attach_colorspace_property(connector);
	drm_connector_attach_tv_margin_properties(connector);
	drm_connector_attach_max_bpc_property(connector, 8, 12);

	connector->polled = (DRM_CONNECTOR_POLL_CONNECT |
			     DRM_CONNECTOR_POLL_DISCONNECT);

	connector->interlace_allowed = 1;
	connector->doublescan_allowed = 0;

	if (vc4_hdmi->variant->supports_hdr)
		drm_connector_attach_hdr_output_metadata_property(connector);

	drm_connector_attach_encoder(connector, encoder);

	return 0;
}

static int vc4_hdmi_stop_packet(struct drm_encoder *encoder,
				enum hdmi_infoframe_type type,
				bool poll)
{
	struct vc4_hdmi *vc4_hdmi = encoder_to_vc4_hdmi(encoder);
	u32 packet_id = type - 0x80;

	HDMI_WRITE(HDMI_RAM_PACKET_CONFIG,
		   HDMI_READ(HDMI_RAM_PACKET_CONFIG) & ~BIT(packet_id));

	if (!poll)
		return 0;

	return wait_for(!(HDMI_READ(HDMI_RAM_PACKET_STATUS) &
			  BIT(packet_id)), 100);
}

static void vc4_hdmi_write_infoframe(struct drm_encoder *encoder,
				     union hdmi_infoframe *frame)
{
	struct vc4_hdmi *vc4_hdmi = encoder_to_vc4_hdmi(encoder);
	u32 packet_id = frame->any.type - 0x80;
	const struct vc4_hdmi_register *ram_packet_start =
		&vc4_hdmi->variant->registers[HDMI_RAM_PACKET_START];
	u32 packet_reg = ram_packet_start->offset + VC4_HDMI_PACKET_STRIDE * packet_id;
	void __iomem *base = __vc4_hdmi_get_field_base(vc4_hdmi,
						       ram_packet_start->reg);
	uint8_t buffer[VC4_HDMI_PACKET_STRIDE];
	ssize_t len, i;
	int ret;

	WARN_ONCE(!(HDMI_READ(HDMI_RAM_PACKET_CONFIG) &
		    VC4_HDMI_RAM_PACKET_ENABLE),
		  "Packet RAM has to be on to store the packet.");

	len = hdmi_infoframe_pack(frame, buffer, sizeof(buffer));
	if (len < 0)
		return;

	ret = vc4_hdmi_stop_packet(encoder, frame->any.type, true);
	if (ret) {
		DRM_ERROR("Failed to wait for infoframe to go idle: %d\n", ret);
		return;
	}

	for (i = 0; i < len; i += 7) {
		writel(buffer[i + 0] << 0 |
		       buffer[i + 1] << 8 |
		       buffer[i + 2] << 16,
		       base + packet_reg);
		packet_reg += 4;

		writel(buffer[i + 3] << 0 |
		       buffer[i + 4] << 8 |
		       buffer[i + 5] << 16 |
		       buffer[i + 6] << 24,
		       base + packet_reg);
		packet_reg += 4;
	}

	HDMI_WRITE(HDMI_RAM_PACKET_CONFIG,
		   HDMI_READ(HDMI_RAM_PACKET_CONFIG) | BIT(packet_id));
	ret = wait_for((HDMI_READ(HDMI_RAM_PACKET_STATUS) &
			BIT(packet_id)), 100);
	if (ret)
		DRM_ERROR("Failed to wait for infoframe to start: %d\n", ret);
}

static void vc4_hdmi_set_avi_infoframe(struct drm_encoder *encoder)
{
	struct vc4_hdmi *vc4_hdmi = encoder_to_vc4_hdmi(encoder);
	struct vc4_hdmi_encoder *vc4_encoder = to_vc4_hdmi_encoder(encoder);
	struct drm_connector *connector = &vc4_hdmi->connector;
	struct drm_connector_state *cstate = connector->state;
	struct drm_crtc *crtc = encoder->crtc;
	const struct drm_display_mode *mode = &crtc->state->adjusted_mode;
	union hdmi_infoframe frame;
	int ret;

	ret = drm_hdmi_avi_infoframe_from_display_mode(&frame.avi,
						       connector, mode);
	if (ret < 0) {
		DRM_ERROR("couldn't fill AVI infoframe\n");
		return;
	}

	drm_hdmi_avi_infoframe_quant_range(&frame.avi,
					   connector, mode,
					   vc4_encoder->limited_rgb_range ?
					   HDMI_QUANTIZATION_RANGE_LIMITED :
					   HDMI_QUANTIZATION_RANGE_FULL);
	drm_hdmi_avi_infoframe_colorspace(&frame.avi, cstate);
	drm_hdmi_avi_infoframe_bars(&frame.avi, cstate);

	vc4_hdmi_write_infoframe(encoder, &frame);
}

static void vc4_hdmi_set_spd_infoframe(struct drm_encoder *encoder)
{
	union hdmi_infoframe frame;
	int ret;

	ret = hdmi_spd_infoframe_init(&frame.spd, "Broadcom", "Videocore");
	if (ret < 0) {
		DRM_ERROR("couldn't fill SPD infoframe\n");
		return;
	}

	frame.spd.sdi = HDMI_SPD_SDI_PC;

	vc4_hdmi_write_infoframe(encoder, &frame);
}

static void vc4_hdmi_set_audio_infoframe(struct drm_encoder *encoder)
{
	struct vc4_hdmi *vc4_hdmi = encoder_to_vc4_hdmi(encoder);
	union hdmi_infoframe frame;

	hdmi_audio_infoframe_init(&frame.audio);

	frame.audio.coding_type = HDMI_AUDIO_CODING_TYPE_STREAM;
	frame.audio.sample_frequency = HDMI_AUDIO_SAMPLE_FREQUENCY_STREAM;
	frame.audio.sample_size = HDMI_AUDIO_SAMPLE_SIZE_STREAM;
	frame.audio.channels = vc4_hdmi->audio.channels;

	vc4_hdmi_write_infoframe(encoder, &frame);
}

static void vc4_hdmi_set_hdr_infoframe(struct drm_encoder *encoder)
{
	struct vc4_hdmi *vc4_hdmi = encoder_to_vc4_hdmi(encoder);
	struct drm_connector *connector = &vc4_hdmi->connector;
	struct drm_connector_state *conn_state = connector->state;
	union hdmi_infoframe frame;

	if (!vc4_hdmi->variant->supports_hdr)
		return;

	if (!conn_state->hdr_output_metadata)
		return;

	if (drm_hdmi_infoframe_set_hdr_metadata(&frame.drm, conn_state))
		return;

	vc4_hdmi_write_infoframe(encoder, &frame);
}

static void vc4_hdmi_set_infoframes(struct drm_encoder *encoder)
{
	struct vc4_hdmi *vc4_hdmi = encoder_to_vc4_hdmi(encoder);

	vc4_hdmi_set_avi_infoframe(encoder);
	vc4_hdmi_set_spd_infoframe(encoder);
	/*
	 * If audio was streaming, then we need to reenabled the audio
	 * infoframe here during encoder_enable.
	 */
	if (vc4_hdmi->audio.streaming)
		vc4_hdmi_set_audio_infoframe(encoder);

	vc4_hdmi_set_hdr_infoframe(encoder);
}

static bool vc4_hdmi_supports_scrambling(struct drm_encoder *encoder,
					 struct drm_display_mode *mode)
{
	struct vc4_hdmi_encoder *vc4_encoder = to_vc4_hdmi_encoder(encoder);
	struct vc4_hdmi *vc4_hdmi = encoder_to_vc4_hdmi(encoder);
	struct drm_display_info *display = &vc4_hdmi->connector.display_info;

	if (!vc4_encoder->hdmi_monitor)
		return false;

	if (!display->hdmi.scdc.supported ||
	    !display->hdmi.scdc.scrambling.supported)
		return false;

	return true;
}

#define SCRAMBLING_POLLING_DELAY_MS	1000

static void vc4_hdmi_enable_scrambling(struct drm_encoder *encoder)
{
	struct drm_display_mode *mode = &encoder->crtc->state->adjusted_mode;
	struct vc4_hdmi *vc4_hdmi = encoder_to_vc4_hdmi(encoder);

	if (!vc4_hdmi_supports_scrambling(encoder, mode))
		return;

	if (!vc4_hdmi_mode_needs_scrambling(mode))
		return;

	drm_scdc_set_high_tmds_clock_ratio(vc4_hdmi->ddc, true);
	drm_scdc_set_scrambling(vc4_hdmi->ddc, true);

	HDMI_WRITE(HDMI_SCRAMBLER_CTL, HDMI_READ(HDMI_SCRAMBLER_CTL) |
		   VC5_HDMI_SCRAMBLER_CTL_ENABLE);

	queue_delayed_work(system_wq, &vc4_hdmi->scrambling_work,
			   msecs_to_jiffies(SCRAMBLING_POLLING_DELAY_MS));
}

static void vc4_hdmi_disable_scrambling(struct drm_encoder *encoder)
{
	struct vc4_hdmi *vc4_hdmi = encoder_to_vc4_hdmi(encoder);
	struct drm_crtc *crtc = encoder->crtc;

	/*
	 * At boot, encoder->crtc will be NULL. Since we don't know the
	 * state of the scrambler and in order to avoid any
	 * inconsistency, let's disable it all the time.
	 */
	if (crtc && !vc4_hdmi_supports_scrambling(encoder, &crtc->mode))
		return;

	if (crtc && !vc4_hdmi_mode_needs_scrambling(&crtc->mode))
		return;

	if (delayed_work_pending(&vc4_hdmi->scrambling_work))
		cancel_delayed_work_sync(&vc4_hdmi->scrambling_work);

	HDMI_WRITE(HDMI_SCRAMBLER_CTL, HDMI_READ(HDMI_SCRAMBLER_CTL) &
		   ~VC5_HDMI_SCRAMBLER_CTL_ENABLE);

	drm_scdc_set_scrambling(vc4_hdmi->ddc, false);
	drm_scdc_set_high_tmds_clock_ratio(vc4_hdmi->ddc, false);
}

static void vc4_hdmi_scrambling_wq(struct work_struct *work)
{
	struct vc4_hdmi *vc4_hdmi = container_of(to_delayed_work(work),
						 struct vc4_hdmi,
						 scrambling_work);

	if (drm_scdc_get_scrambling_status(vc4_hdmi->ddc))
		return;

	drm_scdc_set_high_tmds_clock_ratio(vc4_hdmi->ddc, true);
	drm_scdc_set_scrambling(vc4_hdmi->ddc, true);

	queue_delayed_work(system_wq, &vc4_hdmi->scrambling_work,
			   msecs_to_jiffies(SCRAMBLING_POLLING_DELAY_MS));
}

static void vc4_hdmi_encoder_post_crtc_disable(struct drm_encoder *encoder,
					       struct drm_atomic_state *state)
{
	struct vc4_hdmi *vc4_hdmi = encoder_to_vc4_hdmi(encoder);

	HDMI_WRITE(HDMI_RAM_PACKET_CONFIG, 0);

	HDMI_WRITE(HDMI_VID_CTL, HDMI_READ(HDMI_VID_CTL) |
		   VC4_HD_VID_CTL_CLRRGB | VC4_HD_VID_CTL_CLRSYNC);

	HDMI_WRITE(HDMI_VID_CTL,
		   HDMI_READ(HDMI_VID_CTL) | VC4_HD_VID_CTL_BLANKPIX);

	vc4_hdmi_disable_scrambling(encoder);
}

static void vc4_hdmi_encoder_post_crtc_powerdown(struct drm_encoder *encoder,
						 struct drm_atomic_state *state)
{
	struct vc4_hdmi *vc4_hdmi = encoder_to_vc4_hdmi(encoder);
	int ret;

	if (vc4_hdmi->variant->phy_disable)
		vc4_hdmi->variant->phy_disable(vc4_hdmi);

	HDMI_WRITE(HDMI_VID_CTL,
		   HDMI_READ(HDMI_VID_CTL) & ~VC4_HD_VID_CTL_ENABLE);

	clk_disable_unprepare(vc4_hdmi->pixel_bvb_clock);
	clk_disable_unprepare(vc4_hdmi->pixel_clock);

	ret = pm_runtime_put(&vc4_hdmi->pdev->dev);
	if (ret < 0)
		DRM_ERROR("Failed to release power domain: %d\n", ret);
}

static void vc4_hdmi_encoder_disable(struct drm_encoder *encoder)
{
}

static void vc4_hdmi_csc_setup(struct vc4_hdmi *vc4_hdmi, bool enable)
{
	u32 csc_ctl;

	csc_ctl = VC4_SET_FIELD(VC4_HD_CSC_CTL_ORDER_BGR,
				VC4_HD_CSC_CTL_ORDER);

	if (enable) {
		/* CEA VICs other than #1 requre limited range RGB
		 * output unless overridden by an AVI infoframe.
		 * Apply a colorspace conversion to squash 0-255 down
		 * to 16-235.  The matrix here is:
		 *
		 * [ 0      0      0.8594 16]
		 * [ 0      0.8594 0      16]
		 * [ 0.8594 0      0      16]
		 * [ 0      0      0       1]
		 */
		csc_ctl |= VC4_HD_CSC_CTL_ENABLE;
		csc_ctl |= VC4_HD_CSC_CTL_RGB2YCC;
		csc_ctl |= VC4_SET_FIELD(VC4_HD_CSC_CTL_MODE_CUSTOM,
					 VC4_HD_CSC_CTL_MODE);

		HDMI_WRITE(HDMI_CSC_12_11, (0x000 << 16) | 0x000);
		HDMI_WRITE(HDMI_CSC_14_13, (0x100 << 16) | 0x6e0);
		HDMI_WRITE(HDMI_CSC_22_21, (0x6e0 << 16) | 0x000);
		HDMI_WRITE(HDMI_CSC_24_23, (0x100 << 16) | 0x000);
		HDMI_WRITE(HDMI_CSC_32_31, (0x000 << 16) | 0x6e0);
		HDMI_WRITE(HDMI_CSC_34_33, (0x100 << 16) | 0x000);
	}

	/* The RGB order applies even when CSC is disabled. */
	HDMI_WRITE(HDMI_CSC_CTL, csc_ctl);
}

static void vc5_hdmi_csc_setup(struct vc4_hdmi *vc4_hdmi, bool enable)
{
	u32 csc_ctl;

	csc_ctl = 0x07;	/* RGB_CONVERT_MODE = custom matrix, || USE_RGB_TO_YCBCR */

	if (enable) {
		/* CEA VICs other than #1 requre limited range RGB
		 * output unless overridden by an AVI infoframe.
		 * Apply a colorspace conversion to squash 0-255 down
		 * to 16-235.  The matrix here is:
		 *
		 * [ 0.8594 0      0      16]
		 * [ 0      0.8594 0      16]
		 * [ 0      0      0.8594 16]
		 * [ 0      0      0       1]
		 * Matrix is signed 2p13 fixed point, with signed 9p6 offsets
		 */
		HDMI_WRITE(HDMI_CSC_12_11, (0x0000 << 16) | 0x1b80);
		HDMI_WRITE(HDMI_CSC_14_13, (0x0400 << 16) | 0x0000);
		HDMI_WRITE(HDMI_CSC_22_21, (0x1b80 << 16) | 0x0000);
		HDMI_WRITE(HDMI_CSC_24_23, (0x0400 << 16) | 0x0000);
		HDMI_WRITE(HDMI_CSC_32_31, (0x0000 << 16) | 0x0000);
		HDMI_WRITE(HDMI_CSC_34_33, (0x0400 << 16) | 0x1b80);
	} else {
		/* Still use the matrix for full range, but make it unity.
		 * Matrix is signed 2p13 fixed point, with signed 9p6 offsets
		 */
		HDMI_WRITE(HDMI_CSC_12_11, (0x0000 << 16) | 0x2000);
		HDMI_WRITE(HDMI_CSC_14_13, (0x0000 << 16) | 0x0000);
		HDMI_WRITE(HDMI_CSC_22_21, (0x2000 << 16) | 0x0000);
		HDMI_WRITE(HDMI_CSC_24_23, (0x0000 << 16) | 0x0000);
		HDMI_WRITE(HDMI_CSC_32_31, (0x0000 << 16) | 0x0000);
		HDMI_WRITE(HDMI_CSC_34_33, (0x0000 << 16) | 0x2000);
	}

	HDMI_WRITE(HDMI_CSC_CTL, csc_ctl);
}

static void vc4_hdmi_set_timings(struct vc4_hdmi *vc4_hdmi,
				 struct drm_connector_state *state,
				 struct drm_display_mode *mode)
{
	bool hsync_pos = mode->flags & DRM_MODE_FLAG_PHSYNC;
	bool vsync_pos = mode->flags & DRM_MODE_FLAG_PVSYNC;
	bool interlaced = mode->flags & DRM_MODE_FLAG_INTERLACE;
	u32 pixel_rep = (mode->flags & DRM_MODE_FLAG_DBLCLK) ? 2 : 1;
	u32 verta = (VC4_SET_FIELD(mode->crtc_vsync_end - mode->crtc_vsync_start,
				   VC4_HDMI_VERTA_VSP) |
		     VC4_SET_FIELD(mode->crtc_vsync_start - mode->crtc_vdisplay,
				   VC4_HDMI_VERTA_VFP) |
		     VC4_SET_FIELD(mode->crtc_vdisplay, VC4_HDMI_VERTA_VAL));
	u32 vertb = (VC4_SET_FIELD(0, VC4_HDMI_VERTB_VSPO) |
		     VC4_SET_FIELD(mode->crtc_vtotal - mode->crtc_vsync_end,
				   VC4_HDMI_VERTB_VBP));
	u32 vertb_even = (VC4_SET_FIELD(0, VC4_HDMI_VERTB_VSPO) |
			  VC4_SET_FIELD(mode->crtc_vtotal -
					mode->crtc_vsync_end -
					interlaced,
					VC4_HDMI_VERTB_VBP));

	HDMI_WRITE(HDMI_HORZA,
		   (vsync_pos ? VC4_HDMI_HORZA_VPOS : 0) |
		   (hsync_pos ? VC4_HDMI_HORZA_HPOS : 0) |
		   VC4_SET_FIELD(mode->hdisplay * pixel_rep,
				 VC4_HDMI_HORZA_HAP));

	HDMI_WRITE(HDMI_HORZB,
		   VC4_SET_FIELD((mode->htotal -
				  mode->hsync_end) * pixel_rep,
				 VC4_HDMI_HORZB_HBP) |
		   VC4_SET_FIELD((mode->hsync_end -
				  mode->hsync_start) * pixel_rep,
				 VC4_HDMI_HORZB_HSP) |
		   VC4_SET_FIELD((mode->hsync_start -
				  mode->hdisplay) * pixel_rep,
				 VC4_HDMI_HORZB_HFP));

	HDMI_WRITE(HDMI_VERTA0, verta);
	HDMI_WRITE(HDMI_VERTA1, verta);

	HDMI_WRITE(HDMI_VERTB0, vertb_even);
	HDMI_WRITE(HDMI_VERTB1, vertb);
}

static void vc5_hdmi_set_timings(struct vc4_hdmi *vc4_hdmi,
				 struct drm_connector_state *state,
				 struct drm_display_mode *mode)
{
	bool hsync_pos = mode->flags & DRM_MODE_FLAG_PHSYNC;
	bool vsync_pos = mode->flags & DRM_MODE_FLAG_PVSYNC;
	bool interlaced = mode->flags & DRM_MODE_FLAG_INTERLACE;
	u32 pixel_rep = (mode->flags & DRM_MODE_FLAG_DBLCLK) ? 2 : 1;
	u32 verta = (VC4_SET_FIELD(mode->crtc_vsync_end - mode->crtc_vsync_start,
				   VC5_HDMI_VERTA_VSP) |
		     VC4_SET_FIELD(mode->crtc_vsync_start - mode->crtc_vdisplay,
				   VC5_HDMI_VERTA_VFP) |
		     VC4_SET_FIELD(mode->crtc_vdisplay, VC5_HDMI_VERTA_VAL));
	u32 vertb = (VC4_SET_FIELD(0, VC5_HDMI_VERTB_VSPO) |
		     VC4_SET_FIELD(mode->crtc_vtotal - mode->crtc_vsync_end,
				   VC4_HDMI_VERTB_VBP));
	u32 vertb_even = (VC4_SET_FIELD(0, VC5_HDMI_VERTB_VSPO) |
			  VC4_SET_FIELD(mode->crtc_vtotal -
					mode->crtc_vsync_end -
					interlaced,
					VC4_HDMI_VERTB_VBP));
	unsigned char gcp;
	bool gcp_en;
	u32 reg;

	HDMI_WRITE(HDMI_VEC_INTERFACE_XBAR, 0x354021);
	HDMI_WRITE(HDMI_HORZA,
		   (vsync_pos ? VC5_HDMI_HORZA_VPOS : 0) |
		   (hsync_pos ? VC5_HDMI_HORZA_HPOS : 0) |
		   VC4_SET_FIELD(mode->hdisplay * pixel_rep,
				 VC5_HDMI_HORZA_HAP) |
		   VC4_SET_FIELD((mode->hsync_start -
				  mode->hdisplay) * pixel_rep,
				 VC5_HDMI_HORZA_HFP));

	HDMI_WRITE(HDMI_HORZB,
		   VC4_SET_FIELD((mode->htotal -
				  mode->hsync_end) * pixel_rep,
				 VC5_HDMI_HORZB_HBP) |
		   VC4_SET_FIELD((mode->hsync_end -
				  mode->hsync_start) * pixel_rep,
				 VC5_HDMI_HORZB_HSP));

	HDMI_WRITE(HDMI_VERTA0, verta);
	HDMI_WRITE(HDMI_VERTA1, verta);

	HDMI_WRITE(HDMI_VERTB0, vertb_even);
	HDMI_WRITE(HDMI_VERTB1, vertb);

	switch (state->max_bpc) {
	case 12:
		gcp = 6;
		gcp_en = true;
		break;
	case 10:
		gcp = 5;
		gcp_en = true;
		break;
	case 8:
	default:
		gcp = 4;
		gcp_en = false;
		break;
	}

	reg = HDMI_READ(HDMI_DEEP_COLOR_CONFIG_1);
	reg &= ~(VC5_HDMI_DEEP_COLOR_CONFIG_1_INIT_PACK_PHASE_MASK |
		 VC5_HDMI_DEEP_COLOR_CONFIG_1_COLOR_DEPTH_MASK);
	reg |= VC4_SET_FIELD(2, VC5_HDMI_DEEP_COLOR_CONFIG_1_INIT_PACK_PHASE) |
	       VC4_SET_FIELD(gcp, VC5_HDMI_DEEP_COLOR_CONFIG_1_COLOR_DEPTH);
	HDMI_WRITE(HDMI_DEEP_COLOR_CONFIG_1, reg);

	reg = HDMI_READ(HDMI_GCP_WORD_1);
	reg &= ~VC5_HDMI_GCP_WORD_1_GCP_SUBPACKET_BYTE_1_MASK;
	reg |= VC4_SET_FIELD(gcp, VC5_HDMI_GCP_WORD_1_GCP_SUBPACKET_BYTE_1);
	HDMI_WRITE(HDMI_GCP_WORD_1, reg);

	reg = HDMI_READ(HDMI_GCP_CONFIG);
	reg &= ~VC5_HDMI_GCP_CONFIG_GCP_ENABLE;
	reg |= gcp_en ? VC5_HDMI_GCP_CONFIG_GCP_ENABLE : 0;
	HDMI_WRITE(HDMI_GCP_CONFIG, reg);

	HDMI_WRITE(HDMI_CLOCK_STOP, 0);
}

static void vc4_hdmi_recenter_fifo(struct vc4_hdmi *vc4_hdmi)
{
	u32 drift;
	int ret;

	drift = HDMI_READ(HDMI_FIFO_CTL);
	drift &= VC4_HDMI_FIFO_VALID_WRITE_MASK;

	HDMI_WRITE(HDMI_FIFO_CTL,
		   drift & ~VC4_HDMI_FIFO_CTL_RECENTER);
	HDMI_WRITE(HDMI_FIFO_CTL,
		   drift | VC4_HDMI_FIFO_CTL_RECENTER);
	usleep_range(1000, 1100);
	HDMI_WRITE(HDMI_FIFO_CTL,
		   drift & ~VC4_HDMI_FIFO_CTL_RECENTER);
	HDMI_WRITE(HDMI_FIFO_CTL,
		   drift | VC4_HDMI_FIFO_CTL_RECENTER);

	ret = wait_for(HDMI_READ(HDMI_FIFO_CTL) &
		       VC4_HDMI_FIFO_CTL_RECENTER_DONE, 1);
	WARN_ONCE(ret, "Timeout waiting for "
		  "VC4_HDMI_FIFO_CTL_RECENTER_DONE");
}

static struct drm_connector_state *
vc4_hdmi_encoder_get_connector_state(struct drm_encoder *encoder,
				     struct drm_atomic_state *state)
{
	struct drm_connector_state *conn_state;
	struct drm_connector *connector;
	unsigned int i;

	for_each_new_connector_in_state(state, connector, conn_state, i) {
		if (conn_state->best_encoder == encoder)
			return conn_state;
	}

	return NULL;
}

static void vc4_hdmi_encoder_pre_crtc_configure(struct drm_encoder *encoder,
						struct drm_atomic_state *state)
{
	struct drm_connector_state *conn_state =
		vc4_hdmi_encoder_get_connector_state(encoder, state);
	struct vc4_hdmi_connector_state *vc4_conn_state =
		conn_state_to_vc4_hdmi_conn_state(conn_state);
	struct drm_display_mode *mode = &encoder->crtc->state->adjusted_mode;
	struct vc4_hdmi *vc4_hdmi = encoder_to_vc4_hdmi(encoder);
	unsigned long bvb_rate, pixel_rate, hsm_rate;
	int ret;

	ret = pm_runtime_resume_and_get(&vc4_hdmi->pdev->dev);
	if (ret < 0) {
		DRM_ERROR("Failed to retain power domain: %d\n", ret);
		return;
	}

	pixel_rate = vc4_conn_state->pixel_rate;
	ret = clk_set_rate(vc4_hdmi->pixel_clock, pixel_rate);
	if (ret) {
		DRM_ERROR("Failed to set pixel clock rate: %d\n", ret);
		return;
	}

	ret = clk_prepare_enable(vc4_hdmi->pixel_clock);
	if (ret) {
		DRM_ERROR("Failed to turn on pixel clock: %d\n", ret);
		return;
	}

	/*
	 * As stated in RPi's vc4 firmware "HDMI state machine (HSM) clock must
	 * be faster than pixel clock, infinitesimally faster, tested in
	 * simulation. Otherwise, exact value is unimportant for HDMI
	 * operation." This conflicts with bcm2835's vc4 documentation, which
	 * states HSM's clock has to be at least 108% of the pixel clock.
	 *
	 * Real life tests reveal that vc4's firmware statement holds up, and
	 * users are able to use pixel clocks closer to HSM's, namely for
	 * 1920x1200@60Hz. So it was decided to have leave a 1% margin between
	 * both clocks. Which, for RPi0-3 implies a maximum pixel clock of
	 * 162MHz.
	 *
	 * Additionally, the AXI clock needs to be at least 25% of
	 * pixel clock, but HSM ends up being the limiting factor.
	 */
	hsm_rate = max_t(unsigned long, 120000000, (pixel_rate / 100) * 101);
	ret = clk_set_min_rate(vc4_hdmi->hsm_clock, hsm_rate);
	if (ret) {
		DRM_ERROR("Failed to set HSM clock rate: %d\n", ret);
		return;
	}

	vc4_hdmi_cec_update_clk_div(vc4_hdmi);

	if (pixel_rate > 297000000)
		bvb_rate = 300000000;
	else if (pixel_rate > 148500000)
		bvb_rate = 150000000;
	else
		bvb_rate = 75000000;

	ret = clk_set_min_rate(vc4_hdmi->pixel_bvb_clock, bvb_rate);
	if (ret) {
		DRM_ERROR("Failed to set pixel bvb clock rate: %d\n", ret);
		clk_disable_unprepare(vc4_hdmi->pixel_clock);
		return;
	}

	ret = clk_prepare_enable(vc4_hdmi->pixel_bvb_clock);
	if (ret) {
		DRM_ERROR("Failed to turn on pixel bvb clock: %d\n", ret);
		clk_disable_unprepare(vc4_hdmi->pixel_clock);
		return;
	}

	if (vc4_hdmi->variant->phy_init)
		vc4_hdmi->variant->phy_init(vc4_hdmi, vc4_conn_state);

	HDMI_WRITE(HDMI_SCHEDULER_CONTROL,
		   HDMI_READ(HDMI_SCHEDULER_CONTROL) |
		   VC4_HDMI_SCHEDULER_CONTROL_MANUAL_FORMAT |
		   VC4_HDMI_SCHEDULER_CONTROL_IGNORE_VSYNC_PREDICTS);

	if (vc4_hdmi->variant->set_timings)
		vc4_hdmi->variant->set_timings(vc4_hdmi, conn_state, mode);
}

static void vc4_hdmi_encoder_pre_crtc_enable(struct drm_encoder *encoder,
					     struct drm_atomic_state *state)
{
	struct drm_display_mode *mode = &encoder->crtc->state->adjusted_mode;
	struct vc4_hdmi_encoder *vc4_encoder = to_vc4_hdmi_encoder(encoder);
	struct vc4_hdmi *vc4_hdmi = encoder_to_vc4_hdmi(encoder);

	if (vc4_encoder->hdmi_monitor &&
	    drm_default_rgb_quant_range(mode) == HDMI_QUANTIZATION_RANGE_LIMITED) {
		if (vc4_hdmi->variant->csc_setup)
			vc4_hdmi->variant->csc_setup(vc4_hdmi, true);

		vc4_encoder->limited_rgb_range = true;
	} else {
		if (vc4_hdmi->variant->csc_setup)
			vc4_hdmi->variant->csc_setup(vc4_hdmi, false);

		vc4_encoder->limited_rgb_range = false;
	}

	HDMI_WRITE(HDMI_FIFO_CTL, VC4_HDMI_FIFO_CTL_MASTER_SLAVE_N);
}

static void vc4_hdmi_encoder_post_crtc_enable(struct drm_encoder *encoder,
					      struct drm_atomic_state *state)
{
	struct drm_display_mode *mode = &encoder->crtc->state->adjusted_mode;
	struct vc4_hdmi *vc4_hdmi = encoder_to_vc4_hdmi(encoder);
	struct vc4_hdmi_encoder *vc4_encoder = to_vc4_hdmi_encoder(encoder);
	bool hsync_pos = mode->flags & DRM_MODE_FLAG_PHSYNC;
	bool vsync_pos = mode->flags & DRM_MODE_FLAG_PVSYNC;
	int ret;

	HDMI_WRITE(HDMI_VID_CTL,
		   VC4_HD_VID_CTL_ENABLE |
		   VC4_HD_VID_CTL_UNDERFLOW_ENABLE |
		   VC4_HD_VID_CTL_FRAME_COUNTER_RESET |
		   (vsync_pos ? 0 : VC4_HD_VID_CTL_VSYNC_LOW) |
		   (hsync_pos ? 0 : VC4_HD_VID_CTL_HSYNC_LOW));

	HDMI_WRITE(HDMI_VID_CTL,
		   HDMI_READ(HDMI_VID_CTL) & ~VC4_HD_VID_CTL_BLANKPIX);

	if (vc4_encoder->hdmi_monitor) {
		HDMI_WRITE(HDMI_SCHEDULER_CONTROL,
			   HDMI_READ(HDMI_SCHEDULER_CONTROL) |
			   VC4_HDMI_SCHEDULER_CONTROL_MODE_HDMI);

		ret = wait_for(HDMI_READ(HDMI_SCHEDULER_CONTROL) &
			       VC4_HDMI_SCHEDULER_CONTROL_HDMI_ACTIVE, 1000);
		WARN_ONCE(ret, "Timeout waiting for "
			  "VC4_HDMI_SCHEDULER_CONTROL_HDMI_ACTIVE\n");
	} else {
		HDMI_WRITE(HDMI_RAM_PACKET_CONFIG,
			   HDMI_READ(HDMI_RAM_PACKET_CONFIG) &
			   ~(VC4_HDMI_RAM_PACKET_ENABLE));
		HDMI_WRITE(HDMI_SCHEDULER_CONTROL,
			   HDMI_READ(HDMI_SCHEDULER_CONTROL) &
			   ~VC4_HDMI_SCHEDULER_CONTROL_MODE_HDMI);

		ret = wait_for(!(HDMI_READ(HDMI_SCHEDULER_CONTROL) &
				 VC4_HDMI_SCHEDULER_CONTROL_HDMI_ACTIVE), 1000);
		WARN_ONCE(ret, "Timeout waiting for "
			  "!VC4_HDMI_SCHEDULER_CONTROL_HDMI_ACTIVE\n");
	}

	if (vc4_encoder->hdmi_monitor) {
		WARN_ON(!(HDMI_READ(HDMI_SCHEDULER_CONTROL) &
			  VC4_HDMI_SCHEDULER_CONTROL_HDMI_ACTIVE));
		HDMI_WRITE(HDMI_SCHEDULER_CONTROL,
			   HDMI_READ(HDMI_SCHEDULER_CONTROL) |
			   VC4_HDMI_SCHEDULER_CONTROL_VERT_ALWAYS_KEEPOUT);

		HDMI_WRITE(HDMI_RAM_PACKET_CONFIG,
			   VC4_HDMI_RAM_PACKET_ENABLE);

		vc4_hdmi_set_infoframes(encoder);
	}

	vc4_hdmi_recenter_fifo(vc4_hdmi);
	vc4_hdmi_enable_scrambling(encoder);
}

static void vc4_hdmi_encoder_enable(struct drm_encoder *encoder)
{
}

#define WIFI_2_4GHz_CH1_MIN_FREQ	2400000000ULL
#define WIFI_2_4GHz_CH1_MAX_FREQ	2422000000ULL

static int vc4_hdmi_encoder_atomic_check(struct drm_encoder *encoder,
					 struct drm_crtc_state *crtc_state,
					 struct drm_connector_state *conn_state)
{
	struct vc4_hdmi_connector_state *vc4_state = conn_state_to_vc4_hdmi_conn_state(conn_state);
	struct drm_display_mode *mode = &crtc_state->adjusted_mode;
	struct vc4_hdmi *vc4_hdmi = encoder_to_vc4_hdmi(encoder);
	unsigned long long pixel_rate = mode->clock * 1000;
	unsigned long long tmds_rate;

	if (vc4_hdmi->variant->unsupported_odd_h_timings &&
	    ((mode->hdisplay % 2) || (mode->hsync_start % 2) ||
	     (mode->hsync_end % 2) || (mode->htotal % 2)))
		return -EINVAL;

	/*
	 * The 1440p@60 pixel rate is in the same range than the first
	 * WiFi channel (between 2.4GHz and 2.422GHz with 22MHz
	 * bandwidth). Slightly lower the frequency to bring it out of
	 * the WiFi range.
	 */
	tmds_rate = pixel_rate * 10;
	if (vc4_hdmi->disable_wifi_frequencies &&
	    (tmds_rate >= WIFI_2_4GHz_CH1_MIN_FREQ &&
	     tmds_rate <= WIFI_2_4GHz_CH1_MAX_FREQ)) {
		mode->clock = 238560;
		pixel_rate = mode->clock * 1000;
	}

	if (conn_state->max_bpc == 12) {
		pixel_rate = pixel_rate * 150;
		do_div(pixel_rate, 100);
	} else if (conn_state->max_bpc == 10) {
		pixel_rate = pixel_rate * 125;
		do_div(pixel_rate, 100);
	}

	if (mode->flags & DRM_MODE_FLAG_DBLCLK)
		pixel_rate = pixel_rate * 2;

	if (pixel_rate > vc4_hdmi->variant->max_pixel_clock)
		return -EINVAL;

	if (vc4_hdmi->disable_4kp60 && (pixel_rate > HDMI_14_MAX_TMDS_CLK))
		return -EINVAL;

	vc4_state->pixel_rate = pixel_rate;

	return 0;
}

static enum drm_mode_status
vc4_hdmi_encoder_mode_valid(struct drm_encoder *encoder,
			    const struct drm_display_mode *mode)
{
	struct vc4_hdmi *vc4_hdmi = encoder_to_vc4_hdmi(encoder);

	if (vc4_hdmi->variant->unsupported_odd_h_timings &&
	    ((mode->hdisplay % 2) || (mode->hsync_start % 2) ||
	     (mode->hsync_end % 2) || (mode->htotal % 2)))
		return MODE_H_ILLEGAL;

	if ((mode->clock * 1000) > vc4_hdmi->variant->max_pixel_clock)
		return MODE_CLOCK_HIGH;

	if (vc4_hdmi->disable_4kp60 && vc4_hdmi_mode_needs_scrambling(mode))
		return MODE_CLOCK_HIGH;

	return MODE_OK;
}

static const struct drm_encoder_helper_funcs vc4_hdmi_encoder_helper_funcs = {
	.atomic_check = vc4_hdmi_encoder_atomic_check,
	.mode_valid = vc4_hdmi_encoder_mode_valid,
	.disable = vc4_hdmi_encoder_disable,
	.enable = vc4_hdmi_encoder_enable,
};

static u32 vc4_hdmi_channel_map(struct vc4_hdmi *vc4_hdmi, u32 channel_mask)
{
	int i;
	u32 channel_map = 0;

	for (i = 0; i < 8; i++) {
		if (channel_mask & BIT(i))
			channel_map |= i << (3 * i);
	}
	return channel_map;
}

static u32 vc5_hdmi_channel_map(struct vc4_hdmi *vc4_hdmi, u32 channel_mask)
{
	int i;
	u32 channel_map = 0;

	for (i = 0; i < 8; i++) {
		if (channel_mask & BIT(i))
			channel_map |= i << (4 * i);
	}
	return channel_map;
}

/* HDMI audio codec callbacks */
static void vc4_hdmi_audio_set_mai_clock(struct vc4_hdmi *vc4_hdmi)
{
	u32 hsm_clock = clk_get_rate(vc4_hdmi->audio_clock);
	unsigned long n, m;

	rational_best_approximation(hsm_clock, vc4_hdmi->audio.samplerate,
				    VC4_HD_MAI_SMP_N_MASK >>
				    VC4_HD_MAI_SMP_N_SHIFT,
				    (VC4_HD_MAI_SMP_M_MASK >>
				     VC4_HD_MAI_SMP_M_SHIFT) + 1,
				    &n, &m);

	HDMI_WRITE(HDMI_MAI_SMP,
		   VC4_SET_FIELD(n, VC4_HD_MAI_SMP_N) |
		   VC4_SET_FIELD(m - 1, VC4_HD_MAI_SMP_M));
}

static void vc4_hdmi_set_n_cts(struct vc4_hdmi *vc4_hdmi)
{
	struct drm_encoder *encoder = &vc4_hdmi->encoder.base.base;
	struct drm_crtc *crtc = encoder->crtc;
	const struct drm_display_mode *mode = &crtc->state->adjusted_mode;
	u32 samplerate = vc4_hdmi->audio.samplerate;
	u32 n, cts;
	u64 tmp;

	n = 128 * samplerate / 1000;
	tmp = (u64)(mode->clock * 1000) * n;
	do_div(tmp, 128 * samplerate);
	cts = tmp;

	HDMI_WRITE(HDMI_CRP_CFG,
		   VC4_HDMI_CRP_CFG_EXTERNAL_CTS_EN |
		   VC4_SET_FIELD(n, VC4_HDMI_CRP_CFG_N));

	/*
	 * We could get slightly more accurate clocks in some cases by
	 * providing a CTS_1 value.  The two CTS values are alternated
	 * between based on the period fields
	 */
	HDMI_WRITE(HDMI_CTS_0, cts);
	HDMI_WRITE(HDMI_CTS_1, cts);
}

static inline struct vc4_hdmi *dai_to_hdmi(struct snd_soc_dai *dai)
{
	struct snd_soc_card *card = snd_soc_dai_get_drvdata(dai);

	return snd_soc_card_get_drvdata(card);
}

static int vc4_hdmi_audio_startup(struct snd_pcm_substream *substream,
				  struct snd_soc_dai *dai)
{
	struct vc4_hdmi *vc4_hdmi = dai_to_hdmi(dai);
	struct drm_encoder *encoder = &vc4_hdmi->encoder.base.base;
	struct drm_connector *connector = &vc4_hdmi->connector;
	int ret;

	if (vc4_hdmi->audio.substream && vc4_hdmi->audio.substream != substream)
		return -EINVAL;

	vc4_hdmi->audio.substream = substream;

	/*
	 * If the HDMI encoder hasn't probed, or the encoder is
	 * currently in DVI mode, treat the codec dai as missing.
	 */
	if (!encoder->crtc || !(HDMI_READ(HDMI_RAM_PACKET_CONFIG) &
				VC4_HDMI_RAM_PACKET_ENABLE))
		return -ENODEV;

	ret = snd_pcm_hw_constraint_eld(substream->runtime, connector->eld);
	if (ret)
		return ret;

	return 0;
}

static int vc4_hdmi_audio_set_fmt(struct snd_soc_dai *dai, unsigned int fmt)
{
	return 0;
}

static void vc4_hdmi_audio_reset(struct vc4_hdmi *vc4_hdmi)
{
	struct drm_encoder *encoder = &vc4_hdmi->encoder.base.base;
	struct device *dev = &vc4_hdmi->pdev->dev;
	int ret;

	vc4_hdmi->audio.streaming = false;
	ret = vc4_hdmi_stop_packet(encoder, HDMI_INFOFRAME_TYPE_AUDIO, false);
	if (ret)
		dev_err(dev, "Failed to stop audio infoframe: %d\n", ret);

	HDMI_WRITE(HDMI_MAI_CTL, VC4_HD_MAI_CTL_RESET);
	HDMI_WRITE(HDMI_MAI_CTL, VC4_HD_MAI_CTL_ERRORF);
	HDMI_WRITE(HDMI_MAI_CTL, VC4_HD_MAI_CTL_FLUSH);
}

static void vc4_hdmi_audio_shutdown(struct snd_pcm_substream *substream,
				    struct snd_soc_dai *dai)
{
	struct vc4_hdmi *vc4_hdmi = dai_to_hdmi(dai);

	if (substream != vc4_hdmi->audio.substream)
		return;

	vc4_hdmi_audio_reset(vc4_hdmi);

	vc4_hdmi->audio.substream = NULL;
}

/* HDMI audio codec callbacks */
static int vc4_hdmi_audio_hw_params(struct snd_pcm_substream *substream,
				    struct snd_pcm_hw_params *params,
				    struct snd_soc_dai *dai)
{
	struct vc4_hdmi *vc4_hdmi = dai_to_hdmi(dai);
	struct drm_encoder *encoder = &vc4_hdmi->encoder.base.base;
	struct device *dev = &vc4_hdmi->pdev->dev;
	u32 audio_packet_config, channel_mask;
	u32 channel_map;

	if (substream != vc4_hdmi->audio.substream)
		return -EINVAL;

	dev_dbg(dev, "%s: %u Hz, %d bit, %d channels\n", __func__,
		params_rate(params), params_width(params),
		params_channels(params));

	vc4_hdmi->audio.channels = params_channels(params);
	vc4_hdmi->audio.samplerate = params_rate(params);

	HDMI_WRITE(HDMI_MAI_CTL,
		   VC4_HD_MAI_CTL_RESET |
		   VC4_HD_MAI_CTL_FLUSH |
		   VC4_HD_MAI_CTL_DLATE |
		   VC4_HD_MAI_CTL_ERRORE |
		   VC4_HD_MAI_CTL_ERRORF);

	vc4_hdmi_audio_set_mai_clock(vc4_hdmi);

	/* The B frame identifier should match the value used by alsa-lib (8) */
	audio_packet_config =
		VC4_HDMI_AUDIO_PACKET_ZERO_DATA_ON_SAMPLE_FLAT |
		VC4_HDMI_AUDIO_PACKET_ZERO_DATA_ON_INACTIVE_CHANNELS |
		VC4_SET_FIELD(0x8, VC4_HDMI_AUDIO_PACKET_B_FRAME_IDENTIFIER);

	channel_mask = GENMASK(vc4_hdmi->audio.channels - 1, 0);
	audio_packet_config |= VC4_SET_FIELD(channel_mask,
					     VC4_HDMI_AUDIO_PACKET_CEA_MASK);

	/* Set the MAI threshold.  This logic mimics the firmware's. */
	if (vc4_hdmi->audio.samplerate > 96000) {
		HDMI_WRITE(HDMI_MAI_THR,
			   VC4_SET_FIELD(0x12, VC4_HD_MAI_THR_DREQHIGH) |
			   VC4_SET_FIELD(0x12, VC4_HD_MAI_THR_DREQLOW));
	} else if (vc4_hdmi->audio.samplerate > 48000) {
		HDMI_WRITE(HDMI_MAI_THR,
			   VC4_SET_FIELD(0x14, VC4_HD_MAI_THR_DREQHIGH) |
			   VC4_SET_FIELD(0x12, VC4_HD_MAI_THR_DREQLOW));
	} else {
		HDMI_WRITE(HDMI_MAI_THR,
			   VC4_SET_FIELD(0x10, VC4_HD_MAI_THR_PANICHIGH) |
			   VC4_SET_FIELD(0x10, VC4_HD_MAI_THR_PANICLOW) |
			   VC4_SET_FIELD(0x10, VC4_HD_MAI_THR_DREQHIGH) |
			   VC4_SET_FIELD(0x10, VC4_HD_MAI_THR_DREQLOW));
	}

	HDMI_WRITE(HDMI_MAI_CONFIG,
		   VC4_HDMI_MAI_CONFIG_BIT_REVERSE |
		   VC4_SET_FIELD(channel_mask, VC4_HDMI_MAI_CHANNEL_MASK));

	channel_map = vc4_hdmi->variant->channel_map(vc4_hdmi, channel_mask);
	HDMI_WRITE(HDMI_MAI_CHANNEL_MAP, channel_map);
	HDMI_WRITE(HDMI_AUDIO_PACKET_CONFIG, audio_packet_config);
	vc4_hdmi_set_n_cts(vc4_hdmi);

	vc4_hdmi_set_audio_infoframe(encoder);

	return 0;
}

static int vc4_hdmi_audio_trigger(struct snd_pcm_substream *substream, int cmd,
				  struct snd_soc_dai *dai)
{
	struct vc4_hdmi *vc4_hdmi = dai_to_hdmi(dai);

	switch (cmd) {
	case SNDRV_PCM_TRIGGER_START:
		vc4_hdmi->audio.streaming = true;

		if (vc4_hdmi->variant->phy_rng_enable)
			vc4_hdmi->variant->phy_rng_enable(vc4_hdmi);

		HDMI_WRITE(HDMI_MAI_CTL,
			   VC4_SET_FIELD(vc4_hdmi->audio.channels,
					 VC4_HD_MAI_CTL_CHNUM) |
					 VC4_HD_MAI_CTL_WHOLSMP |
					 VC4_HD_MAI_CTL_CHALIGN |
					 VC4_HD_MAI_CTL_ENABLE);
		break;
	case SNDRV_PCM_TRIGGER_STOP:
		HDMI_WRITE(HDMI_MAI_CTL,
			   VC4_HD_MAI_CTL_DLATE |
			   VC4_HD_MAI_CTL_ERRORE |
			   VC4_HD_MAI_CTL_ERRORF);

		if (vc4_hdmi->variant->phy_rng_disable)
			vc4_hdmi->variant->phy_rng_disable(vc4_hdmi);

		vc4_hdmi->audio.streaming = false;

		break;
	default:
		break;
	}

	return 0;
}

static inline struct vc4_hdmi *
snd_component_to_hdmi(struct snd_soc_component *component)
{
	struct snd_soc_card *card = snd_soc_component_get_drvdata(component);

	return snd_soc_card_get_drvdata(card);
}

static int vc4_hdmi_audio_eld_ctl_info(struct snd_kcontrol *kcontrol,
				       struct snd_ctl_elem_info *uinfo)
{
	struct snd_soc_component *component = snd_kcontrol_chip(kcontrol);
	struct vc4_hdmi *vc4_hdmi = snd_component_to_hdmi(component);
	struct drm_connector *connector = &vc4_hdmi->connector;

	uinfo->type = SNDRV_CTL_ELEM_TYPE_BYTES;
	uinfo->count = sizeof(connector->eld);

	return 0;
}

static int vc4_hdmi_audio_eld_ctl_get(struct snd_kcontrol *kcontrol,
				      struct snd_ctl_elem_value *ucontrol)
{
	struct snd_soc_component *component = snd_kcontrol_chip(kcontrol);
	struct vc4_hdmi *vc4_hdmi = snd_component_to_hdmi(component);
	struct drm_connector *connector = &vc4_hdmi->connector;

	memcpy(ucontrol->value.bytes.data, connector->eld,
	       sizeof(connector->eld));

	return 0;
}

static const struct snd_kcontrol_new vc4_hdmi_audio_controls[] = {
	{
		.access = SNDRV_CTL_ELEM_ACCESS_READ |
			  SNDRV_CTL_ELEM_ACCESS_VOLATILE,
		.iface = SNDRV_CTL_ELEM_IFACE_PCM,
		.name = "ELD",
		.info = vc4_hdmi_audio_eld_ctl_info,
		.get = vc4_hdmi_audio_eld_ctl_get,
	},
};

static const struct snd_soc_dapm_widget vc4_hdmi_audio_widgets[] = {
	SND_SOC_DAPM_OUTPUT("TX"),
};

static const struct snd_soc_dapm_route vc4_hdmi_audio_routes[] = {
	{ "TX", NULL, "Playback" },
};

static const struct snd_soc_component_driver vc4_hdmi_audio_component_drv = {
	.name			= "vc4-hdmi-codec-dai-component",
	.controls		= vc4_hdmi_audio_controls,
	.num_controls		= ARRAY_SIZE(vc4_hdmi_audio_controls),
	.dapm_widgets		= vc4_hdmi_audio_widgets,
	.num_dapm_widgets	= ARRAY_SIZE(vc4_hdmi_audio_widgets),
	.dapm_routes		= vc4_hdmi_audio_routes,
	.num_dapm_routes	= ARRAY_SIZE(vc4_hdmi_audio_routes),
	.idle_bias_on		= 1,
	.use_pmdown_time	= 1,
	.endianness		= 1,
	.non_legacy_dai_naming	= 1,
};

static const struct snd_soc_dai_ops vc4_hdmi_audio_dai_ops = {
	.startup = vc4_hdmi_audio_startup,
	.shutdown = vc4_hdmi_audio_shutdown,
	.hw_params = vc4_hdmi_audio_hw_params,
	.set_fmt = vc4_hdmi_audio_set_fmt,
	.trigger = vc4_hdmi_audio_trigger,
};

static struct snd_soc_dai_driver vc4_hdmi_audio_codec_dai_drv = {
	.name = "vc4-hdmi-hifi",
	.playback = {
		.stream_name = "Playback",
		.channels_min = 2,
		.channels_max = 8,
		.rates = SNDRV_PCM_RATE_32000 | SNDRV_PCM_RATE_44100 |
			 SNDRV_PCM_RATE_48000 | SNDRV_PCM_RATE_88200 |
			 SNDRV_PCM_RATE_96000 | SNDRV_PCM_RATE_176400 |
			 SNDRV_PCM_RATE_192000,
		.formats = SNDRV_PCM_FMTBIT_IEC958_SUBFRAME_LE,
	},
};

static const struct snd_soc_component_driver vc4_hdmi_audio_cpu_dai_comp = {
	.name = "vc4-hdmi-cpu-dai-component",
};

static int vc4_hdmi_audio_cpu_dai_probe(struct snd_soc_dai *dai)
{
	struct vc4_hdmi *vc4_hdmi = dai_to_hdmi(dai);

	snd_soc_dai_init_dma_data(dai, &vc4_hdmi->audio.dma_data, NULL);

	return 0;
}

static struct snd_soc_dai_driver vc4_hdmi_audio_cpu_dai_drv = {
	.name = "vc4-hdmi-cpu-dai",
	.probe  = vc4_hdmi_audio_cpu_dai_probe,
	.playback = {
		.stream_name = "Playback",
		.channels_min = 1,
		.channels_max = 8,
		.rates = SNDRV_PCM_RATE_32000 | SNDRV_PCM_RATE_44100 |
			 SNDRV_PCM_RATE_48000 | SNDRV_PCM_RATE_88200 |
			 SNDRV_PCM_RATE_96000 | SNDRV_PCM_RATE_176400 |
			 SNDRV_PCM_RATE_192000,
		.formats = SNDRV_PCM_FMTBIT_IEC958_SUBFRAME_LE,
	},
	.ops = &vc4_hdmi_audio_dai_ops,
};

static const struct snd_dmaengine_pcm_config pcm_conf = {
	.chan_names[SNDRV_PCM_STREAM_PLAYBACK] = "audio-rx",
	.prepare_slave_config = snd_dmaengine_pcm_prepare_slave_config,
};

static int vc4_hdmi_audio_init(struct vc4_hdmi *vc4_hdmi)
{
	const struct vc4_hdmi_register *mai_data =
		&vc4_hdmi->variant->registers[HDMI_MAI_DATA];
	struct snd_soc_dai_link *dai_link = &vc4_hdmi->audio.link;
	struct snd_soc_card *card = &vc4_hdmi->audio.card;
	struct device *dev = &vc4_hdmi->pdev->dev;
	const __be32 *addr;
	int index;
	int ret;

	if (!of_find_property(dev->of_node, "dmas", NULL)) {
		dev_warn(dev,
			 "'dmas' DT property is missing, no HDMI audio\n");
		return 0;
	}

	if (mai_data->reg != VC4_HD) {
		WARN_ONCE(true, "MAI isn't in the HD block\n");
		return -EINVAL;
	}

	/*
	 * Get the physical address of VC4_HD_MAI_DATA. We need to retrieve
	 * the bus address specified in the DT, because the physical address
	 * (the one returned by platform_get_resource()) is not appropriate
	 * for DMA transfers.
	 * This VC/MMU should probably be exposed to avoid this kind of hacks.
	 */
	index = of_property_match_string(dev->of_node, "reg-names", "hd");
	/* Before BCM2711, we don't have a named register range */
	if (index < 0)
		index = 1;

	addr = of_get_address(dev->of_node, index, NULL, NULL);

	vc4_hdmi->audio.dma_data.addr = be32_to_cpup(addr) + mai_data->offset;
	vc4_hdmi->audio.dma_data.addr_width = DMA_SLAVE_BUSWIDTH_4_BYTES;
	vc4_hdmi->audio.dma_data.maxburst = 2;

	ret = devm_snd_dmaengine_pcm_register(dev, &pcm_conf, 0);
	if (ret) {
		dev_err(dev, "Could not register PCM component: %d\n", ret);
		return ret;
	}

	ret = devm_snd_soc_register_component(dev, &vc4_hdmi_audio_cpu_dai_comp,
					      &vc4_hdmi_audio_cpu_dai_drv, 1);
	if (ret) {
		dev_err(dev, "Could not register CPU DAI: %d\n", ret);
		return ret;
	}

	/* register component and codec dai */
	ret = devm_snd_soc_register_component(dev, &vc4_hdmi_audio_component_drv,
				     &vc4_hdmi_audio_codec_dai_drv, 1);
	if (ret) {
		dev_err(dev, "Could not register component: %d\n", ret);
		return ret;
	}

	dai_link->cpus		= &vc4_hdmi->audio.cpu;
	dai_link->codecs	= &vc4_hdmi->audio.codec;
	dai_link->platforms	= &vc4_hdmi->audio.platform;

	dai_link->num_cpus	= 1;
	dai_link->num_codecs	= 1;
	dai_link->num_platforms	= 1;

	dai_link->name = "MAI";
	dai_link->stream_name = "MAI PCM";
	dai_link->codecs->dai_name = vc4_hdmi_audio_codec_dai_drv.name;
	dai_link->cpus->dai_name = dev_name(dev);
	dai_link->codecs->name = dev_name(dev);
	dai_link->platforms->name = dev_name(dev);

	card->dai_link = dai_link;
	card->num_links = 1;
	card->name = vc4_hdmi->variant->card_name;
	card->driver_name = "vc4-hdmi";
	card->dev = dev;
	card->owner = THIS_MODULE;

	/*
	 * Be careful, snd_soc_register_card() calls dev_set_drvdata() and
	 * stores a pointer to the snd card object in dev->driver_data. This
	 * means we cannot use it for something else. The hdmi back-pointer is
	 * now stored in card->drvdata and should be retrieved with
	 * snd_soc_card_get_drvdata() if needed.
	 */
	snd_soc_card_set_drvdata(card, vc4_hdmi);
	ret = devm_snd_soc_register_card(dev, card);
	if (ret)
		dev_err(dev, "Could not register sound card: %d\n", ret);

	return ret;

}

#ifdef CONFIG_DRM_VC4_HDMI_CEC
static irqreturn_t vc4_cec_irq_handler_rx_thread(int irq, void *priv)
{
	struct vc4_hdmi *vc4_hdmi = priv;

	if (vc4_hdmi->cec_rx_msg.len)
		cec_received_msg(vc4_hdmi->cec_adap,
				 &vc4_hdmi->cec_rx_msg);

	return IRQ_HANDLED;
}

static irqreturn_t vc4_cec_irq_handler_tx_thread(int irq, void *priv)
{
	struct vc4_hdmi *vc4_hdmi = priv;

	if (vc4_hdmi->cec_tx_ok) {
		cec_transmit_done(vc4_hdmi->cec_adap, CEC_TX_STATUS_OK,
				  0, 0, 0, 0);
	} else {
		/*
		 * This CEC implementation makes 1 retry, so if we
		 * get a NACK, then that means it made 2 attempts.
		 */
		cec_transmit_done(vc4_hdmi->cec_adap, CEC_TX_STATUS_NACK,
				  0, 2, 0, 0);
	}
	return IRQ_HANDLED;
}

static irqreturn_t vc4_cec_irq_handler_thread(int irq, void *priv)
{
	struct vc4_hdmi *vc4_hdmi = priv;
	irqreturn_t ret;

	if (vc4_hdmi->cec_irq_was_rx)
		ret = vc4_cec_irq_handler_rx_thread(irq, priv);
	else
		ret = vc4_cec_irq_handler_tx_thread(irq, priv);

	return ret;
}

static void vc4_cec_read_msg(struct vc4_hdmi *vc4_hdmi, u32 cntrl1)
{
	struct drm_device *dev = vc4_hdmi->connector.dev;
	struct cec_msg *msg = &vc4_hdmi->cec_rx_msg;
	unsigned int i;

	msg->len = 1 + ((cntrl1 & VC4_HDMI_CEC_REC_WRD_CNT_MASK) >>
					VC4_HDMI_CEC_REC_WRD_CNT_SHIFT);

	if (msg->len > 16) {
		drm_err(dev, "Attempting to read too much data (%d)\n", msg->len);
		return;
	}

	for (i = 0; i < msg->len; i += 4) {
		u32 val = HDMI_READ(HDMI_CEC_RX_DATA_1 + (i >> 2));

		msg->msg[i] = val & 0xff;
		msg->msg[i + 1] = (val >> 8) & 0xff;
		msg->msg[i + 2] = (val >> 16) & 0xff;
		msg->msg[i + 3] = (val >> 24) & 0xff;
	}
}

static irqreturn_t vc4_cec_irq_handler_tx_bare(int irq, void *priv)
{
	struct vc4_hdmi *vc4_hdmi = priv;
	u32 cntrl1;

	cntrl1 = HDMI_READ(HDMI_CEC_CNTRL_1);
	vc4_hdmi->cec_tx_ok = cntrl1 & VC4_HDMI_CEC_TX_STATUS_GOOD;
	cntrl1 &= ~VC4_HDMI_CEC_START_XMIT_BEGIN;
	HDMI_WRITE(HDMI_CEC_CNTRL_1, cntrl1);

	return IRQ_WAKE_THREAD;
}

static irqreturn_t vc4_cec_irq_handler_rx_bare(int irq, void *priv)
{
	struct vc4_hdmi *vc4_hdmi = priv;
	u32 cntrl1;

	vc4_hdmi->cec_rx_msg.len = 0;
	cntrl1 = HDMI_READ(HDMI_CEC_CNTRL_1);
	vc4_cec_read_msg(vc4_hdmi, cntrl1);
	cntrl1 |= VC4_HDMI_CEC_CLEAR_RECEIVE_OFF;
	HDMI_WRITE(HDMI_CEC_CNTRL_1, cntrl1);
	cntrl1 &= ~VC4_HDMI_CEC_CLEAR_RECEIVE_OFF;

	HDMI_WRITE(HDMI_CEC_CNTRL_1, cntrl1);

	return IRQ_WAKE_THREAD;
}

static irqreturn_t vc4_cec_irq_handler(int irq, void *priv)
{
	struct vc4_hdmi *vc4_hdmi = priv;
	u32 stat = HDMI_READ(HDMI_CEC_CPU_STATUS);
	irqreturn_t ret;
	u32 cntrl5;

	if (!(stat & VC4_HDMI_CPU_CEC))
		return IRQ_NONE;

	cntrl5 = HDMI_READ(HDMI_CEC_CNTRL_5);
	vc4_hdmi->cec_irq_was_rx = cntrl5 & VC4_HDMI_CEC_RX_CEC_INT;
	if (vc4_hdmi->cec_irq_was_rx)
		ret = vc4_cec_irq_handler_rx_bare(irq, priv);
	else
		ret = vc4_cec_irq_handler_tx_bare(irq, priv);

	HDMI_WRITE(HDMI_CEC_CPU_CLEAR, VC4_HDMI_CPU_CEC);
	return ret;
}

static int vc4_hdmi_cec_adap_enable(struct cec_adapter *adap, bool enable)
{
	struct vc4_hdmi *vc4_hdmi = cec_get_drvdata(adap);
	/* clock period in microseconds */
	const u32 usecs = 1000000 / CEC_CLOCK_FREQ;
	u32 val;
	int ret;

	ret = pm_runtime_resume_and_get(&vc4_hdmi->pdev->dev);
	if (ret)
		return ret;

	val = HDMI_READ(HDMI_CEC_CNTRL_5);
	val &= ~(VC4_HDMI_CEC_TX_SW_RESET | VC4_HDMI_CEC_RX_SW_RESET |
		 VC4_HDMI_CEC_CNT_TO_4700_US_MASK |
		 VC4_HDMI_CEC_CNT_TO_4500_US_MASK);
	val |= ((4700 / usecs) << VC4_HDMI_CEC_CNT_TO_4700_US_SHIFT) |
	       ((4500 / usecs) << VC4_HDMI_CEC_CNT_TO_4500_US_SHIFT);

	if (enable) {
		HDMI_WRITE(HDMI_CEC_CNTRL_5, val |
			   VC4_HDMI_CEC_TX_SW_RESET | VC4_HDMI_CEC_RX_SW_RESET);
		HDMI_WRITE(HDMI_CEC_CNTRL_5, val);
		HDMI_WRITE(HDMI_CEC_CNTRL_2,
			   ((1500 / usecs) << VC4_HDMI_CEC_CNT_TO_1500_US_SHIFT) |
			   ((1300 / usecs) << VC4_HDMI_CEC_CNT_TO_1300_US_SHIFT) |
			   ((800 / usecs) << VC4_HDMI_CEC_CNT_TO_800_US_SHIFT) |
			   ((600 / usecs) << VC4_HDMI_CEC_CNT_TO_600_US_SHIFT) |
			   ((400 / usecs) << VC4_HDMI_CEC_CNT_TO_400_US_SHIFT));
		HDMI_WRITE(HDMI_CEC_CNTRL_3,
			   ((2750 / usecs) << VC4_HDMI_CEC_CNT_TO_2750_US_SHIFT) |
			   ((2400 / usecs) << VC4_HDMI_CEC_CNT_TO_2400_US_SHIFT) |
			   ((2050 / usecs) << VC4_HDMI_CEC_CNT_TO_2050_US_SHIFT) |
			   ((1700 / usecs) << VC4_HDMI_CEC_CNT_TO_1700_US_SHIFT));
		HDMI_WRITE(HDMI_CEC_CNTRL_4,
			   ((4300 / usecs) << VC4_HDMI_CEC_CNT_TO_4300_US_SHIFT) |
			   ((3900 / usecs) << VC4_HDMI_CEC_CNT_TO_3900_US_SHIFT) |
			   ((3600 / usecs) << VC4_HDMI_CEC_CNT_TO_3600_US_SHIFT) |
			   ((3500 / usecs) << VC4_HDMI_CEC_CNT_TO_3500_US_SHIFT));

		if (!vc4_hdmi->variant->external_irq_controller)
			HDMI_WRITE(HDMI_CEC_CPU_MASK_CLEAR, VC4_HDMI_CPU_CEC);
	} else {
		if (!vc4_hdmi->variant->external_irq_controller)
			HDMI_WRITE(HDMI_CEC_CPU_MASK_SET, VC4_HDMI_CPU_CEC);
		HDMI_WRITE(HDMI_CEC_CNTRL_5, val |
			   VC4_HDMI_CEC_TX_SW_RESET | VC4_HDMI_CEC_RX_SW_RESET);
	}
	return 0;
}

static int vc4_hdmi_cec_adap_log_addr(struct cec_adapter *adap, u8 log_addr)
{
	struct vc4_hdmi *vc4_hdmi = cec_get_drvdata(adap);

	HDMI_WRITE(HDMI_CEC_CNTRL_1,
		   (HDMI_READ(HDMI_CEC_CNTRL_1) & ~VC4_HDMI_CEC_ADDR_MASK) |
		   (log_addr & 0xf) << VC4_HDMI_CEC_ADDR_SHIFT);
	return 0;
}

static int vc4_hdmi_cec_adap_transmit(struct cec_adapter *adap, u8 attempts,
				      u32 signal_free_time, struct cec_msg *msg)
{
	struct vc4_hdmi *vc4_hdmi = cec_get_drvdata(adap);
	struct drm_device *dev = vc4_hdmi->connector.dev;
	u32 val;
	unsigned int i;

	if (msg->len > 16) {
		drm_err(dev, "Attempting to transmit too much data (%d)\n", msg->len);
		return -ENOMEM;
	}

	for (i = 0; i < msg->len; i += 4)
		HDMI_WRITE(HDMI_CEC_TX_DATA_1 + (i >> 2),
			   (msg->msg[i]) |
			   (msg->msg[i + 1] << 8) |
			   (msg->msg[i + 2] << 16) |
			   (msg->msg[i + 3] << 24));

	val = HDMI_READ(HDMI_CEC_CNTRL_1);
	val &= ~VC4_HDMI_CEC_START_XMIT_BEGIN;
	HDMI_WRITE(HDMI_CEC_CNTRL_1, val);
	val &= ~VC4_HDMI_CEC_MESSAGE_LENGTH_MASK;
	val |= (msg->len - 1) << VC4_HDMI_CEC_MESSAGE_LENGTH_SHIFT;
	val |= VC4_HDMI_CEC_START_XMIT_BEGIN;

	HDMI_WRITE(HDMI_CEC_CNTRL_1, val);
	return 0;
}

static const struct cec_adap_ops vc4_hdmi_cec_adap_ops = {
	.adap_enable = vc4_hdmi_cec_adap_enable,
	.adap_log_addr = vc4_hdmi_cec_adap_log_addr,
	.adap_transmit = vc4_hdmi_cec_adap_transmit,
};

static int vc4_hdmi_cec_init(struct vc4_hdmi *vc4_hdmi)
{
	struct cec_connector_info conn_info;
	struct platform_device *pdev = vc4_hdmi->pdev;
	struct device *dev = &pdev->dev;
	u32 value;
	int ret;

	if (!of_find_property(dev->of_node, "interrupts", NULL)) {
		dev_warn(dev, "'interrupts' DT property is missing, no CEC\n");
		return 0;
	}

	vc4_hdmi->cec_adap = cec_allocate_adapter(&vc4_hdmi_cec_adap_ops,
						  vc4_hdmi, "vc4",
						  CEC_CAP_DEFAULTS |
						  CEC_CAP_CONNECTOR_INFO, 1);
	ret = PTR_ERR_OR_ZERO(vc4_hdmi->cec_adap);
	if (ret < 0)
		return ret;

	cec_fill_conn_info_from_drm(&conn_info, &vc4_hdmi->connector);
	cec_s_conn_info(vc4_hdmi->cec_adap, &conn_info);

	value = HDMI_READ(HDMI_CEC_CNTRL_1);
	/* Set the logical address to Unregistered */
	value |= VC4_HDMI_CEC_ADDR_MASK;
	HDMI_WRITE(HDMI_CEC_CNTRL_1, value);

	vc4_hdmi_cec_update_clk_div(vc4_hdmi);

	if (vc4_hdmi->variant->external_irq_controller) {
		ret = request_threaded_irq(platform_get_irq_byname(pdev, "cec-rx"),
					   vc4_cec_irq_handler_rx_bare,
					   vc4_cec_irq_handler_rx_thread, 0,
					   "vc4 hdmi cec rx", vc4_hdmi);
		if (ret)
			goto err_delete_cec_adap;

		ret = request_threaded_irq(platform_get_irq_byname(pdev, "cec-tx"),
					   vc4_cec_irq_handler_tx_bare,
					   vc4_cec_irq_handler_tx_thread, 0,
					   "vc4 hdmi cec tx", vc4_hdmi);
		if (ret)
			goto err_remove_cec_rx_handler;
	} else {
		HDMI_WRITE(HDMI_CEC_CPU_MASK_SET, 0xffffffff);

		ret = request_threaded_irq(platform_get_irq(pdev, 0),
					   vc4_cec_irq_handler,
					   vc4_cec_irq_handler_thread, 0,
					   "vc4 hdmi cec", vc4_hdmi);
		if (ret)
			goto err_delete_cec_adap;
	}

	ret = cec_register_adapter(vc4_hdmi->cec_adap, &pdev->dev);
	if (ret < 0)
		goto err_remove_handlers;

	pm_runtime_put(&vc4_hdmi->pdev->dev);

	return 0;

err_remove_handlers:
	if (vc4_hdmi->variant->external_irq_controller)
		free_irq(platform_get_irq_byname(pdev, "cec-tx"), vc4_hdmi);
	else
		free_irq(platform_get_irq(pdev, 0), vc4_hdmi);

err_remove_cec_rx_handler:
	if (vc4_hdmi->variant->external_irq_controller)
		free_irq(platform_get_irq_byname(pdev, "cec-rx"), vc4_hdmi);

err_delete_cec_adap:
	cec_delete_adapter(vc4_hdmi->cec_adap);

	return ret;
}

static void vc4_hdmi_cec_exit(struct vc4_hdmi *vc4_hdmi)
{
	struct platform_device *pdev = vc4_hdmi->pdev;

	if (vc4_hdmi->variant->external_irq_controller) {
		free_irq(platform_get_irq_byname(pdev, "cec-rx"), vc4_hdmi);
		free_irq(platform_get_irq_byname(pdev, "cec-tx"), vc4_hdmi);
	} else {
		free_irq(platform_get_irq(pdev, 0), vc4_hdmi);
	}

	cec_unregister_adapter(vc4_hdmi->cec_adap);
}
#else
static int vc4_hdmi_cec_init(struct vc4_hdmi *vc4_hdmi)
{
	return 0;
}

static void vc4_hdmi_cec_exit(struct vc4_hdmi *vc4_hdmi) {};

#endif

static int vc4_hdmi_build_regset(struct vc4_hdmi *vc4_hdmi,
				 struct debugfs_regset32 *regset,
				 enum vc4_hdmi_regs reg)
{
	const struct vc4_hdmi_variant *variant = vc4_hdmi->variant;
	struct debugfs_reg32 *regs, *new_regs;
	unsigned int count = 0;
	unsigned int i;

	regs = kcalloc(variant->num_registers, sizeof(*regs),
		       GFP_KERNEL);
	if (!regs)
		return -ENOMEM;

	for (i = 0; i < variant->num_registers; i++) {
		const struct vc4_hdmi_register *field =	&variant->registers[i];

		if (field->reg != reg)
			continue;

		regs[count].name = field->name;
		regs[count].offset = field->offset;
		count++;
	}

	new_regs = krealloc(regs, count * sizeof(*regs), GFP_KERNEL);
	if (!new_regs)
		return -ENOMEM;

	regset->base = __vc4_hdmi_get_field_base(vc4_hdmi, reg);
	regset->regs = new_regs;
	regset->nregs = count;

	return 0;
}

static int vc4_hdmi_init_resources(struct vc4_hdmi *vc4_hdmi)
{
	struct platform_device *pdev = vc4_hdmi->pdev;
	struct device *dev = &pdev->dev;
	int ret;

	vc4_hdmi->hdmicore_regs = vc4_ioremap_regs(pdev, 0);
	if (IS_ERR(vc4_hdmi->hdmicore_regs))
		return PTR_ERR(vc4_hdmi->hdmicore_regs);

	vc4_hdmi->hd_regs = vc4_ioremap_regs(pdev, 1);
	if (IS_ERR(vc4_hdmi->hd_regs))
		return PTR_ERR(vc4_hdmi->hd_regs);

	ret = vc4_hdmi_build_regset(vc4_hdmi, &vc4_hdmi->hd_regset, VC4_HD);
	if (ret)
		return ret;

	ret = vc4_hdmi_build_regset(vc4_hdmi, &vc4_hdmi->hdmi_regset, VC4_HDMI);
	if (ret)
		return ret;

	vc4_hdmi->pixel_clock = devm_clk_get(dev, "pixel");
	if (IS_ERR(vc4_hdmi->pixel_clock)) {
		ret = PTR_ERR(vc4_hdmi->pixel_clock);
		if (ret != -EPROBE_DEFER)
			DRM_ERROR("Failed to get pixel clock\n");
		return ret;
	}

	vc4_hdmi->hsm_clock = devm_clk_get(dev, "hdmi");
	if (IS_ERR(vc4_hdmi->hsm_clock)) {
		DRM_ERROR("Failed to get HDMI state machine clock\n");
		return PTR_ERR(vc4_hdmi->hsm_clock);
	}
	vc4_hdmi->audio_clock = vc4_hdmi->hsm_clock;
	vc4_hdmi->cec_clock = vc4_hdmi->hsm_clock;

	return 0;
}

static int vc5_hdmi_init_resources(struct vc4_hdmi *vc4_hdmi)
{
	struct platform_device *pdev = vc4_hdmi->pdev;
	struct device *dev = &pdev->dev;
	struct resource *res;

	res = platform_get_resource_byname(pdev, IORESOURCE_MEM, "hdmi");
	if (!res)
		return -ENODEV;

	vc4_hdmi->hdmicore_regs = devm_ioremap(dev, res->start,
					       resource_size(res));
	if (!vc4_hdmi->hdmicore_regs)
		return -ENOMEM;

	res = platform_get_resource_byname(pdev, IORESOURCE_MEM, "hd");
	if (!res)
		return -ENODEV;

	vc4_hdmi->hd_regs = devm_ioremap(dev, res->start, resource_size(res));
	if (!vc4_hdmi->hd_regs)
		return -ENOMEM;

	res = platform_get_resource_byname(pdev, IORESOURCE_MEM, "cec");
	if (!res)
		return -ENODEV;

	vc4_hdmi->cec_regs = devm_ioremap(dev, res->start, resource_size(res));
	if (!vc4_hdmi->cec_regs)
		return -ENOMEM;

	res = platform_get_resource_byname(pdev, IORESOURCE_MEM, "csc");
	if (!res)
		return -ENODEV;

	vc4_hdmi->csc_regs = devm_ioremap(dev, res->start, resource_size(res));
	if (!vc4_hdmi->csc_regs)
		return -ENOMEM;

	res = platform_get_resource_byname(pdev, IORESOURCE_MEM, "dvp");
	if (!res)
		return -ENODEV;

	vc4_hdmi->dvp_regs = devm_ioremap(dev, res->start, resource_size(res));
	if (!vc4_hdmi->dvp_regs)
		return -ENOMEM;

	res = platform_get_resource_byname(pdev, IORESOURCE_MEM, "phy");
	if (!res)
		return -ENODEV;

	vc4_hdmi->phy_regs = devm_ioremap(dev, res->start, resource_size(res));
	if (!vc4_hdmi->phy_regs)
		return -ENOMEM;

	res = platform_get_resource_byname(pdev, IORESOURCE_MEM, "packet");
	if (!res)
		return -ENODEV;

	vc4_hdmi->ram_regs = devm_ioremap(dev, res->start, resource_size(res));
	if (!vc4_hdmi->ram_regs)
		return -ENOMEM;

	res = platform_get_resource_byname(pdev, IORESOURCE_MEM, "rm");
	if (!res)
		return -ENODEV;

	vc4_hdmi->rm_regs = devm_ioremap(dev, res->start, resource_size(res));
	if (!vc4_hdmi->rm_regs)
		return -ENOMEM;

	vc4_hdmi->hsm_clock = devm_clk_get(dev, "hdmi");
	if (IS_ERR(vc4_hdmi->hsm_clock)) {
		DRM_ERROR("Failed to get HDMI state machine clock\n");
		return PTR_ERR(vc4_hdmi->hsm_clock);
	}

	vc4_hdmi->pixel_bvb_clock = devm_clk_get(dev, "bvb");
	if (IS_ERR(vc4_hdmi->pixel_bvb_clock)) {
		DRM_ERROR("Failed to get pixel bvb clock\n");
		return PTR_ERR(vc4_hdmi->pixel_bvb_clock);
	}

	vc4_hdmi->audio_clock = devm_clk_get(dev, "audio");
	if (IS_ERR(vc4_hdmi->audio_clock)) {
		DRM_ERROR("Failed to get audio clock\n");
		return PTR_ERR(vc4_hdmi->audio_clock);
	}

	vc4_hdmi->cec_clock = devm_clk_get(dev, "cec");
	if (IS_ERR(vc4_hdmi->cec_clock)) {
		DRM_ERROR("Failed to get CEC clock\n");
		return PTR_ERR(vc4_hdmi->cec_clock);
	}

	vc4_hdmi->reset = devm_reset_control_get(dev, NULL);
	if (IS_ERR(vc4_hdmi->reset)) {
		DRM_ERROR("Failed to get HDMI reset line\n");
		return PTR_ERR(vc4_hdmi->reset);
	}

	return 0;
}

#ifdef CONFIG_PM
static int vc4_hdmi_runtime_suspend(struct device *dev)
{
	struct vc4_hdmi *vc4_hdmi = dev_get_drvdata(dev);

	clk_disable_unprepare(vc4_hdmi->hsm_clock);

	return 0;
}

static int vc4_hdmi_runtime_resume(struct device *dev)
{
	struct vc4_hdmi *vc4_hdmi = dev_get_drvdata(dev);
	int ret;

	ret = clk_prepare_enable(vc4_hdmi->hsm_clock);
	if (ret)
		return ret;

	return 0;
}
#endif

static int vc4_hdmi_bind(struct device *dev, struct device *master, void *data)
{
	const struct vc4_hdmi_variant *variant = of_device_get_match_data(dev);
	struct platform_device *pdev = to_platform_device(dev);
	struct drm_device *drm = dev_get_drvdata(master);
	struct vc4_hdmi *vc4_hdmi;
	struct drm_encoder *encoder;
	struct device_node *ddc_node;
	int ret;

	vc4_hdmi = devm_kzalloc(dev, sizeof(*vc4_hdmi), GFP_KERNEL);
	if (!vc4_hdmi)
		return -ENOMEM;
	INIT_DELAYED_WORK(&vc4_hdmi->scrambling_work, vc4_hdmi_scrambling_wq);

	dev_set_drvdata(dev, vc4_hdmi);
	encoder = &vc4_hdmi->encoder.base.base;
	vc4_hdmi->encoder.base.type = variant->encoder_type;
	vc4_hdmi->encoder.base.pre_crtc_configure = vc4_hdmi_encoder_pre_crtc_configure;
	vc4_hdmi->encoder.base.pre_crtc_enable = vc4_hdmi_encoder_pre_crtc_enable;
	vc4_hdmi->encoder.base.post_crtc_enable = vc4_hdmi_encoder_post_crtc_enable;
	vc4_hdmi->encoder.base.post_crtc_disable = vc4_hdmi_encoder_post_crtc_disable;
	vc4_hdmi->encoder.base.post_crtc_powerdown = vc4_hdmi_encoder_post_crtc_powerdown;
	vc4_hdmi->pdev = pdev;
	vc4_hdmi->variant = variant;

	ret = variant->init_resources(vc4_hdmi);
	if (ret)
		return ret;

	ddc_node = of_parse_phandle(dev->of_node, "ddc", 0);
	if (!ddc_node) {
		DRM_ERROR("Failed to find ddc node in device tree\n");
		return -ENODEV;
	}

	vc4_hdmi->ddc = of_find_i2c_adapter_by_node(ddc_node);
	of_node_put(ddc_node);
	if (!vc4_hdmi->ddc) {
		DRM_DEBUG("Failed to get ddc i2c adapter by node\n");
		return -EPROBE_DEFER;
	}

	/* Only use the GPIO HPD pin if present in the DT, otherwise
	 * we'll use the HDMI core's register.
	 */
	vc4_hdmi->hpd_gpio = devm_gpiod_get_optional(dev, "hpd", GPIOD_IN);
	if (IS_ERR(vc4_hdmi->hpd_gpio)) {
		ret = PTR_ERR(vc4_hdmi->hpd_gpio);
		goto err_put_ddc;
	}

	vc4_hdmi->disable_wifi_frequencies =
		of_property_read_bool(dev->of_node, "wifi-2.4ghz-coexistence");

<<<<<<< HEAD
	if (variant->max_pixel_clock == 600000000) {
		struct vc4_dev *vc4 = to_vc4_dev(drm);
		long max_rate = clk_round_rate(vc4->hvs->core_clk, 550000000);

		if (max_rate < 550000000)
			vc4_hdmi->disable_4kp60 = true;
	}
=======
	/*
	 * If we boot without any cable connected to the HDMI connector,
	 * the firmware will skip the HSM initialization and leave it
	 * with a rate of 0, resulting in a bus lockup when we're
	 * accessing the registers even if it's enabled.
	 *
	 * Let's put a sensible default at runtime_resume so that we
	 * don't end up in this situation.
	 */
	ret = clk_set_min_rate(vc4_hdmi->hsm_clock, HSM_MIN_CLOCK_FREQ);
	if (ret)
		goto err_put_ddc;
>>>>>>> a83eb3e6

	if (vc4_hdmi->variant->reset)
		vc4_hdmi->variant->reset(vc4_hdmi);

	if ((of_device_is_compatible(dev->of_node, "brcm,bcm2711-hdmi0") ||
	     of_device_is_compatible(dev->of_node, "brcm,bcm2711-hdmi1")) &&
	    HDMI_READ(HDMI_VID_CTL) & VC4_HD_VID_CTL_ENABLE) {
		clk_prepare_enable(vc4_hdmi->pixel_clock);
		clk_prepare_enable(vc4_hdmi->hsm_clock);
		clk_prepare_enable(vc4_hdmi->pixel_bvb_clock);
	}

	pm_runtime_enable(dev);

	drm_simple_encoder_init(drm, encoder, DRM_MODE_ENCODER_TMDS);
	drm_encoder_helper_add(encoder, &vc4_hdmi_encoder_helper_funcs);

	ret = vc4_hdmi_connector_init(drm, vc4_hdmi);
	if (ret)
		goto err_destroy_encoder;

	ret = vc4_hdmi_cec_init(vc4_hdmi);
	if (ret)
		goto err_destroy_conn;

	ret = vc4_hdmi_audio_init(vc4_hdmi);
	if (ret)
		goto err_free_cec;

	vc4_debugfs_add_file(drm, variant->debugfs_name,
			     vc4_hdmi_debugfs_regs,
			     vc4_hdmi);

	return 0;

err_free_cec:
	vc4_hdmi_cec_exit(vc4_hdmi);
err_destroy_conn:
	vc4_hdmi_connector_destroy(&vc4_hdmi->connector);
err_destroy_encoder:
	drm_encoder_cleanup(encoder);
	pm_runtime_disable(dev);
err_put_ddc:
	put_device(&vc4_hdmi->ddc->dev);

	return ret;
}

static void vc4_hdmi_unbind(struct device *dev, struct device *master,
			    void *data)
{
	struct vc4_hdmi *vc4_hdmi;

	/*
	 * ASoC makes it a bit hard to retrieve a pointer to the
	 * vc4_hdmi structure. Registering the card will overwrite our
	 * device drvdata with a pointer to the snd_soc_card structure,
	 * which can then be used to retrieve whatever drvdata we want
	 * to associate.
	 *
	 * However, that doesn't fly in the case where we wouldn't
	 * register an ASoC card (because of an old DT that is missing
	 * the dmas properties for example), then the card isn't
	 * registered and the device drvdata wouldn't be set.
	 *
	 * We can deal with both cases by making sure a snd_soc_card
	 * pointer and a vc4_hdmi structure are pointing to the same
	 * memory address, so we can treat them indistinctly without any
	 * issue.
	 */
	BUILD_BUG_ON(offsetof(struct vc4_hdmi_audio, card) != 0);
	BUILD_BUG_ON(offsetof(struct vc4_hdmi, audio) != 0);
	vc4_hdmi = dev_get_drvdata(dev);

	kfree(vc4_hdmi->hdmi_regset.regs);
	kfree(vc4_hdmi->hd_regset.regs);

	vc4_hdmi_cec_exit(vc4_hdmi);
	vc4_hdmi_connector_destroy(&vc4_hdmi->connector);
	drm_encoder_cleanup(&vc4_hdmi->encoder.base.base);

	pm_runtime_disable(dev);

	put_device(&vc4_hdmi->ddc->dev);
}

static const struct component_ops vc4_hdmi_ops = {
	.bind   = vc4_hdmi_bind,
	.unbind = vc4_hdmi_unbind,
};

static int vc4_hdmi_dev_probe(struct platform_device *pdev)
{
	return component_add(&pdev->dev, &vc4_hdmi_ops);
}

static int vc4_hdmi_dev_remove(struct platform_device *pdev)
{
	component_del(&pdev->dev, &vc4_hdmi_ops);
	return 0;
}

static const struct vc4_hdmi_variant bcm2835_variant = {
	.encoder_type		= VC4_ENCODER_TYPE_HDMI0,
	.debugfs_name		= "hdmi_regs",
	.card_name		= "vc4-hdmi",
	.max_pixel_clock	= 162000000,
	.registers		= vc4_hdmi_fields,
	.num_registers		= ARRAY_SIZE(vc4_hdmi_fields),

	.init_resources		= vc4_hdmi_init_resources,
	.csc_setup		= vc4_hdmi_csc_setup,
	.reset			= vc4_hdmi_reset,
	.set_timings		= vc4_hdmi_set_timings,
	.phy_init		= vc4_hdmi_phy_init,
	.phy_disable		= vc4_hdmi_phy_disable,
	.phy_rng_enable		= vc4_hdmi_phy_rng_enable,
	.phy_rng_disable	= vc4_hdmi_phy_rng_disable,
	.channel_map		= vc4_hdmi_channel_map,
	.supports_hdr		= false,
};

static const struct vc4_hdmi_variant bcm2711_hdmi0_variant = {
	.encoder_type		= VC4_ENCODER_TYPE_HDMI0,
	.debugfs_name		= "hdmi0_regs",
	.card_name		= "vc4-hdmi-0",
	.max_pixel_clock	= HDMI_14_MAX_TMDS_CLK,
	.registers		= vc5_hdmi_hdmi0_fields,
	.num_registers		= ARRAY_SIZE(vc5_hdmi_hdmi0_fields),
	.phy_lane_mapping	= {
		PHY_LANE_0,
		PHY_LANE_1,
		PHY_LANE_2,
		PHY_LANE_CK,
	},
	.unsupported_odd_h_timings	= true,
	.external_irq_controller	= true,

	.init_resources		= vc5_hdmi_init_resources,
	.csc_setup		= vc5_hdmi_csc_setup,
	.reset			= vc5_hdmi_reset,
	.set_timings		= vc5_hdmi_set_timings,
	.phy_init		= vc5_hdmi_phy_init,
	.phy_disable		= vc5_hdmi_phy_disable,
	.phy_rng_enable		= vc5_hdmi_phy_rng_enable,
	.phy_rng_disable	= vc5_hdmi_phy_rng_disable,
	.channel_map		= vc5_hdmi_channel_map,
	.supports_hdr		= true,
};

static const struct vc4_hdmi_variant bcm2711_hdmi1_variant = {
	.encoder_type		= VC4_ENCODER_TYPE_HDMI1,
	.debugfs_name		= "hdmi1_regs",
	.card_name		= "vc4-hdmi-1",
	.max_pixel_clock	= HDMI_14_MAX_TMDS_CLK,
	.registers		= vc5_hdmi_hdmi1_fields,
	.num_registers		= ARRAY_SIZE(vc5_hdmi_hdmi1_fields),
	.phy_lane_mapping	= {
		PHY_LANE_1,
		PHY_LANE_0,
		PHY_LANE_CK,
		PHY_LANE_2,
	},
	.unsupported_odd_h_timings	= true,
	.external_irq_controller	= true,

	.init_resources		= vc5_hdmi_init_resources,
	.csc_setup		= vc5_hdmi_csc_setup,
	.reset			= vc5_hdmi_reset,
	.set_timings		= vc5_hdmi_set_timings,
	.phy_init		= vc5_hdmi_phy_init,
	.phy_disable		= vc5_hdmi_phy_disable,
	.phy_rng_enable		= vc5_hdmi_phy_rng_enable,
	.phy_rng_disable	= vc5_hdmi_phy_rng_disable,
	.channel_map		= vc5_hdmi_channel_map,
	.supports_hdr		= true,
};

static const struct of_device_id vc4_hdmi_dt_match[] = {
	{ .compatible = "brcm,bcm2835-hdmi", .data = &bcm2835_variant },
	{ .compatible = "brcm,bcm2711-hdmi0", .data = &bcm2711_hdmi0_variant },
	{ .compatible = "brcm,bcm2711-hdmi1", .data = &bcm2711_hdmi1_variant },
	{}
};

static const struct dev_pm_ops vc4_hdmi_pm_ops = {
	SET_RUNTIME_PM_OPS(vc4_hdmi_runtime_suspend,
			   vc4_hdmi_runtime_resume,
			   NULL)
};

struct platform_driver vc4_hdmi_driver = {
	.probe = vc4_hdmi_dev_probe,
	.remove = vc4_hdmi_dev_remove,
	.driver = {
		.name = "vc4_hdmi",
		.of_match_table = vc4_hdmi_dt_match,
		.pm = &vc4_hdmi_pm_ops,
	},
};<|MERGE_RESOLUTION|>--- conflicted
+++ resolved
@@ -2199,7 +2199,6 @@
 	vc4_hdmi->disable_wifi_frequencies =
 		of_property_read_bool(dev->of_node, "wifi-2.4ghz-coexistence");
 
-<<<<<<< HEAD
 	if (variant->max_pixel_clock == 600000000) {
 		struct vc4_dev *vc4 = to_vc4_dev(drm);
 		long max_rate = clk_round_rate(vc4->hvs->core_clk, 550000000);
@@ -2207,7 +2206,7 @@
 		if (max_rate < 550000000)
 			vc4_hdmi->disable_4kp60 = true;
 	}
-=======
+
 	/*
 	 * If we boot without any cable connected to the HDMI connector,
 	 * the firmware will skip the HSM initialization and leave it
@@ -2220,7 +2219,6 @@
 	ret = clk_set_min_rate(vc4_hdmi->hsm_clock, HSM_MIN_CLOCK_FREQ);
 	if (ret)
 		goto err_put_ddc;
->>>>>>> a83eb3e6
 
 	if (vc4_hdmi->variant->reset)
 		vc4_hdmi->variant->reset(vc4_hdmi);
