--- conflicted
+++ resolved
@@ -684,7 +684,6 @@
 		} else if (priority < min_nice) {
 			priority = min_nice;
 		}
-<<<<<<< HEAD
 	}
 
 	if (policy != desired.sched_policy ||
@@ -708,31 +707,6 @@
 					   policy | SCHED_RESET_ON_FORK,
 					   &params);
 	}
-=======
-	}
-
-	if (policy != desired.sched_policy ||
-	    to_kernel_prio(policy, priority) != desired.prio)
-		binder_debug(BINDER_DEBUG_PRIORITY_CAP,
-			     "%d: priority %d not allowed, using %d instead\n",
-			      task->pid, desired.prio,
-			      to_kernel_prio(policy, priority));
-
-	trace_binder_set_priority(task->tgid, task->pid, task->normal_prio,
-				  to_kernel_prio(policy, priority),
-				  desired.prio);
-
-	/* Set the actual priority */
-	if (task->policy != policy || is_rt_policy(policy)) {
-		struct sched_param params;
-
-		params.sched_priority = is_rt_policy(policy) ? priority : 0;
-
-		sched_setscheduler_nocheck(task,
-					   policy | SCHED_RESET_ON_FORK,
-					   &params);
-	}
->>>>>>> a7394896
 	if (is_fair_policy(policy))
 		set_user_nice(task, priority);
 }
@@ -758,7 +732,6 @@
 	bool skip = false;
 
 	if (t->set_priority_called)
-<<<<<<< HEAD
 		return;
 
 	t->set_priority_called = true;
@@ -769,18 +742,6 @@
 	if (skip)
 		return;
 
-=======
-		return;
-
-	t->set_priority_called = true;
-	t->saved_priority.sched_policy = task->policy;
-	t->saved_priority.prio = task->normal_prio;
-
-	trace_android_vh_binder_priority_skip(task, &skip);
-	if (skip)
-		return;
-
->>>>>>> a7394896
 	if (!inherit_rt && is_rt_policy(desired_prio.sched_policy)) {
 		desired_prio.prio = NICE_TO_PRIO(0);
 		desired_prio.sched_policy = SCHED_NORMAL;
@@ -3235,14 +3196,8 @@
 	if (reply) {
 		binder_enqueue_thread_work(thread, tcomplete);
 		binder_inner_proc_lock(target_proc);
-<<<<<<< HEAD
-		if (target_thread->is_dead || target_proc->is_frozen) {
-			return_error = target_thread->is_dead ?
-				BR_DEAD_REPLY : BR_FROZEN_REPLY;
-=======
 		if (target_thread->is_dead) {
 			return_error = BR_DEAD_REPLY;
->>>>>>> a7394896
 			binder_inner_proc_unlock(target_proc);
 			goto err_dead_proc_or_thread;
 		}
@@ -4850,8 +4805,6 @@
 	return 0;
 }
 
-<<<<<<< HEAD
-=======
 static bool binder_txns_pending_ilocked(struct binder_proc *proc)
 {
 	struct rb_node *n;
@@ -4868,7 +4821,6 @@
 	return false;
 }
 
->>>>>>> a7394896
 static int binder_ioctl_freeze(struct binder_freeze_info *info,
 			       struct binder_proc *target_proc)
 {
@@ -4900,10 +4852,6 @@
 			(!target_proc->outstanding_txns),
 			msecs_to_jiffies(info->timeout_ms));
 
-<<<<<<< HEAD
-	if (!ret && target_proc->outstanding_txns)
-		ret = -EAGAIN;
-=======
 	/* Check pending transactions that wait for reply */
 	if (ret >= 0) {
 		binder_inner_proc_lock(target_proc);
@@ -4911,7 +4859,6 @@
 			ret = -EAGAIN;
 		binder_inner_proc_unlock(target_proc);
 	}
->>>>>>> a7394896
 
 	if (ret < 0) {
 		binder_inner_proc_lock(target_proc);
@@ -4927,10 +4874,7 @@
 {
 	struct binder_proc *target_proc;
 	bool found = false;
-<<<<<<< HEAD
-=======
 	__u32 txns_pending;
->>>>>>> a7394896
 
 	info->sync_recv = 0;
 	info->async_recv = 0;
@@ -4940,13 +4884,9 @@
 		if (target_proc->pid == info->pid) {
 			found = true;
 			binder_inner_proc_lock(target_proc);
-<<<<<<< HEAD
-			info->sync_recv |= target_proc->sync_recv;
-=======
 			txns_pending = binder_txns_pending_ilocked(target_proc);
 			info->sync_recv |= target_proc->sync_recv |
 					(txns_pending << 1);
->>>>>>> a7394896
 			info->async_recv |= target_proc->async_recv;
 			binder_inner_proc_unlock(target_proc);
 		}
