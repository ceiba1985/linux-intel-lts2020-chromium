// SPDX-License-Identifier: GPL-2.0-only
/* binder.c
 *
 * Android IPC Subsystem
 *
 * Copyright (C) 2007-2008 Google, Inc.
 */

/*
 * Locking overview
 *
 * There are 3 main spinlocks which must be acquired in the
 * order shown:
 *
 * 1) proc->outer_lock : protects binder_ref
 *    binder_proc_lock() and binder_proc_unlock() are
 *    used to acq/rel.
 * 2) node->lock : protects most fields of binder_node.
 *    binder_node_lock() and binder_node_unlock() are
 *    used to acq/rel
 * 3) proc->inner_lock : protects the thread and node lists
 *    (proc->threads, proc->waiting_threads, proc->nodes)
 *    and all todo lists associated with the binder_proc
 *    (proc->todo, thread->todo, proc->delivered_death and
 *    node->async_todo), as well as thread->transaction_stack
 *    binder_inner_proc_lock() and binder_inner_proc_unlock()
 *    are used to acq/rel
 *
 * Any lock under procA must never be nested under any lock at the same
 * level or below on procB.
 *
 * Functions that require a lock held on entry indicate which lock
 * in the suffix of the function name:
 *
 * foo_olocked() : requires node->outer_lock
 * foo_nlocked() : requires node->lock
 * foo_ilocked() : requires proc->inner_lock
 * foo_oilocked(): requires proc->outer_lock and proc->inner_lock
 * foo_nilocked(): requires node->lock and proc->inner_lock
 * ...
 */

#define pr_fmt(fmt) KBUILD_MODNAME ": " fmt

#include <linux/fdtable.h>
#include <linux/file.h>
#include <linux/freezer.h>
#include <linux/fs.h>
#include <linux/list.h>
#include <linux/miscdevice.h>
#include <linux/module.h>
#include <linux/mutex.h>
#include <linux/nsproxy.h>
#include <linux/poll.h>
#include <linux/debugfs.h>
#include <linux/rbtree.h>
#include <linux/sched/signal.h>
#include <linux/sched/mm.h>
#include <linux/seq_file.h>
#include <linux/string.h>
#include <linux/uaccess.h>
#include <linux/pid_namespace.h>
#include <linux/security.h>
#include <linux/spinlock.h>
#include <linux/ratelimit.h>
#include <linux/syscalls.h>
#include <linux/task_work.h>
#include <linux/sizes.h>
#include <linux/android_vendor.h>

#include <uapi/linux/sched/types.h>
#include <uapi/linux/android/binder.h>

#include <asm/cacheflush.h>

#include "binder_internal.h"
#include "binder_trace.h"
#include <trace/hooks/binder.h>

static HLIST_HEAD(binder_deferred_list);
static DEFINE_MUTEX(binder_deferred_lock);

static HLIST_HEAD(binder_devices);
static HLIST_HEAD(binder_procs);
static DEFINE_MUTEX(binder_procs_lock);

static HLIST_HEAD(binder_dead_nodes);
static DEFINE_SPINLOCK(binder_dead_nodes_lock);

static struct dentry *binder_debugfs_dir_entry_root;
static struct dentry *binder_debugfs_dir_entry_proc;
static atomic_t binder_last_id;

static int proc_show(struct seq_file *m, void *unused);
DEFINE_SHOW_ATTRIBUTE(proc);

#define FORBIDDEN_MMAP_FLAGS                (VM_WRITE)

enum {
	BINDER_DEBUG_USER_ERROR             = 1U << 0,
	BINDER_DEBUG_FAILED_TRANSACTION     = 1U << 1,
	BINDER_DEBUG_DEAD_TRANSACTION       = 1U << 2,
	BINDER_DEBUG_OPEN_CLOSE             = 1U << 3,
	BINDER_DEBUG_DEAD_BINDER            = 1U << 4,
	BINDER_DEBUG_DEATH_NOTIFICATION     = 1U << 5,
	BINDER_DEBUG_READ_WRITE             = 1U << 6,
	BINDER_DEBUG_USER_REFS              = 1U << 7,
	BINDER_DEBUG_THREADS                = 1U << 8,
	BINDER_DEBUG_TRANSACTION            = 1U << 9,
	BINDER_DEBUG_TRANSACTION_COMPLETE   = 1U << 10,
	BINDER_DEBUG_FREE_BUFFER            = 1U << 11,
	BINDER_DEBUG_INTERNAL_REFS          = 1U << 12,
	BINDER_DEBUG_PRIORITY_CAP           = 1U << 13,
	BINDER_DEBUG_SPINLOCKS              = 1U << 14,
};
static uint32_t binder_debug_mask = BINDER_DEBUG_USER_ERROR |
	BINDER_DEBUG_FAILED_TRANSACTION | BINDER_DEBUG_DEAD_TRANSACTION;
module_param_named(debug_mask, binder_debug_mask, uint, 0644);

char *binder_devices_param = CONFIG_ANDROID_BINDER_DEVICES;
module_param_named(devices, binder_devices_param, charp, 0444);

static DECLARE_WAIT_QUEUE_HEAD(binder_user_error_wait);
static int binder_stop_on_user_error;

static int binder_set_stop_on_user_error(const char *val,
					 const struct kernel_param *kp)
{
	int ret;

	ret = param_set_int(val, kp);
	if (binder_stop_on_user_error < 2)
		wake_up(&binder_user_error_wait);
	return ret;
}
module_param_call(stop_on_user_error, binder_set_stop_on_user_error,
	param_get_int, &binder_stop_on_user_error, 0644);

#define binder_debug(mask, x...) \
	do { \
		if (binder_debug_mask & mask) \
			pr_info_ratelimited(x); \
	} while (0)

#define binder_user_error(x...) \
	do { \
		if (binder_debug_mask & BINDER_DEBUG_USER_ERROR) \
			pr_info_ratelimited(x); \
		if (binder_stop_on_user_error) \
			binder_stop_on_user_error = 2; \
	} while (0)

#define to_flat_binder_object(hdr) \
	container_of(hdr, struct flat_binder_object, hdr)

#define to_binder_fd_object(hdr) container_of(hdr, struct binder_fd_object, hdr)

#define to_binder_buffer_object(hdr) \
	container_of(hdr, struct binder_buffer_object, hdr)

#define to_binder_fd_array_object(hdr) \
	container_of(hdr, struct binder_fd_array_object, hdr)

static struct binder_stats binder_stats;

static inline void binder_stats_deleted(enum binder_stat_types type)
{
	atomic_inc(&binder_stats.obj_deleted[type]);
}

static inline void binder_stats_created(enum binder_stat_types type)
{
	atomic_inc(&binder_stats.obj_created[type]);
}

struct binder_transaction_log binder_transaction_log;
struct binder_transaction_log binder_transaction_log_failed;

static struct binder_transaction_log_entry *binder_transaction_log_add(
	struct binder_transaction_log *log)
{
	struct binder_transaction_log_entry *e;
	unsigned int cur = atomic_inc_return(&log->cur);

	if (cur >= ARRAY_SIZE(log->entry))
		log->full = true;
	e = &log->entry[cur % ARRAY_SIZE(log->entry)];
	WRITE_ONCE(e->debug_id_done, 0);
	/*
	 * write-barrier to synchronize access to e->debug_id_done.
	 * We make sure the initialized 0 value is seen before
	 * memset() other fields are zeroed by memset.
	 */
	smp_wmb();
	memset(e, 0, sizeof(*e));
	return e;
}

enum binder_deferred_state {
	BINDER_DEFERRED_FLUSH        = 0x01,
	BINDER_DEFERRED_RELEASE      = 0x02,
};

enum {
	BINDER_LOOPER_STATE_REGISTERED  = 0x01,
	BINDER_LOOPER_STATE_ENTERED     = 0x02,
	BINDER_LOOPER_STATE_EXITED      = 0x04,
	BINDER_LOOPER_STATE_INVALID     = 0x08,
	BINDER_LOOPER_STATE_WAITING     = 0x10,
	BINDER_LOOPER_STATE_POLL        = 0x20,
};

/**
 * binder_proc_lock() - Acquire outer lock for given binder_proc
 * @proc:         struct binder_proc to acquire
 *
 * Acquires proc->outer_lock. Used to protect binder_ref
 * structures associated with the given proc.
 */
#define binder_proc_lock(proc) _binder_proc_lock(proc, __LINE__)
static void
_binder_proc_lock(struct binder_proc *proc, int line)
	__acquires(&proc->outer_lock)
{
	binder_debug(BINDER_DEBUG_SPINLOCKS,
		     "%s: line=%d\n", __func__, line);
	spin_lock(&proc->outer_lock);
}

/**
 * binder_proc_unlock() - Release spinlock for given binder_proc
 * @proc:         struct binder_proc to acquire
 *
 * Release lock acquired via binder_proc_lock()
 */
#define binder_proc_unlock(_proc) _binder_proc_unlock(_proc, __LINE__)
static void
_binder_proc_unlock(struct binder_proc *proc, int line)
	__releases(&proc->outer_lock)
{
	binder_debug(BINDER_DEBUG_SPINLOCKS,
		     "%s: line=%d\n", __func__, line);
	spin_unlock(&proc->outer_lock);
}

/**
 * binder_inner_proc_lock() - Acquire inner lock for given binder_proc
 * @proc:         struct binder_proc to acquire
 *
 * Acquires proc->inner_lock. Used to protect todo lists
 */
#define binder_inner_proc_lock(proc) _binder_inner_proc_lock(proc, __LINE__)
static void
_binder_inner_proc_lock(struct binder_proc *proc, int line)
	__acquires(&proc->inner_lock)
{
	binder_debug(BINDER_DEBUG_SPINLOCKS,
		     "%s: line=%d\n", __func__, line);
	spin_lock(&proc->inner_lock);
}

/**
 * binder_inner_proc_unlock() - Release inner lock for given binder_proc
 * @proc:         struct binder_proc to acquire
 *
 * Release lock acquired via binder_inner_proc_lock()
 */
#define binder_inner_proc_unlock(proc) _binder_inner_proc_unlock(proc, __LINE__)
static void
_binder_inner_proc_unlock(struct binder_proc *proc, int line)
	__releases(&proc->inner_lock)
{
	binder_debug(BINDER_DEBUG_SPINLOCKS,
		     "%s: line=%d\n", __func__, line);
	spin_unlock(&proc->inner_lock);
}

/**
 * binder_node_lock() - Acquire spinlock for given binder_node
 * @node:         struct binder_node to acquire
 *
 * Acquires node->lock. Used to protect binder_node fields
 */
#define binder_node_lock(node) _binder_node_lock(node, __LINE__)
static void
_binder_node_lock(struct binder_node *node, int line)
	__acquires(&node->lock)
{
	binder_debug(BINDER_DEBUG_SPINLOCKS,
		     "%s: line=%d\n", __func__, line);
	spin_lock(&node->lock);
}

/**
 * binder_node_unlock() - Release spinlock for given binder_proc
 * @node:         struct binder_node to acquire
 *
 * Release lock acquired via binder_node_lock()
 */
#define binder_node_unlock(node) _binder_node_unlock(node, __LINE__)
static void
_binder_node_unlock(struct binder_node *node, int line)
	__releases(&node->lock)
{
	binder_debug(BINDER_DEBUG_SPINLOCKS,
		     "%s: line=%d\n", __func__, line);
	spin_unlock(&node->lock);
}

/**
 * binder_node_inner_lock() - Acquire node and inner locks
 * @node:         struct binder_node to acquire
 *
 * Acquires node->lock. If node->proc also acquires
 * proc->inner_lock. Used to protect binder_node fields
 */
#define binder_node_inner_lock(node) _binder_node_inner_lock(node, __LINE__)
static void
_binder_node_inner_lock(struct binder_node *node, int line)
	__acquires(&node->lock) __acquires(&node->proc->inner_lock)
{
	binder_debug(BINDER_DEBUG_SPINLOCKS,
		     "%s: line=%d\n", __func__, line);
	spin_lock(&node->lock);
	if (node->proc)
		binder_inner_proc_lock(node->proc);
	else
		/* annotation for sparse */
		__acquire(&node->proc->inner_lock);
}

/**
 * binder_node_unlock() - Release node and inner locks
 * @node:         struct binder_node to acquire
 *
 * Release lock acquired via binder_node_lock()
 */
#define binder_node_inner_unlock(node) _binder_node_inner_unlock(node, __LINE__)
static void
_binder_node_inner_unlock(struct binder_node *node, int line)
	__releases(&node->lock) __releases(&node->proc->inner_lock)
{
	struct binder_proc *proc = node->proc;

	binder_debug(BINDER_DEBUG_SPINLOCKS,
		     "%s: line=%d\n", __func__, line);
	if (proc)
		binder_inner_proc_unlock(proc);
	else
		/* annotation for sparse */
		__release(&node->proc->inner_lock);
	spin_unlock(&node->lock);
}

static bool binder_worklist_empty_ilocked(struct list_head *list)
{
	return list_empty(list);
}

/**
 * binder_worklist_empty() - Check if no items on the work list
 * @proc:       binder_proc associated with list
 * @list:	list to check
 *
 * Return: true if there are no items on list, else false
 */
static bool binder_worklist_empty(struct binder_proc *proc,
				  struct list_head *list)
{
	bool ret;

	binder_inner_proc_lock(proc);
	ret = binder_worklist_empty_ilocked(list);
	binder_inner_proc_unlock(proc);
	return ret;
}

/**
 * binder_enqueue_work_ilocked() - Add an item to the work list
 * @work:         struct binder_work to add to list
 * @target_list:  list to add work to
 *
 * Adds the work to the specified list. Asserts that work
 * is not already on a list.
 *
 * Requires the proc->inner_lock to be held.
 */
static void
binder_enqueue_work_ilocked(struct binder_work *work,
			   struct list_head *target_list)
{
	BUG_ON(target_list == NULL);
	BUG_ON(work->entry.next && !list_empty(&work->entry));
	list_add_tail(&work->entry, target_list);
}

/**
 * binder_enqueue_deferred_thread_work_ilocked() - Add deferred thread work
 * @thread:       thread to queue work to
 * @work:         struct binder_work to add to list
 *
 * Adds the work to the todo list of the thread. Doesn't set the process_todo
 * flag, which means that (if it wasn't already set) the thread will go to
 * sleep without handling this work when it calls read.
 *
 * Requires the proc->inner_lock to be held.
 */
static void
binder_enqueue_deferred_thread_work_ilocked(struct binder_thread *thread,
					    struct binder_work *work)
{
	WARN_ON(!list_empty(&thread->waiting_thread_node));
	binder_enqueue_work_ilocked(work, &thread->todo);
}

/**
 * binder_enqueue_thread_work_ilocked() - Add an item to the thread work list
 * @thread:       thread to queue work to
 * @work:         struct binder_work to add to list
 *
 * Adds the work to the todo list of the thread, and enables processing
 * of the todo queue.
 *
 * Requires the proc->inner_lock to be held.
 */
static void
binder_enqueue_thread_work_ilocked(struct binder_thread *thread,
				   struct binder_work *work)
{
	WARN_ON(!list_empty(&thread->waiting_thread_node));
	binder_enqueue_work_ilocked(work, &thread->todo);
	thread->process_todo = true;
}

/**
 * binder_enqueue_thread_work() - Add an item to the thread work list
 * @thread:       thread to queue work to
 * @work:         struct binder_work to add to list
 *
 * Adds the work to the todo list of the thread, and enables processing
 * of the todo queue.
 */
static void
binder_enqueue_thread_work(struct binder_thread *thread,
			   struct binder_work *work)
{
	binder_inner_proc_lock(thread->proc);
	binder_enqueue_thread_work_ilocked(thread, work);
	binder_inner_proc_unlock(thread->proc);
}

static void
binder_dequeue_work_ilocked(struct binder_work *work)
{
	list_del_init(&work->entry);
}

/**
 * binder_dequeue_work() - Removes an item from the work list
 * @proc:         binder_proc associated with list
 * @work:         struct binder_work to remove from list
 *
 * Removes the specified work item from whatever list it is on.
 * Can safely be called if work is not on any list.
 */
static void
binder_dequeue_work(struct binder_proc *proc, struct binder_work *work)
{
	binder_inner_proc_lock(proc);
	binder_dequeue_work_ilocked(work);
	binder_inner_proc_unlock(proc);
}

static struct binder_work *binder_dequeue_work_head_ilocked(
					struct list_head *list)
{
	struct binder_work *w;

	w = list_first_entry_or_null(list, struct binder_work, entry);
	if (w)
		list_del_init(&w->entry);
	return w;
}

static void
binder_defer_work(struct binder_proc *proc, enum binder_deferred_state defer);
static void binder_free_thread(struct binder_thread *thread);
static void binder_free_proc(struct binder_proc *proc);
static void binder_inc_node_tmpref_ilocked(struct binder_node *node);

static bool binder_has_work_ilocked(struct binder_thread *thread,
				    bool do_proc_work)
{
	int ret = 0;

	trace_android_vh_binder_has_work_ilocked(thread, do_proc_work, &ret);
	if (ret)
		return true;
	return thread->process_todo ||
		thread->looper_need_return ||
		(do_proc_work &&
		 !binder_worklist_empty_ilocked(&thread->proc->todo));
}

static bool binder_has_work(struct binder_thread *thread, bool do_proc_work)
{
	bool has_work;

	binder_inner_proc_lock(thread->proc);
	has_work = binder_has_work_ilocked(thread, do_proc_work);
	binder_inner_proc_unlock(thread->proc);

	return has_work;
}

static bool binder_available_for_proc_work_ilocked(struct binder_thread *thread)
{
	return !thread->transaction_stack &&
		binder_worklist_empty_ilocked(&thread->todo) &&
		(thread->looper & (BINDER_LOOPER_STATE_ENTERED |
				   BINDER_LOOPER_STATE_REGISTERED));
}

static void binder_wakeup_poll_threads_ilocked(struct binder_proc *proc,
					       bool sync)
{
	struct rb_node *n;
	struct binder_thread *thread;

	for (n = rb_first(&proc->threads); n != NULL; n = rb_next(n)) {
		thread = rb_entry(n, struct binder_thread, rb_node);
		if (thread->looper & BINDER_LOOPER_STATE_POLL &&
		    binder_available_for_proc_work_ilocked(thread)) {
			trace_android_vh_binder_wakeup_ilocked(thread->task, sync, proc);
			if (sync)
				wake_up_interruptible_sync(&thread->wait);
			else
				wake_up_interruptible(&thread->wait);
		}
	}
}

/**
 * binder_select_thread_ilocked() - selects a thread for doing proc work.
 * @proc:	process to select a thread from
 *
 * Note that calling this function moves the thread off the waiting_threads
 * list, so it can only be woken up by the caller of this function, or a
 * signal. Therefore, callers *should* always wake up the thread this function
 * returns.
 *
 * Return:	If there's a thread currently waiting for process work,
 *		returns that thread. Otherwise returns NULL.
 */
static struct binder_thread *
binder_select_thread_ilocked(struct binder_proc *proc)
{
	struct binder_thread *thread;

	assert_spin_locked(&proc->inner_lock);
	thread = list_first_entry_or_null(&proc->waiting_threads,
					  struct binder_thread,
					  waiting_thread_node);

	if (thread)
		list_del_init(&thread->waiting_thread_node);

	return thread;
}

/**
 * binder_wakeup_thread_ilocked() - wakes up a thread for doing proc work.
 * @proc:	process to wake up a thread in
 * @thread:	specific thread to wake-up (may be NULL)
 * @sync:	whether to do a synchronous wake-up
 *
 * This function wakes up a thread in the @proc process.
 * The caller may provide a specific thread to wake-up in
 * the @thread parameter. If @thread is NULL, this function
 * will wake up threads that have called poll().
 *
 * Note that for this function to work as expected, callers
 * should first call binder_select_thread() to find a thread
 * to handle the work (if they don't have a thread already),
 * and pass the result into the @thread parameter.
 */
static void binder_wakeup_thread_ilocked(struct binder_proc *proc,
					 struct binder_thread *thread,
					 bool sync)
{
	assert_spin_locked(&proc->inner_lock);

	if (thread) {
		trace_android_vh_binder_wakeup_ilocked(thread->task, sync, proc);
		if (sync)
			wake_up_interruptible_sync(&thread->wait);
		else
			wake_up_interruptible(&thread->wait);
		return;
	}

	/* Didn't find a thread waiting for proc work; this can happen
	 * in two scenarios:
	 * 1. All threads are busy handling transactions
	 *    In that case, one of those threads should call back into
	 *    the kernel driver soon and pick up this work.
	 * 2. Threads are using the (e)poll interface, in which case
	 *    they may be blocked on the waitqueue without having been
	 *    added to waiting_threads. For this case, we just iterate
	 *    over all threads not handling transaction work, and
	 *    wake them all up. We wake all because we don't know whether
	 *    a thread that called into (e)poll is handling non-binder
	 *    work currently.
	 */
	binder_wakeup_poll_threads_ilocked(proc, sync);
}

static void binder_wakeup_proc_ilocked(struct binder_proc *proc)
{
	struct binder_thread *thread = binder_select_thread_ilocked(proc);

	binder_wakeup_thread_ilocked(proc, thread, /* sync = */false);
}

static bool is_rt_policy(int policy)
<<<<<<< HEAD
{
	return policy == SCHED_FIFO || policy == SCHED_RR;
}

static bool is_fair_policy(int policy)
{
	return policy == SCHED_NORMAL || policy == SCHED_BATCH;
}

static bool binder_supported_policy(int policy)
{
	return is_fair_policy(policy) || is_rt_policy(policy);
}

static int to_userspace_prio(int policy, int kernel_priority)
{
	if (is_fair_policy(policy))
		return PRIO_TO_NICE(kernel_priority);
	else
		return MAX_USER_RT_PRIO - 1 - kernel_priority;
}

=======
{
	return policy == SCHED_FIFO || policy == SCHED_RR;
}

static bool is_fair_policy(int policy)
{
	return policy == SCHED_NORMAL || policy == SCHED_BATCH;
}

static bool binder_supported_policy(int policy)
{
	return is_fair_policy(policy) || is_rt_policy(policy);
}

static int to_userspace_prio(int policy, int kernel_priority)
{
	if (is_fair_policy(policy))
		return PRIO_TO_NICE(kernel_priority);
	else
		return MAX_USER_RT_PRIO - 1 - kernel_priority;
}

>>>>>>> c194212a
static int to_kernel_prio(int policy, int user_priority)
{
	if (is_fair_policy(policy))
		return NICE_TO_PRIO(user_priority);
	else
		return MAX_USER_RT_PRIO - 1 - user_priority;
}

static void binder_do_set_priority(struct task_struct *task,
				   struct binder_priority desired,
				   bool verify)
{
	int priority; /* user-space prio value */
	bool has_cap_nice;
	unsigned int policy = desired.sched_policy;

	if (task->policy == policy && task->normal_prio == desired.prio)
		return;

	has_cap_nice = has_capability_noaudit(task, CAP_SYS_NICE);

	priority = to_userspace_prio(policy, desired.prio);

	if (verify && is_rt_policy(policy) && !has_cap_nice) {
		long max_rtprio = task_rlimit(task, RLIMIT_RTPRIO);

		if (max_rtprio == 0) {
			policy = SCHED_NORMAL;
			priority = MIN_NICE;
		} else if (priority > max_rtprio) {
			priority = max_rtprio;
		}
	}

	if (verify && is_fair_policy(policy) && !has_cap_nice) {
		long min_nice = rlimit_to_nice(task_rlimit(task, RLIMIT_NICE));

		if (min_nice > MAX_NICE) {
			binder_user_error("%d RLIMIT_NICE not set\n",
					  task->pid);
			return;
		} else if (priority < min_nice) {
			priority = min_nice;
		}
<<<<<<< HEAD
	}

	if (policy != desired.sched_policy ||
	    to_kernel_prio(policy, priority) != desired.prio)
		binder_debug(BINDER_DEBUG_PRIORITY_CAP,
			     "%d: priority %d not allowed, using %d instead\n",
			      task->pid, desired.prio,
			      to_kernel_prio(policy, priority));

	trace_binder_set_priority(task->tgid, task->pid, task->normal_prio,
				  to_kernel_prio(policy, priority),
				  desired.prio);

	/* Set the actual priority */
	if (task->policy != policy || is_rt_policy(policy)) {
		struct sched_param params;

		params.sched_priority = is_rt_policy(policy) ? priority : 0;

		sched_setscheduler_nocheck(task,
					   policy | SCHED_RESET_ON_FORK,
					   &params);
	}
=======
	}

	if (policy != desired.sched_policy ||
	    to_kernel_prio(policy, priority) != desired.prio)
		binder_debug(BINDER_DEBUG_PRIORITY_CAP,
			     "%d: priority %d not allowed, using %d instead\n",
			      task->pid, desired.prio,
			      to_kernel_prio(policy, priority));

	trace_binder_set_priority(task->tgid, task->pid, task->normal_prio,
				  to_kernel_prio(policy, priority),
				  desired.prio);

	/* Set the actual priority */
	if (task->policy != policy || is_rt_policy(policy)) {
		struct sched_param params;

		params.sched_priority = is_rt_policy(policy) ? priority : 0;

		sched_setscheduler_nocheck(task,
					   policy | SCHED_RESET_ON_FORK,
					   &params);
	}
>>>>>>> c194212a
	if (is_fair_policy(policy))
		set_user_nice(task, priority);
}

static void binder_set_priority(struct task_struct *task,
				struct binder_priority desired)
{
	binder_do_set_priority(task, desired, /* verify = */ true);
}

static void binder_restore_priority(struct task_struct *task,
				    struct binder_priority desired)
{
	binder_do_set_priority(task, desired, /* verify = */ false);
}

static void binder_transaction_priority(struct task_struct *task,
					struct binder_transaction *t,
					struct binder_priority node_prio,
					bool inherit_rt)
{
	struct binder_priority desired_prio = t->priority;
	bool skip = false;

	if (t->set_priority_called)
<<<<<<< HEAD
		return;

	t->set_priority_called = true;
	t->saved_priority.sched_policy = task->policy;
	t->saved_priority.prio = task->normal_prio;

	trace_android_vh_binder_priority_skip(task, &skip);
	if (skip)
		return;

=======
		return;

	t->set_priority_called = true;
	t->saved_priority.sched_policy = task->policy;
	t->saved_priority.prio = task->normal_prio;

	trace_android_vh_binder_priority_skip(task, &skip);
	if (skip)
		return;

>>>>>>> c194212a
	if (!inherit_rt && is_rt_policy(desired_prio.sched_policy)) {
		desired_prio.prio = NICE_TO_PRIO(0);
		desired_prio.sched_policy = SCHED_NORMAL;
	}

	if (node_prio.prio < t->priority.prio ||
	    (node_prio.prio == t->priority.prio &&
	     node_prio.sched_policy == SCHED_FIFO)) {
		/*
		 * In case the minimum priority on the node is
		 * higher (lower value), use that priority. If
		 * the priority is the same, but the node uses
		 * SCHED_FIFO, prefer SCHED_FIFO, since it can
		 * run unbounded, unlike SCHED_RR.
		 */
		desired_prio = node_prio;
	}

	binder_set_priority(task, desired_prio);
	trace_android_vh_binder_set_priority(t, task);
}

static struct binder_node *binder_get_node_ilocked(struct binder_proc *proc,
						   binder_uintptr_t ptr)
{
	struct rb_node *n = proc->nodes.rb_node;
	struct binder_node *node;

	assert_spin_locked(&proc->inner_lock);

	while (n) {
		node = rb_entry(n, struct binder_node, rb_node);

		if (ptr < node->ptr)
			n = n->rb_left;
		else if (ptr > node->ptr)
			n = n->rb_right;
		else {
			/*
			 * take an implicit weak reference
			 * to ensure node stays alive until
			 * call to binder_put_node()
			 */
			binder_inc_node_tmpref_ilocked(node);
			return node;
		}
	}
	return NULL;
}

static struct binder_node *binder_get_node(struct binder_proc *proc,
					   binder_uintptr_t ptr)
{
	struct binder_node *node;

	binder_inner_proc_lock(proc);
	node = binder_get_node_ilocked(proc, ptr);
	binder_inner_proc_unlock(proc);
	return node;
}

static struct binder_node *binder_init_node_ilocked(
						struct binder_proc *proc,
						struct binder_node *new_node,
						struct flat_binder_object *fp)
{
	struct rb_node **p = &proc->nodes.rb_node;
	struct rb_node *parent = NULL;
	struct binder_node *node;
	binder_uintptr_t ptr = fp ? fp->binder : 0;
	binder_uintptr_t cookie = fp ? fp->cookie : 0;
	__u32 flags = fp ? fp->flags : 0;
	s8 priority;

	assert_spin_locked(&proc->inner_lock);

	while (*p) {

		parent = *p;
		node = rb_entry(parent, struct binder_node, rb_node);

		if (ptr < node->ptr)
			p = &(*p)->rb_left;
		else if (ptr > node->ptr)
			p = &(*p)->rb_right;
		else {
			/*
			 * A matching node is already in
			 * the rb tree. Abandon the init
			 * and return it.
			 */
			binder_inc_node_tmpref_ilocked(node);
			return node;
		}
	}
	node = new_node;
	binder_stats_created(BINDER_STAT_NODE);
	node->tmp_refs++;
	rb_link_node(&node->rb_node, parent, p);
	rb_insert_color(&node->rb_node, &proc->nodes);
	node->debug_id = atomic_inc_return(&binder_last_id);
	node->proc = proc;
	node->ptr = ptr;
	node->cookie = cookie;
	node->work.type = BINDER_WORK_NODE;
	priority = flags & FLAT_BINDER_FLAG_PRIORITY_MASK;
	node->sched_policy = (flags & FLAT_BINDER_FLAG_SCHED_POLICY_MASK) >>
		FLAT_BINDER_FLAG_SCHED_POLICY_SHIFT;
	node->min_priority = to_kernel_prio(node->sched_policy, priority);
	node->accept_fds = !!(flags & FLAT_BINDER_FLAG_ACCEPTS_FDS);
	node->inherit_rt = !!(flags & FLAT_BINDER_FLAG_INHERIT_RT);
	node->txn_security_ctx = !!(flags & FLAT_BINDER_FLAG_TXN_SECURITY_CTX);
	spin_lock_init(&node->lock);
	INIT_LIST_HEAD(&node->work.entry);
	INIT_LIST_HEAD(&node->async_todo);
	binder_debug(BINDER_DEBUG_INTERNAL_REFS,
		     "%d:%d node %d u%016llx c%016llx created\n",
		     proc->pid, current->pid, node->debug_id,
		     (u64)node->ptr, (u64)node->cookie);

	return node;
}

static struct binder_node *binder_new_node(struct binder_proc *proc,
					   struct flat_binder_object *fp)
{
	struct binder_node *node;
	struct binder_node *new_node = kzalloc(sizeof(*node), GFP_KERNEL);

	if (!new_node)
		return NULL;
	binder_inner_proc_lock(proc);
	node = binder_init_node_ilocked(proc, new_node, fp);
	binder_inner_proc_unlock(proc);
	if (node != new_node)
		/*
		 * The node was already added by another thread
		 */
		kfree(new_node);

	return node;
}

static void binder_free_node(struct binder_node *node)
{
	kfree(node);
	binder_stats_deleted(BINDER_STAT_NODE);
}

static int binder_inc_node_nilocked(struct binder_node *node, int strong,
				    int internal,
				    struct list_head *target_list)
{
	struct binder_proc *proc = node->proc;

	assert_spin_locked(&node->lock);
	if (proc)
		assert_spin_locked(&proc->inner_lock);
	if (strong) {
		if (internal) {
			if (target_list == NULL &&
			    node->internal_strong_refs == 0 &&
			    !(node->proc &&
			      node == node->proc->context->binder_context_mgr_node &&
			      node->has_strong_ref)) {
				pr_err("invalid inc strong node for %d\n",
					node->debug_id);
				return -EINVAL;
			}
			node->internal_strong_refs++;
		} else
			node->local_strong_refs++;
		if (!node->has_strong_ref && target_list) {
			struct binder_thread *thread = container_of(target_list,
						    struct binder_thread, todo);
			binder_dequeue_work_ilocked(&node->work);
			BUG_ON(&thread->todo != target_list);
			binder_enqueue_deferred_thread_work_ilocked(thread,
								   &node->work);
		}
	} else {
		if (!internal)
			node->local_weak_refs++;
		if (!node->has_weak_ref && list_empty(&node->work.entry)) {
			if (target_list == NULL) {
				pr_err("invalid inc weak node for %d\n",
					node->debug_id);
				return -EINVAL;
			}
			/*
			 * See comment above
			 */
			binder_enqueue_work_ilocked(&node->work, target_list);
		}
	}
	return 0;
}

static int binder_inc_node(struct binder_node *node, int strong, int internal,
			   struct list_head *target_list)
{
	int ret;

	binder_node_inner_lock(node);
	ret = binder_inc_node_nilocked(node, strong, internal, target_list);
	binder_node_inner_unlock(node);

	return ret;
}

static bool binder_dec_node_nilocked(struct binder_node *node,
				     int strong, int internal)
{
	struct binder_proc *proc = node->proc;

	assert_spin_locked(&node->lock);
	if (proc)
		assert_spin_locked(&proc->inner_lock);
	if (strong) {
		if (internal)
			node->internal_strong_refs--;
		else
			node->local_strong_refs--;
		if (node->local_strong_refs || node->internal_strong_refs)
			return false;
	} else {
		if (!internal)
			node->local_weak_refs--;
		if (node->local_weak_refs || node->tmp_refs ||
				!hlist_empty(&node->refs))
			return false;
	}

	if (proc && (node->has_strong_ref || node->has_weak_ref)) {
		if (list_empty(&node->work.entry)) {
			binder_enqueue_work_ilocked(&node->work, &proc->todo);
			binder_wakeup_proc_ilocked(proc);
		}
	} else {
		if (hlist_empty(&node->refs) && !node->local_strong_refs &&
		    !node->local_weak_refs && !node->tmp_refs) {
			if (proc) {
				binder_dequeue_work_ilocked(&node->work);
				rb_erase(&node->rb_node, &proc->nodes);
				binder_debug(BINDER_DEBUG_INTERNAL_REFS,
					     "refless node %d deleted\n",
					     node->debug_id);
			} else {
				BUG_ON(!list_empty(&node->work.entry));
				spin_lock(&binder_dead_nodes_lock);
				/*
				 * tmp_refs could have changed so
				 * check it again
				 */
				if (node->tmp_refs) {
					spin_unlock(&binder_dead_nodes_lock);
					return false;
				}
				hlist_del(&node->dead_node);
				spin_unlock(&binder_dead_nodes_lock);
				binder_debug(BINDER_DEBUG_INTERNAL_REFS,
					     "dead node %d deleted\n",
					     node->debug_id);
			}
			return true;
		}
	}
	return false;
}

static void binder_dec_node(struct binder_node *node, int strong, int internal)
{
	bool free_node;

	binder_node_inner_lock(node);
	free_node = binder_dec_node_nilocked(node, strong, internal);
	binder_node_inner_unlock(node);
	if (free_node)
		binder_free_node(node);
}

static void binder_inc_node_tmpref_ilocked(struct binder_node *node)
{
	/*
	 * No call to binder_inc_node() is needed since we
	 * don't need to inform userspace of any changes to
	 * tmp_refs
	 */
	node->tmp_refs++;
}

/**
 * binder_inc_node_tmpref() - take a temporary reference on node
 * @node:	node to reference
 *
 * Take reference on node to prevent the node from being freed
 * while referenced only by a local variable. The inner lock is
 * needed to serialize with the node work on the queue (which
 * isn't needed after the node is dead). If the node is dead
 * (node->proc is NULL), use binder_dead_nodes_lock to protect
 * node->tmp_refs against dead-node-only cases where the node
 * lock cannot be acquired (eg traversing the dead node list to
 * print nodes)
 */
static void binder_inc_node_tmpref(struct binder_node *node)
{
	binder_node_lock(node);
	if (node->proc)
		binder_inner_proc_lock(node->proc);
	else
		spin_lock(&binder_dead_nodes_lock);
	binder_inc_node_tmpref_ilocked(node);
	if (node->proc)
		binder_inner_proc_unlock(node->proc);
	else
		spin_unlock(&binder_dead_nodes_lock);
	binder_node_unlock(node);
}

/**
 * binder_dec_node_tmpref() - remove a temporary reference on node
 * @node:	node to reference
 *
 * Release temporary reference on node taken via binder_inc_node_tmpref()
 */
static void binder_dec_node_tmpref(struct binder_node *node)
{
	bool free_node;

	binder_node_inner_lock(node);
	if (!node->proc)
		spin_lock(&binder_dead_nodes_lock);
	else
		__acquire(&binder_dead_nodes_lock);
	node->tmp_refs--;
	BUG_ON(node->tmp_refs < 0);
	if (!node->proc)
		spin_unlock(&binder_dead_nodes_lock);
	else
		__release(&binder_dead_nodes_lock);
	/*
	 * Call binder_dec_node() to check if all refcounts are 0
	 * and cleanup is needed. Calling with strong=0 and internal=1
	 * causes no actual reference to be released in binder_dec_node().
	 * If that changes, a change is needed here too.
	 */
	free_node = binder_dec_node_nilocked(node, 0, 1);
	binder_node_inner_unlock(node);
	if (free_node)
		binder_free_node(node);
}

static void binder_put_node(struct binder_node *node)
{
	binder_dec_node_tmpref(node);
}

static struct binder_ref *binder_get_ref_olocked(struct binder_proc *proc,
						 u32 desc, bool need_strong_ref)
{
	struct rb_node *n = proc->refs_by_desc.rb_node;
	struct binder_ref *ref;

	while (n) {
		ref = rb_entry(n, struct binder_ref, rb_node_desc);

		if (desc < ref->data.desc) {
			n = n->rb_left;
		} else if (desc > ref->data.desc) {
			n = n->rb_right;
		} else if (need_strong_ref && !ref->data.strong) {
			binder_user_error("tried to use weak ref as strong ref\n");
			return NULL;
		} else {
			return ref;
		}
	}
	return NULL;
}

/**
 * binder_get_ref_for_node_olocked() - get the ref associated with given node
 * @proc:	binder_proc that owns the ref
 * @node:	binder_node of target
 * @new_ref:	newly allocated binder_ref to be initialized or %NULL
 *
 * Look up the ref for the given node and return it if it exists
 *
 * If it doesn't exist and the caller provides a newly allocated
 * ref, initialize the fields of the newly allocated ref and insert
 * into the given proc rb_trees and node refs list.
 *
 * Return:	the ref for node. It is possible that another thread
 *		allocated/initialized the ref first in which case the
 *		returned ref would be different than the passed-in
 *		new_ref. new_ref must be kfree'd by the caller in
 *		this case.
 */
static struct binder_ref *binder_get_ref_for_node_olocked(
					struct binder_proc *proc,
					struct binder_node *node,
					struct binder_ref *new_ref)
{
	struct binder_context *context = proc->context;
	struct rb_node **p = &proc->refs_by_node.rb_node;
	struct rb_node *parent = NULL;
	struct binder_ref *ref;
	struct rb_node *n;

	while (*p) {
		parent = *p;
		ref = rb_entry(parent, struct binder_ref, rb_node_node);

		if (node < ref->node)
			p = &(*p)->rb_left;
		else if (node > ref->node)
			p = &(*p)->rb_right;
		else
			return ref;
	}
	if (!new_ref)
		return NULL;

	binder_stats_created(BINDER_STAT_REF);
	new_ref->data.debug_id = atomic_inc_return(&binder_last_id);
	new_ref->proc = proc;
	new_ref->node = node;
	rb_link_node(&new_ref->rb_node_node, parent, p);
	rb_insert_color(&new_ref->rb_node_node, &proc->refs_by_node);

	new_ref->data.desc = (node == context->binder_context_mgr_node) ? 0 : 1;
	for (n = rb_first(&proc->refs_by_desc); n != NULL; n = rb_next(n)) {
		ref = rb_entry(n, struct binder_ref, rb_node_desc);
		if (ref->data.desc > new_ref->data.desc)
			break;
		new_ref->data.desc = ref->data.desc + 1;
	}

	p = &proc->refs_by_desc.rb_node;
	while (*p) {
		parent = *p;
		ref = rb_entry(parent, struct binder_ref, rb_node_desc);

		if (new_ref->data.desc < ref->data.desc)
			p = &(*p)->rb_left;
		else if (new_ref->data.desc > ref->data.desc)
			p = &(*p)->rb_right;
		else
			BUG();
	}
	rb_link_node(&new_ref->rb_node_desc, parent, p);
	rb_insert_color(&new_ref->rb_node_desc, &proc->refs_by_desc);

	binder_node_lock(node);
	hlist_add_head(&new_ref->node_entry, &node->refs);

	binder_debug(BINDER_DEBUG_INTERNAL_REFS,
		     "%d new ref %d desc %d for node %d\n",
		      proc->pid, new_ref->data.debug_id, new_ref->data.desc,
		      node->debug_id);
	trace_android_vh_binder_new_ref(proc->tsk, new_ref->data.desc, new_ref->node->debug_id);
	binder_node_unlock(node);
	return new_ref;
}

static void binder_cleanup_ref_olocked(struct binder_ref *ref)
{
	bool delete_node = false;

	binder_debug(BINDER_DEBUG_INTERNAL_REFS,
		     "%d delete ref %d desc %d for node %d\n",
		      ref->proc->pid, ref->data.debug_id, ref->data.desc,
		      ref->node->debug_id);

	rb_erase(&ref->rb_node_desc, &ref->proc->refs_by_desc);
	rb_erase(&ref->rb_node_node, &ref->proc->refs_by_node);

	binder_node_inner_lock(ref->node);
	if (ref->data.strong)
		binder_dec_node_nilocked(ref->node, 1, 1);

	hlist_del(&ref->node_entry);
	delete_node = binder_dec_node_nilocked(ref->node, 0, 1);
	binder_node_inner_unlock(ref->node);
	/*
	 * Clear ref->node unless we want the caller to free the node
	 */
	if (!delete_node) {
		/*
		 * The caller uses ref->node to determine
		 * whether the node needs to be freed. Clear
		 * it since the node is still alive.
		 */
		ref->node = NULL;
	}

	if (ref->death) {
		binder_debug(BINDER_DEBUG_DEAD_BINDER,
			     "%d delete ref %d desc %d has death notification\n",
			      ref->proc->pid, ref->data.debug_id,
			      ref->data.desc);
		binder_dequeue_work(ref->proc, &ref->death->work);
		binder_stats_deleted(BINDER_STAT_DEATH);
	}
	binder_stats_deleted(BINDER_STAT_REF);
}

/**
 * binder_inc_ref_olocked() - increment the ref for given handle
 * @ref:         ref to be incremented
 * @strong:      if true, strong increment, else weak
 * @target_list: list to queue node work on
 *
 * Increment the ref. @ref->proc->outer_lock must be held on entry
 *
 * Return: 0, if successful, else errno
 */
static int binder_inc_ref_olocked(struct binder_ref *ref, int strong,
				  struct list_head *target_list)
{
	int ret;

	if (strong) {
		if (ref->data.strong == 0) {
			ret = binder_inc_node(ref->node, 1, 1, target_list);
			if (ret)
				return ret;
		}
		ref->data.strong++;
	} else {
		if (ref->data.weak == 0) {
			ret = binder_inc_node(ref->node, 0, 1, target_list);
			if (ret)
				return ret;
		}
		ref->data.weak++;
	}
	return 0;
}

/**
 * binder_dec_ref() - dec the ref for given handle
 * @ref:	ref to be decremented
 * @strong:	if true, strong decrement, else weak
 *
 * Decrement the ref.
 *
 * Return: true if ref is cleaned up and ready to be freed
 */
static bool binder_dec_ref_olocked(struct binder_ref *ref, int strong)
{
	if (strong) {
		if (ref->data.strong == 0) {
			binder_user_error("%d invalid dec strong, ref %d desc %d s %d w %d\n",
					  ref->proc->pid, ref->data.debug_id,
					  ref->data.desc, ref->data.strong,
					  ref->data.weak);
			return false;
		}
		ref->data.strong--;
		if (ref->data.strong == 0)
			binder_dec_node(ref->node, strong, 1);
	} else {
		if (ref->data.weak == 0) {
			binder_user_error("%d invalid dec weak, ref %d desc %d s %d w %d\n",
					  ref->proc->pid, ref->data.debug_id,
					  ref->data.desc, ref->data.strong,
					  ref->data.weak);
			return false;
		}
		ref->data.weak--;
	}
	if (ref->data.strong == 0 && ref->data.weak == 0) {
		binder_cleanup_ref_olocked(ref);
		return true;
	}
	return false;
}

/**
 * binder_get_node_from_ref() - get the node from the given proc/desc
 * @proc:	proc containing the ref
 * @desc:	the handle associated with the ref
 * @need_strong_ref: if true, only return node if ref is strong
 * @rdata:	the id/refcount data for the ref
 *
 * Given a proc and ref handle, return the associated binder_node
 *
 * Return: a binder_node or NULL if not found or not strong when strong required
 */
static struct binder_node *binder_get_node_from_ref(
		struct binder_proc *proc,
		u32 desc, bool need_strong_ref,
		struct binder_ref_data *rdata)
{
	struct binder_node *node;
	struct binder_ref *ref;

	binder_proc_lock(proc);
	ref = binder_get_ref_olocked(proc, desc, need_strong_ref);
	if (!ref)
		goto err_no_ref;
	node = ref->node;
	/*
	 * Take an implicit reference on the node to ensure
	 * it stays alive until the call to binder_put_node()
	 */
	binder_inc_node_tmpref(node);
	if (rdata)
		*rdata = ref->data;
	binder_proc_unlock(proc);

	return node;

err_no_ref:
	binder_proc_unlock(proc);
	return NULL;
}

/**
 * binder_free_ref() - free the binder_ref
 * @ref:	ref to free
 *
 * Free the binder_ref. Free the binder_node indicated by ref->node
 * (if non-NULL) and the binder_ref_death indicated by ref->death.
 */
static void binder_free_ref(struct binder_ref *ref)
{
	trace_android_vh_binder_del_ref(ref->proc ? ref->proc->tsk : 0, ref->data.desc);
	if (ref->node)
		binder_free_node(ref->node);
	kfree(ref->death);
	kfree(ref);
}

/**
 * binder_update_ref_for_handle() - inc/dec the ref for given handle
 * @proc:	proc containing the ref
 * @desc:	the handle associated with the ref
 * @increment:	true=inc reference, false=dec reference
 * @strong:	true=strong reference, false=weak reference
 * @rdata:	the id/refcount data for the ref
 *
 * Given a proc and ref handle, increment or decrement the ref
 * according to "increment" arg.
 *
 * Return: 0 if successful, else errno
 */
static int binder_update_ref_for_handle(struct binder_proc *proc,
		uint32_t desc, bool increment, bool strong,
		struct binder_ref_data *rdata)
{
	int ret = 0;
	struct binder_ref *ref;
	bool delete_ref = false;

	binder_proc_lock(proc);
	ref = binder_get_ref_olocked(proc, desc, strong);
	if (!ref) {
		ret = -EINVAL;
		goto err_no_ref;
	}
	if (increment)
		ret = binder_inc_ref_olocked(ref, strong, NULL);
	else
		delete_ref = binder_dec_ref_olocked(ref, strong);

	if (rdata)
		*rdata = ref->data;
	binder_proc_unlock(proc);

	if (delete_ref)
		binder_free_ref(ref);
	return ret;

err_no_ref:
	binder_proc_unlock(proc);
	return ret;
}

/**
 * binder_dec_ref_for_handle() - dec the ref for given handle
 * @proc:	proc containing the ref
 * @desc:	the handle associated with the ref
 * @strong:	true=strong reference, false=weak reference
 * @rdata:	the id/refcount data for the ref
 *
 * Just calls binder_update_ref_for_handle() to decrement the ref.
 *
 * Return: 0 if successful, else errno
 */
static int binder_dec_ref_for_handle(struct binder_proc *proc,
		uint32_t desc, bool strong, struct binder_ref_data *rdata)
{
	return binder_update_ref_for_handle(proc, desc, false, strong, rdata);
}


/**
 * binder_inc_ref_for_node() - increment the ref for given proc/node
 * @proc:	 proc containing the ref
 * @node:	 target node
 * @strong:	 true=strong reference, false=weak reference
 * @target_list: worklist to use if node is incremented
 * @rdata:	 the id/refcount data for the ref
 *
 * Given a proc and node, increment the ref. Create the ref if it
 * doesn't already exist
 *
 * Return: 0 if successful, else errno
 */
static int binder_inc_ref_for_node(struct binder_proc *proc,
			struct binder_node *node,
			bool strong,
			struct list_head *target_list,
			struct binder_ref_data *rdata)
{
	struct binder_ref *ref;
	struct binder_ref *new_ref = NULL;
	int ret = 0;

	binder_proc_lock(proc);
	ref = binder_get_ref_for_node_olocked(proc, node, NULL);
	if (!ref) {
		binder_proc_unlock(proc);
		new_ref = kzalloc(sizeof(*ref), GFP_KERNEL);
		if (!new_ref)
			return -ENOMEM;
		binder_proc_lock(proc);
		ref = binder_get_ref_for_node_olocked(proc, node, new_ref);
	}
	ret = binder_inc_ref_olocked(ref, strong, target_list);
	*rdata = ref->data;
	binder_proc_unlock(proc);
	if (new_ref && ref != new_ref)
		/*
		 * Another thread created the ref first so
		 * free the one we allocated
		 */
		kfree(new_ref);
	return ret;
}

static void binder_pop_transaction_ilocked(struct binder_thread *target_thread,
					   struct binder_transaction *t)
{
	BUG_ON(!target_thread);
	assert_spin_locked(&target_thread->proc->inner_lock);
	BUG_ON(target_thread->transaction_stack != t);
	BUG_ON(target_thread->transaction_stack->from != target_thread);
	target_thread->transaction_stack =
		target_thread->transaction_stack->from_parent;
	t->from = NULL;
}

/**
 * binder_thread_dec_tmpref() - decrement thread->tmp_ref
 * @thread:	thread to decrement
 *
 * A thread needs to be kept alive while being used to create or
 * handle a transaction. binder_get_txn_from() is used to safely
 * extract t->from from a binder_transaction and keep the thread
 * indicated by t->from from being freed. When done with that
 * binder_thread, this function is called to decrement the
 * tmp_ref and free if appropriate (thread has been released
 * and no transaction being processed by the driver)
 */
static void binder_thread_dec_tmpref(struct binder_thread *thread)
{
	/*
	 * atomic is used to protect the counter value while
	 * it cannot reach zero or thread->is_dead is false
	 */
	binder_inner_proc_lock(thread->proc);
	atomic_dec(&thread->tmp_ref);
	if (thread->is_dead && !atomic_read(&thread->tmp_ref)) {
		binder_inner_proc_unlock(thread->proc);
		binder_free_thread(thread);
		return;
	}
	binder_inner_proc_unlock(thread->proc);
}

/**
 * binder_proc_dec_tmpref() - decrement proc->tmp_ref
 * @proc:	proc to decrement
 *
 * A binder_proc needs to be kept alive while being used to create or
 * handle a transaction. proc->tmp_ref is incremented when
 * creating a new transaction or the binder_proc is currently in-use
 * by threads that are being released. When done with the binder_proc,
 * this function is called to decrement the counter and free the
 * proc if appropriate (proc has been released, all threads have
 * been released and not currenly in-use to process a transaction).
 */
static void binder_proc_dec_tmpref(struct binder_proc *proc)
{
	binder_inner_proc_lock(proc);
	proc->tmp_ref--;
	if (proc->is_dead && RB_EMPTY_ROOT(&proc->threads) &&
			!proc->tmp_ref) {
		binder_inner_proc_unlock(proc);
		binder_free_proc(proc);
		return;
	}
	binder_inner_proc_unlock(proc);
}

/**
 * binder_get_txn_from() - safely extract the "from" thread in transaction
 * @t:	binder transaction for t->from
 *
 * Atomically return the "from" thread and increment the tmp_ref
 * count for the thread to ensure it stays alive until
 * binder_thread_dec_tmpref() is called.
 *
 * Return: the value of t->from
 */
static struct binder_thread *binder_get_txn_from(
		struct binder_transaction *t)
{
	struct binder_thread *from;

	spin_lock(&t->lock);
	from = t->from;
	if (from)
		atomic_inc(&from->tmp_ref);
	spin_unlock(&t->lock);
	return from;
}

/**
 * binder_get_txn_from_and_acq_inner() - get t->from and acquire inner lock
 * @t:	binder transaction for t->from
 *
 * Same as binder_get_txn_from() except it also acquires the proc->inner_lock
 * to guarantee that the thread cannot be released while operating on it.
 * The caller must call binder_inner_proc_unlock() to release the inner lock
 * as well as call binder_dec_thread_txn() to release the reference.
 *
 * Return: the value of t->from
 */
static struct binder_thread *binder_get_txn_from_and_acq_inner(
		struct binder_transaction *t)
	__acquires(&t->from->proc->inner_lock)
{
	struct binder_thread *from;

	from = binder_get_txn_from(t);
	if (!from) {
		__acquire(&from->proc->inner_lock);
		return NULL;
	}
	binder_inner_proc_lock(from->proc);
	if (t->from) {
		BUG_ON(from != t->from);
		return from;
	}
	binder_inner_proc_unlock(from->proc);
	__acquire(&from->proc->inner_lock);
	binder_thread_dec_tmpref(from);
	return NULL;
}

/**
 * binder_free_txn_fixups() - free unprocessed fd fixups
 * @t:	binder transaction for t->from
 *
 * If the transaction is being torn down prior to being
 * processed by the target process, free all of the
 * fd fixups and fput the file structs. It is safe to
 * call this function after the fixups have been
 * processed -- in that case, the list will be empty.
 */
static void binder_free_txn_fixups(struct binder_transaction *t)
{
	struct binder_txn_fd_fixup *fixup, *tmp;

	list_for_each_entry_safe(fixup, tmp, &t->fd_fixups, fixup_entry) {
		fput(fixup->file);
		list_del(&fixup->fixup_entry);
		kfree(fixup);
	}
}

static void binder_free_transaction(struct binder_transaction *t)
{
	struct binder_proc *target_proc = t->to_proc;

	if (target_proc) {
		binder_inner_proc_lock(target_proc);
		target_proc->outstanding_txns--;
		if (target_proc->outstanding_txns < 0)
			pr_warn("%s: Unexpected outstanding_txns %d\n",
				__func__, target_proc->outstanding_txns);
		if (!target_proc->outstanding_txns && target_proc->is_frozen)
			wake_up_interruptible_all(&target_proc->freeze_wait);
		if (t->buffer)
			t->buffer->transaction = NULL;
		binder_inner_proc_unlock(target_proc);
	}
	/*
	 * If the transaction has no target_proc, then
	 * t->buffer->transaction has already been cleared.
	 */
	binder_free_txn_fixups(t);
	kfree(t);
	binder_stats_deleted(BINDER_STAT_TRANSACTION);
}

static void binder_send_failed_reply(struct binder_transaction *t,
				     uint32_t error_code)
{
	struct binder_thread *target_thread;
	struct binder_transaction *next;

	BUG_ON(t->flags & TF_ONE_WAY);
	while (1) {
		target_thread = binder_get_txn_from_and_acq_inner(t);
		if (target_thread) {
			binder_debug(BINDER_DEBUG_FAILED_TRANSACTION,
				     "send failed reply for transaction %d to %d:%d\n",
				      t->debug_id,
				      target_thread->proc->pid,
				      target_thread->pid);

			binder_pop_transaction_ilocked(target_thread, t);
			if (target_thread->reply_error.cmd == BR_OK) {
				target_thread->reply_error.cmd = error_code;
				binder_enqueue_thread_work_ilocked(
					target_thread,
					&target_thread->reply_error.work);
				wake_up_interruptible(&target_thread->wait);
			} else {
				/*
				 * Cannot get here for normal operation, but
				 * we can if multiple synchronous transactions
				 * are sent without blocking for responses.
				 * Just ignore the 2nd error in this case.
				 */
				pr_warn("Unexpected reply error: %u\n",
					target_thread->reply_error.cmd);
			}
			binder_inner_proc_unlock(target_thread->proc);
			binder_thread_dec_tmpref(target_thread);
			binder_free_transaction(t);
			return;
		}
		__release(&target_thread->proc->inner_lock);
		next = t->from_parent;

		binder_debug(BINDER_DEBUG_FAILED_TRANSACTION,
			     "send failed reply for transaction %d, target dead\n",
			     t->debug_id);

		binder_free_transaction(t);
		if (next == NULL) {
			binder_debug(BINDER_DEBUG_DEAD_BINDER,
				     "reply failed, no target thread at root\n");
			return;
		}
		t = next;
		binder_debug(BINDER_DEBUG_DEAD_BINDER,
			     "reply failed, no target thread -- retry %d\n",
			      t->debug_id);
	}
}

/**
 * binder_cleanup_transaction() - cleans up undelivered transaction
 * @t:		transaction that needs to be cleaned up
 * @reason:	reason the transaction wasn't delivered
 * @error_code:	error to return to caller (if synchronous call)
 */
static void binder_cleanup_transaction(struct binder_transaction *t,
				       const char *reason,
				       uint32_t error_code)
{
	if (t->buffer->target_node && !(t->flags & TF_ONE_WAY)) {
		binder_send_failed_reply(t, error_code);
	} else {
		binder_debug(BINDER_DEBUG_DEAD_TRANSACTION,
			"undelivered transaction %d, %s\n",
			t->debug_id, reason);
		binder_free_transaction(t);
	}
}

/**
 * binder_get_object() - gets object and checks for valid metadata
 * @proc:	binder_proc owning the buffer
 * @buffer:	binder_buffer that we're parsing.
 * @offset:	offset in the @buffer at which to validate an object.
 * @object:	struct binder_object to read into
 *
 * Return:	If there's a valid metadata object at @offset in @buffer, the
 *		size of that object. Otherwise, it returns zero. The object
 *		is read into the struct binder_object pointed to by @object.
 */
static size_t binder_get_object(struct binder_proc *proc,
				struct binder_buffer *buffer,
				unsigned long offset,
				struct binder_object *object)
{
	size_t read_size;
	struct binder_object_header *hdr;
	size_t object_size = 0;

	read_size = min_t(size_t, sizeof(*object), buffer->data_size - offset);
	if (offset > buffer->data_size || read_size < sizeof(*hdr) ||
	    binder_alloc_copy_from_buffer(&proc->alloc, object, buffer,
					  offset, read_size))
		return 0;

	/* Ok, now see if we read a complete object. */
	hdr = &object->hdr;
	switch (hdr->type) {
	case BINDER_TYPE_BINDER:
	case BINDER_TYPE_WEAK_BINDER:
	case BINDER_TYPE_HANDLE:
	case BINDER_TYPE_WEAK_HANDLE:
		object_size = sizeof(struct flat_binder_object);
		break;
	case BINDER_TYPE_FD:
		object_size = sizeof(struct binder_fd_object);
		break;
	case BINDER_TYPE_PTR:
		object_size = sizeof(struct binder_buffer_object);
		break;
	case BINDER_TYPE_FDA:
		object_size = sizeof(struct binder_fd_array_object);
		break;
	default:
		return 0;
	}
	if (offset <= buffer->data_size - object_size &&
	    buffer->data_size >= object_size)
		return object_size;
	else
		return 0;
}

/**
 * binder_validate_ptr() - validates binder_buffer_object in a binder_buffer.
 * @proc:	binder_proc owning the buffer
 * @b:		binder_buffer containing the object
 * @object:	struct binder_object to read into
 * @index:	index in offset array at which the binder_buffer_object is
 *		located
 * @start_offset: points to the start of the offset array
 * @object_offsetp: offset of @object read from @b
 * @num_valid:	the number of valid offsets in the offset array
 *
 * Return:	If @index is within the valid range of the offset array
 *		described by @start and @num_valid, and if there's a valid
 *		binder_buffer_object at the offset found in index @index
 *		of the offset array, that object is returned. Otherwise,
 *		%NULL is returned.
 *		Note that the offset found in index @index itself is not
 *		verified; this function assumes that @num_valid elements
 *		from @start were previously verified to have valid offsets.
 *		If @object_offsetp is non-NULL, then the offset within
 *		@b is written to it.
 */
static struct binder_buffer_object *binder_validate_ptr(
						struct binder_proc *proc,
						struct binder_buffer *b,
						struct binder_object *object,
						binder_size_t index,
						binder_size_t start_offset,
						binder_size_t *object_offsetp,
						binder_size_t num_valid)
{
	size_t object_size;
	binder_size_t object_offset;
	unsigned long buffer_offset;

	if (index >= num_valid)
		return NULL;

	buffer_offset = start_offset + sizeof(binder_size_t) * index;
	if (binder_alloc_copy_from_buffer(&proc->alloc, &object_offset,
					  b, buffer_offset,
					  sizeof(object_offset)))
		return NULL;
	object_size = binder_get_object(proc, b, object_offset, object);
	if (!object_size || object->hdr.type != BINDER_TYPE_PTR)
		return NULL;
	if (object_offsetp)
		*object_offsetp = object_offset;

	return &object->bbo;
}

/**
 * binder_validate_fixup() - validates pointer/fd fixups happen in order.
 * @proc:		binder_proc owning the buffer
 * @b:			transaction buffer
 * @objects_start_offset: offset to start of objects buffer
 * @buffer_obj_offset:	offset to binder_buffer_object in which to fix up
 * @fixup_offset:	start offset in @buffer to fix up
 * @last_obj_offset:	offset to last binder_buffer_object that we fixed
 * @last_min_offset:	minimum fixup offset in object at @last_obj_offset
 *
 * Return:		%true if a fixup in buffer @buffer at offset @offset is
 *			allowed.
 *
 * For safety reasons, we only allow fixups inside a buffer to happen
 * at increasing offsets; additionally, we only allow fixup on the last
 * buffer object that was verified, or one of its parents.
 *
 * Example of what is allowed:
 *
 * A
 *   B (parent = A, offset = 0)
 *   C (parent = A, offset = 16)
 *     D (parent = C, offset = 0)
 *   E (parent = A, offset = 32) // min_offset is 16 (C.parent_offset)
 *
 * Examples of what is not allowed:
 *
 * Decreasing offsets within the same parent:
 * A
 *   C (parent = A, offset = 16)
 *   B (parent = A, offset = 0) // decreasing offset within A
 *
 * Referring to a parent that wasn't the last object or any of its parents:
 * A
 *   B (parent = A, offset = 0)
 *   C (parent = A, offset = 0)
 *   C (parent = A, offset = 16)
 *     D (parent = B, offset = 0) // B is not A or any of A's parents
 */
static bool binder_validate_fixup(struct binder_proc *proc,
				  struct binder_buffer *b,
				  binder_size_t objects_start_offset,
				  binder_size_t buffer_obj_offset,
				  binder_size_t fixup_offset,
				  binder_size_t last_obj_offset,
				  binder_size_t last_min_offset)
{
	if (!last_obj_offset) {
		/* Nothing to fix up in */
		return false;
	}

	while (last_obj_offset != buffer_obj_offset) {
		unsigned long buffer_offset;
		struct binder_object last_object;
		struct binder_buffer_object *last_bbo;
		size_t object_size = binder_get_object(proc, b, last_obj_offset,
						       &last_object);
		if (object_size != sizeof(*last_bbo))
			return false;

		last_bbo = &last_object.bbo;
		/*
		 * Safe to retrieve the parent of last_obj, since it
		 * was already previously verified by the driver.
		 */
		if ((last_bbo->flags & BINDER_BUFFER_FLAG_HAS_PARENT) == 0)
			return false;
		last_min_offset = last_bbo->parent_offset + sizeof(uintptr_t);
		buffer_offset = objects_start_offset +
			sizeof(binder_size_t) * last_bbo->parent;
		if (binder_alloc_copy_from_buffer(&proc->alloc,
						  &last_obj_offset,
						  b, buffer_offset,
						  sizeof(last_obj_offset)))
			return false;
	}
	return (fixup_offset >= last_min_offset);
}

/**
 * struct binder_task_work_cb - for deferred close
 *
 * @twork:                callback_head for task work
 * @fd:                   fd to close
 *
 * Structure to pass task work to be handled after
 * returning from binder_ioctl() via task_work_add().
 */
struct binder_task_work_cb {
	struct callback_head twork;
	struct file *file;
};

/**
 * binder_do_fd_close() - close list of file descriptors
 * @twork:	callback head for task work
 *
 * It is not safe to call ksys_close() during the binder_ioctl()
 * function if there is a chance that binder's own file descriptor
 * might be closed. This is to meet the requirements for using
 * fdget() (see comments for __fget_light()). Therefore use
 * task_work_add() to schedule the close operation once we have
 * returned from binder_ioctl(). This function is a callback
 * for that mechanism and does the actual ksys_close() on the
 * given file descriptor.
 */
static void binder_do_fd_close(struct callback_head *twork)
{
	struct binder_task_work_cb *twcb = container_of(twork,
			struct binder_task_work_cb, twork);

	fput(twcb->file);
	kfree(twcb);
}

/**
 * binder_deferred_fd_close() - schedule a close for the given file-descriptor
 * @fd:		file-descriptor to close
 *
 * See comments in binder_do_fd_close(). This function is used to schedule
 * a file-descriptor to be closed after returning from binder_ioctl().
 */
static void binder_deferred_fd_close(int fd)
{
	struct binder_task_work_cb *twcb;

	twcb = kzalloc(sizeof(*twcb), GFP_KERNEL);
	if (!twcb)
		return;
	init_task_work(&twcb->twork, binder_do_fd_close);
	__close_fd_get_file(fd, &twcb->file);
	if (twcb->file) {
		filp_close(twcb->file, current->files);
		task_work_add(current, &twcb->twork, TWA_RESUME);
	} else {
		kfree(twcb);
	}
}

static void binder_transaction_buffer_release(struct binder_proc *proc,
					      struct binder_thread *thread,
					      struct binder_buffer *buffer,
					      binder_size_t failed_at,
					      bool is_failure)
{
	int debug_id = buffer->debug_id;
	binder_size_t off_start_offset, buffer_offset, off_end_offset;

	binder_debug(BINDER_DEBUG_TRANSACTION,
		     "%d buffer release %d, size %zd-%zd, failed at %llx\n",
		     proc->pid, buffer->debug_id,
		     buffer->data_size, buffer->offsets_size,
		     (unsigned long long)failed_at);

	if (buffer->target_node)
		binder_dec_node(buffer->target_node, 1, 0);

	off_start_offset = ALIGN(buffer->data_size, sizeof(void *));
	off_end_offset = is_failure && failed_at ? failed_at :
				off_start_offset + buffer->offsets_size;
	for (buffer_offset = off_start_offset; buffer_offset < off_end_offset;
	     buffer_offset += sizeof(binder_size_t)) {
		struct binder_object_header *hdr;
		size_t object_size = 0;
		struct binder_object object;
		binder_size_t object_offset;

		if (!binder_alloc_copy_from_buffer(&proc->alloc, &object_offset,
						   buffer, buffer_offset,
						   sizeof(object_offset)))
			object_size = binder_get_object(proc, buffer,
							object_offset, &object);
		if (object_size == 0) {
			pr_err("transaction release %d bad object at offset %lld, size %zd\n",
			       debug_id, (u64)object_offset, buffer->data_size);
			continue;
		}
		hdr = &object.hdr;
		switch (hdr->type) {
		case BINDER_TYPE_BINDER:
		case BINDER_TYPE_WEAK_BINDER: {
			struct flat_binder_object *fp;
			struct binder_node *node;

			fp = to_flat_binder_object(hdr);
			node = binder_get_node(proc, fp->binder);
			if (node == NULL) {
				pr_err("transaction release %d bad node %016llx\n",
				       debug_id, (u64)fp->binder);
				break;
			}
			binder_debug(BINDER_DEBUG_TRANSACTION,
				     "        node %d u%016llx\n",
				     node->debug_id, (u64)node->ptr);
			binder_dec_node(node, hdr->type == BINDER_TYPE_BINDER,
					0);
			binder_put_node(node);
		} break;
		case BINDER_TYPE_HANDLE:
		case BINDER_TYPE_WEAK_HANDLE: {
			struct flat_binder_object *fp;
			struct binder_ref_data rdata;
			int ret;

			fp = to_flat_binder_object(hdr);
			ret = binder_dec_ref_for_handle(proc, fp->handle,
				hdr->type == BINDER_TYPE_HANDLE, &rdata);

			if (ret) {
				pr_err("transaction release %d bad handle %d, ret = %d\n",
				 debug_id, fp->handle, ret);
				break;
			}
			binder_debug(BINDER_DEBUG_TRANSACTION,
				     "        ref %d desc %d\n",
				     rdata.debug_id, rdata.desc);
		} break;

		case BINDER_TYPE_FD: {
			/*
			 * No need to close the file here since user-space
			 * closes it for for successfully delivered
			 * transactions. For transactions that weren't
			 * delivered, the new fd was never allocated so
			 * there is no need to close and the fput on the
			 * file is done when the transaction is torn
			 * down.
			 */
		} break;
		case BINDER_TYPE_PTR:
			/*
			 * Nothing to do here, this will get cleaned up when the
			 * transaction buffer gets freed
			 */
			break;
		case BINDER_TYPE_FDA: {
			struct binder_fd_array_object *fda;
			struct binder_buffer_object *parent;
			struct binder_object ptr_object;
			binder_size_t fda_offset;
			size_t fd_index;
			binder_size_t fd_buf_size;
			binder_size_t num_valid;

			if (is_failure) {
				/*
				 * The fd fixups have not been applied so no
				 * fds need to be closed.
				 */
				continue;
			}

			num_valid = (buffer_offset - off_start_offset) /
						sizeof(binder_size_t);
			fda = to_binder_fd_array_object(hdr);
			parent = binder_validate_ptr(proc, buffer, &ptr_object,
						     fda->parent,
						     off_start_offset,
						     NULL,
						     num_valid);
			if (!parent) {
				pr_err("transaction release %d bad parent offset\n",
				       debug_id);
				continue;
			}
			fd_buf_size = sizeof(u32) * fda->num_fds;
			if (fda->num_fds >= SIZE_MAX / sizeof(u32)) {
				pr_err("transaction release %d invalid number of fds (%lld)\n",
				       debug_id, (u64)fda->num_fds);
				continue;
			}
			if (fd_buf_size > parent->length ||
			    fda->parent_offset > parent->length - fd_buf_size) {
				/* No space for all file descriptors here. */
				pr_err("transaction release %d not enough space for %lld fds in buffer\n",
				       debug_id, (u64)fda->num_fds);
				continue;
			}
			/*
			 * the source data for binder_buffer_object is visible
			 * to user-space and the @buffer element is the user
			 * pointer to the buffer_object containing the fd_array.
			 * Convert the address to an offset relative to
			 * the base of the transaction buffer.
			 */
			fda_offset =
			    (parent->buffer - (uintptr_t)buffer->user_data) +
			    fda->parent_offset;
			for (fd_index = 0; fd_index < fda->num_fds;
			     fd_index++) {
				u32 fd;
				int err;
				binder_size_t offset = fda_offset +
					fd_index * sizeof(fd);

				err = binder_alloc_copy_from_buffer(
						&proc->alloc, &fd, buffer,
						offset, sizeof(fd));
				WARN_ON(err);
				if (!err) {
					binder_deferred_fd_close(fd);
					/*
					 * Need to make sure the thread goes
					 * back to userspace to complete the
					 * deferred close
					 */
					if (thread)
						thread->looper_need_return = true;
				}
			}
		} break;
		default:
			pr_err("transaction release %d bad object type %x\n",
				debug_id, hdr->type);
			break;
		}
	}
}

static int binder_translate_binder(struct flat_binder_object *fp,
				   struct binder_transaction *t,
				   struct binder_thread *thread)
{
	struct binder_node *node;
	struct binder_proc *proc = thread->proc;
	struct binder_proc *target_proc = t->to_proc;
	struct binder_ref_data rdata;
	int ret = 0;

	node = binder_get_node(proc, fp->binder);
	if (!node) {
		node = binder_new_node(proc, fp);
		if (!node)
			return -ENOMEM;
	}
	if (fp->cookie != node->cookie) {
		binder_user_error("%d:%d sending u%016llx node %d, cookie mismatch %016llx != %016llx\n",
				  proc->pid, thread->pid, (u64)fp->binder,
				  node->debug_id, (u64)fp->cookie,
				  (u64)node->cookie);
		ret = -EINVAL;
		goto done;
	}
	if (security_binder_transfer_binder(binder_get_cred(proc),
					    binder_get_cred(target_proc))) {
		ret = -EPERM;
		goto done;
	}

	ret = binder_inc_ref_for_node(target_proc, node,
			fp->hdr.type == BINDER_TYPE_BINDER,
			&thread->todo, &rdata);
	if (ret)
		goto done;

	if (fp->hdr.type == BINDER_TYPE_BINDER)
		fp->hdr.type = BINDER_TYPE_HANDLE;
	else
		fp->hdr.type = BINDER_TYPE_WEAK_HANDLE;
	fp->binder = 0;
	fp->handle = rdata.desc;
	fp->cookie = 0;

	trace_binder_transaction_node_to_ref(t, node, &rdata);
	binder_debug(BINDER_DEBUG_TRANSACTION,
		     "        node %d u%016llx -> ref %d desc %d\n",
		     node->debug_id, (u64)node->ptr,
		     rdata.debug_id, rdata.desc);
done:
	binder_put_node(node);
	return ret;
}

static int binder_translate_handle(struct flat_binder_object *fp,
				   struct binder_transaction *t,
				   struct binder_thread *thread)
{
	struct binder_proc *proc = thread->proc;
	struct binder_proc *target_proc = t->to_proc;
	struct binder_node *node;
	struct binder_ref_data src_rdata;
	int ret = 0;

	node = binder_get_node_from_ref(proc, fp->handle,
			fp->hdr.type == BINDER_TYPE_HANDLE, &src_rdata);
	if (!node) {
		binder_user_error("%d:%d got transaction with invalid handle, %d\n",
				  proc->pid, thread->pid, fp->handle);
		return -EINVAL;
	}
	if (security_binder_transfer_binder(binder_get_cred(proc),
					    binder_get_cred(target_proc))) {
		ret = -EPERM;
		goto done;
	}

	binder_node_lock(node);
	if (node->proc == target_proc) {
		if (fp->hdr.type == BINDER_TYPE_HANDLE)
			fp->hdr.type = BINDER_TYPE_BINDER;
		else
			fp->hdr.type = BINDER_TYPE_WEAK_BINDER;
		fp->binder = node->ptr;
		fp->cookie = node->cookie;
		if (node->proc)
			binder_inner_proc_lock(node->proc);
		else
			__acquire(&node->proc->inner_lock);
		binder_inc_node_nilocked(node,
					 fp->hdr.type == BINDER_TYPE_BINDER,
					 0, NULL);
		if (node->proc)
			binder_inner_proc_unlock(node->proc);
		else
			__release(&node->proc->inner_lock);
		trace_binder_transaction_ref_to_node(t, node, &src_rdata);
		binder_debug(BINDER_DEBUG_TRANSACTION,
			     "        ref %d desc %d -> node %d u%016llx\n",
			     src_rdata.debug_id, src_rdata.desc, node->debug_id,
			     (u64)node->ptr);
		binder_node_unlock(node);
	} else {
		struct binder_ref_data dest_rdata;

		binder_node_unlock(node);
		ret = binder_inc_ref_for_node(target_proc, node,
				fp->hdr.type == BINDER_TYPE_HANDLE,
				NULL, &dest_rdata);
		if (ret)
			goto done;

		fp->binder = 0;
		fp->handle = dest_rdata.desc;
		fp->cookie = 0;
		trace_binder_transaction_ref_to_ref(t, node, &src_rdata,
						    &dest_rdata);
		binder_debug(BINDER_DEBUG_TRANSACTION,
			     "        ref %d desc %d -> ref %d desc %d (node %d)\n",
			     src_rdata.debug_id, src_rdata.desc,
			     dest_rdata.debug_id, dest_rdata.desc,
			     node->debug_id);
	}
done:
	binder_put_node(node);
	return ret;
}

static int binder_translate_fd(u32 fd, binder_size_t fd_offset,
			       struct binder_transaction *t,
			       struct binder_thread *thread,
			       struct binder_transaction *in_reply_to)
{
	struct binder_proc *proc = thread->proc;
	struct binder_proc *target_proc = t->to_proc;
	struct binder_txn_fd_fixup *fixup;
	struct file *file;
	int ret = 0;
	bool target_allows_fd;

	if (in_reply_to)
		target_allows_fd = !!(in_reply_to->flags & TF_ACCEPT_FDS);
	else
		target_allows_fd = t->buffer->target_node->accept_fds;
	if (!target_allows_fd) {
		binder_user_error("%d:%d got %s with fd, %d, but target does not allow fds\n",
				  proc->pid, thread->pid,
				  in_reply_to ? "reply" : "transaction",
				  fd);
		ret = -EPERM;
		goto err_fd_not_accepted;
	}

	file = fget(fd);
	if (!file) {
		binder_user_error("%d:%d got transaction with invalid fd, %d\n",
				  proc->pid, thread->pid, fd);
		ret = -EBADF;
		goto err_fget;
	}
	ret = security_binder_transfer_file(binder_get_cred(proc),
					    binder_get_cred(target_proc), file);
	if (ret < 0) {
		ret = -EPERM;
		goto err_security;
	}

	/*
	 * Add fixup record for this transaction. The allocation
	 * of the fd in the target needs to be done from a
	 * target thread.
	 */
	fixup = kzalloc(sizeof(*fixup), GFP_KERNEL);
	if (!fixup) {
		ret = -ENOMEM;
		goto err_alloc;
	}
	fixup->file = file;
	fixup->offset = fd_offset;
	trace_binder_transaction_fd_send(t, fd, fixup->offset);
	list_add_tail(&fixup->fixup_entry, &t->fd_fixups);

	return ret;

err_alloc:
err_security:
	fput(file);
err_fget:
err_fd_not_accepted:
	return ret;
}

static int binder_translate_fd_array(struct binder_fd_array_object *fda,
				     struct binder_buffer_object *parent,
				     struct binder_transaction *t,
				     struct binder_thread *thread,
				     struct binder_transaction *in_reply_to)
{
	binder_size_t fdi, fd_buf_size;
	binder_size_t fda_offset;
	struct binder_proc *proc = thread->proc;
	struct binder_proc *target_proc = t->to_proc;

	fd_buf_size = sizeof(u32) * fda->num_fds;
	if (fda->num_fds >= SIZE_MAX / sizeof(u32)) {
		binder_user_error("%d:%d got transaction with invalid number of fds (%lld)\n",
				  proc->pid, thread->pid, (u64)fda->num_fds);
		return -EINVAL;
	}
	if (fd_buf_size > parent->length ||
	    fda->parent_offset > parent->length - fd_buf_size) {
		/* No space for all file descriptors here. */
		binder_user_error("%d:%d not enough space to store %lld fds in buffer\n",
				  proc->pid, thread->pid, (u64)fda->num_fds);
		return -EINVAL;
	}
	/*
	 * the source data for binder_buffer_object is visible
	 * to user-space and the @buffer element is the user
	 * pointer to the buffer_object containing the fd_array.
	 * Convert the address to an offset relative to
	 * the base of the transaction buffer.
	 */
	fda_offset = (parent->buffer - (uintptr_t)t->buffer->user_data) +
		fda->parent_offset;
	if (!IS_ALIGNED((unsigned long)fda_offset, sizeof(u32))) {
		binder_user_error("%d:%d parent offset not aligned correctly.\n",
				  proc->pid, thread->pid);
		return -EINVAL;
	}
	for (fdi = 0; fdi < fda->num_fds; fdi++) {
		u32 fd;
		int ret;
		binder_size_t offset = fda_offset + fdi * sizeof(fd);

		ret = binder_alloc_copy_from_buffer(&target_proc->alloc,
						    &fd, t->buffer,
						    offset, sizeof(fd));
		if (!ret)
			ret = binder_translate_fd(fd, offset, t, thread,
						  in_reply_to);
		if (ret)
			return ret > 0 ? -EINVAL : ret;
	}
	return 0;
}

static int binder_fixup_parent(struct binder_transaction *t,
			       struct binder_thread *thread,
			       struct binder_buffer_object *bp,
			       binder_size_t off_start_offset,
			       binder_size_t num_valid,
			       binder_size_t last_fixup_obj_off,
			       binder_size_t last_fixup_min_off)
{
	struct binder_buffer_object *parent;
	struct binder_buffer *b = t->buffer;
	struct binder_proc *proc = thread->proc;
	struct binder_proc *target_proc = t->to_proc;
	struct binder_object object;
	binder_size_t buffer_offset;
	binder_size_t parent_offset;

	if (!(bp->flags & BINDER_BUFFER_FLAG_HAS_PARENT))
		return 0;

	parent = binder_validate_ptr(target_proc, b, &object, bp->parent,
				     off_start_offset, &parent_offset,
				     num_valid);
	if (!parent) {
		binder_user_error("%d:%d got transaction with invalid parent offset or type\n",
				  proc->pid, thread->pid);
		return -EINVAL;
	}

	if (!binder_validate_fixup(target_proc, b, off_start_offset,
				   parent_offset, bp->parent_offset,
				   last_fixup_obj_off,
				   last_fixup_min_off)) {
		binder_user_error("%d:%d got transaction with out-of-order buffer fixup\n",
				  proc->pid, thread->pid);
		return -EINVAL;
	}

	if (parent->length < sizeof(binder_uintptr_t) ||
	    bp->parent_offset > parent->length - sizeof(binder_uintptr_t)) {
		/* No space for a pointer here! */
		binder_user_error("%d:%d got transaction with invalid parent offset\n",
				  proc->pid, thread->pid);
		return -EINVAL;
	}
	buffer_offset = bp->parent_offset +
			(uintptr_t)parent->buffer - (uintptr_t)b->user_data;
	if (binder_alloc_copy_to_buffer(&target_proc->alloc, b, buffer_offset,
					&bp->buffer, sizeof(bp->buffer))) {
		binder_user_error("%d:%d got transaction with invalid parent offset\n",
				  proc->pid, thread->pid);
		return -EINVAL;
	}

	return 0;
}

/**
 * binder_proc_transaction() - sends a transaction to a process and wakes it up
 * @t:		transaction to send
 * @proc:	process to send the transaction to
 * @thread:	thread in @proc to send the transaction to (may be NULL)
 *
 * This function queues a transaction to the specified process. It will try
 * to find a thread in the target process to handle the transaction and
 * wake it up. If no thread is found, the work is queued to the proc
 * waitqueue.
 *
 * If the @thread parameter is not NULL, the transaction is always queued
 * to the waitlist of that specific thread.
 *
 * Return:	0 if the transaction was successfully queued
 *		BR_DEAD_REPLY if the target process or thread is dead
 *		BR_FROZEN_REPLY if the target process or thread is frozen
 */
static int binder_proc_transaction(struct binder_transaction *t,
				    struct binder_proc *proc,
				    struct binder_thread *thread)
{
	struct binder_node *node = t->buffer->target_node;
	struct binder_priority node_prio;
	bool oneway = !!(t->flags & TF_ONE_WAY);
	bool pending_async = false;

	BUG_ON(!node);
	binder_node_lock(node);
	node_prio.prio = node->min_priority;
	node_prio.sched_policy = node->sched_policy;

	if (oneway) {
		BUG_ON(thread);
		if (node->has_async_transaction)
			pending_async = true;
		else
			node->has_async_transaction = true;
	}

	binder_inner_proc_lock(proc);
	if (proc->is_frozen) {
		proc->sync_recv |= !oneway;
		proc->async_recv |= oneway;
	}

	if ((proc->is_frozen && !oneway) || proc->is_dead ||
			(thread && thread->is_dead)) {
		binder_inner_proc_unlock(proc);
		binder_node_unlock(node);
		return proc->is_frozen ? BR_FROZEN_REPLY : BR_DEAD_REPLY;
	}

	if (!thread && !pending_async)
		thread = binder_select_thread_ilocked(proc);

	trace_android_vh_binder_proc_transaction(current, proc->tsk,
		thread ? thread->task : 0, node->debug_id, t->code, pending_async);

	if (thread) {
		binder_transaction_priority(thread->task, t, node_prio,
					    node->inherit_rt);
		binder_enqueue_thread_work_ilocked(thread, &t->work);
	} else if (!pending_async) {
		binder_enqueue_work_ilocked(&t->work, &proc->todo);
	} else {
		binder_enqueue_work_ilocked(&t->work, &node->async_todo);
	}
<<<<<<< HEAD
=======

	trace_android_vh_binder_proc_transaction_end(current, proc->tsk,
		thread ? thread->task : NULL, t->code, pending_async, !oneway);
>>>>>>> c194212a

	if (!pending_async)
		binder_wakeup_thread_ilocked(proc, thread, !oneway /* sync */);

	proc->outstanding_txns++;
	binder_inner_proc_unlock(proc);
	binder_node_unlock(node);

	return 0;
}

/**
 * binder_get_node_refs_for_txn() - Get required refs on node for txn
 * @node:         struct binder_node for which to get refs
 * @proc:         returns @node->proc if valid
 * @error:        if no @proc then returns BR_DEAD_REPLY
 *
 * User-space normally keeps the node alive when creating a transaction
 * since it has a reference to the target. The local strong ref keeps it
 * alive if the sending process dies before the target process processes
 * the transaction. If the source process is malicious or has a reference
 * counting bug, relying on the local strong ref can fail.
 *
 * Since user-space can cause the local strong ref to go away, we also take
 * a tmpref on the node to ensure it survives while we are constructing
 * the transaction. We also need a tmpref on the proc while we are
 * constructing the transaction, so we take that here as well.
 *
 * Return: The target_node with refs taken or NULL if no @node->proc is NULL.
 * Also sets @proc if valid. If the @node->proc is NULL indicating that the
 * target proc has died, @error is set to BR_DEAD_REPLY
 */
static struct binder_node *binder_get_node_refs_for_txn(
		struct binder_node *node,
		struct binder_proc **procp,
		uint32_t *error)
{
	struct binder_node *target_node = NULL;

	binder_node_inner_lock(node);
	if (node->proc) {
		target_node = node;
		binder_inc_node_nilocked(node, 1, 0, NULL);
		binder_inc_node_tmpref_ilocked(node);
		node->proc->tmp_ref++;
		*procp = node->proc;
	} else
		*error = BR_DEAD_REPLY;
	binder_node_inner_unlock(node);

	return target_node;
}

static void binder_transaction(struct binder_proc *proc,
			       struct binder_thread *thread,
			       struct binder_transaction_data *tr, int reply,
			       binder_size_t extra_buffers_size)
{
	int ret;
	struct binder_transaction *t;
	struct binder_work *w;
	struct binder_work *tcomplete;
	binder_size_t buffer_offset = 0;
	binder_size_t off_start_offset, off_end_offset;
	binder_size_t off_min;
	binder_size_t sg_buf_offset, sg_buf_end_offset;
	struct binder_proc *target_proc = NULL;
	struct binder_thread *target_thread = NULL;
	struct binder_node *target_node = NULL;
	struct binder_transaction *in_reply_to = NULL;
	struct binder_transaction_log_entry *e;
	uint32_t return_error = 0;
	uint32_t return_error_param = 0;
	uint32_t return_error_line = 0;
	binder_size_t last_fixup_obj_off = 0;
	binder_size_t last_fixup_min_off = 0;
	struct binder_context *context = proc->context;
	int t_debug_id = atomic_inc_return(&binder_last_id);
	char *secctx = NULL;
	u32 secctx_sz = 0;

	e = binder_transaction_log_add(&binder_transaction_log);
	e->debug_id = t_debug_id;
	e->call_type = reply ? 2 : !!(tr->flags & TF_ONE_WAY);
	e->from_proc = proc->pid;
	e->from_thread = thread->pid;
	e->target_handle = tr->target.handle;
	e->data_size = tr->data_size;
	e->offsets_size = tr->offsets_size;
	strscpy(e->context_name, proc->context->name, BINDERFS_MAX_NAME);

	if (reply) {
		binder_inner_proc_lock(proc);
		in_reply_to = thread->transaction_stack;
		if (in_reply_to == NULL) {
			binder_inner_proc_unlock(proc);
			binder_user_error("%d:%d got reply transaction with no transaction stack\n",
					  proc->pid, thread->pid);
			return_error = BR_FAILED_REPLY;
			return_error_param = -EPROTO;
			return_error_line = __LINE__;
			goto err_empty_call_stack;
		}
		if (in_reply_to->to_thread != thread) {
			spin_lock(&in_reply_to->lock);
			binder_user_error("%d:%d got reply transaction with bad transaction stack, transaction %d has target %d:%d\n",
				proc->pid, thread->pid, in_reply_to->debug_id,
				in_reply_to->to_proc ?
				in_reply_to->to_proc->pid : 0,
				in_reply_to->to_thread ?
				in_reply_to->to_thread->pid : 0);
			spin_unlock(&in_reply_to->lock);
			binder_inner_proc_unlock(proc);
			return_error = BR_FAILED_REPLY;
			return_error_param = -EPROTO;
			return_error_line = __LINE__;
			in_reply_to = NULL;
			goto err_bad_call_stack;
		}
		thread->transaction_stack = in_reply_to->to_parent;
		binder_inner_proc_unlock(proc);
		target_thread = binder_get_txn_from_and_acq_inner(in_reply_to);
		if (target_thread == NULL) {
			/* annotation for sparse */
			__release(&target_thread->proc->inner_lock);
			return_error = BR_DEAD_REPLY;
			return_error_line = __LINE__;
			goto err_dead_binder;
		}
		if (target_thread->transaction_stack != in_reply_to) {
			binder_user_error("%d:%d got reply transaction with bad target transaction stack %d, expected %d\n",
				proc->pid, thread->pid,
				target_thread->transaction_stack ?
				target_thread->transaction_stack->debug_id : 0,
				in_reply_to->debug_id);
			binder_inner_proc_unlock(target_thread->proc);
			return_error = BR_FAILED_REPLY;
			return_error_param = -EPROTO;
			return_error_line = __LINE__;
			in_reply_to = NULL;
			target_thread = NULL;
			goto err_dead_binder;
		}
		target_proc = target_thread->proc;
		target_proc->tmp_ref++;
		binder_inner_proc_unlock(target_thread->proc);
		trace_android_vh_binder_reply(target_proc, proc, thread, tr);
	} else {
		if (tr->target.handle) {
			struct binder_ref *ref;

			/*
			 * There must already be a strong ref
			 * on this node. If so, do a strong
			 * increment on the node to ensure it
			 * stays alive until the transaction is
			 * done.
			 */
			binder_proc_lock(proc);
			ref = binder_get_ref_olocked(proc, tr->target.handle,
						     true);
			if (ref) {
				target_node = binder_get_node_refs_for_txn(
						ref->node, &target_proc,
						&return_error);
			} else {
				binder_user_error("%d:%d got transaction to invalid handle\n",
						  proc->pid, thread->pid);
				return_error = BR_FAILED_REPLY;
			}
			binder_proc_unlock(proc);
		} else {
			mutex_lock(&context->context_mgr_node_lock);
			target_node = context->binder_context_mgr_node;
			if (target_node)
				target_node = binder_get_node_refs_for_txn(
						target_node, &target_proc,
						&return_error);
			else
				return_error = BR_DEAD_REPLY;
			mutex_unlock(&context->context_mgr_node_lock);
			if (target_node && target_proc->pid == proc->pid) {
				binder_user_error("%d:%d got transaction to context manager from process owning it\n",
						  proc->pid, thread->pid);
				return_error = BR_FAILED_REPLY;
				return_error_param = -EINVAL;
				return_error_line = __LINE__;
				goto err_invalid_target_handle;
			}
		}
		if (!target_node) {
			/*
			 * return_error is set above
			 */
			return_error_param = -EINVAL;
			return_error_line = __LINE__;
			goto err_dead_binder;
		}
		e->to_node = target_node->debug_id;
		trace_android_vh_binder_trans(target_proc, proc, thread, tr);
<<<<<<< HEAD
		if (WARN_ON(proc == target_proc)) {
			return_error = BR_FAILED_REPLY;
			return_error_param = -EINVAL;
			return_error_line = __LINE__;
			goto err_invalid_target_handle;
		}
=======
>>>>>>> c194212a
		if (security_binder_transaction(binder_get_cred(proc),
					binder_get_cred(target_proc)) < 0) {
			return_error = BR_FAILED_REPLY;
			return_error_param = -EPERM;
			return_error_line = __LINE__;
			goto err_invalid_target_handle;
		}
		binder_inner_proc_lock(proc);

		w = list_first_entry_or_null(&thread->todo,
					     struct binder_work, entry);
		if (!(tr->flags & TF_ONE_WAY) && w &&
		    w->type == BINDER_WORK_TRANSACTION) {
			/*
			 * Do not allow new outgoing transaction from a
			 * thread that has a transaction at the head of
			 * its todo list. Only need to check the head
			 * because binder_select_thread_ilocked picks a
			 * thread from proc->waiting_threads to enqueue
			 * the transaction, and nothing is queued to the
			 * todo list while the thread is on waiting_threads.
			 */
			binder_user_error("%d:%d new transaction not allowed when there is a transaction on thread todo\n",
					  proc->pid, thread->pid);
			binder_inner_proc_unlock(proc);
			return_error = BR_FAILED_REPLY;
			return_error_param = -EPROTO;
			return_error_line = __LINE__;
			goto err_bad_todo_list;
		}

		if (!(tr->flags & TF_ONE_WAY) && thread->transaction_stack) {
			struct binder_transaction *tmp;

			tmp = thread->transaction_stack;
			if (tmp->to_thread != thread) {
				spin_lock(&tmp->lock);
				binder_user_error("%d:%d got new transaction with bad transaction stack, transaction %d has target %d:%d\n",
					proc->pid, thread->pid, tmp->debug_id,
					tmp->to_proc ? tmp->to_proc->pid : 0,
					tmp->to_thread ?
					tmp->to_thread->pid : 0);
				spin_unlock(&tmp->lock);
				binder_inner_proc_unlock(proc);
				return_error = BR_FAILED_REPLY;
				return_error_param = -EPROTO;
				return_error_line = __LINE__;
				goto err_bad_call_stack;
			}
			while (tmp) {
				struct binder_thread *from;

				spin_lock(&tmp->lock);
				from = tmp->from;
				if (from && from->proc == target_proc) {
					atomic_inc(&from->tmp_ref);
					target_thread = from;
					spin_unlock(&tmp->lock);
					break;
				}
				spin_unlock(&tmp->lock);
				tmp = tmp->from_parent;
			}
		}
		binder_inner_proc_unlock(proc);
	}
	if (target_thread)
		e->to_thread = target_thread->pid;
	e->to_proc = target_proc->pid;
	trace_android_rvh_binder_transaction(target_proc, proc, thread, tr);

	/* TODO: reuse incoming transaction for reply */
	t = kzalloc(sizeof(*t), GFP_KERNEL);
	if (t == NULL) {
		return_error = BR_FAILED_REPLY;
		return_error_param = -ENOMEM;
		return_error_line = __LINE__;
		goto err_alloc_t_failed;
	}
	INIT_LIST_HEAD(&t->fd_fixups);
	binder_stats_created(BINDER_STAT_TRANSACTION);
	spin_lock_init(&t->lock);
	trace_android_vh_binder_transaction_init(t);

	tcomplete = kzalloc(sizeof(*tcomplete), GFP_KERNEL);
	if (tcomplete == NULL) {
		return_error = BR_FAILED_REPLY;
		return_error_param = -ENOMEM;
		return_error_line = __LINE__;
		goto err_alloc_tcomplete_failed;
	}
	binder_stats_created(BINDER_STAT_TRANSACTION_COMPLETE);

	t->debug_id = t_debug_id;

	if (reply)
		binder_debug(BINDER_DEBUG_TRANSACTION,
			     "%d:%d BC_REPLY %d -> %d:%d, data %016llx-%016llx size %lld-%lld-%lld\n",
			     proc->pid, thread->pid, t->debug_id,
			     target_proc->pid, target_thread->pid,
			     (u64)tr->data.ptr.buffer,
			     (u64)tr->data.ptr.offsets,
			     (u64)tr->data_size, (u64)tr->offsets_size,
			     (u64)extra_buffers_size);
	else
		binder_debug(BINDER_DEBUG_TRANSACTION,
			     "%d:%d BC_TRANSACTION %d -> %d - node %d, data %016llx-%016llx size %lld-%lld-%lld\n",
			     proc->pid, thread->pid, t->debug_id,
			     target_proc->pid, target_node->debug_id,
			     (u64)tr->data.ptr.buffer,
			     (u64)tr->data.ptr.offsets,
			     (u64)tr->data_size, (u64)tr->offsets_size,
			     (u64)extra_buffers_size);

	if (!reply && !(tr->flags & TF_ONE_WAY))
		t->from = thread;
	else
		t->from = NULL;
	t->sender_euid = task_euid(proc->tsk);
	t->to_proc = target_proc;
	t->to_thread = target_thread;
	t->code = tr->code;
	t->flags = tr->flags;
	if (!(t->flags & TF_ONE_WAY) &&
	    binder_supported_policy(current->policy)) {
		/* Inherit supported policies for synchronous transactions */
		t->priority.sched_policy = current->policy;
		t->priority.prio = current->normal_prio;
	} else {
		/* Otherwise, fall back to the default priority */
		t->priority = target_proc->default_priority;
	}

	if (target_node && target_node->txn_security_ctx) {
		u32 secid;
		size_t added_size;
		int max_retries = 100;

		security_cred_getsecid(binder_get_cred(proc), &secid);
 retry_alloc:
		ret = security_secid_to_secctx(secid, &secctx, &secctx_sz);
		if (ret == -ENOMEM && max_retries-- > 0) {
			struct page *dummy_page;

			/*
			 * security_secid_to_secctx() can fail because of a
			 * GFP_ATOMIC allocation in which case -ENOMEM is
			 * returned. This needs to be retried, but there is
			 * currently no way to tell userspace to retry so we
			 * do it here. We make sure there is still available
			 * memory first and then retry.
			 */
			dummy_page = alloc_page(GFP_KERNEL);
			if (dummy_page) {
				__free_page(dummy_page);
				goto retry_alloc;
			}
		}
		if (ret) {
			return_error = BR_FAILED_REPLY;
			return_error_param = ret;
			return_error_line = __LINE__;
			goto err_get_secctx_failed;
		}
		added_size = ALIGN(secctx_sz, sizeof(u64));
		extra_buffers_size += added_size;
		if (extra_buffers_size < added_size) {
			/* integer overflow of extra_buffers_size */
			return_error = BR_FAILED_REPLY;
			return_error_param = EINVAL;
			return_error_line = __LINE__;
			goto err_bad_extra_size;
		}
	}

	trace_binder_transaction(reply, t, target_node);

	t->buffer = binder_alloc_new_buf(&target_proc->alloc, tr->data_size,
		tr->offsets_size, extra_buffers_size,
		!reply && (t->flags & TF_ONE_WAY), current->tgid);
	if (IS_ERR(t->buffer)) {
		/*
		 * -ESRCH indicates VMA cleared. The target is dying.
		 */
		return_error_param = PTR_ERR(t->buffer);
		return_error = return_error_param == -ESRCH ?
			BR_DEAD_REPLY : BR_FAILED_REPLY;
		return_error_line = __LINE__;
		t->buffer = NULL;
		goto err_binder_alloc_buf_failed;
	}
	if (secctx) {
		int err;
		size_t buf_offset = ALIGN(tr->data_size, sizeof(void *)) +
				    ALIGN(tr->offsets_size, sizeof(void *)) +
				    ALIGN(extra_buffers_size, sizeof(void *)) -
				    ALIGN(secctx_sz, sizeof(u64));

		t->security_ctx = (uintptr_t)t->buffer->user_data + buf_offset;
		err = binder_alloc_copy_to_buffer(&target_proc->alloc,
						  t->buffer, buf_offset,
						  secctx, secctx_sz);
		if (err) {
			t->security_ctx = 0;
			WARN_ON(1);
		}
		security_release_secctx(secctx, secctx_sz);
		secctx = NULL;
	}
	t->buffer->debug_id = t->debug_id;
	t->buffer->transaction = t;
	t->buffer->target_node = target_node;
	t->buffer->clear_on_free = !!(t->flags & TF_CLEAR_BUF);
	trace_binder_transaction_alloc_buf(t->buffer);

	if (binder_alloc_copy_user_to_buffer(
				&target_proc->alloc,
				t->buffer, 0,
				(const void __user *)
					(uintptr_t)tr->data.ptr.buffer,
				tr->data_size)) {
		binder_user_error("%d:%d got transaction with invalid data ptr\n",
				proc->pid, thread->pid);
		return_error = BR_FAILED_REPLY;
		return_error_param = -EFAULT;
		return_error_line = __LINE__;
		goto err_copy_data_failed;
	}
	if (binder_alloc_copy_user_to_buffer(
				&target_proc->alloc,
				t->buffer,
				ALIGN(tr->data_size, sizeof(void *)),
				(const void __user *)
					(uintptr_t)tr->data.ptr.offsets,
				tr->offsets_size)) {
		binder_user_error("%d:%d got transaction with invalid offsets ptr\n",
				proc->pid, thread->pid);
		return_error = BR_FAILED_REPLY;
		return_error_param = -EFAULT;
		return_error_line = __LINE__;
		goto err_copy_data_failed;
	}
	if (!IS_ALIGNED(tr->offsets_size, sizeof(binder_size_t))) {
		binder_user_error("%d:%d got transaction with invalid offsets size, %lld\n",
				proc->pid, thread->pid, (u64)tr->offsets_size);
		return_error = BR_FAILED_REPLY;
		return_error_param = -EINVAL;
		return_error_line = __LINE__;
		goto err_bad_offset;
	}
	if (!IS_ALIGNED(extra_buffers_size, sizeof(u64))) {
		binder_user_error("%d:%d got transaction with unaligned buffers size, %lld\n",
				  proc->pid, thread->pid,
				  (u64)extra_buffers_size);
		return_error = BR_FAILED_REPLY;
		return_error_param = -EINVAL;
		return_error_line = __LINE__;
		goto err_bad_offset;
	}
	off_start_offset = ALIGN(tr->data_size, sizeof(void *));
	buffer_offset = off_start_offset;
	off_end_offset = off_start_offset + tr->offsets_size;
	sg_buf_offset = ALIGN(off_end_offset, sizeof(void *));
	sg_buf_end_offset = sg_buf_offset + extra_buffers_size -
		ALIGN(secctx_sz, sizeof(u64));
	off_min = 0;
	for (buffer_offset = off_start_offset; buffer_offset < off_end_offset;
	     buffer_offset += sizeof(binder_size_t)) {
		struct binder_object_header *hdr;
		size_t object_size;
		struct binder_object object;
		binder_size_t object_offset;

		if (binder_alloc_copy_from_buffer(&target_proc->alloc,
						  &object_offset,
						  t->buffer,
						  buffer_offset,
						  sizeof(object_offset))) {
			return_error = BR_FAILED_REPLY;
			return_error_param = -EINVAL;
			return_error_line = __LINE__;
			goto err_bad_offset;
		}
		object_size = binder_get_object(target_proc, t->buffer,
						object_offset, &object);
		if (object_size == 0 || object_offset < off_min) {
			binder_user_error("%d:%d got transaction with invalid offset (%lld, min %lld max %lld) or object.\n",
					  proc->pid, thread->pid,
					  (u64)object_offset,
					  (u64)off_min,
					  (u64)t->buffer->data_size);
			return_error = BR_FAILED_REPLY;
			return_error_param = -EINVAL;
			return_error_line = __LINE__;
			goto err_bad_offset;
		}

		hdr = &object.hdr;
		off_min = object_offset + object_size;
		switch (hdr->type) {
		case BINDER_TYPE_BINDER:
		case BINDER_TYPE_WEAK_BINDER: {
			struct flat_binder_object *fp;

			fp = to_flat_binder_object(hdr);
			ret = binder_translate_binder(fp, t, thread);

			if (ret < 0 ||
			    binder_alloc_copy_to_buffer(&target_proc->alloc,
							t->buffer,
							object_offset,
							fp, sizeof(*fp))) {
				return_error = BR_FAILED_REPLY;
				return_error_param = ret;
				return_error_line = __LINE__;
				goto err_translate_failed;
			}
		} break;
		case BINDER_TYPE_HANDLE:
		case BINDER_TYPE_WEAK_HANDLE: {
			struct flat_binder_object *fp;

			fp = to_flat_binder_object(hdr);
			ret = binder_translate_handle(fp, t, thread);
			if (ret < 0 ||
			    binder_alloc_copy_to_buffer(&target_proc->alloc,
							t->buffer,
							object_offset,
							fp, sizeof(*fp))) {
				return_error = BR_FAILED_REPLY;
				return_error_param = ret;
				return_error_line = __LINE__;
				goto err_translate_failed;
			}
		} break;

		case BINDER_TYPE_FD: {
			struct binder_fd_object *fp = to_binder_fd_object(hdr);
			binder_size_t fd_offset = object_offset +
				(uintptr_t)&fp->fd - (uintptr_t)fp;
			int ret = binder_translate_fd(fp->fd, fd_offset, t,
						      thread, in_reply_to);

			fp->pad_binder = 0;
			if (ret < 0 ||
			    binder_alloc_copy_to_buffer(&target_proc->alloc,
							t->buffer,
							object_offset,
							fp, sizeof(*fp))) {
				return_error = BR_FAILED_REPLY;
				return_error_param = ret;
				return_error_line = __LINE__;
				goto err_translate_failed;
			}
		} break;
		case BINDER_TYPE_FDA: {
			struct binder_object ptr_object;
			binder_size_t parent_offset;
			struct binder_fd_array_object *fda =
				to_binder_fd_array_object(hdr);
			size_t num_valid = (buffer_offset - off_start_offset) /
						sizeof(binder_size_t);
			struct binder_buffer_object *parent =
				binder_validate_ptr(target_proc, t->buffer,
						    &ptr_object, fda->parent,
						    off_start_offset,
						    &parent_offset,
						    num_valid);
			if (!parent) {
				binder_user_error("%d:%d got transaction with invalid parent offset or type\n",
						  proc->pid, thread->pid);
				return_error = BR_FAILED_REPLY;
				return_error_param = -EINVAL;
				return_error_line = __LINE__;
				goto err_bad_parent;
			}
			if (!binder_validate_fixup(target_proc, t->buffer,
						   off_start_offset,
						   parent_offset,
						   fda->parent_offset,
						   last_fixup_obj_off,
						   last_fixup_min_off)) {
				binder_user_error("%d:%d got transaction with out-of-order buffer fixup\n",
						  proc->pid, thread->pid);
				return_error = BR_FAILED_REPLY;
				return_error_param = -EINVAL;
				return_error_line = __LINE__;
				goto err_bad_parent;
			}
			ret = binder_translate_fd_array(fda, parent, t, thread,
							in_reply_to);
			if (ret < 0) {
				return_error = BR_FAILED_REPLY;
				return_error_param = ret;
				return_error_line = __LINE__;
				goto err_translate_failed;
			}
			last_fixup_obj_off = parent_offset;
			last_fixup_min_off =
				fda->parent_offset + sizeof(u32) * fda->num_fds;
		} break;
		case BINDER_TYPE_PTR: {
			struct binder_buffer_object *bp =
				to_binder_buffer_object(hdr);
			size_t buf_left = sg_buf_end_offset - sg_buf_offset;
			size_t num_valid;

			if (bp->length > buf_left) {
				binder_user_error("%d:%d got transaction with too large buffer\n",
						  proc->pid, thread->pid);
				return_error = BR_FAILED_REPLY;
				return_error_param = -EINVAL;
				return_error_line = __LINE__;
				goto err_bad_offset;
			}
			if (binder_alloc_copy_user_to_buffer(
						&target_proc->alloc,
						t->buffer,
						sg_buf_offset,
						(const void __user *)
							(uintptr_t)bp->buffer,
						bp->length)) {
				binder_user_error("%d:%d got transaction with invalid offsets ptr\n",
						  proc->pid, thread->pid);
				return_error_param = -EFAULT;
				return_error = BR_FAILED_REPLY;
				return_error_line = __LINE__;
				goto err_copy_data_failed;
			}
			/* Fixup buffer pointer to target proc address space */
			bp->buffer = (uintptr_t)
				t->buffer->user_data + sg_buf_offset;
			sg_buf_offset += ALIGN(bp->length, sizeof(u64));

			num_valid = (buffer_offset - off_start_offset) /
					sizeof(binder_size_t);
			ret = binder_fixup_parent(t, thread, bp,
						  off_start_offset,
						  num_valid,
						  last_fixup_obj_off,
						  last_fixup_min_off);
			if (ret < 0 ||
			    binder_alloc_copy_to_buffer(&target_proc->alloc,
							t->buffer,
							object_offset,
							bp, sizeof(*bp))) {
				return_error = BR_FAILED_REPLY;
				return_error_param = ret;
				return_error_line = __LINE__;
				goto err_translate_failed;
			}
			last_fixup_obj_off = object_offset;
			last_fixup_min_off = 0;
		} break;
		default:
			binder_user_error("%d:%d got transaction with invalid object type, %x\n",
				proc->pid, thread->pid, hdr->type);
			return_error = BR_FAILED_REPLY;
			return_error_param = -EINVAL;
			return_error_line = __LINE__;
			goto err_bad_object_type;
		}
	}
	if (t->buffer->oneway_spam_suspect)
		tcomplete->type = BINDER_WORK_TRANSACTION_ONEWAY_SPAM_SUSPECT;
	else
		tcomplete->type = BINDER_WORK_TRANSACTION_COMPLETE;
	t->work.type = BINDER_WORK_TRANSACTION;

	if (reply) {
		binder_enqueue_thread_work(thread, tcomplete);
		binder_inner_proc_lock(target_proc);
		if (target_thread->is_dead) {
			return_error = BR_DEAD_REPLY;
			binder_inner_proc_unlock(target_proc);
			goto err_dead_proc_or_thread;
		}
		BUG_ON(t->buffer->async_transaction != 0);
		binder_pop_transaction_ilocked(target_thread, in_reply_to);
		binder_enqueue_thread_work_ilocked(target_thread, &t->work);
		target_proc->outstanding_txns++;
		binder_inner_proc_unlock(target_proc);
		wake_up_interruptible_sync(&target_thread->wait);
		trace_android_vh_binder_restore_priority(in_reply_to, current);
		binder_restore_priority(current, in_reply_to->saved_priority);
		binder_free_transaction(in_reply_to);
	} else if (!(t->flags & TF_ONE_WAY)) {
		BUG_ON(t->buffer->async_transaction != 0);
		binder_inner_proc_lock(proc);
		/*
		 * Defer the TRANSACTION_COMPLETE, so we don't return to
		 * userspace immediately; this allows the target process to
		 * immediately start processing this transaction, reducing
		 * latency. We will then return the TRANSACTION_COMPLETE when
		 * the target replies (or there is an error).
		 */
		binder_enqueue_deferred_thread_work_ilocked(thread, tcomplete);
		t->need_reply = 1;
		t->from_parent = thread->transaction_stack;
		thread->transaction_stack = t;
		binder_inner_proc_unlock(proc);
		return_error = binder_proc_transaction(t,
				target_proc, target_thread);
		if (return_error) {
			binder_inner_proc_lock(proc);
			binder_pop_transaction_ilocked(thread, t);
			binder_inner_proc_unlock(proc);
			goto err_dead_proc_or_thread;
		}
	} else {
		BUG_ON(target_node == NULL);
		BUG_ON(t->buffer->async_transaction != 1);
		binder_enqueue_thread_work(thread, tcomplete);
		return_error = binder_proc_transaction(t, target_proc, NULL);
		if (return_error)
			goto err_dead_proc_or_thread;
	}
	if (target_thread)
		binder_thread_dec_tmpref(target_thread);
	binder_proc_dec_tmpref(target_proc);
	if (target_node)
		binder_dec_node_tmpref(target_node);
	/*
	 * write barrier to synchronize with initialization
	 * of log entry
	 */
	smp_wmb();
	WRITE_ONCE(e->debug_id_done, t_debug_id);
	return;

err_dead_proc_or_thread:
	return_error_line = __LINE__;
	binder_dequeue_work(proc, tcomplete);
err_translate_failed:
err_bad_object_type:
err_bad_offset:
err_bad_parent:
err_copy_data_failed:
	binder_free_txn_fixups(t);
	trace_binder_transaction_failed_buffer_release(t->buffer);
	binder_transaction_buffer_release(target_proc, NULL, t->buffer,
					  buffer_offset, true);
	if (target_node)
		binder_dec_node_tmpref(target_node);
	target_node = NULL;
	t->buffer->transaction = NULL;
	binder_alloc_free_buf(&target_proc->alloc, t->buffer);
err_binder_alloc_buf_failed:
err_bad_extra_size:
	if (secctx)
		security_release_secctx(secctx, secctx_sz);
err_get_secctx_failed:
	kfree(tcomplete);
	binder_stats_deleted(BINDER_STAT_TRANSACTION_COMPLETE);
err_alloc_tcomplete_failed:
	kfree(t);
	binder_stats_deleted(BINDER_STAT_TRANSACTION);
err_alloc_t_failed:
err_bad_todo_list:
err_bad_call_stack:
err_empty_call_stack:
err_dead_binder:
err_invalid_target_handle:
	if (target_thread)
		binder_thread_dec_tmpref(target_thread);
	if (target_proc)
		binder_proc_dec_tmpref(target_proc);
	if (target_node) {
		binder_dec_node(target_node, 1, 0);
		binder_dec_node_tmpref(target_node);
	}

	binder_debug(BINDER_DEBUG_FAILED_TRANSACTION,
		     "%d:%d transaction failed %d/%d, size %lld-%lld line %d\n",
		     proc->pid, thread->pid, return_error, return_error_param,
		     (u64)tr->data_size, (u64)tr->offsets_size,
		     return_error_line);

	{
		struct binder_transaction_log_entry *fe;

		e->return_error = return_error;
		e->return_error_param = return_error_param;
		e->return_error_line = return_error_line;
		fe = binder_transaction_log_add(&binder_transaction_log_failed);
		*fe = *e;
		/*
		 * write barrier to synchronize with initialization
		 * of log entry
		 */
		smp_wmb();
		WRITE_ONCE(e->debug_id_done, t_debug_id);
		WRITE_ONCE(fe->debug_id_done, t_debug_id);
	}

	BUG_ON(thread->return_error.cmd != BR_OK);
	if (in_reply_to) {
		trace_android_vh_binder_restore_priority(in_reply_to, current);
		binder_restore_priority(current, in_reply_to->saved_priority);
		thread->return_error.cmd = BR_TRANSACTION_COMPLETE;
		binder_enqueue_thread_work(thread, &thread->return_error.work);
		binder_send_failed_reply(in_reply_to, return_error);
	} else {
		thread->return_error.cmd = return_error;
		binder_enqueue_thread_work(thread, &thread->return_error.work);
	}
}

/**
 * binder_free_buf() - free the specified buffer
 * @proc:	binder proc that owns buffer
 * @buffer:	buffer to be freed
 * @is_failure:	failed to send transaction
 *
 * If buffer for an async transaction, enqueue the next async
 * transaction from the node.
 *
 * Cleanup buffer and free it.
 */
static void
binder_free_buf(struct binder_proc *proc,
		struct binder_thread *thread,
		struct binder_buffer *buffer, bool is_failure)
{
	binder_inner_proc_lock(proc);
	if (buffer->transaction) {
		buffer->transaction->buffer = NULL;
		buffer->transaction = NULL;
	}
	binder_inner_proc_unlock(proc);
	if (buffer->async_transaction && buffer->target_node) {
		struct binder_node *buf_node;
		struct binder_work *w;

		buf_node = buffer->target_node;
		binder_node_inner_lock(buf_node);
		BUG_ON(!buf_node->has_async_transaction);
		BUG_ON(buf_node->proc != proc);
		w = binder_dequeue_work_head_ilocked(
				&buf_node->async_todo);
		if (!w) {
			buf_node->has_async_transaction = false;
		} else {
			binder_enqueue_work_ilocked(
					w, &proc->todo);
			binder_wakeup_proc_ilocked(proc);
		}
		binder_node_inner_unlock(buf_node);
	}
	trace_binder_transaction_buffer_release(buffer);
	binder_transaction_buffer_release(proc, thread, buffer, 0, is_failure);
	binder_alloc_free_buf(&proc->alloc, buffer);
}

static int binder_thread_write(struct binder_proc *proc,
			struct binder_thread *thread,
			binder_uintptr_t binder_buffer, size_t size,
			binder_size_t *consumed)
{
	uint32_t cmd;
	struct binder_context *context = proc->context;
	void __user *buffer = (void __user *)(uintptr_t)binder_buffer;
	void __user *ptr = buffer + *consumed;
	void __user *end = buffer + size;

	while (ptr < end && thread->return_error.cmd == BR_OK) {
		int ret;

		if (get_user(cmd, (uint32_t __user *)ptr))
			return -EFAULT;
		ptr += sizeof(uint32_t);
		trace_binder_command(cmd);
		if (_IOC_NR(cmd) < ARRAY_SIZE(binder_stats.bc)) {
			atomic_inc(&binder_stats.bc[_IOC_NR(cmd)]);
			atomic_inc(&proc->stats.bc[_IOC_NR(cmd)]);
			atomic_inc(&thread->stats.bc[_IOC_NR(cmd)]);
		}
		switch (cmd) {
		case BC_INCREFS:
		case BC_ACQUIRE:
		case BC_RELEASE:
		case BC_DECREFS: {
			uint32_t target;
			const char *debug_string;
			bool strong = cmd == BC_ACQUIRE || cmd == BC_RELEASE;
			bool increment = cmd == BC_INCREFS || cmd == BC_ACQUIRE;
			struct binder_ref_data rdata;

			if (get_user(target, (uint32_t __user *)ptr))
				return -EFAULT;

			ptr += sizeof(uint32_t);
			ret = -1;
			if (increment && !target) {
				struct binder_node *ctx_mgr_node;
				mutex_lock(&context->context_mgr_node_lock);
				ctx_mgr_node = context->binder_context_mgr_node;
				if (ctx_mgr_node)
					ret = binder_inc_ref_for_node(
							proc, ctx_mgr_node,
							strong, NULL, &rdata);
				mutex_unlock(&context->context_mgr_node_lock);
			}
			if (ret)
				ret = binder_update_ref_for_handle(
						proc, target, increment, strong,
						&rdata);
			if (!ret && rdata.desc != target) {
				binder_user_error("%d:%d tried to acquire reference to desc %d, got %d instead\n",
					proc->pid, thread->pid,
					target, rdata.desc);
			}
			switch (cmd) {
			case BC_INCREFS:
				debug_string = "IncRefs";
				break;
			case BC_ACQUIRE:
				debug_string = "Acquire";
				break;
			case BC_RELEASE:
				debug_string = "Release";
				break;
			case BC_DECREFS:
			default:
				debug_string = "DecRefs";
				break;
			}
			if (ret) {
				binder_user_error("%d:%d %s %d refcount change on invalid ref %d ret %d\n",
					proc->pid, thread->pid, debug_string,
					strong, target, ret);
				break;
			}
			binder_debug(BINDER_DEBUG_USER_REFS,
				     "%d:%d %s ref %d desc %d s %d w %d\n",
				     proc->pid, thread->pid, debug_string,
				     rdata.debug_id, rdata.desc, rdata.strong,
				     rdata.weak);
			break;
		}
		case BC_INCREFS_DONE:
		case BC_ACQUIRE_DONE: {
			binder_uintptr_t node_ptr;
			binder_uintptr_t cookie;
			struct binder_node *node;
			bool free_node;

			if (get_user(node_ptr, (binder_uintptr_t __user *)ptr))
				return -EFAULT;
			ptr += sizeof(binder_uintptr_t);
			if (get_user(cookie, (binder_uintptr_t __user *)ptr))
				return -EFAULT;
			ptr += sizeof(binder_uintptr_t);
			node = binder_get_node(proc, node_ptr);
			if (node == NULL) {
				binder_user_error("%d:%d %s u%016llx no match\n",
					proc->pid, thread->pid,
					cmd == BC_INCREFS_DONE ?
					"BC_INCREFS_DONE" :
					"BC_ACQUIRE_DONE",
					(u64)node_ptr);
				break;
			}
			if (cookie != node->cookie) {
				binder_user_error("%d:%d %s u%016llx node %d cookie mismatch %016llx != %016llx\n",
					proc->pid, thread->pid,
					cmd == BC_INCREFS_DONE ?
					"BC_INCREFS_DONE" : "BC_ACQUIRE_DONE",
					(u64)node_ptr, node->debug_id,
					(u64)cookie, (u64)node->cookie);
				binder_put_node(node);
				break;
			}
			binder_node_inner_lock(node);
			if (cmd == BC_ACQUIRE_DONE) {
				if (node->pending_strong_ref == 0) {
					binder_user_error("%d:%d BC_ACQUIRE_DONE node %d has no pending acquire request\n",
						proc->pid, thread->pid,
						node->debug_id);
					binder_node_inner_unlock(node);
					binder_put_node(node);
					break;
				}
				node->pending_strong_ref = 0;
			} else {
				if (node->pending_weak_ref == 0) {
					binder_user_error("%d:%d BC_INCREFS_DONE node %d has no pending increfs request\n",
						proc->pid, thread->pid,
						node->debug_id);
					binder_node_inner_unlock(node);
					binder_put_node(node);
					break;
				}
				node->pending_weak_ref = 0;
			}
			free_node = binder_dec_node_nilocked(node,
					cmd == BC_ACQUIRE_DONE, 0);
			WARN_ON(free_node);
			binder_debug(BINDER_DEBUG_USER_REFS,
				     "%d:%d %s node %d ls %d lw %d tr %d\n",
				     proc->pid, thread->pid,
				     cmd == BC_INCREFS_DONE ? "BC_INCREFS_DONE" : "BC_ACQUIRE_DONE",
				     node->debug_id, node->local_strong_refs,
				     node->local_weak_refs, node->tmp_refs);
			binder_node_inner_unlock(node);
			binder_put_node(node);
			break;
		}
		case BC_ATTEMPT_ACQUIRE:
			pr_err("BC_ATTEMPT_ACQUIRE not supported\n");
			return -EINVAL;
		case BC_ACQUIRE_RESULT:
			pr_err("BC_ACQUIRE_RESULT not supported\n");
			return -EINVAL;

		case BC_FREE_BUFFER: {
			binder_uintptr_t data_ptr;
			struct binder_buffer *buffer;

			if (get_user(data_ptr, (binder_uintptr_t __user *)ptr))
				return -EFAULT;
			ptr += sizeof(binder_uintptr_t);

			buffer = binder_alloc_prepare_to_free(&proc->alloc,
							      data_ptr);
			if (IS_ERR_OR_NULL(buffer)) {
				if (PTR_ERR(buffer) == -EPERM) {
					binder_user_error(
						"%d:%d BC_FREE_BUFFER u%016llx matched unreturned or currently freeing buffer\n",
						proc->pid, thread->pid,
						(u64)data_ptr);
				} else {
					binder_user_error(
						"%d:%d BC_FREE_BUFFER u%016llx no match\n",
						proc->pid, thread->pid,
						(u64)data_ptr);
				}
				break;
			}
			binder_debug(BINDER_DEBUG_FREE_BUFFER,
				     "%d:%d BC_FREE_BUFFER u%016llx found buffer %d for %s transaction\n",
				     proc->pid, thread->pid, (u64)data_ptr,
				     buffer->debug_id,
				     buffer->transaction ? "active" : "finished");
			binder_free_buf(proc, thread, buffer, false);
			break;
		}

		case BC_TRANSACTION_SG:
		case BC_REPLY_SG: {
			struct binder_transaction_data_sg tr;

			if (copy_from_user(&tr, ptr, sizeof(tr)))
				return -EFAULT;
			ptr += sizeof(tr);
			binder_transaction(proc, thread, &tr.transaction_data,
					   cmd == BC_REPLY_SG, tr.buffers_size);
			break;
		}
		case BC_TRANSACTION:
		case BC_REPLY: {
			struct binder_transaction_data tr;

			if (copy_from_user(&tr, ptr, sizeof(tr)))
				return -EFAULT;
			ptr += sizeof(tr);
			binder_transaction(proc, thread, &tr,
					   cmd == BC_REPLY, 0);
			break;
		}

		case BC_REGISTER_LOOPER:
			binder_debug(BINDER_DEBUG_THREADS,
				     "%d:%d BC_REGISTER_LOOPER\n",
				     proc->pid, thread->pid);
			binder_inner_proc_lock(proc);
			if (thread->looper & BINDER_LOOPER_STATE_ENTERED) {
				thread->looper |= BINDER_LOOPER_STATE_INVALID;
				binder_user_error("%d:%d ERROR: BC_REGISTER_LOOPER called after BC_ENTER_LOOPER\n",
					proc->pid, thread->pid);
			} else if (proc->requested_threads == 0) {
				thread->looper |= BINDER_LOOPER_STATE_INVALID;
				binder_user_error("%d:%d ERROR: BC_REGISTER_LOOPER called without request\n",
					proc->pid, thread->pid);
			} else {
				proc->requested_threads--;
				proc->requested_threads_started++;
			}
			thread->looper |= BINDER_LOOPER_STATE_REGISTERED;
			binder_inner_proc_unlock(proc);
			trace_android_vh_binder_looper_state_registered(thread, proc);
			break;
		case BC_ENTER_LOOPER:
			binder_debug(BINDER_DEBUG_THREADS,
				     "%d:%d BC_ENTER_LOOPER\n",
				     proc->pid, thread->pid);
			if (thread->looper & BINDER_LOOPER_STATE_REGISTERED) {
				thread->looper |= BINDER_LOOPER_STATE_INVALID;
				binder_user_error("%d:%d ERROR: BC_ENTER_LOOPER called after BC_REGISTER_LOOPER\n",
					proc->pid, thread->pid);
			}
			thread->looper |= BINDER_LOOPER_STATE_ENTERED;
			break;
		case BC_EXIT_LOOPER:
			binder_debug(BINDER_DEBUG_THREADS,
				     "%d:%d BC_EXIT_LOOPER\n",
				     proc->pid, thread->pid);
			thread->looper |= BINDER_LOOPER_STATE_EXITED;
			break;

		case BC_REQUEST_DEATH_NOTIFICATION:
		case BC_CLEAR_DEATH_NOTIFICATION: {
			uint32_t target;
			binder_uintptr_t cookie;
			struct binder_ref *ref;
			struct binder_ref_death *death = NULL;

			if (get_user(target, (uint32_t __user *)ptr))
				return -EFAULT;
			ptr += sizeof(uint32_t);
			if (get_user(cookie, (binder_uintptr_t __user *)ptr))
				return -EFAULT;
			ptr += sizeof(binder_uintptr_t);
			if (cmd == BC_REQUEST_DEATH_NOTIFICATION) {
				/*
				 * Allocate memory for death notification
				 * before taking lock
				 */
				death = kzalloc(sizeof(*death), GFP_KERNEL);
				if (death == NULL) {
					WARN_ON(thread->return_error.cmd !=
						BR_OK);
					thread->return_error.cmd = BR_ERROR;
					binder_enqueue_thread_work(
						thread,
						&thread->return_error.work);
					binder_debug(
						BINDER_DEBUG_FAILED_TRANSACTION,
						"%d:%d BC_REQUEST_DEATH_NOTIFICATION failed\n",
						proc->pid, thread->pid);
					break;
				}
			}
			binder_proc_lock(proc);
			ref = binder_get_ref_olocked(proc, target, false);
			if (ref == NULL) {
				binder_user_error("%d:%d %s invalid ref %d\n",
					proc->pid, thread->pid,
					cmd == BC_REQUEST_DEATH_NOTIFICATION ?
					"BC_REQUEST_DEATH_NOTIFICATION" :
					"BC_CLEAR_DEATH_NOTIFICATION",
					target);
				binder_proc_unlock(proc);
				kfree(death);
				break;
			}

			binder_debug(BINDER_DEBUG_DEATH_NOTIFICATION,
				     "%d:%d %s %016llx ref %d desc %d s %d w %d for node %d\n",
				     proc->pid, thread->pid,
				     cmd == BC_REQUEST_DEATH_NOTIFICATION ?
				     "BC_REQUEST_DEATH_NOTIFICATION" :
				     "BC_CLEAR_DEATH_NOTIFICATION",
				     (u64)cookie, ref->data.debug_id,
				     ref->data.desc, ref->data.strong,
				     ref->data.weak, ref->node->debug_id);

			binder_node_lock(ref->node);
			if (cmd == BC_REQUEST_DEATH_NOTIFICATION) {
				if (ref->death) {
					binder_user_error("%d:%d BC_REQUEST_DEATH_NOTIFICATION death notification already set\n",
						proc->pid, thread->pid);
					binder_node_unlock(ref->node);
					binder_proc_unlock(proc);
					kfree(death);
					break;
				}
				binder_stats_created(BINDER_STAT_DEATH);
				INIT_LIST_HEAD(&death->work.entry);
				death->cookie = cookie;
				ref->death = death;
				if (ref->node->proc == NULL) {
					ref->death->work.type = BINDER_WORK_DEAD_BINDER;

					binder_inner_proc_lock(proc);
					binder_enqueue_work_ilocked(
						&ref->death->work, &proc->todo);
					binder_wakeup_proc_ilocked(proc);
					binder_inner_proc_unlock(proc);
				}
			} else {
				if (ref->death == NULL) {
					binder_user_error("%d:%d BC_CLEAR_DEATH_NOTIFICATION death notification not active\n",
						proc->pid, thread->pid);
					binder_node_unlock(ref->node);
					binder_proc_unlock(proc);
					break;
				}
				death = ref->death;
				if (death->cookie != cookie) {
					binder_user_error("%d:%d BC_CLEAR_DEATH_NOTIFICATION death notification cookie mismatch %016llx != %016llx\n",
						proc->pid, thread->pid,
						(u64)death->cookie,
						(u64)cookie);
					binder_node_unlock(ref->node);
					binder_proc_unlock(proc);
					break;
				}
				ref->death = NULL;
				binder_inner_proc_lock(proc);
				if (list_empty(&death->work.entry)) {
					death->work.type = BINDER_WORK_CLEAR_DEATH_NOTIFICATION;
					if (thread->looper &
					    (BINDER_LOOPER_STATE_REGISTERED |
					     BINDER_LOOPER_STATE_ENTERED))
						binder_enqueue_thread_work_ilocked(
								thread,
								&death->work);
					else {
						binder_enqueue_work_ilocked(
								&death->work,
								&proc->todo);
						binder_wakeup_proc_ilocked(
								proc);
					}
				} else {
					BUG_ON(death->work.type != BINDER_WORK_DEAD_BINDER);
					death->work.type = BINDER_WORK_DEAD_BINDER_AND_CLEAR;
				}
				binder_inner_proc_unlock(proc);
			}
			binder_node_unlock(ref->node);
			binder_proc_unlock(proc);
		} break;
		case BC_DEAD_BINDER_DONE: {
			struct binder_work *w;
			binder_uintptr_t cookie;
			struct binder_ref_death *death = NULL;

			if (get_user(cookie, (binder_uintptr_t __user *)ptr))
				return -EFAULT;

			ptr += sizeof(cookie);
			binder_inner_proc_lock(proc);
			list_for_each_entry(w, &proc->delivered_death,
					    entry) {
				struct binder_ref_death *tmp_death =
					container_of(w,
						     struct binder_ref_death,
						     work);

				if (tmp_death->cookie == cookie) {
					death = tmp_death;
					break;
				}
			}
			binder_debug(BINDER_DEBUG_DEAD_BINDER,
				     "%d:%d BC_DEAD_BINDER_DONE %016llx found %pK\n",
				     proc->pid, thread->pid, (u64)cookie,
				     death);
			if (death == NULL) {
				binder_user_error("%d:%d BC_DEAD_BINDER_DONE %016llx not found\n",
					proc->pid, thread->pid, (u64)cookie);
				binder_inner_proc_unlock(proc);
				break;
			}
			binder_dequeue_work_ilocked(&death->work);
			if (death->work.type == BINDER_WORK_DEAD_BINDER_AND_CLEAR) {
				death->work.type = BINDER_WORK_CLEAR_DEATH_NOTIFICATION;
				if (thread->looper &
					(BINDER_LOOPER_STATE_REGISTERED |
					 BINDER_LOOPER_STATE_ENTERED))
					binder_enqueue_thread_work_ilocked(
						thread, &death->work);
				else {
					binder_enqueue_work_ilocked(
							&death->work,
							&proc->todo);
					binder_wakeup_proc_ilocked(proc);
				}
			}
			binder_inner_proc_unlock(proc);
		} break;

		default:
			pr_err("%d:%d unknown command %d\n",
			       proc->pid, thread->pid, cmd);
			return -EINVAL;
		}
		*consumed = ptr - buffer;
	}
	return 0;
}

static void binder_stat_br(struct binder_proc *proc,
			   struct binder_thread *thread, uint32_t cmd)
{
	trace_binder_return(cmd);
	if (_IOC_NR(cmd) < ARRAY_SIZE(binder_stats.br)) {
		atomic_inc(&binder_stats.br[_IOC_NR(cmd)]);
		atomic_inc(&proc->stats.br[_IOC_NR(cmd)]);
		atomic_inc(&thread->stats.br[_IOC_NR(cmd)]);
	}
}

static int binder_put_node_cmd(struct binder_proc *proc,
			       struct binder_thread *thread,
			       void __user **ptrp,
			       binder_uintptr_t node_ptr,
			       binder_uintptr_t node_cookie,
			       int node_debug_id,
			       uint32_t cmd, const char *cmd_name)
{
	void __user *ptr = *ptrp;

	if (put_user(cmd, (uint32_t __user *)ptr))
		return -EFAULT;
	ptr += sizeof(uint32_t);

	if (put_user(node_ptr, (binder_uintptr_t __user *)ptr))
		return -EFAULT;
	ptr += sizeof(binder_uintptr_t);

	if (put_user(node_cookie, (binder_uintptr_t __user *)ptr))
		return -EFAULT;
	ptr += sizeof(binder_uintptr_t);

	binder_stat_br(proc, thread, cmd);
	binder_debug(BINDER_DEBUG_USER_REFS, "%d:%d %s %d u%016llx c%016llx\n",
		     proc->pid, thread->pid, cmd_name, node_debug_id,
		     (u64)node_ptr, (u64)node_cookie);

	*ptrp = ptr;
	return 0;
}

static int binder_wait_for_work(struct binder_thread *thread,
				bool do_proc_work)
{
	DEFINE_WAIT(wait);
	struct binder_proc *proc = thread->proc;
	int ret = 0;

	freezer_do_not_count();
	binder_inner_proc_lock(proc);
	for (;;) {
		prepare_to_wait(&thread->wait, &wait, TASK_INTERRUPTIBLE);
		if (binder_has_work_ilocked(thread, do_proc_work))
			break;
		if (do_proc_work)
			list_add(&thread->waiting_thread_node,
				 &proc->waiting_threads);
		trace_android_vh_binder_wait_for_work(do_proc_work, thread, proc);
		binder_inner_proc_unlock(proc);
		schedule();
		binder_inner_proc_lock(proc);
		list_del_init(&thread->waiting_thread_node);
		if (signal_pending(current)) {
			ret = -EINTR;
			break;
		}
	}
	finish_wait(&thread->wait, &wait);
	binder_inner_proc_unlock(proc);
	freezer_count();

	return ret;
}

/**
 * binder_apply_fd_fixups() - finish fd translation
 * @proc:         binder_proc associated @t->buffer
 * @t:	binder transaction with list of fd fixups
 *
 * Now that we are in the context of the transaction target
 * process, we can allocate and install fds. Process the
 * list of fds to translate and fixup the buffer with the
 * new fds.
 *
 * If we fail to allocate an fd, then free the resources by
 * fput'ing files that have not been processed and ksys_close'ing
 * any fds that have already been allocated.
 */
static int binder_apply_fd_fixups(struct binder_proc *proc,
				  struct binder_transaction *t)
{
	struct binder_txn_fd_fixup *fixup, *tmp;
	int ret = 0;

	list_for_each_entry(fixup, &t->fd_fixups, fixup_entry) {
		int fd = get_unused_fd_flags(O_CLOEXEC);

		if (fd < 0) {
			binder_debug(BINDER_DEBUG_TRANSACTION,
				     "failed fd fixup txn %d fd %d\n",
				     t->debug_id, fd);
			ret = -ENOMEM;
			break;
		}
		binder_debug(BINDER_DEBUG_TRANSACTION,
			     "fd fixup txn %d fd %d\n",
			     t->debug_id, fd);
		trace_binder_transaction_fd_recv(t, fd, fixup->offset);
		fd_install(fd, fixup->file);
		fixup->file = NULL;
		if (binder_alloc_copy_to_buffer(&proc->alloc, t->buffer,
						fixup->offset, &fd,
						sizeof(u32))) {
			ret = -EINVAL;
			break;
		}
	}
	list_for_each_entry_safe(fixup, tmp, &t->fd_fixups, fixup_entry) {
		if (fixup->file) {
			fput(fixup->file);
		} else if (ret) {
			u32 fd;
			int err;

			err = binder_alloc_copy_from_buffer(&proc->alloc, &fd,
							    t->buffer,
							    fixup->offset,
							    sizeof(fd));
			WARN_ON(err);
			if (!err)
				binder_deferred_fd_close(fd);
		}
		list_del(&fixup->fixup_entry);
		kfree(fixup);
	}

	return ret;
}

static int binder_thread_read(struct binder_proc *proc,
			      struct binder_thread *thread,
			      binder_uintptr_t binder_buffer, size_t size,
			      binder_size_t *consumed, int non_block)
{
	void __user *buffer = (void __user *)(uintptr_t)binder_buffer;
	void __user *ptr = buffer + *consumed;
	void __user *end = buffer + size;

	int ret = 0;
	int wait_for_proc_work;

	if (*consumed == 0) {
		if (put_user(BR_NOOP, (uint32_t __user *)ptr))
			return -EFAULT;
		ptr += sizeof(uint32_t);
	}

retry:
	binder_inner_proc_lock(proc);
	wait_for_proc_work = binder_available_for_proc_work_ilocked(thread);
	binder_inner_proc_unlock(proc);

	thread->looper |= BINDER_LOOPER_STATE_WAITING;

	trace_binder_wait_for_work(wait_for_proc_work,
				   !!thread->transaction_stack,
				   !binder_worklist_empty(proc, &thread->todo));
	if (wait_for_proc_work) {
		if (!(thread->looper & (BINDER_LOOPER_STATE_REGISTERED |
					BINDER_LOOPER_STATE_ENTERED))) {
			binder_user_error("%d:%d ERROR: Thread waiting for process work before calling BC_REGISTER_LOOPER or BC_ENTER_LOOPER (state %x)\n",
				proc->pid, thread->pid, thread->looper);
			wait_event_interruptible(binder_user_error_wait,
						 binder_stop_on_user_error < 2);
		}
		trace_android_vh_binder_restore_priority(NULL, current);
		binder_restore_priority(current, proc->default_priority);
	}

	if (non_block) {
		if (!binder_has_work(thread, wait_for_proc_work))
			ret = -EAGAIN;
	} else {
		ret = binder_wait_for_work(thread, wait_for_proc_work);
	}

	thread->looper &= ~BINDER_LOOPER_STATE_WAITING;

	if (ret)
		return ret;

	while (1) {
		uint32_t cmd;
		struct binder_transaction_data_secctx tr;
		struct binder_transaction_data *trd = &tr.transaction_data;
		struct binder_work *w = NULL;
		struct list_head *list = NULL;
		struct binder_transaction *t = NULL;
		struct binder_thread *t_from;
		size_t trsize = sizeof(*trd);

		binder_inner_proc_lock(proc);
		if (!binder_worklist_empty_ilocked(&thread->todo))
			list = &thread->todo;
		else if (!binder_worklist_empty_ilocked(&proc->todo) &&
			   wait_for_proc_work)
			list = &proc->todo;
		else {
			binder_inner_proc_unlock(proc);

			/* no data added */
			if (ptr - buffer == 4 && !thread->looper_need_return)
				goto retry;
			break;
		}

		if (end - ptr < sizeof(tr) + 4) {
			binder_inner_proc_unlock(proc);
			break;
		}
		trace_android_vh_binder_thread_read(&list, proc, thread);
		w = binder_dequeue_work_head_ilocked(list);
		if (binder_worklist_empty_ilocked(&thread->todo))
			thread->process_todo = false;

		switch (w->type) {
		case BINDER_WORK_TRANSACTION: {
			binder_inner_proc_unlock(proc);
			t = container_of(w, struct binder_transaction, work);
		} break;
		case BINDER_WORK_RETURN_ERROR: {
			struct binder_error *e = container_of(
					w, struct binder_error, work);

			WARN_ON(e->cmd == BR_OK);
			binder_inner_proc_unlock(proc);
			if (put_user(e->cmd, (uint32_t __user *)ptr))
				return -EFAULT;
			cmd = e->cmd;
			e->cmd = BR_OK;
			ptr += sizeof(uint32_t);

			binder_stat_br(proc, thread, cmd);
		} break;
		case BINDER_WORK_TRANSACTION_COMPLETE:
		case BINDER_WORK_TRANSACTION_ONEWAY_SPAM_SUSPECT: {
			if (proc->oneway_spam_detection_enabled &&
				   w->type == BINDER_WORK_TRANSACTION_ONEWAY_SPAM_SUSPECT)
				cmd = BR_ONEWAY_SPAM_SUSPECT;
			else
				cmd = BR_TRANSACTION_COMPLETE;
			binder_inner_proc_unlock(proc);
			kfree(w);
			binder_stats_deleted(BINDER_STAT_TRANSACTION_COMPLETE);
			if (put_user(cmd, (uint32_t __user *)ptr))
				return -EFAULT;
			ptr += sizeof(uint32_t);

			binder_stat_br(proc, thread, cmd);
			binder_debug(BINDER_DEBUG_TRANSACTION_COMPLETE,
				     "%d:%d BR_TRANSACTION_COMPLETE\n",
				     proc->pid, thread->pid);
		} break;
		case BINDER_WORK_NODE: {
			struct binder_node *node = container_of(w, struct binder_node, work);
			int strong, weak;
			binder_uintptr_t node_ptr = node->ptr;
			binder_uintptr_t node_cookie = node->cookie;
			int node_debug_id = node->debug_id;
			int has_weak_ref;
			int has_strong_ref;
			void __user *orig_ptr = ptr;

			BUG_ON(proc != node->proc);
			strong = node->internal_strong_refs ||
					node->local_strong_refs;
			weak = !hlist_empty(&node->refs) ||
					node->local_weak_refs ||
					node->tmp_refs || strong;
			has_strong_ref = node->has_strong_ref;
			has_weak_ref = node->has_weak_ref;

			if (weak && !has_weak_ref) {
				node->has_weak_ref = 1;
				node->pending_weak_ref = 1;
				node->local_weak_refs++;
			}
			if (strong && !has_strong_ref) {
				node->has_strong_ref = 1;
				node->pending_strong_ref = 1;
				node->local_strong_refs++;
			}
			if (!strong && has_strong_ref)
				node->has_strong_ref = 0;
			if (!weak && has_weak_ref)
				node->has_weak_ref = 0;
			if (!weak && !strong) {
				binder_debug(BINDER_DEBUG_INTERNAL_REFS,
					     "%d:%d node %d u%016llx c%016llx deleted\n",
					     proc->pid, thread->pid,
					     node_debug_id,
					     (u64)node_ptr,
					     (u64)node_cookie);
				rb_erase(&node->rb_node, &proc->nodes);
				binder_inner_proc_unlock(proc);
				binder_node_lock(node);
				/*
				 * Acquire the node lock before freeing the
				 * node to serialize with other threads that
				 * may have been holding the node lock while
				 * decrementing this node (avoids race where
				 * this thread frees while the other thread
				 * is unlocking the node after the final
				 * decrement)
				 */
				binder_node_unlock(node);
				binder_free_node(node);
			} else
				binder_inner_proc_unlock(proc);

			if (weak && !has_weak_ref)
				ret = binder_put_node_cmd(
						proc, thread, &ptr, node_ptr,
						node_cookie, node_debug_id,
						BR_INCREFS, "BR_INCREFS");
			if (!ret && strong && !has_strong_ref)
				ret = binder_put_node_cmd(
						proc, thread, &ptr, node_ptr,
						node_cookie, node_debug_id,
						BR_ACQUIRE, "BR_ACQUIRE");
			if (!ret && !strong && has_strong_ref)
				ret = binder_put_node_cmd(
						proc, thread, &ptr, node_ptr,
						node_cookie, node_debug_id,
						BR_RELEASE, "BR_RELEASE");
			if (!ret && !weak && has_weak_ref)
				ret = binder_put_node_cmd(
						proc, thread, &ptr, node_ptr,
						node_cookie, node_debug_id,
						BR_DECREFS, "BR_DECREFS");
			if (orig_ptr == ptr)
				binder_debug(BINDER_DEBUG_INTERNAL_REFS,
					     "%d:%d node %d u%016llx c%016llx state unchanged\n",
					     proc->pid, thread->pid,
					     node_debug_id,
					     (u64)node_ptr,
					     (u64)node_cookie);
			if (ret)
				return ret;
		} break;
		case BINDER_WORK_DEAD_BINDER:
		case BINDER_WORK_DEAD_BINDER_AND_CLEAR:
		case BINDER_WORK_CLEAR_DEATH_NOTIFICATION: {
			struct binder_ref_death *death;
			uint32_t cmd;
			binder_uintptr_t cookie;

			death = container_of(w, struct binder_ref_death, work);
			if (w->type == BINDER_WORK_CLEAR_DEATH_NOTIFICATION)
				cmd = BR_CLEAR_DEATH_NOTIFICATION_DONE;
			else
				cmd = BR_DEAD_BINDER;
			cookie = death->cookie;

			binder_debug(BINDER_DEBUG_DEATH_NOTIFICATION,
				     "%d:%d %s %016llx\n",
				      proc->pid, thread->pid,
				      cmd == BR_DEAD_BINDER ?
				      "BR_DEAD_BINDER" :
				      "BR_CLEAR_DEATH_NOTIFICATION_DONE",
				      (u64)cookie);
			if (w->type == BINDER_WORK_CLEAR_DEATH_NOTIFICATION) {
				binder_inner_proc_unlock(proc);
				kfree(death);
				binder_stats_deleted(BINDER_STAT_DEATH);
			} else {
				binder_enqueue_work_ilocked(
						w, &proc->delivered_death);
				binder_inner_proc_unlock(proc);
			}
			if (put_user(cmd, (uint32_t __user *)ptr))
				return -EFAULT;
			ptr += sizeof(uint32_t);
			if (put_user(cookie,
				     (binder_uintptr_t __user *)ptr))
				return -EFAULT;
			ptr += sizeof(binder_uintptr_t);
			binder_stat_br(proc, thread, cmd);
			if (cmd == BR_DEAD_BINDER)
				goto done; /* DEAD_BINDER notifications can cause transactions */
		} break;
		default:
			binder_inner_proc_unlock(proc);
			pr_err("%d:%d: bad work type %d\n",
			       proc->pid, thread->pid, w->type);
			break;
		}

		if (!t)
			continue;

		BUG_ON(t->buffer == NULL);
		if (t->buffer->target_node) {
			struct binder_node *target_node = t->buffer->target_node;
			struct binder_priority node_prio;

			trd->target.ptr = target_node->ptr;
			trd->cookie =  target_node->cookie;
			node_prio.sched_policy = target_node->sched_policy;
			node_prio.prio = target_node->min_priority;
			binder_transaction_priority(current, t, node_prio,
						    target_node->inherit_rt);
			cmd = BR_TRANSACTION;
		} else {
			trd->target.ptr = 0;
			trd->cookie = 0;
			cmd = BR_REPLY;
		}
		trd->code = t->code;
		trd->flags = t->flags;
		trd->sender_euid = from_kuid(current_user_ns(), t->sender_euid);

		t_from = binder_get_txn_from(t);
		if (t_from) {
			struct task_struct *sender = t_from->proc->tsk;

			trd->sender_pid =
				task_tgid_nr_ns(sender,
						task_active_pid_ns(current));
			trace_android_vh_sync_txn_recvd(thread->task, t_from->task);
		} else {
			trd->sender_pid = 0;
		}

		ret = binder_apply_fd_fixups(proc, t);
		if (ret) {
			struct binder_buffer *buffer = t->buffer;
			bool oneway = !!(t->flags & TF_ONE_WAY);
			int tid = t->debug_id;

			if (t_from)
				binder_thread_dec_tmpref(t_from);
			buffer->transaction = NULL;
			binder_cleanup_transaction(t, "fd fixups failed",
						   BR_FAILED_REPLY);
			binder_free_buf(proc, thread, buffer, true);
			binder_debug(BINDER_DEBUG_FAILED_TRANSACTION,
				     "%d:%d %stransaction %d fd fixups failed %d/%d, line %d\n",
				     proc->pid, thread->pid,
				     oneway ? "async " :
					(cmd == BR_REPLY ? "reply " : ""),
				     tid, BR_FAILED_REPLY, ret, __LINE__);
			if (cmd == BR_REPLY) {
				cmd = BR_FAILED_REPLY;
				if (put_user(cmd, (uint32_t __user *)ptr))
					return -EFAULT;
				ptr += sizeof(uint32_t);
				binder_stat_br(proc, thread, cmd);
				break;
			}
			continue;
		}
		trd->data_size = t->buffer->data_size;
		trd->offsets_size = t->buffer->offsets_size;
		trd->data.ptr.buffer = (uintptr_t)t->buffer->user_data;
		trd->data.ptr.offsets = trd->data.ptr.buffer +
					ALIGN(t->buffer->data_size,
					    sizeof(void *));

		tr.secctx = t->security_ctx;
		if (t->security_ctx) {
			cmd = BR_TRANSACTION_SEC_CTX;
			trsize = sizeof(tr);
		}
		if (put_user(cmd, (uint32_t __user *)ptr)) {
			if (t_from)
				binder_thread_dec_tmpref(t_from);

			binder_cleanup_transaction(t, "put_user failed",
						   BR_FAILED_REPLY);

			return -EFAULT;
		}
		ptr += sizeof(uint32_t);
		if (copy_to_user(ptr, &tr, trsize)) {
			if (t_from)
				binder_thread_dec_tmpref(t_from);

			binder_cleanup_transaction(t, "copy_to_user failed",
						   BR_FAILED_REPLY);

			return -EFAULT;
		}
		ptr += trsize;

		trace_binder_transaction_received(t);
		binder_stat_br(proc, thread, cmd);
		binder_debug(BINDER_DEBUG_TRANSACTION,
			     "%d:%d %s %d %d:%d, cmd %d size %zd-%zd ptr %016llx-%016llx\n",
			     proc->pid, thread->pid,
			     (cmd == BR_TRANSACTION) ? "BR_TRANSACTION" :
				(cmd == BR_TRANSACTION_SEC_CTX) ?
				     "BR_TRANSACTION_SEC_CTX" : "BR_REPLY",
			     t->debug_id, t_from ? t_from->proc->pid : 0,
			     t_from ? t_from->pid : 0, cmd,
			     t->buffer->data_size, t->buffer->offsets_size,
			     (u64)trd->data.ptr.buffer,
			     (u64)trd->data.ptr.offsets);

		if (t_from)
			binder_thread_dec_tmpref(t_from);
		t->buffer->allow_user_free = 1;
		if (cmd != BR_REPLY && !(t->flags & TF_ONE_WAY)) {
			binder_inner_proc_lock(thread->proc);
			t->to_parent = thread->transaction_stack;
			t->to_thread = thread;
			thread->transaction_stack = t;
			binder_inner_proc_unlock(thread->proc);
		} else {
			binder_free_transaction(t);
		}
		break;
	}

done:

	*consumed = ptr - buffer;
	binder_inner_proc_lock(proc);
	if (proc->requested_threads == 0 &&
	    list_empty(&thread->proc->waiting_threads) &&
	    proc->requested_threads_started < proc->max_threads &&
	    (thread->looper & (BINDER_LOOPER_STATE_REGISTERED |
	     BINDER_LOOPER_STATE_ENTERED)) /* the user-space code fails to */
	     /*spawn a new thread if we leave this out */) {
		proc->requested_threads++;
		binder_inner_proc_unlock(proc);
		binder_debug(BINDER_DEBUG_THREADS,
			     "%d:%d BR_SPAWN_LOOPER\n",
			     proc->pid, thread->pid);
		if (put_user(BR_SPAWN_LOOPER, (uint32_t __user *)buffer))
			return -EFAULT;
		binder_stat_br(proc, thread, BR_SPAWN_LOOPER);
	} else
		binder_inner_proc_unlock(proc);
	return 0;
}

static void binder_release_work(struct binder_proc *proc,
				struct list_head *list)
{
	struct binder_work *w;
	enum binder_work_type wtype;

	while (1) {
		binder_inner_proc_lock(proc);
		w = binder_dequeue_work_head_ilocked(list);
		wtype = w ? w->type : 0;
		binder_inner_proc_unlock(proc);
		if (!w)
			return;

		switch (wtype) {
		case BINDER_WORK_TRANSACTION: {
			struct binder_transaction *t;

			t = container_of(w, struct binder_transaction, work);

			binder_cleanup_transaction(t, "process died.",
						   BR_DEAD_REPLY);
		} break;
		case BINDER_WORK_RETURN_ERROR: {
			struct binder_error *e = container_of(
					w, struct binder_error, work);

			binder_debug(BINDER_DEBUG_DEAD_TRANSACTION,
				"undelivered TRANSACTION_ERROR: %u\n",
				e->cmd);
		} break;
		case BINDER_WORK_TRANSACTION_COMPLETE: {
			binder_debug(BINDER_DEBUG_DEAD_TRANSACTION,
				"undelivered TRANSACTION_COMPLETE\n");
			kfree(w);
			binder_stats_deleted(BINDER_STAT_TRANSACTION_COMPLETE);
		} break;
		case BINDER_WORK_DEAD_BINDER_AND_CLEAR:
		case BINDER_WORK_CLEAR_DEATH_NOTIFICATION: {
			struct binder_ref_death *death;

			death = container_of(w, struct binder_ref_death, work);
			binder_debug(BINDER_DEBUG_DEAD_TRANSACTION,
				"undelivered death notification, %016llx\n",
				(u64)death->cookie);
			kfree(death);
			binder_stats_deleted(BINDER_STAT_DEATH);
		} break;
		case BINDER_WORK_NODE:
			break;
		default:
			pr_err("unexpected work type, %d, not freed\n",
			       wtype);
			break;
		}
	}

}

static struct binder_thread *binder_get_thread_ilocked(
		struct binder_proc *proc, struct binder_thread *new_thread)
{
	struct binder_thread *thread = NULL;
	struct rb_node *parent = NULL;
	struct rb_node **p = &proc->threads.rb_node;

	while (*p) {
		parent = *p;
		thread = rb_entry(parent, struct binder_thread, rb_node);

		if (current->pid < thread->pid)
			p = &(*p)->rb_left;
		else if (current->pid > thread->pid)
			p = &(*p)->rb_right;
		else
			return thread;
	}
	if (!new_thread)
		return NULL;
	thread = new_thread;
	binder_stats_created(BINDER_STAT_THREAD);
	thread->proc = proc;
	thread->pid = current->pid;
	get_task_struct(current);
	thread->task = current;
	atomic_set(&thread->tmp_ref, 0);
	init_waitqueue_head(&thread->wait);
	INIT_LIST_HEAD(&thread->todo);
	rb_link_node(&thread->rb_node, parent, p);
	rb_insert_color(&thread->rb_node, &proc->threads);
	thread->looper_need_return = true;
	thread->return_error.work.type = BINDER_WORK_RETURN_ERROR;
	thread->return_error.cmd = BR_OK;
	thread->reply_error.work.type = BINDER_WORK_RETURN_ERROR;
	thread->reply_error.cmd = BR_OK;
	INIT_LIST_HEAD(&new_thread->waiting_thread_node);
	return thread;
}

static struct binder_thread *binder_get_thread(struct binder_proc *proc)
{
	struct binder_thread *thread;
	struct binder_thread *new_thread;

	binder_inner_proc_lock(proc);
	thread = binder_get_thread_ilocked(proc, NULL);
	binder_inner_proc_unlock(proc);
	if (!thread) {
		new_thread = kzalloc(sizeof(*thread), GFP_KERNEL);
		if (new_thread == NULL)
			return NULL;
		binder_inner_proc_lock(proc);
		thread = binder_get_thread_ilocked(proc, new_thread);
		binder_inner_proc_unlock(proc);
		if (thread != new_thread)
			kfree(new_thread);
	}
	return thread;
}

static void binder_free_proc(struct binder_proc *proc)
{
	struct binder_device *device;
	struct binder_proc_ext *eproc =
		container_of(proc, struct binder_proc_ext, proc);

	BUG_ON(!list_empty(&proc->todo));
	BUG_ON(!list_empty(&proc->delivered_death));
	if (proc->outstanding_txns)
		pr_warn("%s: Unexpected outstanding_txns %d\n",
			__func__, proc->outstanding_txns);
	device = container_of(proc->context, struct binder_device, context);
	if (refcount_dec_and_test(&device->ref)) {
		kfree(proc->context->name);
		kfree(device);
	}
	binder_alloc_deferred_release(&proc->alloc);
	put_task_struct(proc->tsk);
	put_cred(eproc->cred);
	binder_stats_deleted(BINDER_STAT_PROC);
<<<<<<< HEAD
=======
	trace_android_vh_binder_free_proc(proc);
>>>>>>> c194212a
	kfree(eproc);
}

static void binder_free_thread(struct binder_thread *thread)
{
	BUG_ON(!list_empty(&thread->todo));
	binder_stats_deleted(BINDER_STAT_THREAD);
	binder_proc_dec_tmpref(thread->proc);
	put_task_struct(thread->task);
	kfree(thread);
}

static int binder_thread_release(struct binder_proc *proc,
				 struct binder_thread *thread)
{
	struct binder_transaction *t;
	struct binder_transaction *send_reply = NULL;
	int active_transactions = 0;
	struct binder_transaction *last_t = NULL;

	binder_inner_proc_lock(thread->proc);
	/*
	 * take a ref on the proc so it survives
	 * after we remove this thread from proc->threads.
	 * The corresponding dec is when we actually
	 * free the thread in binder_free_thread()
	 */
	proc->tmp_ref++;
	/*
	 * take a ref on this thread to ensure it
	 * survives while we are releasing it
	 */
	atomic_inc(&thread->tmp_ref);
	rb_erase(&thread->rb_node, &proc->threads);
	t = thread->transaction_stack;
	if (t) {
		spin_lock(&t->lock);
		if (t->to_thread == thread)
			send_reply = t;
	} else {
		__acquire(&t->lock);
	}
	thread->is_dead = true;

	while (t) {
		last_t = t;
		active_transactions++;
		binder_debug(BINDER_DEBUG_DEAD_TRANSACTION,
			     "release %d:%d transaction %d %s, still active\n",
			      proc->pid, thread->pid,
			     t->debug_id,
			     (t->to_thread == thread) ? "in" : "out");

		if (t->to_thread == thread) {
			thread->proc->outstanding_txns--;
			t->to_proc = NULL;
			t->to_thread = NULL;
			if (t->buffer) {
				t->buffer->transaction = NULL;
				t->buffer = NULL;
			}
			t = t->to_parent;
		} else if (t->from == thread) {
			t->from = NULL;
			t = t->from_parent;
		} else
			BUG();
		spin_unlock(&last_t->lock);
		if (t)
			spin_lock(&t->lock);
		else
			__acquire(&t->lock);
	}
	/* annotation for sparse, lock not acquired in last iteration above */
	__release(&t->lock);

	/*
	 * If this thread used poll, make sure we remove the waitqueue from any
	 * poll data structures holding it.
	 */
	if (thread->looper & BINDER_LOOPER_STATE_POLL)
		wake_up_pollfree(&thread->wait);

	binder_inner_proc_unlock(thread->proc);

	/*
	 * This is needed to avoid races between wake_up_pollfree() above and
	 * someone else removing the last entry from the queue for other reasons
	 * (e.g. ep_remove_wait_queue() being called due to an epoll file
	 * descriptor being closed).  Such other users hold an RCU read lock, so
	 * we can be sure they're done after we call synchronize_rcu().
	 */
	if (thread->looper & BINDER_LOOPER_STATE_POLL)
		synchronize_rcu();

	if (send_reply)
		binder_send_failed_reply(send_reply, BR_DEAD_REPLY);
	binder_release_work(proc, &thread->todo);
	trace_android_vh_binder_thread_release(proc, thread);
	binder_thread_dec_tmpref(thread);
	return active_transactions;
}

static __poll_t binder_poll(struct file *filp,
				struct poll_table_struct *wait)
{
	struct binder_proc *proc = filp->private_data;
	struct binder_thread *thread = NULL;
	bool wait_for_proc_work;

	thread = binder_get_thread(proc);
	if (!thread)
		return POLLERR;

	binder_inner_proc_lock(thread->proc);
	thread->looper |= BINDER_LOOPER_STATE_POLL;
	wait_for_proc_work = binder_available_for_proc_work_ilocked(thread);

	binder_inner_proc_unlock(thread->proc);

	poll_wait(filp, &thread->wait, wait);

	if (binder_has_work(thread, wait_for_proc_work))
		return EPOLLIN;

	return 0;
}

static int binder_ioctl_write_read(struct file *filp,
				unsigned int cmd, unsigned long arg,
				struct binder_thread *thread)
{
	int ret = 0;
	struct binder_proc *proc = filp->private_data;
	unsigned int size = _IOC_SIZE(cmd);
	void __user *ubuf = (void __user *)arg;
	struct binder_write_read bwr;

	if (size != sizeof(struct binder_write_read)) {
		ret = -EINVAL;
		goto out;
	}
	if (copy_from_user(&bwr, ubuf, sizeof(bwr))) {
		ret = -EFAULT;
		goto out;
	}
	binder_debug(BINDER_DEBUG_READ_WRITE,
		     "%d:%d write %lld at %016llx, read %lld at %016llx\n",
		     proc->pid, thread->pid,
		     (u64)bwr.write_size, (u64)bwr.write_buffer,
		     (u64)bwr.read_size, (u64)bwr.read_buffer);

	if (bwr.write_size > 0) {
		ret = binder_thread_write(proc, thread,
					  bwr.write_buffer,
					  bwr.write_size,
					  &bwr.write_consumed);
		trace_binder_write_done(ret);
		if (ret < 0) {
			bwr.read_consumed = 0;
			if (copy_to_user(ubuf, &bwr, sizeof(bwr)))
				ret = -EFAULT;
			goto out;
		}
	}
	if (bwr.read_size > 0) {
		ret = binder_thread_read(proc, thread, bwr.read_buffer,
					 bwr.read_size,
					 &bwr.read_consumed,
					 filp->f_flags & O_NONBLOCK);
		trace_binder_read_done(ret);
		binder_inner_proc_lock(proc);
		if (!binder_worklist_empty_ilocked(&proc->todo))
			binder_wakeup_proc_ilocked(proc);
		binder_inner_proc_unlock(proc);
		trace_android_vh_binder_read_done(proc, thread);
		if (ret < 0) {
			if (copy_to_user(ubuf, &bwr, sizeof(bwr)))
				ret = -EFAULT;
			goto out;
		}
	}
	binder_debug(BINDER_DEBUG_READ_WRITE,
		     "%d:%d wrote %lld of %lld, read return %lld of %lld\n",
		     proc->pid, thread->pid,
		     (u64)bwr.write_consumed, (u64)bwr.write_size,
		     (u64)bwr.read_consumed, (u64)bwr.read_size);
	if (copy_to_user(ubuf, &bwr, sizeof(bwr))) {
		ret = -EFAULT;
		goto out;
	}
out:
	return ret;
}

static int binder_ioctl_set_ctx_mgr(struct file *filp,
				    struct flat_binder_object *fbo)
{
	int ret = 0;
	struct binder_proc *proc = filp->private_data;
	struct binder_context *context = proc->context;
	struct binder_node *new_node;
	kuid_t curr_euid = current_euid();

	mutex_lock(&context->context_mgr_node_lock);
	if (context->binder_context_mgr_node) {
		pr_err("BINDER_SET_CONTEXT_MGR already set\n");
		ret = -EBUSY;
		goto out;
	}
	ret = security_binder_set_context_mgr(binder_get_cred(proc));
	if (ret < 0)
		goto out;
	if (uid_valid(context->binder_context_mgr_uid)) {
		if (!uid_eq(context->binder_context_mgr_uid, curr_euid)) {
			pr_err("BINDER_SET_CONTEXT_MGR bad uid %d != %d\n",
			       from_kuid(&init_user_ns, curr_euid),
			       from_kuid(&init_user_ns,
					 context->binder_context_mgr_uid));
			ret = -EPERM;
			goto out;
		}
	} else {
		context->binder_context_mgr_uid = curr_euid;
	}
	new_node = binder_new_node(proc, fbo);
	if (!new_node) {
		ret = -ENOMEM;
		goto out;
	}
	binder_node_lock(new_node);
	new_node->local_weak_refs++;
	new_node->local_strong_refs++;
	new_node->has_strong_ref = 1;
	new_node->has_weak_ref = 1;
	context->binder_context_mgr_node = new_node;
	binder_node_unlock(new_node);
	binder_put_node(new_node);
out:
	mutex_unlock(&context->context_mgr_node_lock);
	return ret;
}

static int binder_ioctl_get_node_info_for_ref(struct binder_proc *proc,
		struct binder_node_info_for_ref *info)
{
	struct binder_node *node;
	struct binder_context *context = proc->context;
	__u32 handle = info->handle;

	if (info->strong_count || info->weak_count || info->reserved1 ||
	    info->reserved2 || info->reserved3) {
		binder_user_error("%d BINDER_GET_NODE_INFO_FOR_REF: only handle may be non-zero.",
				  proc->pid);
		return -EINVAL;
	}

	/* This ioctl may only be used by the context manager */
	mutex_lock(&context->context_mgr_node_lock);
	if (!context->binder_context_mgr_node ||
		context->binder_context_mgr_node->proc != proc) {
		mutex_unlock(&context->context_mgr_node_lock);
		return -EPERM;
	}
	mutex_unlock(&context->context_mgr_node_lock);

	node = binder_get_node_from_ref(proc, handle, true, NULL);
	if (!node)
		return -EINVAL;

	info->strong_count = node->local_strong_refs +
		node->internal_strong_refs;
	info->weak_count = node->local_weak_refs;

	binder_put_node(node);

	return 0;
}

static int binder_ioctl_get_node_debug_info(struct binder_proc *proc,
				struct binder_node_debug_info *info)
{
	struct rb_node *n;
	binder_uintptr_t ptr = info->ptr;

	memset(info, 0, sizeof(*info));

	binder_inner_proc_lock(proc);
	for (n = rb_first(&proc->nodes); n != NULL; n = rb_next(n)) {
		struct binder_node *node = rb_entry(n, struct binder_node,
						    rb_node);
		if (node->ptr > ptr) {
			info->ptr = node->ptr;
			info->cookie = node->cookie;
			info->has_strong_ref = node->has_strong_ref;
			info->has_weak_ref = node->has_weak_ref;
			break;
		}
	}
	binder_inner_proc_unlock(proc);

	return 0;
}

static bool binder_txns_pending_ilocked(struct binder_proc *proc)
{
	struct rb_node *n;
	struct binder_thread *thread;

	if (proc->outstanding_txns > 0)
		return true;

	for (n = rb_first(&proc->threads); n; n = rb_next(n)) {
		thread = rb_entry(n, struct binder_thread, rb_node);
		if (thread->transaction_stack)
			return true;
	}
	return false;
}

static int binder_ioctl_freeze(struct binder_freeze_info *info,
			       struct binder_proc *target_proc)
{
	int ret = 0;

	if (!info->enable) {
		binder_inner_proc_lock(target_proc);
		target_proc->sync_recv = false;
		target_proc->async_recv = false;
		target_proc->is_frozen = false;
		binder_inner_proc_unlock(target_proc);
		return 0;
	}

	/*
	 * Freezing the target. Prevent new transactions by
	 * setting frozen state. If timeout specified, wait
	 * for transactions to drain.
	 */
	binder_inner_proc_lock(target_proc);
	target_proc->sync_recv = false;
	target_proc->async_recv = false;
	target_proc->is_frozen = true;
	binder_inner_proc_unlock(target_proc);

	if (info->timeout_ms > 0)
		ret = wait_event_interruptible_timeout(
			target_proc->freeze_wait,
			(!target_proc->outstanding_txns),
			msecs_to_jiffies(info->timeout_ms));

	/* Check pending transactions that wait for reply */
	if (ret >= 0) {
		binder_inner_proc_lock(target_proc);
		if (binder_txns_pending_ilocked(target_proc))
			ret = -EAGAIN;
		binder_inner_proc_unlock(target_proc);
	}

	if (ret < 0) {
		binder_inner_proc_lock(target_proc);
		target_proc->is_frozen = false;
		binder_inner_proc_unlock(target_proc);
	}

	return ret;
}

static int binder_ioctl_get_freezer_info(
				struct binder_frozen_status_info *info)
{
	struct binder_proc *target_proc;
	bool found = false;
	__u32 txns_pending;

	info->sync_recv = 0;
	info->async_recv = 0;

	mutex_lock(&binder_procs_lock);
	hlist_for_each_entry(target_proc, &binder_procs, proc_node) {
		if (target_proc->pid == info->pid) {
			found = true;
			binder_inner_proc_lock(target_proc);
			txns_pending = binder_txns_pending_ilocked(target_proc);
			info->sync_recv |= target_proc->sync_recv |
					(txns_pending << 1);
			info->async_recv |= target_proc->async_recv;
			binder_inner_proc_unlock(target_proc);
		}
	}
	mutex_unlock(&binder_procs_lock);

	if (!found)
		return -EINVAL;

	return 0;
}

static long binder_ioctl(struct file *filp, unsigned int cmd, unsigned long arg)
{
	int ret;
	struct binder_proc *proc = filp->private_data;
	struct binder_thread *thread;
	unsigned int size = _IOC_SIZE(cmd);
	void __user *ubuf = (void __user *)arg;

	/*pr_info("binder_ioctl: %d:%d %x %lx\n",
			proc->pid, current->pid, cmd, arg);*/

	binder_selftest_alloc(&proc->alloc);

	trace_binder_ioctl(cmd, arg);

	ret = wait_event_interruptible(binder_user_error_wait, binder_stop_on_user_error < 2);
	if (ret)
		goto err_unlocked;

	thread = binder_get_thread(proc);
	if (thread == NULL) {
		ret = -ENOMEM;
		goto err;
	}

	switch (cmd) {
	case BINDER_WRITE_READ:
		ret = binder_ioctl_write_read(filp, cmd, arg, thread);
		if (ret)
			goto err;
		break;
	case BINDER_SET_MAX_THREADS: {
		int max_threads;

		if (copy_from_user(&max_threads, ubuf,
				   sizeof(max_threads))) {
			ret = -EINVAL;
			goto err;
		}
		binder_inner_proc_lock(proc);
		proc->max_threads = max_threads;
		binder_inner_proc_unlock(proc);
		break;
	}
	case BINDER_SET_CONTEXT_MGR_EXT: {
		struct flat_binder_object fbo;

		if (copy_from_user(&fbo, ubuf, sizeof(fbo))) {
			ret = -EINVAL;
			goto err;
		}
		ret = binder_ioctl_set_ctx_mgr(filp, &fbo);
		if (ret)
			goto err;
		break;
	}
	case BINDER_SET_CONTEXT_MGR:
		ret = binder_ioctl_set_ctx_mgr(filp, NULL);
		if (ret)
			goto err;
		break;
	case BINDER_THREAD_EXIT:
		binder_debug(BINDER_DEBUG_THREADS, "%d:%d exit\n",
			     proc->pid, thread->pid);
		binder_thread_release(proc, thread);
		thread = NULL;
		break;
	case BINDER_VERSION: {
		struct binder_version __user *ver = ubuf;

		if (size != sizeof(struct binder_version)) {
			ret = -EINVAL;
			goto err;
		}
		if (put_user(BINDER_CURRENT_PROTOCOL_VERSION,
			     &ver->protocol_version)) {
			ret = -EINVAL;
			goto err;
		}
		break;
	}
	case BINDER_GET_NODE_INFO_FOR_REF: {
		struct binder_node_info_for_ref info;

		if (copy_from_user(&info, ubuf, sizeof(info))) {
			ret = -EFAULT;
			goto err;
		}

		ret = binder_ioctl_get_node_info_for_ref(proc, &info);
		if (ret < 0)
			goto err;

		if (copy_to_user(ubuf, &info, sizeof(info))) {
			ret = -EFAULT;
			goto err;
		}

		break;
	}
	case BINDER_GET_NODE_DEBUG_INFO: {
		struct binder_node_debug_info info;

		if (copy_from_user(&info, ubuf, sizeof(info))) {
			ret = -EFAULT;
			goto err;
		}

		ret = binder_ioctl_get_node_debug_info(proc, &info);
		if (ret < 0)
			goto err;

		if (copy_to_user(ubuf, &info, sizeof(info))) {
			ret = -EFAULT;
			goto err;
		}
		break;
	}
	case BINDER_FREEZE: {
		struct binder_freeze_info info;
		struct binder_proc **target_procs = NULL, *target_proc;
		int target_procs_count = 0, i = 0;

		ret = 0;

		if (copy_from_user(&info, ubuf, sizeof(info))) {
			ret = -EFAULT;
			goto err;
		}

		mutex_lock(&binder_procs_lock);
		hlist_for_each_entry(target_proc, &binder_procs, proc_node) {
			if (target_proc->pid == info.pid)
				target_procs_count++;
		}

		if (target_procs_count == 0) {
			mutex_unlock(&binder_procs_lock);
			ret = -EINVAL;
			goto err;
		}

		target_procs = kcalloc(target_procs_count,
				       sizeof(struct binder_proc *),
				       GFP_KERNEL);

		if (!target_procs) {
			mutex_unlock(&binder_procs_lock);
			ret = -ENOMEM;
			goto err;
		}

		hlist_for_each_entry(target_proc, &binder_procs, proc_node) {
			if (target_proc->pid != info.pid)
				continue;

			binder_inner_proc_lock(target_proc);
			target_proc->tmp_ref++;
			binder_inner_proc_unlock(target_proc);

			target_procs[i++] = target_proc;
		}
		mutex_unlock(&binder_procs_lock);

		for (i = 0; i < target_procs_count; i++) {
			if (ret >= 0)
				ret = binder_ioctl_freeze(&info,
							  target_procs[i]);

			binder_proc_dec_tmpref(target_procs[i]);
		}

		kfree(target_procs);

		if (ret < 0)
			goto err;
		break;
	}
	case BINDER_GET_FROZEN_INFO: {
		struct binder_frozen_status_info info;

		if (copy_from_user(&info, ubuf, sizeof(info))) {
			ret = -EFAULT;
			goto err;
		}

		ret = binder_ioctl_get_freezer_info(&info);
		if (ret < 0)
			goto err;

		if (copy_to_user(ubuf, &info, sizeof(info))) {
			ret = -EFAULT;
			goto err;
		}
		break;
	}
	case BINDER_ENABLE_ONEWAY_SPAM_DETECTION: {
		uint32_t enable;

		if (copy_from_user(&enable, ubuf, sizeof(enable))) {
			ret = -EFAULT;
			goto err;
		}
		binder_inner_proc_lock(proc);
		proc->oneway_spam_detection_enabled = (bool)enable;
		binder_inner_proc_unlock(proc);
		break;
	}
	default:
		ret = -EINVAL;
		goto err;
	}
	ret = 0;
err:
	if (thread)
		thread->looper_need_return = false;
	wait_event_interruptible(binder_user_error_wait, binder_stop_on_user_error < 2);
	if (ret && ret != -EINTR)
		pr_info("%d:%d ioctl %x %lx returned %d\n", proc->pid, current->pid, cmd, arg, ret);
err_unlocked:
	trace_binder_ioctl_done(ret);
	return ret;
}

static void binder_vma_open(struct vm_area_struct *vma)
{
	struct binder_proc *proc = vma->vm_private_data;

	binder_debug(BINDER_DEBUG_OPEN_CLOSE,
		     "%d open vm area %lx-%lx (%ld K) vma %lx pagep %lx\n",
		     proc->pid, vma->vm_start, vma->vm_end,
		     (vma->vm_end - vma->vm_start) / SZ_1K, vma->vm_flags,
		     (unsigned long)pgprot_val(vma->vm_page_prot));
}

static void binder_vma_close(struct vm_area_struct *vma)
{
	struct binder_proc *proc = vma->vm_private_data;

	binder_debug(BINDER_DEBUG_OPEN_CLOSE,
		     "%d close vm area %lx-%lx (%ld K) vma %lx pagep %lx\n",
		     proc->pid, vma->vm_start, vma->vm_end,
		     (vma->vm_end - vma->vm_start) / SZ_1K, vma->vm_flags,
		     (unsigned long)pgprot_val(vma->vm_page_prot));
	binder_alloc_vma_close(&proc->alloc);
}

static vm_fault_t binder_vm_fault(struct vm_fault *vmf)
{
	return VM_FAULT_SIGBUS;
}

static const struct vm_operations_struct binder_vm_ops = {
	.open = binder_vma_open,
	.close = binder_vma_close,
	.fault = binder_vm_fault,
};

static int binder_mmap(struct file *filp, struct vm_area_struct *vma)
{
	struct binder_proc *proc = filp->private_data;

	if (proc->tsk != current->group_leader)
		return -EINVAL;

	binder_debug(BINDER_DEBUG_OPEN_CLOSE,
		     "%s: %d %lx-%lx (%ld K) vma %lx pagep %lx\n",
		     __func__, proc->pid, vma->vm_start, vma->vm_end,
		     (vma->vm_end - vma->vm_start) / SZ_1K, vma->vm_flags,
		     (unsigned long)pgprot_val(vma->vm_page_prot));

	if (vma->vm_flags & FORBIDDEN_MMAP_FLAGS) {
		pr_err("%s: %d %lx-%lx %s failed %d\n", __func__,
		       proc->pid, vma->vm_start, vma->vm_end, "bad vm_flags", -EPERM);
		return -EPERM;
	}
	vma->vm_flags |= VM_DONTCOPY | VM_MIXEDMAP;
	vma->vm_flags &= ~VM_MAYWRITE;

	vma->vm_ops = &binder_vm_ops;
	vma->vm_private_data = proc;

	return binder_alloc_mmap_handler(&proc->alloc, vma);
}

static int binder_open(struct inode *nodp, struct file *filp)
{
	struct binder_proc *proc, *itr;
	struct binder_proc_ext *eproc;
	struct binder_device *binder_dev;
	struct binderfs_info *info;
	struct dentry *binder_binderfs_dir_entry_proc = NULL;
	bool existing_pid = false;

	binder_debug(BINDER_DEBUG_OPEN_CLOSE, "%s: %d:%d\n", __func__,
		     current->group_leader->pid, current->pid);

	eproc = kzalloc(sizeof(*eproc), GFP_KERNEL);
	proc = &eproc->proc;
	if (proc == NULL)
		return -ENOMEM;
	spin_lock_init(&proc->inner_lock);
	spin_lock_init(&proc->outer_lock);
	get_task_struct(current->group_leader);
	proc->tsk = current->group_leader;
	eproc->cred = get_cred(filp->f_cred);
	INIT_LIST_HEAD(&proc->todo);
	init_waitqueue_head(&proc->freeze_wait);
	if (binder_supported_policy(current->policy)) {
		proc->default_priority.sched_policy = current->policy;
		proc->default_priority.prio = current->normal_prio;
	} else {
		proc->default_priority.sched_policy = SCHED_NORMAL;
		proc->default_priority.prio = NICE_TO_PRIO(0);
	}

	/* binderfs stashes devices in i_private */
	if (is_binderfs_device(nodp)) {
		binder_dev = nodp->i_private;
		info = nodp->i_sb->s_fs_info;
		binder_binderfs_dir_entry_proc = info->proc_log_dir;
	} else {
		binder_dev = container_of(filp->private_data,
					  struct binder_device, miscdev);
	}
	refcount_inc(&binder_dev->ref);
	proc->context = &binder_dev->context;
	binder_alloc_init(&proc->alloc);

	binder_stats_created(BINDER_STAT_PROC);
	proc->pid = current->group_leader->pid;
	INIT_LIST_HEAD(&proc->delivered_death);
	INIT_LIST_HEAD(&proc->waiting_threads);
	filp->private_data = proc;

	mutex_lock(&binder_procs_lock);
	hlist_for_each_entry(itr, &binder_procs, proc_node) {
		if (itr->pid == proc->pid) {
			existing_pid = true;
			break;
		}
	}
	hlist_add_head(&proc->proc_node, &binder_procs);
	mutex_unlock(&binder_procs_lock);
	trace_android_vh_binder_preset(&binder_procs, &binder_procs_lock);
	if (binder_debugfs_dir_entry_proc && !existing_pid) {
		char strbuf[11];

		snprintf(strbuf, sizeof(strbuf), "%u", proc->pid);
		/*
		 * proc debug entries are shared between contexts.
		 * Only create for the first PID to avoid debugfs log spamming
		 * The printing code will anyway print all contexts for a given
		 * PID so this is not a problem.
		 */
		proc->debugfs_entry = debugfs_create_file(strbuf, 0444,
			binder_debugfs_dir_entry_proc,
			(void *)(unsigned long)proc->pid,
			&proc_fops);
	}

	if (binder_binderfs_dir_entry_proc && !existing_pid) {
		char strbuf[11];
		struct dentry *binderfs_entry;

		snprintf(strbuf, sizeof(strbuf), "%u", proc->pid);
		/*
		 * Similar to debugfs, the process specific log file is shared
		 * between contexts. Only create for the first PID.
		 * This is ok since same as debugfs, the log file will contain
		 * information on all contexts of a given PID.
		 */
		binderfs_entry = binderfs_create_file(binder_binderfs_dir_entry_proc,
			strbuf, &proc_fops, (void *)(unsigned long)proc->pid);
		if (!IS_ERR(binderfs_entry)) {
			proc->binderfs_entry = binderfs_entry;
		} else {
			int error;

			error = PTR_ERR(binderfs_entry);
			pr_warn("Unable to create file %s in binderfs (error %d)\n",
				strbuf, error);
		}
	}

	return 0;
}

static int binder_flush(struct file *filp, fl_owner_t id)
{
	struct binder_proc *proc = filp->private_data;

	binder_defer_work(proc, BINDER_DEFERRED_FLUSH);

	return 0;
}

static void binder_deferred_flush(struct binder_proc *proc)
{
	struct rb_node *n;
	int wake_count = 0;

	binder_inner_proc_lock(proc);
	for (n = rb_first(&proc->threads); n != NULL; n = rb_next(n)) {
		struct binder_thread *thread = rb_entry(n, struct binder_thread, rb_node);

		thread->looper_need_return = true;
		if (thread->looper & BINDER_LOOPER_STATE_WAITING) {
			wake_up_interruptible(&thread->wait);
			wake_count++;
		}
	}
	binder_inner_proc_unlock(proc);

	binder_debug(BINDER_DEBUG_OPEN_CLOSE,
		     "binder_flush: %d woke %d threads\n", proc->pid,
		     wake_count);
}

static int binder_release(struct inode *nodp, struct file *filp)
{
	struct binder_proc *proc = filp->private_data;

	debugfs_remove(proc->debugfs_entry);

	if (proc->binderfs_entry) {
		binderfs_remove_file(proc->binderfs_entry);
		proc->binderfs_entry = NULL;
	}

	binder_defer_work(proc, BINDER_DEFERRED_RELEASE);

	return 0;
}

static int binder_node_release(struct binder_node *node, int refs)
{
	struct binder_ref *ref;
	int death = 0;
	struct binder_proc *proc = node->proc;

	binder_release_work(proc, &node->async_todo);

	binder_node_lock(node);
	binder_inner_proc_lock(proc);
	binder_dequeue_work_ilocked(&node->work);
	/*
	 * The caller must have taken a temporary ref on the node,
	 */
	BUG_ON(!node->tmp_refs);
	if (hlist_empty(&node->refs) && node->tmp_refs == 1) {
		binder_inner_proc_unlock(proc);
		binder_node_unlock(node);
		binder_free_node(node);

		return refs;
	}

	node->proc = NULL;
	node->local_strong_refs = 0;
	node->local_weak_refs = 0;
	binder_inner_proc_unlock(proc);

	spin_lock(&binder_dead_nodes_lock);
	hlist_add_head(&node->dead_node, &binder_dead_nodes);
	spin_unlock(&binder_dead_nodes_lock);

	hlist_for_each_entry(ref, &node->refs, node_entry) {
		refs++;
		/*
		 * Need the node lock to synchronize
		 * with new notification requests and the
		 * inner lock to synchronize with queued
		 * death notifications.
		 */
		binder_inner_proc_lock(ref->proc);
		if (!ref->death) {
			binder_inner_proc_unlock(ref->proc);
			continue;
		}

		death++;

		BUG_ON(!list_empty(&ref->death->work.entry));
		ref->death->work.type = BINDER_WORK_DEAD_BINDER;
		binder_enqueue_work_ilocked(&ref->death->work,
					    &ref->proc->todo);
		binder_wakeup_proc_ilocked(ref->proc);
		binder_inner_proc_unlock(ref->proc);
	}

	binder_debug(BINDER_DEBUG_DEAD_BINDER,
		     "node %d now dead, refs %d, death %d\n",
		     node->debug_id, refs, death);
	binder_node_unlock(node);
	binder_put_node(node);

	return refs;
}

static void binder_deferred_release(struct binder_proc *proc)
{
	struct binder_context *context = proc->context;
	struct rb_node *n;
	int threads, nodes, incoming_refs, outgoing_refs, active_transactions;

	mutex_lock(&binder_procs_lock);
	hlist_del(&proc->proc_node);
	mutex_unlock(&binder_procs_lock);

	mutex_lock(&context->context_mgr_node_lock);
	if (context->binder_context_mgr_node &&
	    context->binder_context_mgr_node->proc == proc) {
		binder_debug(BINDER_DEBUG_DEAD_BINDER,
			     "%s: %d context_mgr_node gone\n",
			     __func__, proc->pid);
		context->binder_context_mgr_node = NULL;
	}
	mutex_unlock(&context->context_mgr_node_lock);
	binder_inner_proc_lock(proc);
	/*
	 * Make sure proc stays alive after we
	 * remove all the threads
	 */
	proc->tmp_ref++;

	proc->is_dead = true;
	proc->is_frozen = false;
	proc->sync_recv = false;
	proc->async_recv = false;
	threads = 0;
	active_transactions = 0;
	while ((n = rb_first(&proc->threads))) {
		struct binder_thread *thread;

		thread = rb_entry(n, struct binder_thread, rb_node);
		binder_inner_proc_unlock(proc);
		threads++;
		active_transactions += binder_thread_release(proc, thread);
		binder_inner_proc_lock(proc);
	}

	nodes = 0;
	incoming_refs = 0;
	while ((n = rb_first(&proc->nodes))) {
		struct binder_node *node;

		node = rb_entry(n, struct binder_node, rb_node);
		nodes++;
		/*
		 * take a temporary ref on the node before
		 * calling binder_node_release() which will either
		 * kfree() the node or call binder_put_node()
		 */
		binder_inc_node_tmpref_ilocked(node);
		rb_erase(&node->rb_node, &proc->nodes);
		binder_inner_proc_unlock(proc);
		incoming_refs = binder_node_release(node, incoming_refs);
		binder_inner_proc_lock(proc);
	}
	binder_inner_proc_unlock(proc);

	outgoing_refs = 0;
	binder_proc_lock(proc);
	while ((n = rb_first(&proc->refs_by_desc))) {
		struct binder_ref *ref;

		ref = rb_entry(n, struct binder_ref, rb_node_desc);
		outgoing_refs++;
		binder_cleanup_ref_olocked(ref);
		binder_proc_unlock(proc);
		binder_free_ref(ref);
		binder_proc_lock(proc);
	}
	binder_proc_unlock(proc);

	binder_release_work(proc, &proc->todo);
	binder_release_work(proc, &proc->delivered_death);

	binder_debug(BINDER_DEBUG_OPEN_CLOSE,
		     "%s: %d threads %d, nodes %d (ref %d), refs %d, active transactions %d\n",
		     __func__, proc->pid, threads, nodes, incoming_refs,
		     outgoing_refs, active_transactions);

	binder_proc_dec_tmpref(proc);
}

static void binder_deferred_func(struct work_struct *work)
{
	struct binder_proc *proc;

	int defer;

	do {
		mutex_lock(&binder_deferred_lock);
		if (!hlist_empty(&binder_deferred_list)) {
			proc = hlist_entry(binder_deferred_list.first,
					struct binder_proc, deferred_work_node);
			hlist_del_init(&proc->deferred_work_node);
			defer = proc->deferred_work;
			proc->deferred_work = 0;
		} else {
			proc = NULL;
			defer = 0;
		}
		mutex_unlock(&binder_deferred_lock);

		if (defer & BINDER_DEFERRED_FLUSH)
			binder_deferred_flush(proc);

		if (defer & BINDER_DEFERRED_RELEASE)
			binder_deferred_release(proc); /* frees proc */
	} while (proc);
}
static DECLARE_WORK(binder_deferred_work, binder_deferred_func);

static void
binder_defer_work(struct binder_proc *proc, enum binder_deferred_state defer)
{
	mutex_lock(&binder_deferred_lock);
	proc->deferred_work |= defer;
	if (hlist_unhashed(&proc->deferred_work_node)) {
		hlist_add_head(&proc->deferred_work_node,
				&binder_deferred_list);
		schedule_work(&binder_deferred_work);
	}
	mutex_unlock(&binder_deferred_lock);
}

static void print_binder_transaction_ilocked(struct seq_file *m,
					     struct binder_proc *proc,
					     const char *prefix,
					     struct binder_transaction *t)
{
	struct binder_proc *to_proc;
	struct binder_buffer *buffer = t->buffer;

	spin_lock(&t->lock);
	trace_android_vh_binder_print_transaction_info(m, proc, prefix, t);
	to_proc = t->to_proc;
	seq_printf(m,
		   "%s %d: %pK from %d:%d to %d:%d code %x flags %x pri %d:%d r%d",
		   prefix, t->debug_id, t,
		   t->from ? t->from->proc->pid : 0,
		   t->from ? t->from->pid : 0,
		   to_proc ? to_proc->pid : 0,
		   t->to_thread ? t->to_thread->pid : 0,
		   t->code, t->flags, t->priority.sched_policy,
		   t->priority.prio, t->need_reply);
	spin_unlock(&t->lock);

	if (proc != to_proc) {
		/*
		 * Can only safely deref buffer if we are holding the
		 * correct proc inner lock for this node
		 */
		seq_puts(m, "\n");
		return;
	}

	if (buffer == NULL) {
		seq_puts(m, " buffer free\n");
		return;
	}
	if (buffer->target_node)
		seq_printf(m, " node %d", buffer->target_node->debug_id);
	seq_printf(m, " size %zd:%zd data %pK\n",
		   buffer->data_size, buffer->offsets_size,
		   buffer->user_data);
}

static void print_binder_work_ilocked(struct seq_file *m,
				     struct binder_proc *proc,
				     const char *prefix,
				     const char *transaction_prefix,
				     struct binder_work *w)
{
	struct binder_node *node;
	struct binder_transaction *t;

	switch (w->type) {
	case BINDER_WORK_TRANSACTION:
		t = container_of(w, struct binder_transaction, work);
		print_binder_transaction_ilocked(
				m, proc, transaction_prefix, t);
		break;
	case BINDER_WORK_RETURN_ERROR: {
		struct binder_error *e = container_of(
				w, struct binder_error, work);

		seq_printf(m, "%stransaction error: %u\n",
			   prefix, e->cmd);
	} break;
	case BINDER_WORK_TRANSACTION_COMPLETE:
		seq_printf(m, "%stransaction complete\n", prefix);
		break;
	case BINDER_WORK_NODE:
		node = container_of(w, struct binder_node, work);
		seq_printf(m, "%snode work %d: u%016llx c%016llx\n",
			   prefix, node->debug_id,
			   (u64)node->ptr, (u64)node->cookie);
		break;
	case BINDER_WORK_DEAD_BINDER:
		seq_printf(m, "%shas dead binder\n", prefix);
		break;
	case BINDER_WORK_DEAD_BINDER_AND_CLEAR:
		seq_printf(m, "%shas cleared dead binder\n", prefix);
		break;
	case BINDER_WORK_CLEAR_DEATH_NOTIFICATION:
		seq_printf(m, "%shas cleared death notification\n", prefix);
		break;
	default:
		seq_printf(m, "%sunknown work: type %d\n", prefix, w->type);
		break;
	}
}

static void print_binder_thread_ilocked(struct seq_file *m,
					struct binder_thread *thread,
					int print_always)
{
	struct binder_transaction *t;
	struct binder_work *w;
	size_t start_pos = m->count;
	size_t header_pos;

	seq_printf(m, "  thread %d: l %02x need_return %d tr %d\n",
			thread->pid, thread->looper,
			thread->looper_need_return,
			atomic_read(&thread->tmp_ref));
	header_pos = m->count;
	t = thread->transaction_stack;
	while (t) {
		if (t->from == thread) {
			print_binder_transaction_ilocked(m, thread->proc,
					"    outgoing transaction", t);
			t = t->from_parent;
		} else if (t->to_thread == thread) {
			print_binder_transaction_ilocked(m, thread->proc,
						 "    incoming transaction", t);
			t = t->to_parent;
		} else {
			print_binder_transaction_ilocked(m, thread->proc,
					"    bad transaction", t);
			t = NULL;
		}
	}
	list_for_each_entry(w, &thread->todo, entry) {
		print_binder_work_ilocked(m, thread->proc, "    ",
					  "    pending transaction", w);
	}
	if (!print_always && m->count == header_pos)
		m->count = start_pos;
}

static void print_binder_node_nilocked(struct seq_file *m,
				       struct binder_node *node)
{
	struct binder_ref *ref;
	struct binder_work *w;
	int count;

	count = 0;
	hlist_for_each_entry(ref, &node->refs, node_entry)
		count++;

	seq_printf(m, "  node %d: u%016llx c%016llx pri %d:%d hs %d hw %d ls %d lw %d is %d iw %d tr %d",
		   node->debug_id, (u64)node->ptr, (u64)node->cookie,
		   node->sched_policy, node->min_priority,
		   node->has_strong_ref, node->has_weak_ref,
		   node->local_strong_refs, node->local_weak_refs,
		   node->internal_strong_refs, count, node->tmp_refs);
	if (count) {
		seq_puts(m, " proc");
		hlist_for_each_entry(ref, &node->refs, node_entry)
			seq_printf(m, " %d", ref->proc->pid);
	}
	seq_puts(m, "\n");
	if (node->proc) {
		list_for_each_entry(w, &node->async_todo, entry)
			print_binder_work_ilocked(m, node->proc, "    ",
					  "    pending async transaction", w);
	}
}

static void print_binder_ref_olocked(struct seq_file *m,
				     struct binder_ref *ref)
{
	binder_node_lock(ref->node);
	seq_printf(m, "  ref %d: desc %d %snode %d s %d w %d d %pK\n",
		   ref->data.debug_id, ref->data.desc,
		   ref->node->proc ? "" : "dead ",
		   ref->node->debug_id, ref->data.strong,
		   ref->data.weak, ref->death);
	binder_node_unlock(ref->node);
}

static void print_binder_proc(struct seq_file *m,
			      struct binder_proc *proc, int print_all)
{
	struct binder_work *w;
	struct rb_node *n;
	size_t start_pos = m->count;
	size_t header_pos;
	struct binder_node *last_node = NULL;

	seq_printf(m, "proc %d\n", proc->pid);
	seq_printf(m, "context %s\n", proc->context->name);
	header_pos = m->count;

	binder_inner_proc_lock(proc);
	for (n = rb_first(&proc->threads); n != NULL; n = rb_next(n))
		print_binder_thread_ilocked(m, rb_entry(n, struct binder_thread,
						rb_node), print_all);

	for (n = rb_first(&proc->nodes); n != NULL; n = rb_next(n)) {
		struct binder_node *node = rb_entry(n, struct binder_node,
						    rb_node);
		if (!print_all && !node->has_async_transaction)
			continue;

		/*
		 * take a temporary reference on the node so it
		 * survives and isn't removed from the tree
		 * while we print it.
		 */
		binder_inc_node_tmpref_ilocked(node);
		/* Need to drop inner lock to take node lock */
		binder_inner_proc_unlock(proc);
		if (last_node)
			binder_put_node(last_node);
		binder_node_inner_lock(node);
		print_binder_node_nilocked(m, node);
		binder_node_inner_unlock(node);
		last_node = node;
		binder_inner_proc_lock(proc);
	}
	binder_inner_proc_unlock(proc);
	if (last_node)
		binder_put_node(last_node);

	if (print_all) {
		binder_proc_lock(proc);
		for (n = rb_first(&proc->refs_by_desc);
		     n != NULL;
		     n = rb_next(n))
			print_binder_ref_olocked(m, rb_entry(n,
							    struct binder_ref,
							    rb_node_desc));
		binder_proc_unlock(proc);
	}
	binder_alloc_print_allocated(m, &proc->alloc);
	binder_inner_proc_lock(proc);
	list_for_each_entry(w, &proc->todo, entry)
		print_binder_work_ilocked(m, proc, "  ",
					  "  pending transaction", w);
	list_for_each_entry(w, &proc->delivered_death, entry) {
		seq_puts(m, "  has delivered dead binder\n");
		break;
	}
	binder_inner_proc_unlock(proc);
	if (!print_all && m->count == header_pos)
		m->count = start_pos;
}

static const char * const binder_return_strings[] = {
	"BR_ERROR",
	"BR_OK",
	"BR_TRANSACTION",
	"BR_REPLY",
	"BR_ACQUIRE_RESULT",
	"BR_DEAD_REPLY",
	"BR_TRANSACTION_COMPLETE",
	"BR_INCREFS",
	"BR_ACQUIRE",
	"BR_RELEASE",
	"BR_DECREFS",
	"BR_ATTEMPT_ACQUIRE",
	"BR_NOOP",
	"BR_SPAWN_LOOPER",
	"BR_FINISHED",
	"BR_DEAD_BINDER",
	"BR_CLEAR_DEATH_NOTIFICATION_DONE",
	"BR_FAILED_REPLY",
	"BR_FROZEN_REPLY",
	"BR_ONEWAY_SPAM_SUSPECT",
};

static const char * const binder_command_strings[] = {
	"BC_TRANSACTION",
	"BC_REPLY",
	"BC_ACQUIRE_RESULT",
	"BC_FREE_BUFFER",
	"BC_INCREFS",
	"BC_ACQUIRE",
	"BC_RELEASE",
	"BC_DECREFS",
	"BC_INCREFS_DONE",
	"BC_ACQUIRE_DONE",
	"BC_ATTEMPT_ACQUIRE",
	"BC_REGISTER_LOOPER",
	"BC_ENTER_LOOPER",
	"BC_EXIT_LOOPER",
	"BC_REQUEST_DEATH_NOTIFICATION",
	"BC_CLEAR_DEATH_NOTIFICATION",
	"BC_DEAD_BINDER_DONE",
	"BC_TRANSACTION_SG",
	"BC_REPLY_SG",
};

static const char * const binder_objstat_strings[] = {
	"proc",
	"thread",
	"node",
	"ref",
	"death",
	"transaction",
	"transaction_complete"
};

static void print_binder_stats(struct seq_file *m, const char *prefix,
			       struct binder_stats *stats)
{
	int i;

	BUILD_BUG_ON(ARRAY_SIZE(stats->bc) !=
		     ARRAY_SIZE(binder_command_strings));
	for (i = 0; i < ARRAY_SIZE(stats->bc); i++) {
		int temp = atomic_read(&stats->bc[i]);

		if (temp)
			seq_printf(m, "%s%s: %d\n", prefix,
				   binder_command_strings[i], temp);
	}

	BUILD_BUG_ON(ARRAY_SIZE(stats->br) !=
		     ARRAY_SIZE(binder_return_strings));
	for (i = 0; i < ARRAY_SIZE(stats->br); i++) {
		int temp = atomic_read(&stats->br[i]);

		if (temp)
			seq_printf(m, "%s%s: %d\n", prefix,
				   binder_return_strings[i], temp);
	}

	BUILD_BUG_ON(ARRAY_SIZE(stats->obj_created) !=
		     ARRAY_SIZE(binder_objstat_strings));
	BUILD_BUG_ON(ARRAY_SIZE(stats->obj_created) !=
		     ARRAY_SIZE(stats->obj_deleted));
	for (i = 0; i < ARRAY_SIZE(stats->obj_created); i++) {
		int created = atomic_read(&stats->obj_created[i]);
		int deleted = atomic_read(&stats->obj_deleted[i]);

		if (created || deleted)
			seq_printf(m, "%s%s: active %d total %d\n",
				prefix,
				binder_objstat_strings[i],
				created - deleted,
				created);
	}
}

static void print_binder_proc_stats(struct seq_file *m,
				    struct binder_proc *proc)
{
	struct binder_work *w;
	struct binder_thread *thread;
	struct rb_node *n;
	int count, strong, weak, ready_threads;
	size_t free_async_space =
		binder_alloc_get_free_async_space(&proc->alloc);

	seq_printf(m, "proc %d\n", proc->pid);
	seq_printf(m, "context %s\n", proc->context->name);
	count = 0;
	ready_threads = 0;
	binder_inner_proc_lock(proc);
	for (n = rb_first(&proc->threads); n != NULL; n = rb_next(n))
		count++;

	list_for_each_entry(thread, &proc->waiting_threads, waiting_thread_node)
		ready_threads++;

	seq_printf(m, "  threads: %d\n", count);
	seq_printf(m, "  requested threads: %d+%d/%d\n"
			"  ready threads %d\n"
			"  free async space %zd\n", proc->requested_threads,
			proc->requested_threads_started, proc->max_threads,
			ready_threads,
			free_async_space);
	count = 0;
	for (n = rb_first(&proc->nodes); n != NULL; n = rb_next(n))
		count++;
	binder_inner_proc_unlock(proc);
	seq_printf(m, "  nodes: %d\n", count);
	count = 0;
	strong = 0;
	weak = 0;
	binder_proc_lock(proc);
	for (n = rb_first(&proc->refs_by_desc); n != NULL; n = rb_next(n)) {
		struct binder_ref *ref = rb_entry(n, struct binder_ref,
						  rb_node_desc);
		count++;
		strong += ref->data.strong;
		weak += ref->data.weak;
	}
	binder_proc_unlock(proc);
	seq_printf(m, "  refs: %d s %d w %d\n", count, strong, weak);

	count = binder_alloc_get_allocated_count(&proc->alloc);
	seq_printf(m, "  buffers: %d\n", count);

	binder_alloc_print_pages(m, &proc->alloc);

	count = 0;
	binder_inner_proc_lock(proc);
	list_for_each_entry(w, &proc->todo, entry) {
		if (w->type == BINDER_WORK_TRANSACTION)
			count++;
	}
	binder_inner_proc_unlock(proc);
	seq_printf(m, "  pending transactions: %d\n", count);

	print_binder_stats(m, "  ", &proc->stats);
}


int binder_state_show(struct seq_file *m, void *unused)
{
	struct binder_proc *proc;
	struct binder_node *node;
	struct binder_node *last_node = NULL;

	seq_puts(m, "binder state:\n");

	spin_lock(&binder_dead_nodes_lock);
	if (!hlist_empty(&binder_dead_nodes))
		seq_puts(m, "dead nodes:\n");
	hlist_for_each_entry(node, &binder_dead_nodes, dead_node) {
		/*
		 * take a temporary reference on the node so it
		 * survives and isn't removed from the list
		 * while we print it.
		 */
		node->tmp_refs++;
		spin_unlock(&binder_dead_nodes_lock);
		if (last_node)
			binder_put_node(last_node);
		binder_node_lock(node);
		print_binder_node_nilocked(m, node);
		binder_node_unlock(node);
		last_node = node;
		spin_lock(&binder_dead_nodes_lock);
	}
	spin_unlock(&binder_dead_nodes_lock);
	if (last_node)
		binder_put_node(last_node);

	mutex_lock(&binder_procs_lock);
	hlist_for_each_entry(proc, &binder_procs, proc_node)
		print_binder_proc(m, proc, 1);
	mutex_unlock(&binder_procs_lock);

	return 0;
}

int binder_stats_show(struct seq_file *m, void *unused)
{
	struct binder_proc *proc;

	seq_puts(m, "binder stats:\n");

	print_binder_stats(m, "", &binder_stats);

	mutex_lock(&binder_procs_lock);
	hlist_for_each_entry(proc, &binder_procs, proc_node)
		print_binder_proc_stats(m, proc);
	mutex_unlock(&binder_procs_lock);

	return 0;
}

int binder_transactions_show(struct seq_file *m, void *unused)
{
	struct binder_proc *proc;

	seq_puts(m, "binder transactions:\n");
	mutex_lock(&binder_procs_lock);
	hlist_for_each_entry(proc, &binder_procs, proc_node)
		print_binder_proc(m, proc, 0);
	mutex_unlock(&binder_procs_lock);

	return 0;
}

static int proc_show(struct seq_file *m, void *unused)
{
	struct binder_proc *itr;
	int pid = (unsigned long)m->private;

	mutex_lock(&binder_procs_lock);
	hlist_for_each_entry(itr, &binder_procs, proc_node) {
		if (itr->pid == pid) {
			seq_puts(m, "binder proc state:\n");
			print_binder_proc(m, itr, 1);
		}
	}
	mutex_unlock(&binder_procs_lock);

	return 0;
}

static void print_binder_transaction_log_entry(struct seq_file *m,
					struct binder_transaction_log_entry *e)
{
	int debug_id = READ_ONCE(e->debug_id_done);
	/*
	 * read barrier to guarantee debug_id_done read before
	 * we print the log values
	 */
	smp_rmb();
	seq_printf(m,
		   "%d: %s from %d:%d to %d:%d context %s node %d handle %d size %d:%d ret %d/%d l=%d",
		   e->debug_id, (e->call_type == 2) ? "reply" :
		   ((e->call_type == 1) ? "async" : "call "), e->from_proc,
		   e->from_thread, e->to_proc, e->to_thread, e->context_name,
		   e->to_node, e->target_handle, e->data_size, e->offsets_size,
		   e->return_error, e->return_error_param,
		   e->return_error_line);
	/*
	 * read-barrier to guarantee read of debug_id_done after
	 * done printing the fields of the entry
	 */
	smp_rmb();
	seq_printf(m, debug_id && debug_id == READ_ONCE(e->debug_id_done) ?
			"\n" : " (incomplete)\n");
}

int binder_transaction_log_show(struct seq_file *m, void *unused)
{
	struct binder_transaction_log *log = m->private;
	unsigned int log_cur = atomic_read(&log->cur);
	unsigned int count;
	unsigned int cur;
	int i;

	count = log_cur + 1;
	cur = count < ARRAY_SIZE(log->entry) && !log->full ?
		0 : count % ARRAY_SIZE(log->entry);
	if (count > ARRAY_SIZE(log->entry) || log->full)
		count = ARRAY_SIZE(log->entry);
	for (i = 0; i < count; i++) {
		unsigned int index = cur++ % ARRAY_SIZE(log->entry);

		print_binder_transaction_log_entry(m, &log->entry[index]);
	}
	return 0;
}

const struct file_operations binder_fops = {
	.owner = THIS_MODULE,
	.poll = binder_poll,
	.unlocked_ioctl = binder_ioctl,
	.compat_ioctl = compat_ptr_ioctl,
	.mmap = binder_mmap,
	.open = binder_open,
	.flush = binder_flush,
	.release = binder_release,
};

static int __init init_binder_device(const char *name)
{
	int ret;
	struct binder_device *binder_device;

	binder_device = kzalloc(sizeof(*binder_device), GFP_KERNEL);
	if (!binder_device)
		return -ENOMEM;

	binder_device->miscdev.fops = &binder_fops;
	binder_device->miscdev.minor = MISC_DYNAMIC_MINOR;
	binder_device->miscdev.name = name;

	refcount_set(&binder_device->ref, 1);
	binder_device->context.binder_context_mgr_uid = INVALID_UID;
	binder_device->context.name = name;
	mutex_init(&binder_device->context.context_mgr_node_lock);

	ret = misc_register(&binder_device->miscdev);
	if (ret < 0) {
		kfree(binder_device);
		return ret;
	}

	hlist_add_head(&binder_device->hlist, &binder_devices);

	return ret;
}

static int __init binder_init(void)
{
	int ret;
	char *device_name, *device_tmp;
	struct binder_device *device;
	struct hlist_node *tmp;
	char *device_names = NULL;

	ret = binder_alloc_shrinker_init();
	if (ret)
		return ret;

	atomic_set(&binder_transaction_log.cur, ~0U);
	atomic_set(&binder_transaction_log_failed.cur, ~0U);

	binder_debugfs_dir_entry_root = debugfs_create_dir("binder", NULL);
	if (binder_debugfs_dir_entry_root)
		binder_debugfs_dir_entry_proc = debugfs_create_dir("proc",
						 binder_debugfs_dir_entry_root);

	if (binder_debugfs_dir_entry_root) {
		debugfs_create_file("state",
				    0444,
				    binder_debugfs_dir_entry_root,
				    NULL,
				    &binder_state_fops);
		debugfs_create_file("stats",
				    0444,
				    binder_debugfs_dir_entry_root,
				    NULL,
				    &binder_stats_fops);
		debugfs_create_file("transactions",
				    0444,
				    binder_debugfs_dir_entry_root,
				    NULL,
				    &binder_transactions_fops);
		debugfs_create_file("transaction_log",
				    0444,
				    binder_debugfs_dir_entry_root,
				    &binder_transaction_log,
				    &binder_transaction_log_fops);
		debugfs_create_file("failed_transaction_log",
				    0444,
				    binder_debugfs_dir_entry_root,
				    &binder_transaction_log_failed,
				    &binder_transaction_log_fops);
	}

	if (!IS_ENABLED(CONFIG_ANDROID_BINDERFS) &&
	    strcmp(binder_devices_param, "") != 0) {
		/*
		* Copy the module_parameter string, because we don't want to
		* tokenize it in-place.
		 */
		device_names = kstrdup(binder_devices_param, GFP_KERNEL);
		if (!device_names) {
			ret = -ENOMEM;
			goto err_alloc_device_names_failed;
		}

		device_tmp = device_names;
		while ((device_name = strsep(&device_tmp, ","))) {
			ret = init_binder_device(device_name);
			if (ret)
				goto err_init_binder_device_failed;
		}
	}

	ret = init_binderfs();
	if (ret)
		goto err_init_binder_device_failed;

	return ret;

err_init_binder_device_failed:
	hlist_for_each_entry_safe(device, tmp, &binder_devices, hlist) {
		misc_deregister(&device->miscdev);
		hlist_del(&device->hlist);
		kfree(device);
	}

	kfree(device_names);

err_alloc_device_names_failed:
	debugfs_remove_recursive(binder_debugfs_dir_entry_root);

	return ret;
}

device_initcall(binder_init);

#define CREATE_TRACE_POINTS
#include "binder_trace.h"
EXPORT_TRACEPOINT_SYMBOL_GPL(binder_transaction_received);

MODULE_LICENSE("GPL v2");<|MERGE_RESOLUTION|>--- conflicted
+++ resolved
@@ -623,7 +623,6 @@
 }
 
 static bool is_rt_policy(int policy)
-<<<<<<< HEAD
 {
 	return policy == SCHED_FIFO || policy == SCHED_RR;
 }
@@ -646,30 +645,6 @@
 		return MAX_USER_RT_PRIO - 1 - kernel_priority;
 }
 
-=======
-{
-	return policy == SCHED_FIFO || policy == SCHED_RR;
-}
-
-static bool is_fair_policy(int policy)
-{
-	return policy == SCHED_NORMAL || policy == SCHED_BATCH;
-}
-
-static bool binder_supported_policy(int policy)
-{
-	return is_fair_policy(policy) || is_rt_policy(policy);
-}
-
-static int to_userspace_prio(int policy, int kernel_priority)
-{
-	if (is_fair_policy(policy))
-		return PRIO_TO_NICE(kernel_priority);
-	else
-		return MAX_USER_RT_PRIO - 1 - kernel_priority;
-}
-
->>>>>>> c194212a
 static int to_kernel_prio(int policy, int user_priority)
 {
 	if (is_fair_policy(policy))
@@ -714,7 +689,6 @@
 		} else if (priority < min_nice) {
 			priority = min_nice;
 		}
-<<<<<<< HEAD
 	}
 
 	if (policy != desired.sched_policy ||
@@ -738,31 +712,6 @@
 					   policy | SCHED_RESET_ON_FORK,
 					   &params);
 	}
-=======
-	}
-
-	if (policy != desired.sched_policy ||
-	    to_kernel_prio(policy, priority) != desired.prio)
-		binder_debug(BINDER_DEBUG_PRIORITY_CAP,
-			     "%d: priority %d not allowed, using %d instead\n",
-			      task->pid, desired.prio,
-			      to_kernel_prio(policy, priority));
-
-	trace_binder_set_priority(task->tgid, task->pid, task->normal_prio,
-				  to_kernel_prio(policy, priority),
-				  desired.prio);
-
-	/* Set the actual priority */
-	if (task->policy != policy || is_rt_policy(policy)) {
-		struct sched_param params;
-
-		params.sched_priority = is_rt_policy(policy) ? priority : 0;
-
-		sched_setscheduler_nocheck(task,
-					   policy | SCHED_RESET_ON_FORK,
-					   &params);
-	}
->>>>>>> c194212a
 	if (is_fair_policy(policy))
 		set_user_nice(task, priority);
 }
@@ -788,7 +737,6 @@
 	bool skip = false;
 
 	if (t->set_priority_called)
-<<<<<<< HEAD
 		return;
 
 	t->set_priority_called = true;
@@ -799,18 +747,6 @@
 	if (skip)
 		return;
 
-=======
-		return;
-
-	t->set_priority_called = true;
-	t->saved_priority.sched_policy = task->policy;
-	t->saved_priority.prio = task->normal_prio;
-
-	trace_android_vh_binder_priority_skip(task, &skip);
-	if (skip)
-		return;
-
->>>>>>> c194212a
 	if (!inherit_rt && is_rt_policy(desired_prio.sched_policy)) {
 		desired_prio.prio = NICE_TO_PRIO(0);
 		desired_prio.sched_policy = SCHED_NORMAL;
@@ -2596,12 +2532,9 @@
 	} else {
 		binder_enqueue_work_ilocked(&t->work, &node->async_todo);
 	}
-<<<<<<< HEAD
-=======
 
 	trace_android_vh_binder_proc_transaction_end(current, proc->tsk,
 		thread ? thread->task : NULL, t->code, pending_async, !oneway);
->>>>>>> c194212a
 
 	if (!pending_async)
 		binder_wakeup_thread_ilocked(proc, thread, !oneway /* sync */);
@@ -2802,15 +2735,12 @@
 		}
 		e->to_node = target_node->debug_id;
 		trace_android_vh_binder_trans(target_proc, proc, thread, tr);
-<<<<<<< HEAD
 		if (WARN_ON(proc == target_proc)) {
 			return_error = BR_FAILED_REPLY;
 			return_error_param = -EINVAL;
 			return_error_line = __LINE__;
 			goto err_invalid_target_handle;
 		}
-=======
->>>>>>> c194212a
 		if (security_binder_transaction(binder_get_cred(proc),
 					binder_get_cred(target_proc)) < 0) {
 			return_error = BR_FAILED_REPLY;
@@ -4593,10 +4523,7 @@
 	put_task_struct(proc->tsk);
 	put_cred(eproc->cred);
 	binder_stats_deleted(BINDER_STAT_PROC);
-<<<<<<< HEAD
-=======
 	trace_android_vh_binder_free_proc(proc);
->>>>>>> c194212a
 	kfree(eproc);
 }
 
