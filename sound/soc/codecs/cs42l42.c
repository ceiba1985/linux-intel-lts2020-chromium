// SPDX-License-Identifier: GPL-2.0-only
/*
 * cs42l42.c -- CS42L42 ALSA SoC audio driver
 *
 * Copyright 2016 Cirrus Logic, Inc.
 *
 * Author: James Schulman <james.schulman@cirrus.com>
 * Author: Brian Austin <brian.austin@cirrus.com>
 * Author: Michael White <michael.white@cirrus.com>
 */

#include <linux/module.h>
#include <linux/moduleparam.h>
#include <linux/version.h>
#include <linux/kernel.h>
#include <linux/init.h>
#include <linux/delay.h>
#include <linux/i2c.h>
#include <linux/gpio.h>
#include <linux/regmap.h>
#include <linux/slab.h>
#include <linux/acpi.h>
#include <linux/platform_device.h>
#include <linux/property.h>
#include <linux/regulator/consumer.h>
#include <linux/gpio/consumer.h>
#include <linux/of_device.h>
#include <linux/pm_runtime.h>
#include <sound/core.h>
#include <sound/pcm.h>
#include <sound/pcm_params.h>
#include <sound/soc.h>
#include <sound/soc-dapm.h>
#include <sound/initval.h>
#include <sound/tlv.h>
#include <dt-bindings/sound/cs42l42.h>

#include "cs42l42.h"
#include "cirrus_legacy.h"

static const struct reg_default cs42l42_reg_defaults[] = {
	{ CS42L42_FRZ_CTL,			0x00 },
	{ CS42L42_SRC_CTL,			0x10 },
	{ CS42L42_MCLK_STATUS,			0x02 },
	{ CS42L42_MCLK_CTL,			0x02 },
	{ CS42L42_SFTRAMP_RATE,			0xA4 },
	{ CS42L42_I2C_DEBOUNCE,			0x88 },
	{ CS42L42_I2C_STRETCH,			0x03 },
	{ CS42L42_I2C_TIMEOUT,			0xB7 },
	{ CS42L42_PWR_CTL1,			0xFF },
	{ CS42L42_PWR_CTL2,			0x84 },
	{ CS42L42_PWR_CTL3,			0x20 },
	{ CS42L42_RSENSE_CTL1,			0x40 },
	{ CS42L42_RSENSE_CTL2,			0x00 },
	{ CS42L42_OSC_SWITCH,			0x00 },
	{ CS42L42_OSC_SWITCH_STATUS,		0x05 },
	{ CS42L42_RSENSE_CTL3,			0x1B },
	{ CS42L42_TSENSE_CTL,			0x1B },
	{ CS42L42_TSRS_INT_DISABLE,		0x00 },
	{ CS42L42_TRSENSE_STATUS,		0x00 },
	{ CS42L42_HSDET_CTL1,			0x77 },
	{ CS42L42_HSDET_CTL2,			0x00 },
	{ CS42L42_HS_SWITCH_CTL,		0xF3 },
	{ CS42L42_HS_DET_STATUS,		0x00 },
	{ CS42L42_HS_CLAMP_DISABLE,		0x00 },
	{ CS42L42_MCLK_SRC_SEL,			0x00 },
	{ CS42L42_SPDIF_CLK_CFG,		0x00 },
	{ CS42L42_FSYNC_PW_LOWER,		0x00 },
	{ CS42L42_FSYNC_PW_UPPER,		0x00 },
	{ CS42L42_FSYNC_P_LOWER,		0xF9 },
	{ CS42L42_FSYNC_P_UPPER,		0x00 },
	{ CS42L42_ASP_CLK_CFG,			0x00 },
	{ CS42L42_ASP_FRM_CFG,			0x10 },
	{ CS42L42_FS_RATE_EN,			0x00 },
	{ CS42L42_IN_ASRC_CLK,			0x00 },
	{ CS42L42_OUT_ASRC_CLK,			0x00 },
	{ CS42L42_PLL_DIV_CFG1,			0x00 },
	{ CS42L42_ADC_OVFL_STATUS,		0x00 },
	{ CS42L42_MIXER_STATUS,			0x00 },
	{ CS42L42_SRC_STATUS,			0x00 },
	{ CS42L42_ASP_RX_STATUS,		0x00 },
	{ CS42L42_ASP_TX_STATUS,		0x00 },
	{ CS42L42_CODEC_STATUS,			0x00 },
	{ CS42L42_DET_INT_STATUS1,		0x00 },
	{ CS42L42_DET_INT_STATUS2,		0x00 },
	{ CS42L42_SRCPL_INT_STATUS,		0x00 },
	{ CS42L42_VPMON_STATUS,			0x00 },
	{ CS42L42_PLL_LOCK_STATUS,		0x00 },
	{ CS42L42_TSRS_PLUG_STATUS,		0x00 },
	{ CS42L42_ADC_OVFL_INT_MASK,		0x01 },
	{ CS42L42_MIXER_INT_MASK,		0x0F },
	{ CS42L42_SRC_INT_MASK,			0x0F },
	{ CS42L42_ASP_RX_INT_MASK,		0x1F },
	{ CS42L42_ASP_TX_INT_MASK,		0x0F },
	{ CS42L42_CODEC_INT_MASK,		0x03 },
	{ CS42L42_SRCPL_INT_MASK,		0x7F },
	{ CS42L42_VPMON_INT_MASK,		0x01 },
	{ CS42L42_PLL_LOCK_INT_MASK,		0x01 },
	{ CS42L42_TSRS_PLUG_INT_MASK,		0x0F },
	{ CS42L42_PLL_CTL1,			0x00 },
	{ CS42L42_PLL_DIV_FRAC0,		0x00 },
	{ CS42L42_PLL_DIV_FRAC1,		0x00 },
	{ CS42L42_PLL_DIV_FRAC2,		0x00 },
	{ CS42L42_PLL_DIV_INT,			0x40 },
	{ CS42L42_PLL_CTL3,			0x10 },
	{ CS42L42_PLL_CAL_RATIO,		0x80 },
	{ CS42L42_PLL_CTL4,			0x03 },
	{ CS42L42_LOAD_DET_RCSTAT,		0x00 },
	{ CS42L42_LOAD_DET_DONE,		0x00 },
	{ CS42L42_LOAD_DET_EN,			0x00 },
	{ CS42L42_HSBIAS_SC_AUTOCTL,		0x03 },
	{ CS42L42_WAKE_CTL,			0xC0 },
	{ CS42L42_ADC_DISABLE_MUTE,		0x00 },
	{ CS42L42_TIPSENSE_CTL,			0x02 },
	{ CS42L42_MISC_DET_CTL,			0x03 },
	{ CS42L42_MIC_DET_CTL1,			0x1F },
	{ CS42L42_MIC_DET_CTL2,			0x2F },
	{ CS42L42_DET_STATUS1,			0x00 },
	{ CS42L42_DET_STATUS2,			0x00 },
	{ CS42L42_DET_INT1_MASK,		0xE0 },
	{ CS42L42_DET_INT2_MASK,		0xFF },
	{ CS42L42_HS_BIAS_CTL,			0xC2 },
	{ CS42L42_ADC_CTL,			0x00 },
	{ CS42L42_ADC_VOLUME,			0x00 },
	{ CS42L42_ADC_WNF_HPF_CTL,		0x71 },
	{ CS42L42_DAC_CTL1,			0x00 },
	{ CS42L42_DAC_CTL2,			0x02 },
	{ CS42L42_HP_CTL,			0x0D },
	{ CS42L42_CLASSH_CTL,			0x07 },
	{ CS42L42_MIXER_CHA_VOL,		0x3F },
	{ CS42L42_MIXER_ADC_VOL,		0x3F },
	{ CS42L42_MIXER_CHB_VOL,		0x3F },
	{ CS42L42_EQ_COEF_IN0,			0x00 },
	{ CS42L42_EQ_COEF_IN1,			0x00 },
	{ CS42L42_EQ_COEF_IN2,			0x00 },
	{ CS42L42_EQ_COEF_IN3,			0x00 },
	{ CS42L42_EQ_COEF_RW,			0x00 },
	{ CS42L42_EQ_COEF_OUT0,			0x00 },
	{ CS42L42_EQ_COEF_OUT1,			0x00 },
	{ CS42L42_EQ_COEF_OUT2,			0x00 },
	{ CS42L42_EQ_COEF_OUT3,			0x00 },
	{ CS42L42_EQ_INIT_STAT,			0x00 },
	{ CS42L42_EQ_START_FILT,		0x00 },
	{ CS42L42_EQ_MUTE_CTL,			0x00 },
	{ CS42L42_SP_RX_CH_SEL,			0x04 },
	{ CS42L42_SP_RX_ISOC_CTL,		0x04 },
	{ CS42L42_SP_RX_FS,			0x8C },
	{ CS42l42_SPDIF_CH_SEL,			0x0E },
	{ CS42L42_SP_TX_ISOC_CTL,		0x04 },
	{ CS42L42_SP_TX_FS,			0xCC },
	{ CS42L42_SPDIF_SW_CTL1,		0x3F },
	{ CS42L42_SRC_SDIN_FS,			0x40 },
	{ CS42L42_SRC_SDOUT_FS,			0x40 },
	{ CS42L42_SPDIF_CTL1,			0x01 },
	{ CS42L42_SPDIF_CTL2,			0x00 },
	{ CS42L42_SPDIF_CTL3,			0x00 },
	{ CS42L42_SPDIF_CTL4,			0x42 },
	{ CS42L42_ASP_TX_SZ_EN,			0x00 },
	{ CS42L42_ASP_TX_CH_EN,			0x00 },
	{ CS42L42_ASP_TX_CH_AP_RES,		0x0F },
	{ CS42L42_ASP_TX_CH1_BIT_MSB,		0x00 },
	{ CS42L42_ASP_TX_CH1_BIT_LSB,		0x00 },
	{ CS42L42_ASP_TX_HIZ_DLY_CFG,		0x00 },
	{ CS42L42_ASP_TX_CH2_BIT_MSB,		0x00 },
	{ CS42L42_ASP_TX_CH2_BIT_LSB,		0x00 },
	{ CS42L42_ASP_RX_DAI0_EN,		0x00 },
	{ CS42L42_ASP_RX_DAI0_CH1_AP_RES,	0x03 },
	{ CS42L42_ASP_RX_DAI0_CH1_BIT_MSB,	0x00 },
	{ CS42L42_ASP_RX_DAI0_CH1_BIT_LSB,	0x00 },
	{ CS42L42_ASP_RX_DAI0_CH2_AP_RES,	0x03 },
	{ CS42L42_ASP_RX_DAI0_CH2_BIT_MSB,	0x00 },
	{ CS42L42_ASP_RX_DAI0_CH2_BIT_LSB,	0x00 },
	{ CS42L42_ASP_RX_DAI0_CH3_AP_RES,	0x03 },
	{ CS42L42_ASP_RX_DAI0_CH3_BIT_MSB,	0x00 },
	{ CS42L42_ASP_RX_DAI0_CH3_BIT_LSB,	0x00 },
	{ CS42L42_ASP_RX_DAI0_CH4_AP_RES,	0x03 },
	{ CS42L42_ASP_RX_DAI0_CH4_BIT_MSB,	0x00 },
	{ CS42L42_ASP_RX_DAI0_CH4_BIT_LSB,	0x00 },
	{ CS42L42_ASP_RX_DAI1_CH1_AP_RES,	0x03 },
	{ CS42L42_ASP_RX_DAI1_CH1_BIT_MSB,	0x00 },
	{ CS42L42_ASP_RX_DAI1_CH1_BIT_LSB,	0x00 },
	{ CS42L42_ASP_RX_DAI1_CH2_AP_RES,	0x03 },
	{ CS42L42_ASP_RX_DAI1_CH2_BIT_MSB,	0x00 },
	{ CS42L42_ASP_RX_DAI1_CH2_BIT_LSB,	0x00 },
	{ CS42L42_SUB_REVID,			0x03 },
};

static bool cs42l42_readable_register(struct device *dev, unsigned int reg)
{
	switch (reg) {
	case CS42L42_PAGE_REGISTER:
	case CS42L42_DEVID_AB:
	case CS42L42_DEVID_CD:
	case CS42L42_DEVID_E:
	case CS42L42_FABID:
	case CS42L42_REVID:
	case CS42L42_FRZ_CTL:
	case CS42L42_SRC_CTL:
	case CS42L42_MCLK_STATUS:
	case CS42L42_MCLK_CTL:
	case CS42L42_SFTRAMP_RATE:
	case CS42L42_I2C_DEBOUNCE:
	case CS42L42_I2C_STRETCH:
	case CS42L42_I2C_TIMEOUT:
	case CS42L42_PWR_CTL1:
	case CS42L42_PWR_CTL2:
	case CS42L42_PWR_CTL3:
	case CS42L42_RSENSE_CTL1:
	case CS42L42_RSENSE_CTL2:
	case CS42L42_OSC_SWITCH:
	case CS42L42_OSC_SWITCH_STATUS:
	case CS42L42_RSENSE_CTL3:
	case CS42L42_TSENSE_CTL:
	case CS42L42_TSRS_INT_DISABLE:
	case CS42L42_TRSENSE_STATUS:
	case CS42L42_HSDET_CTL1:
	case CS42L42_HSDET_CTL2:
	case CS42L42_HS_SWITCH_CTL:
	case CS42L42_HS_DET_STATUS:
	case CS42L42_HS_CLAMP_DISABLE:
	case CS42L42_MCLK_SRC_SEL:
	case CS42L42_SPDIF_CLK_CFG:
	case CS42L42_FSYNC_PW_LOWER:
	case CS42L42_FSYNC_PW_UPPER:
	case CS42L42_FSYNC_P_LOWER:
	case CS42L42_FSYNC_P_UPPER:
	case CS42L42_ASP_CLK_CFG:
	case CS42L42_ASP_FRM_CFG:
	case CS42L42_FS_RATE_EN:
	case CS42L42_IN_ASRC_CLK:
	case CS42L42_OUT_ASRC_CLK:
	case CS42L42_PLL_DIV_CFG1:
	case CS42L42_ADC_OVFL_STATUS:
	case CS42L42_MIXER_STATUS:
	case CS42L42_SRC_STATUS:
	case CS42L42_ASP_RX_STATUS:
	case CS42L42_ASP_TX_STATUS:
	case CS42L42_CODEC_STATUS:
	case CS42L42_DET_INT_STATUS1:
	case CS42L42_DET_INT_STATUS2:
	case CS42L42_SRCPL_INT_STATUS:
	case CS42L42_VPMON_STATUS:
	case CS42L42_PLL_LOCK_STATUS:
	case CS42L42_TSRS_PLUG_STATUS:
	case CS42L42_ADC_OVFL_INT_MASK:
	case CS42L42_MIXER_INT_MASK:
	case CS42L42_SRC_INT_MASK:
	case CS42L42_ASP_RX_INT_MASK:
	case CS42L42_ASP_TX_INT_MASK:
	case CS42L42_CODEC_INT_MASK:
	case CS42L42_SRCPL_INT_MASK:
	case CS42L42_VPMON_INT_MASK:
	case CS42L42_PLL_LOCK_INT_MASK:
	case CS42L42_TSRS_PLUG_INT_MASK:
	case CS42L42_PLL_CTL1:
	case CS42L42_PLL_DIV_FRAC0:
	case CS42L42_PLL_DIV_FRAC1:
	case CS42L42_PLL_DIV_FRAC2:
	case CS42L42_PLL_DIV_INT:
	case CS42L42_PLL_CTL3:
	case CS42L42_PLL_CAL_RATIO:
	case CS42L42_PLL_CTL4:
	case CS42L42_LOAD_DET_RCSTAT:
	case CS42L42_LOAD_DET_DONE:
	case CS42L42_LOAD_DET_EN:
	case CS42L42_HSBIAS_SC_AUTOCTL:
	case CS42L42_WAKE_CTL:
	case CS42L42_ADC_DISABLE_MUTE:
	case CS42L42_TIPSENSE_CTL:
	case CS42L42_MISC_DET_CTL:
	case CS42L42_MIC_DET_CTL1:
	case CS42L42_MIC_DET_CTL2:
	case CS42L42_DET_STATUS1:
	case CS42L42_DET_STATUS2:
	case CS42L42_DET_INT1_MASK:
	case CS42L42_DET_INT2_MASK:
	case CS42L42_HS_BIAS_CTL:
	case CS42L42_ADC_CTL:
	case CS42L42_ADC_VOLUME:
	case CS42L42_ADC_WNF_HPF_CTL:
	case CS42L42_DAC_CTL1:
	case CS42L42_DAC_CTL2:
	case CS42L42_HP_CTL:
	case CS42L42_CLASSH_CTL:
	case CS42L42_MIXER_CHA_VOL:
	case CS42L42_MIXER_ADC_VOL:
	case CS42L42_MIXER_CHB_VOL:
	case CS42L42_EQ_COEF_IN0:
	case CS42L42_EQ_COEF_IN1:
	case CS42L42_EQ_COEF_IN2:
	case CS42L42_EQ_COEF_IN3:
	case CS42L42_EQ_COEF_RW:
	case CS42L42_EQ_COEF_OUT0:
	case CS42L42_EQ_COEF_OUT1:
	case CS42L42_EQ_COEF_OUT2:
	case CS42L42_EQ_COEF_OUT3:
	case CS42L42_EQ_INIT_STAT:
	case CS42L42_EQ_START_FILT:
	case CS42L42_EQ_MUTE_CTL:
	case CS42L42_SP_RX_CH_SEL:
	case CS42L42_SP_RX_ISOC_CTL:
	case CS42L42_SP_RX_FS:
	case CS42l42_SPDIF_CH_SEL:
	case CS42L42_SP_TX_ISOC_CTL:
	case CS42L42_SP_TX_FS:
	case CS42L42_SPDIF_SW_CTL1:
	case CS42L42_SRC_SDIN_FS:
	case CS42L42_SRC_SDOUT_FS:
	case CS42L42_SPDIF_CTL1:
	case CS42L42_SPDIF_CTL2:
	case CS42L42_SPDIF_CTL3:
	case CS42L42_SPDIF_CTL4:
	case CS42L42_ASP_TX_SZ_EN:
	case CS42L42_ASP_TX_CH_EN:
	case CS42L42_ASP_TX_CH_AP_RES:
	case CS42L42_ASP_TX_CH1_BIT_MSB:
	case CS42L42_ASP_TX_CH1_BIT_LSB:
	case CS42L42_ASP_TX_HIZ_DLY_CFG:
	case CS42L42_ASP_TX_CH2_BIT_MSB:
	case CS42L42_ASP_TX_CH2_BIT_LSB:
	case CS42L42_ASP_RX_DAI0_EN:
	case CS42L42_ASP_RX_DAI0_CH1_AP_RES:
	case CS42L42_ASP_RX_DAI0_CH1_BIT_MSB:
	case CS42L42_ASP_RX_DAI0_CH1_BIT_LSB:
	case CS42L42_ASP_RX_DAI0_CH2_AP_RES:
	case CS42L42_ASP_RX_DAI0_CH2_BIT_MSB:
	case CS42L42_ASP_RX_DAI0_CH2_BIT_LSB:
	case CS42L42_ASP_RX_DAI0_CH3_AP_RES:
	case CS42L42_ASP_RX_DAI0_CH3_BIT_MSB:
	case CS42L42_ASP_RX_DAI0_CH3_BIT_LSB:
	case CS42L42_ASP_RX_DAI0_CH4_AP_RES:
	case CS42L42_ASP_RX_DAI0_CH4_BIT_MSB:
	case CS42L42_ASP_RX_DAI0_CH4_BIT_LSB:
	case CS42L42_ASP_RX_DAI1_CH1_AP_RES:
	case CS42L42_ASP_RX_DAI1_CH1_BIT_MSB:
	case CS42L42_ASP_RX_DAI1_CH1_BIT_LSB:
	case CS42L42_ASP_RX_DAI1_CH2_AP_RES:
	case CS42L42_ASP_RX_DAI1_CH2_BIT_MSB:
	case CS42L42_ASP_RX_DAI1_CH2_BIT_LSB:
	case CS42L42_SUB_REVID:
		return true;
	default:
		return false;
	}
}

static bool cs42l42_volatile_register(struct device *dev, unsigned int reg)
{
	switch (reg) {
	case CS42L42_DEVID_AB:
	case CS42L42_DEVID_CD:
	case CS42L42_DEVID_E:
	case CS42L42_MCLK_STATUS:
	case CS42L42_TRSENSE_STATUS:
	case CS42L42_HS_DET_STATUS:
	case CS42L42_ADC_OVFL_STATUS:
	case CS42L42_MIXER_STATUS:
	case CS42L42_SRC_STATUS:
	case CS42L42_ASP_RX_STATUS:
	case CS42L42_ASP_TX_STATUS:
	case CS42L42_CODEC_STATUS:
	case CS42L42_DET_INT_STATUS1:
	case CS42L42_DET_INT_STATUS2:
	case CS42L42_SRCPL_INT_STATUS:
	case CS42L42_VPMON_STATUS:
	case CS42L42_PLL_LOCK_STATUS:
	case CS42L42_TSRS_PLUG_STATUS:
	case CS42L42_LOAD_DET_RCSTAT:
	case CS42L42_LOAD_DET_DONE:
	case CS42L42_DET_STATUS1:
	case CS42L42_DET_STATUS2:
		return true;
	default:
		return false;
	}
}

static const struct regmap_range_cfg cs42l42_page_range = {
	.name = "Pages",
	.range_min = 0,
	.range_max = CS42L42_MAX_REGISTER,
	.selector_reg = CS42L42_PAGE_REGISTER,
	.selector_mask = 0xff,
	.selector_shift = 0,
	.window_start = 0,
	.window_len = 256,
};

static const struct regmap_config cs42l42_regmap = {
	.reg_bits = 8,
	.val_bits = 8,

	.readable_reg = cs42l42_readable_register,
	.volatile_reg = cs42l42_volatile_register,

	.ranges = &cs42l42_page_range,
	.num_ranges = 1,

	.max_register = CS42L42_MAX_REGISTER,
	.reg_defaults = cs42l42_reg_defaults,
	.num_reg_defaults = ARRAY_SIZE(cs42l42_reg_defaults),
	.cache_type = REGCACHE_RBTREE,

	.use_single_read = true,
	.use_single_write = true,
};

static DECLARE_TLV_DB_SCALE(adc_tlv, -9700, 100, true);
static DECLARE_TLV_DB_SCALE(mixer_tlv, -6300, 100, true);

static const char * const cs42l42_hpf_freq_text[] = {
	"1.86Hz", "120Hz", "235Hz", "466Hz"
};

static SOC_ENUM_SINGLE_DECL(cs42l42_hpf_freq_enum, CS42L42_ADC_WNF_HPF_CTL,
			    CS42L42_ADC_HPF_CF_SHIFT,
			    cs42l42_hpf_freq_text);

static const char * const cs42l42_wnf3_freq_text[] = {
	"160Hz", "180Hz", "200Hz", "220Hz",
	"240Hz", "260Hz", "280Hz", "300Hz"
};

static SOC_ENUM_SINGLE_DECL(cs42l42_wnf3_freq_enum, CS42L42_ADC_WNF_HPF_CTL,
			    CS42L42_ADC_WNF_CF_SHIFT,
			    cs42l42_wnf3_freq_text);

static const struct snd_kcontrol_new cs42l42_snd_controls[] = {
	/* ADC Volume and Filter Controls */
	SOC_SINGLE("ADC Notch Switch", CS42L42_ADC_CTL,
				CS42L42_ADC_NOTCH_DIS_SHIFT, true, true),
	SOC_SINGLE("ADC Weak Force Switch", CS42L42_ADC_CTL,
				CS42L42_ADC_FORCE_WEAK_VCM_SHIFT, true, false),
	SOC_SINGLE("ADC Invert Switch", CS42L42_ADC_CTL,
				CS42L42_ADC_INV_SHIFT, true, false),
	SOC_SINGLE("ADC Boost Switch", CS42L42_ADC_CTL,
				CS42L42_ADC_DIG_BOOST_SHIFT, true, false),
	SOC_SINGLE_S8_TLV("ADC Volume", CS42L42_ADC_VOLUME, -97, 12, adc_tlv),
	SOC_SINGLE("ADC WNF Switch", CS42L42_ADC_WNF_HPF_CTL,
				CS42L42_ADC_WNF_EN_SHIFT, true, false),
	SOC_SINGLE("ADC HPF Switch", CS42L42_ADC_WNF_HPF_CTL,
				CS42L42_ADC_HPF_EN_SHIFT, true, false),
	SOC_ENUM("HPF Corner Freq", cs42l42_hpf_freq_enum),
	SOC_ENUM("WNF 3dB Freq", cs42l42_wnf3_freq_enum),

	/* DAC Volume and Filter Controls */
	SOC_SINGLE("DACA Invert Switch", CS42L42_DAC_CTL1,
				CS42L42_DACA_INV_SHIFT, true, false),
	SOC_SINGLE("DACB Invert Switch", CS42L42_DAC_CTL1,
				CS42L42_DACB_INV_SHIFT, true, false),
	SOC_SINGLE("DAC HPF Switch", CS42L42_DAC_CTL2,
				CS42L42_DAC_HPF_EN_SHIFT, true, false),
	SOC_DOUBLE_R_TLV("Mixer Volume", CS42L42_MIXER_CHA_VOL,
			 CS42L42_MIXER_CHB_VOL, CS42L42_MIXER_CH_VOL_SHIFT,
				0x3f, 1, mixer_tlv)
};

static const struct snd_soc_dapm_widget cs42l42_dapm_widgets[] = {
	/* Playback Path */
	SND_SOC_DAPM_OUTPUT("HP"),
	SND_SOC_DAPM_DAC("DAC", NULL, CS42L42_PWR_CTL1, CS42L42_HP_PDN_SHIFT, 1),
	SND_SOC_DAPM_MIXER("MIXER", CS42L42_PWR_CTL1, CS42L42_MIXER_PDN_SHIFT, 1, NULL, 0),
	SND_SOC_DAPM_AIF_IN("SDIN1", NULL, 0, SND_SOC_NOPM, 0, 0),
	SND_SOC_DAPM_AIF_IN("SDIN2", NULL, 1, SND_SOC_NOPM, 0, 0),

	/* Playback Requirements */
	SND_SOC_DAPM_SUPPLY("ASP DAI0", CS42L42_PWR_CTL1, CS42L42_ASP_DAI_PDN_SHIFT, 1, NULL, 0),

	/* Capture Path */
	SND_SOC_DAPM_INPUT("HS"),
	SND_SOC_DAPM_ADC("ADC", NULL, CS42L42_PWR_CTL1, CS42L42_ADC_PDN_SHIFT, 1),
	SND_SOC_DAPM_AIF_OUT("SDOUT1", NULL, 0, CS42L42_ASP_TX_CH_EN, CS42L42_ASP_TX0_CH1_SHIFT, 0),
	SND_SOC_DAPM_AIF_OUT("SDOUT2", NULL, 1, CS42L42_ASP_TX_CH_EN, CS42L42_ASP_TX0_CH2_SHIFT, 0),

	/* Capture Requirements */
	SND_SOC_DAPM_SUPPLY("ASP DAO0", CS42L42_PWR_CTL1, CS42L42_ASP_DAO_PDN_SHIFT, 1, NULL, 0),
	SND_SOC_DAPM_SUPPLY("ASP TX EN", CS42L42_ASP_TX_SZ_EN, CS42L42_ASP_TX_EN_SHIFT, 0, NULL, 0),

	/* Playback/Capture Requirements */
	SND_SOC_DAPM_SUPPLY("SCLK", CS42L42_ASP_CLK_CFG, CS42L42_ASP_SCLK_EN_SHIFT, 0, NULL, 0),
};

static const struct snd_soc_dapm_route cs42l42_audio_map[] = {
	/* Playback Path */
	{"HP", NULL, "DAC"},
	{"DAC", NULL, "MIXER"},
	{"MIXER", NULL, "SDIN1"},
	{"MIXER", NULL, "SDIN2"},
	{"SDIN1", NULL, "Playback"},
	{"SDIN2", NULL, "Playback"},

	/* Playback Requirements */
	{"SDIN1", NULL, "ASP DAI0"},
	{"SDIN2", NULL, "ASP DAI0"},
	{"SDIN1", NULL, "SCLK"},
	{"SDIN2", NULL, "SCLK"},

	/* Capture Path */
	{"ADC", NULL, "HS"},
	{ "SDOUT1", NULL, "ADC" },
	{ "SDOUT2", NULL, "ADC" },
	{ "Capture", NULL, "SDOUT1" },
	{ "Capture", NULL, "SDOUT2" },

	/* Capture Requirements */
	{ "SDOUT1", NULL, "ASP DAO0" },
	{ "SDOUT2", NULL, "ASP DAO0" },
	{ "SDOUT1", NULL, "SCLK" },
	{ "SDOUT2", NULL, "SCLK" },
	{ "SDOUT1", NULL, "ASP TX EN" },
	{ "SDOUT2", NULL, "ASP TX EN" },
};

static int cs42l42_set_jack(struct snd_soc_component *component, struct snd_soc_jack *jk, void *d)
{
	struct cs42l42_private *cs42l42 = snd_soc_component_get_drvdata(component);

	cs42l42->jack = jk;

	regmap_update_bits(cs42l42->regmap, CS42L42_TSRS_PLUG_INT_MASK,
			   CS42L42_RS_PLUG_MASK | CS42L42_RS_UNPLUG_MASK |
			   CS42L42_TS_PLUG_MASK | CS42L42_TS_UNPLUG_MASK,
			   (1 << CS42L42_RS_PLUG_SHIFT) | (1 << CS42L42_RS_UNPLUG_SHIFT) |
			   (0 << CS42L42_TS_PLUG_SHIFT) | (0 << CS42L42_TS_UNPLUG_SHIFT));

	return 0;
}

static int cs42l42_component_probe(struct snd_soc_component *component)
{
	struct cs42l42_private *cs42l42 = snd_soc_component_get_drvdata(component);

	cs42l42->component = component;

	return 0;
}

static const struct snd_soc_component_driver soc_component_dev_cs42l42 = {
	.probe			= cs42l42_component_probe,
	.set_jack		= cs42l42_set_jack,
	.dapm_widgets		= cs42l42_dapm_widgets,
	.num_dapm_widgets	= ARRAY_SIZE(cs42l42_dapm_widgets),
	.dapm_routes		= cs42l42_audio_map,
	.num_dapm_routes	= ARRAY_SIZE(cs42l42_audio_map),
	.controls		= cs42l42_snd_controls,
	.num_controls		= ARRAY_SIZE(cs42l42_snd_controls),
	.idle_bias_on		= 1,
	.endianness		= 1,
	.non_legacy_dai_naming	= 1,
};

/* Switch to SCLK. Atomic delay after the write to allow the switch to complete. */
static const struct reg_sequence cs42l42_to_sclk_seq[] = {
	{
		.reg = CS42L42_OSC_SWITCH,
		.def = CS42L42_SCLK_PRESENT_MASK,
		.delay_us = CS42L42_CLOCK_SWITCH_DELAY_US,
	},
};

/* Switch to OSC. Atomic delay after the write to allow the switch to complete. */
static const struct reg_sequence cs42l42_to_osc_seq[] = {
	{
		.reg = CS42L42_OSC_SWITCH,
		.def = 0,
		.delay_us = CS42L42_CLOCK_SWITCH_DELAY_US,
	},
};

struct cs42l42_pll_params {
	u32 sclk;
	u8 mclk_div;
	u8 mclk_src_sel;
	u8 sclk_prediv;
	u8 pll_div_int;
	u32 pll_div_frac;
	u8 pll_mode;
	u8 pll_divout;
	u32 mclk_int;
	u8 pll_cal_ratio;
	u8 n;
};

/*
 * Common PLL Settings for given SCLK
 * Table 4-5 from the Datasheet
 */
static const struct cs42l42_pll_params pll_ratio_table[] = {
	{ 1536000, 0, 1, 0x00, 0x7D, 0x000000, 0x03, 0x10, 12000000, 125, 2},
	{ 2304000, 0, 1, 0x00, 0x55, 0xC00000, 0x02, 0x10, 12288000,  85, 2},
	{ 2400000, 0, 1, 0x00, 0x50, 0x000000, 0x03, 0x10, 12000000,  80, 2},
	{ 2822400, 0, 1, 0x00, 0x40, 0x000000, 0x03, 0x10, 11289600, 128, 1},
	{ 3000000, 0, 1, 0x00, 0x40, 0x000000, 0x03, 0x10, 12000000, 128, 1},
	{ 3072000, 0, 1, 0x00, 0x3E, 0x800000, 0x03, 0x10, 12000000, 125, 1},
	{ 4000000, 0, 1, 0x00, 0x30, 0x800000, 0x03, 0x10, 12000000,  96, 1},
	{ 4096000, 0, 1, 0x00, 0x2E, 0xE00000, 0x03, 0x10, 12000000,  94, 1},
	{ 5644800, 0, 1, 0x01, 0x40, 0x000000, 0x03, 0x10, 11289600, 128, 1},
	{ 6000000, 0, 1, 0x01, 0x40, 0x000000, 0x03, 0x10, 12000000, 128, 1},
	{ 6144000, 0, 1, 0x01, 0x3E, 0x800000, 0x03, 0x10, 12000000, 125, 1},
	{ 11289600, 0, 0, 0, 0, 0, 0, 0, 11289600, 0, 1},
	{ 12000000, 0, 0, 0, 0, 0, 0, 0, 12000000, 0, 1},
	{ 12288000, 0, 0, 0, 0, 0, 0, 0, 12288000, 0, 1},
	{ 22579200, 1, 0, 0, 0, 0, 0, 0, 22579200, 0, 1},
	{ 24000000, 1, 0, 0, 0, 0, 0, 0, 24000000, 0, 1},
	{ 24576000, 1, 0, 0, 0, 0, 0, 0, 24576000, 0, 1}
};

static int cs42l42_pll_config(struct snd_soc_component *component)
{
	struct cs42l42_private *cs42l42 = snd_soc_component_get_drvdata(component);
	int i;
	u32 clk;
	u32 fsync;

	if (!cs42l42->sclk)
		clk = cs42l42->bclk;
	else
		clk = cs42l42->sclk;

	for (i = 0; i < ARRAY_SIZE(pll_ratio_table); i++) {
		if (pll_ratio_table[i].sclk == clk) {
			cs42l42->pll_config = i;

			/* Configure the internal sample rate */
			snd_soc_component_update_bits(component, CS42L42_MCLK_CTL,
					CS42L42_INTERNAL_FS_MASK,
					((pll_ratio_table[i].mclk_int !=
					12000000) &&
					(pll_ratio_table[i].mclk_int !=
					24000000)) <<
					CS42L42_INTERNAL_FS_SHIFT);

			snd_soc_component_update_bits(component, CS42L42_MCLK_SRC_SEL,
					CS42L42_MCLKDIV_MASK,
					(pll_ratio_table[i].mclk_div <<
					CS42L42_MCLKDIV_SHIFT));
			/* Set up the LRCLK */
			fsync = clk / cs42l42->srate;
			if (((fsync * cs42l42->srate) != clk)
				|| ((fsync % 2) != 0)) {
				dev_err(component->dev,
					"Unsupported sclk %d/sample rate %d\n",
					clk,
					cs42l42->srate);
				return -EINVAL;
			}
			/* Set the LRCLK period */
			snd_soc_component_update_bits(component,
					CS42L42_FSYNC_P_LOWER,
					CS42L42_FSYNC_PERIOD_MASK,
					CS42L42_FRAC0_VAL(fsync - 1) <<
					CS42L42_FSYNC_PERIOD_SHIFT);
			snd_soc_component_update_bits(component,
					CS42L42_FSYNC_P_UPPER,
					CS42L42_FSYNC_PERIOD_MASK,
					CS42L42_FRAC1_VAL(fsync - 1) <<
					CS42L42_FSYNC_PERIOD_SHIFT);
			/* Set the LRCLK to 50% duty cycle */
			fsync = fsync / 2;
			snd_soc_component_update_bits(component,
					CS42L42_FSYNC_PW_LOWER,
					CS42L42_FSYNC_PULSE_WIDTH_MASK,
					CS42L42_FRAC0_VAL(fsync - 1) <<
					CS42L42_FSYNC_PULSE_WIDTH_SHIFT);
			snd_soc_component_update_bits(component,
					CS42L42_FSYNC_PW_UPPER,
					CS42L42_FSYNC_PULSE_WIDTH_MASK,
					CS42L42_FRAC1_VAL(fsync - 1) <<
					CS42L42_FSYNC_PULSE_WIDTH_SHIFT);
			/* Set the sample rates (96k or lower) */
			snd_soc_component_update_bits(component, CS42L42_FS_RATE_EN,
					CS42L42_FS_EN_MASK,
					(CS42L42_FS_EN_IASRC_96K |
					CS42L42_FS_EN_OASRC_96K) <<
					CS42L42_FS_EN_SHIFT);
			/* Set the input/output internal MCLK clock ~12 MHz */
			snd_soc_component_update_bits(component, CS42L42_IN_ASRC_CLK,
					CS42L42_CLK_IASRC_SEL_MASK,
					CS42L42_CLK_IASRC_SEL_12 <<
					CS42L42_CLK_IASRC_SEL_SHIFT);
			snd_soc_component_update_bits(component,
					CS42L42_OUT_ASRC_CLK,
					CS42L42_CLK_OASRC_SEL_MASK,
					CS42L42_CLK_OASRC_SEL_12 <<
					CS42L42_CLK_OASRC_SEL_SHIFT);
			if (pll_ratio_table[i].mclk_src_sel == 0) {
				/* Pass the clock straight through */
				snd_soc_component_update_bits(component,
					CS42L42_PLL_CTL1,
					CS42L42_PLL_START_MASK,	0);
			} else {
				/* Configure PLL per table 4-5 */
				snd_soc_component_update_bits(component,
					CS42L42_PLL_DIV_CFG1,
					CS42L42_SCLK_PREDIV_MASK,
					pll_ratio_table[i].sclk_prediv
					<< CS42L42_SCLK_PREDIV_SHIFT);
				snd_soc_component_update_bits(component,
					CS42L42_PLL_DIV_INT,
					CS42L42_PLL_DIV_INT_MASK,
					pll_ratio_table[i].pll_div_int
					<< CS42L42_PLL_DIV_INT_SHIFT);
				snd_soc_component_update_bits(component,
					CS42L42_PLL_DIV_FRAC0,
					CS42L42_PLL_DIV_FRAC_MASK,
					CS42L42_FRAC0_VAL(
					pll_ratio_table[i].pll_div_frac)
					<< CS42L42_PLL_DIV_FRAC_SHIFT);
				snd_soc_component_update_bits(component,
					CS42L42_PLL_DIV_FRAC1,
					CS42L42_PLL_DIV_FRAC_MASK,
					CS42L42_FRAC1_VAL(
					pll_ratio_table[i].pll_div_frac)
					<< CS42L42_PLL_DIV_FRAC_SHIFT);
				snd_soc_component_update_bits(component,
					CS42L42_PLL_DIV_FRAC2,
					CS42L42_PLL_DIV_FRAC_MASK,
					CS42L42_FRAC2_VAL(
					pll_ratio_table[i].pll_div_frac)
					<< CS42L42_PLL_DIV_FRAC_SHIFT);
				snd_soc_component_update_bits(component,
					CS42L42_PLL_CTL4,
					CS42L42_PLL_MODE_MASK,
					pll_ratio_table[i].pll_mode
					<< CS42L42_PLL_MODE_SHIFT);
				snd_soc_component_update_bits(component,
					CS42L42_PLL_CTL3,
					CS42L42_PLL_DIVOUT_MASK,
					(pll_ratio_table[i].pll_divout * pll_ratio_table[i].n)
					<< CS42L42_PLL_DIVOUT_SHIFT);
				if (pll_ratio_table[i].n != 1)
					cs42l42->pll_divout = pll_ratio_table[i].pll_divout;
				else
					cs42l42->pll_divout = 0;
				snd_soc_component_update_bits(component,
					CS42L42_PLL_CAL_RATIO,
					CS42L42_PLL_CAL_RATIO_MASK,
					pll_ratio_table[i].pll_cal_ratio
					<< CS42L42_PLL_CAL_RATIO_SHIFT);
			}
			return 0;
		}
	}

	return -EINVAL;
}

static int cs42l42_set_dai_fmt(struct snd_soc_dai *codec_dai, unsigned int fmt)
{
	struct snd_soc_component *component = codec_dai->component;
	u32 asp_cfg_val = 0;

	switch (fmt & SND_SOC_DAIFMT_MASTER_MASK) {
	case SND_SOC_DAIFMT_CBS_CFM:
		asp_cfg_val |= CS42L42_ASP_MASTER_MODE <<
				CS42L42_ASP_MODE_SHIFT;
		break;
	case SND_SOC_DAIFMT_CBS_CFS:
		asp_cfg_val |= CS42L42_ASP_SLAVE_MODE <<
				CS42L42_ASP_MODE_SHIFT;
		break;
	default:
		return -EINVAL;
	}

	/* interface format */
	switch (fmt & SND_SOC_DAIFMT_FORMAT_MASK) {
	case SND_SOC_DAIFMT_I2S:
		/*
		 * 5050 mode, frame starts on falling edge of LRCLK,
		 * frame delayed by 1.0 SCLKs
		 */
		snd_soc_component_update_bits(component,
					      CS42L42_ASP_FRM_CFG,
					      CS42L42_ASP_STP_MASK |
					      CS42L42_ASP_5050_MASK |
					      CS42L42_ASP_FSD_MASK,
					      CS42L42_ASP_5050_MASK |
					      (CS42L42_ASP_FSD_1_0 <<
						CS42L42_ASP_FSD_SHIFT));
		break;
	default:
		return -EINVAL;
	}

	/* Bitclock/frame inversion */
	switch (fmt & SND_SOC_DAIFMT_INV_MASK) {
	case SND_SOC_DAIFMT_NB_NF:
		asp_cfg_val |= CS42L42_ASP_SCPOL_NOR << CS42L42_ASP_SCPOL_SHIFT;
		break;
	case SND_SOC_DAIFMT_NB_IF:
		asp_cfg_val |= CS42L42_ASP_SCPOL_NOR << CS42L42_ASP_SCPOL_SHIFT;
		asp_cfg_val |= CS42L42_ASP_LCPOL_INV << CS42L42_ASP_LCPOL_SHIFT;
		break;
	case SND_SOC_DAIFMT_IB_NF:
		break;
	case SND_SOC_DAIFMT_IB_IF:
		asp_cfg_val |= CS42L42_ASP_LCPOL_INV << CS42L42_ASP_LCPOL_SHIFT;
		break;
	}

	snd_soc_component_update_bits(component, CS42L42_ASP_CLK_CFG, CS42L42_ASP_MODE_MASK |
								      CS42L42_ASP_SCPOL_MASK |
								      CS42L42_ASP_LCPOL_MASK,
								      asp_cfg_val);

	return 0;
}

static int cs42l42_pcm_hw_params(struct snd_pcm_substream *substream,
				struct snd_pcm_hw_params *params,
				struct snd_soc_dai *dai)
{
	struct snd_soc_component *component = dai->component;
	struct cs42l42_private *cs42l42 = snd_soc_component_get_drvdata(component);
	unsigned int channels = params_channels(params);
	unsigned int width = (params_width(params) / 8) - 1;
	unsigned int val = 0;

	cs42l42->srate = params_rate(params);
	cs42l42->bclk = snd_soc_params_to_bclk(params);

	/* I2S frame always has 2 channels even for mono audio */
	if (channels == 1)
		cs42l42->bclk *= 2;

	/*
	 * Assume 24-bit samples are in 32-bit slots, to prevent SCLK being
	 * more than assumed (which would result in overclocking).
	 */
	if (params_width(params) == 24)
		cs42l42->bclk = (cs42l42->bclk / 3) * 4;

	switch (substream->stream) {
	case SNDRV_PCM_STREAM_CAPTURE:
		/* channel 2 on high LRCLK */
		val = CS42L42_ASP_TX_CH2_AP_MASK |
		      (width << CS42L42_ASP_TX_CH2_RES_SHIFT) |
		      (width << CS42L42_ASP_TX_CH1_RES_SHIFT);

		snd_soc_component_update_bits(component, CS42L42_ASP_TX_CH_AP_RES,
				CS42L42_ASP_TX_CH1_AP_MASK | CS42L42_ASP_TX_CH2_AP_MASK |
				CS42L42_ASP_TX_CH2_RES_MASK | CS42L42_ASP_TX_CH1_RES_MASK, val);
		break;
	case SNDRV_PCM_STREAM_PLAYBACK:
		val |= width << CS42L42_ASP_RX_CH_RES_SHIFT;
		/* channel 1 on low LRCLK */
		snd_soc_component_update_bits(component, CS42L42_ASP_RX_DAI0_CH1_AP_RES,
							 CS42L42_ASP_RX_CH_AP_MASK |
							 CS42L42_ASP_RX_CH_RES_MASK, val);
		/* Channel 2 on high LRCLK */
		val |= CS42L42_ASP_RX_CH_AP_HI << CS42L42_ASP_RX_CH_AP_SHIFT;
		snd_soc_component_update_bits(component, CS42L42_ASP_RX_DAI0_CH2_AP_RES,
							 CS42L42_ASP_RX_CH_AP_MASK |
							 CS42L42_ASP_RX_CH_RES_MASK, val);

		/* Channel B comes from the last active channel */
		snd_soc_component_update_bits(component, CS42L42_SP_RX_CH_SEL,
					      CS42L42_SP_RX_CHB_SEL_MASK,
					      (channels - 1) << CS42L42_SP_RX_CHB_SEL_SHIFT);

		/* Both LRCLK slots must be enabled */
		snd_soc_component_update_bits(component, CS42L42_ASP_RX_DAI0_EN,
					      CS42L42_ASP_RX0_CH_EN_MASK,
					      BIT(CS42L42_ASP_RX0_CH1_SHIFT) |
					      BIT(CS42L42_ASP_RX0_CH2_SHIFT));
		break;
	default:
		break;
	}

	return cs42l42_pll_config(component);
}

static int cs42l42_set_sysclk(struct snd_soc_dai *dai,
				int clk_id, unsigned int freq, int dir)
{
	struct snd_soc_component *component = dai->component;
	struct cs42l42_private *cs42l42 = snd_soc_component_get_drvdata(component);

	cs42l42->sclk = freq;

	return 0;
}

static int cs42l42_mute_stream(struct snd_soc_dai *dai, int mute, int stream)
{
	struct snd_soc_component *component = dai->component;
	struct cs42l42_private *cs42l42 = snd_soc_component_get_drvdata(component);
	unsigned int regval;
	u8 fullScaleVol;
	int ret;

	if (mute) {
		/* Mute the headphone */
		if (stream == SNDRV_PCM_STREAM_PLAYBACK)
			snd_soc_component_update_bits(component, CS42L42_HP_CTL,
						      CS42L42_HP_ANA_AMUTE_MASK |
						      CS42L42_HP_ANA_BMUTE_MASK,
						      CS42L42_HP_ANA_AMUTE_MASK |
						      CS42L42_HP_ANA_BMUTE_MASK);

		cs42l42->stream_use &= ~(1 << stream);
		if (!cs42l42->stream_use) {
			/*
			 * Switch to the internal oscillator.
			 * SCLK must remain running until after this clock switch.
			 * Without a source of clock the I2C bus doesn't work.
			 */
			regmap_multi_reg_write(cs42l42->regmap, cs42l42_to_osc_seq,
					       ARRAY_SIZE(cs42l42_to_osc_seq));

			/* Must disconnect PLL before stopping it */
			snd_soc_component_update_bits(component,
						      CS42L42_MCLK_SRC_SEL,
						      CS42L42_MCLK_SRC_SEL_MASK,
						      0);
			usleep_range(100, 200);

			snd_soc_component_update_bits(component, CS42L42_PLL_CTL1,
						      CS42L42_PLL_START_MASK, 0);
		}
	} else {
		if (!cs42l42->stream_use) {
			/* SCLK must be running before codec unmute */
			if (pll_ratio_table[cs42l42->pll_config].mclk_src_sel) {
				snd_soc_component_update_bits(component, CS42L42_PLL_CTL1,
							      CS42L42_PLL_START_MASK, 1);

				if (cs42l42->pll_divout) {
					usleep_range(CS42L42_PLL_DIVOUT_TIME_US,
						     CS42L42_PLL_DIVOUT_TIME_US * 2);
					snd_soc_component_update_bits(component, CS42L42_PLL_CTL3,
								      CS42L42_PLL_DIVOUT_MASK,
								      cs42l42->pll_divout <<
								      CS42L42_PLL_DIVOUT_SHIFT);
				}

				ret = regmap_read_poll_timeout(cs42l42->regmap,
							       CS42L42_PLL_LOCK_STATUS,
							       regval,
							       (regval & 1),
							       CS42L42_PLL_LOCK_POLL_US,
							       CS42L42_PLL_LOCK_TIMEOUT_US);
				if (ret < 0)
					dev_warn(component->dev, "PLL failed to lock: %d\n", ret);

				/* PLL must be running to drive glitchless switch logic */
				snd_soc_component_update_bits(component,
							      CS42L42_MCLK_SRC_SEL,
							      CS42L42_MCLK_SRC_SEL_MASK,
							      CS42L42_MCLK_SRC_SEL_MASK);
			}

			/* Mark SCLK as present, turn off internal oscillator */
			regmap_multi_reg_write(cs42l42->regmap, cs42l42_to_sclk_seq,
					       ARRAY_SIZE(cs42l42_to_sclk_seq));
		}
		cs42l42->stream_use |= 1 << stream;

		if (stream == SNDRV_PCM_STREAM_PLAYBACK) {
			/* Read the headphone load */
			regval = snd_soc_component_read(component, CS42L42_LOAD_DET_RCSTAT);
			if (((regval & CS42L42_RLA_STAT_MASK) >> CS42L42_RLA_STAT_SHIFT) ==
			    CS42L42_RLA_STAT_15_OHM) {
				fullScaleVol = CS42L42_HP_FULL_SCALE_VOL_MASK;
			} else {
				fullScaleVol = 0;
			}

			/* Un-mute the headphone, set the full scale volume flag */
			snd_soc_component_update_bits(component, CS42L42_HP_CTL,
						      CS42L42_HP_ANA_AMUTE_MASK |
						      CS42L42_HP_ANA_BMUTE_MASK |
						      CS42L42_HP_FULL_SCALE_VOL_MASK, fullScaleVol);
		}
	}

	return 0;
}

#define CS42L42_FORMATS (SNDRV_PCM_FMTBIT_S16_LE |\
			 SNDRV_PCM_FMTBIT_S24_LE |\
			 SNDRV_PCM_FMTBIT_S32_LE)


static const struct snd_soc_dai_ops cs42l42_ops = {
	.hw_params	= cs42l42_pcm_hw_params,
	.set_fmt	= cs42l42_set_dai_fmt,
	.set_sysclk	= cs42l42_set_sysclk,
	.mute_stream	= cs42l42_mute_stream,
};

static struct snd_soc_dai_driver cs42l42_dai = {
		.name = "cs42l42",
		.playback = {
			.stream_name = "Playback",
			.channels_min = 1,
			.channels_max = 2,
			.rates = SNDRV_PCM_RATE_8000_192000,
			.formats = CS42L42_FORMATS,
		},
		.capture = {
			.stream_name = "Capture",
			.channels_min = 1,
			.channels_max = 2,
			.rates = SNDRV_PCM_RATE_8000_192000,
			.formats = CS42L42_FORMATS,
		},
		.symmetric_rate = 1,
		.symmetric_sample_bits = 1,
		.ops = &cs42l42_ops,
};

static void cs42l42_manual_hs_type_detect(struct cs42l42_private *cs42l42)
{
	unsigned int hs_det_status;
	unsigned int hs_det_comp1;
	unsigned int hs_det_comp2;
	unsigned int hs_det_sw;

	/* Set hs detect to manual, active mode */
	regmap_update_bits(cs42l42->regmap,
		CS42L42_HSDET_CTL2,
		CS42L42_HSDET_CTRL_MASK |
		CS42L42_HSDET_SET_MASK |
		CS42L42_HSBIAS_REF_MASK |
		CS42L42_HSDET_AUTO_TIME_MASK,
		(1 << CS42L42_HSDET_CTRL_SHIFT) |
		(0 << CS42L42_HSDET_SET_SHIFT) |
		(0 << CS42L42_HSBIAS_REF_SHIFT) |
		(0 << CS42L42_HSDET_AUTO_TIME_SHIFT));

	/* Configure HS DET comparator reference levels. */
	regmap_update_bits(cs42l42->regmap,
				CS42L42_HSDET_CTL1,
				CS42L42_HSDET_COMP1_LVL_MASK |
				CS42L42_HSDET_COMP2_LVL_MASK,
				(CS42L42_HSDET_COMP1_LVL_VAL << CS42L42_HSDET_COMP1_LVL_SHIFT) |
				(CS42L42_HSDET_COMP2_LVL_VAL << CS42L42_HSDET_COMP2_LVL_SHIFT));

	/* Open the SW_HSB_HS3 switch and close SW_HSB_HS4 for a Type 1 headset. */
	regmap_write(cs42l42->regmap, CS42L42_HS_SWITCH_CTL, CS42L42_HSDET_SW_COMP1);

	msleep(100);

	regmap_read(cs42l42->regmap, CS42L42_HS_DET_STATUS, &hs_det_status);

	hs_det_comp1 = (hs_det_status & CS42L42_HSDET_COMP1_OUT_MASK) >>
			CS42L42_HSDET_COMP1_OUT_SHIFT;
	hs_det_comp2 = (hs_det_status & CS42L42_HSDET_COMP2_OUT_MASK) >>
			CS42L42_HSDET_COMP2_OUT_SHIFT;

	/* Close the SW_HSB_HS3 switch for a Type 2 headset. */
	regmap_write(cs42l42->regmap, CS42L42_HS_SWITCH_CTL, CS42L42_HSDET_SW_COMP2);

	msleep(100);

	regmap_read(cs42l42->regmap, CS42L42_HS_DET_STATUS, &hs_det_status);

	hs_det_comp1 |= ((hs_det_status & CS42L42_HSDET_COMP1_OUT_MASK) >>
			CS42L42_HSDET_COMP1_OUT_SHIFT) << 1;
	hs_det_comp2 |= ((hs_det_status & CS42L42_HSDET_COMP2_OUT_MASK) >>
			CS42L42_HSDET_COMP2_OUT_SHIFT) << 1;

	/* Use Comparator 1 with 1.25V Threshold. */
	switch (hs_det_comp1) {
	case CS42L42_HSDET_COMP_TYPE1:
		cs42l42->hs_type = CS42L42_PLUG_CTIA;
		hs_det_sw = CS42L42_HSDET_SW_TYPE1;
		break;
	case CS42L42_HSDET_COMP_TYPE2:
		cs42l42->hs_type = CS42L42_PLUG_OMTP;
		hs_det_sw = CS42L42_HSDET_SW_TYPE2;
		break;
	default:
		/* Fallback to Comparator 2 with 1.75V Threshold. */
		switch (hs_det_comp2) {
		case CS42L42_HSDET_COMP_TYPE1:
			cs42l42->hs_type = CS42L42_PLUG_CTIA;
			hs_det_sw = CS42L42_HSDET_SW_TYPE1;
			break;
		case CS42L42_HSDET_COMP_TYPE2:
			cs42l42->hs_type = CS42L42_PLUG_OMTP;
			hs_det_sw = CS42L42_HSDET_SW_TYPE2;
			break;
		case CS42L42_HSDET_COMP_TYPE3:
			cs42l42->hs_type = CS42L42_PLUG_HEADPHONE;
			hs_det_sw = CS42L42_HSDET_SW_TYPE3;
			break;
		default:
			cs42l42->hs_type = CS42L42_PLUG_INVALID;
			hs_det_sw = CS42L42_HSDET_SW_TYPE4;
			break;
		}
	}

	/* Set Switches */
	regmap_write(cs42l42->regmap, CS42L42_HS_SWITCH_CTL, hs_det_sw);

	/* Set HSDET mode to Manual—Disabled */
	regmap_update_bits(cs42l42->regmap,
		CS42L42_HSDET_CTL2,
		CS42L42_HSDET_CTRL_MASK |
		CS42L42_HSDET_SET_MASK |
		CS42L42_HSBIAS_REF_MASK |
		CS42L42_HSDET_AUTO_TIME_MASK,
		(0 << CS42L42_HSDET_CTRL_SHIFT) |
		(0 << CS42L42_HSDET_SET_SHIFT) |
		(0 << CS42L42_HSBIAS_REF_SHIFT) |
		(0 << CS42L42_HSDET_AUTO_TIME_SHIFT));

	/* Configure HS DET comparator reference levels. */
	regmap_update_bits(cs42l42->regmap,
				CS42L42_HSDET_CTL1,
				CS42L42_HSDET_COMP1_LVL_MASK |
				CS42L42_HSDET_COMP2_LVL_MASK,
				(CS42L42_HSDET_COMP1_LVL_DEFAULT << CS42L42_HSDET_COMP1_LVL_SHIFT) |
				(CS42L42_HSDET_COMP2_LVL_DEFAULT << CS42L42_HSDET_COMP2_LVL_SHIFT));
}

static void cs42l42_process_hs_type_detect(struct cs42l42_private *cs42l42)
{
	unsigned int hs_det_status;
	unsigned int int_status;

	/* Read and save the hs detection result */
	regmap_read(cs42l42->regmap, CS42L42_HS_DET_STATUS, &hs_det_status);

	/* Mask the auto detect interrupt */
	regmap_update_bits(cs42l42->regmap,
		CS42L42_CODEC_INT_MASK,
		CS42L42_PDN_DONE_MASK |
		CS42L42_HSDET_AUTO_DONE_MASK,
		(1 << CS42L42_PDN_DONE_SHIFT) |
		(1 << CS42L42_HSDET_AUTO_DONE_SHIFT));


	cs42l42->hs_type = (hs_det_status & CS42L42_HSDET_TYPE_MASK) >>
				CS42L42_HSDET_TYPE_SHIFT;

	/* Set hs detect to automatic, disabled mode */
	regmap_update_bits(cs42l42->regmap,
		CS42L42_HSDET_CTL2,
		CS42L42_HSDET_CTRL_MASK |
		CS42L42_HSDET_SET_MASK |
		CS42L42_HSBIAS_REF_MASK |
		CS42L42_HSDET_AUTO_TIME_MASK,
		(2 << CS42L42_HSDET_CTRL_SHIFT) |
		(2 << CS42L42_HSDET_SET_SHIFT) |
		(0 << CS42L42_HSBIAS_REF_SHIFT) |
		(3 << CS42L42_HSDET_AUTO_TIME_SHIFT));

	/* Run Manual detection if auto detect has not found a headset.
	 * We Re-Run with Manual Detection if the original detection was invalid or headphones,
	 * to ensure that a headset mic is detected in all cases.
	 */
	if (cs42l42->hs_type == CS42L42_PLUG_INVALID ||
		cs42l42->hs_type == CS42L42_PLUG_HEADPHONE) {
		dev_dbg(cs42l42->component->dev, "Running Manual Detection Fallback\n");
		cs42l42_manual_hs_type_detect(cs42l42);
	}

	/* Set up button detection */
	if ((cs42l42->hs_type == CS42L42_PLUG_CTIA) ||
	      (cs42l42->hs_type == CS42L42_PLUG_OMTP)) {
		/* Set auto HS bias settings to default */
		regmap_update_bits(cs42l42->regmap,
			CS42L42_HSBIAS_SC_AUTOCTL,
			CS42L42_HSBIAS_SENSE_EN_MASK |
			CS42L42_AUTO_HSBIAS_HIZ_MASK |
			CS42L42_TIP_SENSE_EN_MASK |
			CS42L42_HSBIAS_SENSE_TRIP_MASK,
			(0 << CS42L42_HSBIAS_SENSE_EN_SHIFT) |
			(0 << CS42L42_AUTO_HSBIAS_HIZ_SHIFT) |
			(0 << CS42L42_TIP_SENSE_EN_SHIFT) |
			(3 << CS42L42_HSBIAS_SENSE_TRIP_SHIFT));

		/* Set up hs detect level sensitivity */
		regmap_update_bits(cs42l42->regmap,
			CS42L42_MIC_DET_CTL1,
			CS42L42_LATCH_TO_VP_MASK |
			CS42L42_EVENT_STAT_SEL_MASK |
			CS42L42_HS_DET_LEVEL_MASK,
			(1 << CS42L42_LATCH_TO_VP_SHIFT) |
			(0 << CS42L42_EVENT_STAT_SEL_SHIFT) |
			(cs42l42->bias_thresholds[0] <<
			CS42L42_HS_DET_LEVEL_SHIFT));

		/* Set auto HS bias settings to default */
		regmap_update_bits(cs42l42->regmap,
			CS42L42_HSBIAS_SC_AUTOCTL,
			CS42L42_HSBIAS_SENSE_EN_MASK |
			CS42L42_AUTO_HSBIAS_HIZ_MASK |
			CS42L42_TIP_SENSE_EN_MASK |
			CS42L42_HSBIAS_SENSE_TRIP_MASK,
			(cs42l42->hs_bias_sense_en << CS42L42_HSBIAS_SENSE_EN_SHIFT) |
			(1 << CS42L42_AUTO_HSBIAS_HIZ_SHIFT) |
			(0 << CS42L42_TIP_SENSE_EN_SHIFT) |
			(3 << CS42L42_HSBIAS_SENSE_TRIP_SHIFT));

		/* Turn on level detect circuitry */
		regmap_update_bits(cs42l42->regmap,
			CS42L42_MISC_DET_CTL,
			CS42L42_DETECT_MODE_MASK |
			CS42L42_HSBIAS_CTL_MASK |
			CS42L42_PDN_MIC_LVL_DET_MASK,
			(0 << CS42L42_DETECT_MODE_SHIFT) |
			(3 << CS42L42_HSBIAS_CTL_SHIFT) |
			(0 << CS42L42_PDN_MIC_LVL_DET_SHIFT));

		msleep(cs42l42->btn_det_init_dbnce);

		/* Clear any button interrupts before unmasking them */
		regmap_read(cs42l42->regmap, CS42L42_DET_INT_STATUS2,
			    &int_status);

		/* Unmask button detect interrupts */
		regmap_update_bits(cs42l42->regmap,
			CS42L42_DET_INT2_MASK,
			CS42L42_M_DETECT_TF_MASK |
			CS42L42_M_DETECT_FT_MASK |
			CS42L42_M_HSBIAS_HIZ_MASK |
			CS42L42_M_SHORT_RLS_MASK |
			CS42L42_M_SHORT_DET_MASK,
			(0 << CS42L42_M_DETECT_TF_SHIFT) |
			(0 << CS42L42_M_DETECT_FT_SHIFT) |
			(0 << CS42L42_M_HSBIAS_HIZ_SHIFT) |
			(1 << CS42L42_M_SHORT_RLS_SHIFT) |
			(1 << CS42L42_M_SHORT_DET_SHIFT));
	} else {
		/* Make sure button detect and HS bias circuits are off */
		regmap_update_bits(cs42l42->regmap,
			CS42L42_MISC_DET_CTL,
			CS42L42_DETECT_MODE_MASK |
			CS42L42_HSBIAS_CTL_MASK |
			CS42L42_PDN_MIC_LVL_DET_MASK,
			(0 << CS42L42_DETECT_MODE_SHIFT) |
			(1 << CS42L42_HSBIAS_CTL_SHIFT) |
			(1 << CS42L42_PDN_MIC_LVL_DET_SHIFT));
	}

	regmap_update_bits(cs42l42->regmap,
				CS42L42_DAC_CTL2,
				CS42L42_HPOUT_PULLDOWN_MASK |
				CS42L42_HPOUT_LOAD_MASK |
				CS42L42_HPOUT_CLAMP_MASK |
				CS42L42_DAC_HPF_EN_MASK |
				CS42L42_DAC_MON_EN_MASK,
				(0 << CS42L42_HPOUT_PULLDOWN_SHIFT) |
				(0 << CS42L42_HPOUT_LOAD_SHIFT) |
				(0 << CS42L42_HPOUT_CLAMP_SHIFT) |
				(1 << CS42L42_DAC_HPF_EN_SHIFT) |
				(0 << CS42L42_DAC_MON_EN_SHIFT));

	/* Unmask tip sense interrupts */
	regmap_update_bits(cs42l42->regmap,
		CS42L42_TSRS_PLUG_INT_MASK,
		CS42L42_RS_PLUG_MASK |
		CS42L42_RS_UNPLUG_MASK |
		CS42L42_TS_PLUG_MASK |
		CS42L42_TS_UNPLUG_MASK,
		(1 << CS42L42_RS_PLUG_SHIFT) |
		(1 << CS42L42_RS_UNPLUG_SHIFT) |
		(0 << CS42L42_TS_PLUG_SHIFT) |
		(0 << CS42L42_TS_UNPLUG_SHIFT));
}

static void cs42l42_init_hs_type_detect(struct cs42l42_private *cs42l42)
{
	/* Mask tip sense interrupts */
	regmap_update_bits(cs42l42->regmap,
				CS42L42_TSRS_PLUG_INT_MASK,
				CS42L42_RS_PLUG_MASK |
				CS42L42_RS_UNPLUG_MASK |
				CS42L42_TS_PLUG_MASK |
				CS42L42_TS_UNPLUG_MASK,
				(1 << CS42L42_RS_PLUG_SHIFT) |
				(1 << CS42L42_RS_UNPLUG_SHIFT) |
				(1 << CS42L42_TS_PLUG_SHIFT) |
				(1 << CS42L42_TS_UNPLUG_SHIFT));

	/* Make sure button detect and HS bias circuits are off */
	regmap_update_bits(cs42l42->regmap,
				CS42L42_MISC_DET_CTL,
				CS42L42_DETECT_MODE_MASK |
				CS42L42_HSBIAS_CTL_MASK |
				CS42L42_PDN_MIC_LVL_DET_MASK,
				(0 << CS42L42_DETECT_MODE_SHIFT) |
				(1 << CS42L42_HSBIAS_CTL_SHIFT) |
				(1 << CS42L42_PDN_MIC_LVL_DET_SHIFT));

	/* Set auto HS bias settings to default */
	regmap_update_bits(cs42l42->regmap,
				CS42L42_HSBIAS_SC_AUTOCTL,
				CS42L42_HSBIAS_SENSE_EN_MASK |
				CS42L42_AUTO_HSBIAS_HIZ_MASK |
				CS42L42_TIP_SENSE_EN_MASK |
				CS42L42_HSBIAS_SENSE_TRIP_MASK,
				(0 << CS42L42_HSBIAS_SENSE_EN_SHIFT) |
				(0 << CS42L42_AUTO_HSBIAS_HIZ_SHIFT) |
				(0 << CS42L42_TIP_SENSE_EN_SHIFT) |
				(3 << CS42L42_HSBIAS_SENSE_TRIP_SHIFT));

	/* Set hs detect to manual, disabled mode */
	regmap_update_bits(cs42l42->regmap,
				CS42L42_HSDET_CTL2,
				CS42L42_HSDET_CTRL_MASK |
				CS42L42_HSDET_SET_MASK |
				CS42L42_HSBIAS_REF_MASK |
				CS42L42_HSDET_AUTO_TIME_MASK,
				(0 << CS42L42_HSDET_CTRL_SHIFT) |
				(2 << CS42L42_HSDET_SET_SHIFT) |
				(0 << CS42L42_HSBIAS_REF_SHIFT) |
				(3 << CS42L42_HSDET_AUTO_TIME_SHIFT));

	regmap_update_bits(cs42l42->regmap,
				CS42L42_DAC_CTL2,
				CS42L42_HPOUT_PULLDOWN_MASK |
				CS42L42_HPOUT_LOAD_MASK |
				CS42L42_HPOUT_CLAMP_MASK |
				CS42L42_DAC_HPF_EN_MASK |
				CS42L42_DAC_MON_EN_MASK,
				(8 << CS42L42_HPOUT_PULLDOWN_SHIFT) |
				(0 << CS42L42_HPOUT_LOAD_SHIFT) |
				(1 << CS42L42_HPOUT_CLAMP_SHIFT) |
				(1 << CS42L42_DAC_HPF_EN_SHIFT) |
				(1 << CS42L42_DAC_MON_EN_SHIFT));

	/* Power up HS bias to 2.7V */
	regmap_update_bits(cs42l42->regmap,
				CS42L42_MISC_DET_CTL,
				CS42L42_DETECT_MODE_MASK |
				CS42L42_HSBIAS_CTL_MASK |
				CS42L42_PDN_MIC_LVL_DET_MASK,
				(0 << CS42L42_DETECT_MODE_SHIFT) |
				(3 << CS42L42_HSBIAS_CTL_SHIFT) |
				(1 << CS42L42_PDN_MIC_LVL_DET_SHIFT));

	/* Wait for HS bias to ramp up */
	msleep(cs42l42->hs_bias_ramp_time);

	/* Unmask auto detect interrupt */
	regmap_update_bits(cs42l42->regmap,
				CS42L42_CODEC_INT_MASK,
				CS42L42_PDN_DONE_MASK |
				CS42L42_HSDET_AUTO_DONE_MASK,
				(1 << CS42L42_PDN_DONE_SHIFT) |
				(0 << CS42L42_HSDET_AUTO_DONE_SHIFT));

	/* Set hs detect to automatic, enabled mode */
	regmap_update_bits(cs42l42->regmap,
				CS42L42_HSDET_CTL2,
				CS42L42_HSDET_CTRL_MASK |
				CS42L42_HSDET_SET_MASK |
				CS42L42_HSBIAS_REF_MASK |
				CS42L42_HSDET_AUTO_TIME_MASK,
				(3 << CS42L42_HSDET_CTRL_SHIFT) |
				(2 << CS42L42_HSDET_SET_SHIFT) |
				(0 << CS42L42_HSBIAS_REF_SHIFT) |
				(3 << CS42L42_HSDET_AUTO_TIME_SHIFT));
}

static void cs42l42_cancel_hs_type_detect(struct cs42l42_private *cs42l42)
{
	/* Mask button detect interrupts */
	regmap_update_bits(cs42l42->regmap,
		CS42L42_DET_INT2_MASK,
		CS42L42_M_DETECT_TF_MASK |
		CS42L42_M_DETECT_FT_MASK |
		CS42L42_M_HSBIAS_HIZ_MASK |
		CS42L42_M_SHORT_RLS_MASK |
		CS42L42_M_SHORT_DET_MASK,
		(1 << CS42L42_M_DETECT_TF_SHIFT) |
		(1 << CS42L42_M_DETECT_FT_SHIFT) |
		(1 << CS42L42_M_HSBIAS_HIZ_SHIFT) |
		(1 << CS42L42_M_SHORT_RLS_SHIFT) |
		(1 << CS42L42_M_SHORT_DET_SHIFT));

	/* Ground HS bias */
	regmap_update_bits(cs42l42->regmap,
				CS42L42_MISC_DET_CTL,
				CS42L42_DETECT_MODE_MASK |
				CS42L42_HSBIAS_CTL_MASK |
				CS42L42_PDN_MIC_LVL_DET_MASK,
				(0 << CS42L42_DETECT_MODE_SHIFT) |
				(1 << CS42L42_HSBIAS_CTL_SHIFT) |
				(1 << CS42L42_PDN_MIC_LVL_DET_SHIFT));

	/* Set auto HS bias settings to default */
	regmap_update_bits(cs42l42->regmap,
				CS42L42_HSBIAS_SC_AUTOCTL,
				CS42L42_HSBIAS_SENSE_EN_MASK |
				CS42L42_AUTO_HSBIAS_HIZ_MASK |
				CS42L42_TIP_SENSE_EN_MASK |
				CS42L42_HSBIAS_SENSE_TRIP_MASK,
				(0 << CS42L42_HSBIAS_SENSE_EN_SHIFT) |
				(0 << CS42L42_AUTO_HSBIAS_HIZ_SHIFT) |
				(0 << CS42L42_TIP_SENSE_EN_SHIFT) |
				(3 << CS42L42_HSBIAS_SENSE_TRIP_SHIFT));

	/* Set hs detect to manual, disabled mode */
	regmap_update_bits(cs42l42->regmap,
				CS42L42_HSDET_CTL2,
				CS42L42_HSDET_CTRL_MASK |
				CS42L42_HSDET_SET_MASK |
				CS42L42_HSBIAS_REF_MASK |
				CS42L42_HSDET_AUTO_TIME_MASK,
				(0 << CS42L42_HSDET_CTRL_SHIFT) |
				(2 << CS42L42_HSDET_SET_SHIFT) |
				(0 << CS42L42_HSBIAS_REF_SHIFT) |
				(3 << CS42L42_HSDET_AUTO_TIME_SHIFT));
}

static int cs42l42_handle_button_press(struct cs42l42_private *cs42l42)
{
	int bias_level;
	unsigned int detect_status;

	/* Mask button detect interrupts */
	regmap_update_bits(cs42l42->regmap,
		CS42L42_DET_INT2_MASK,
		CS42L42_M_DETECT_TF_MASK |
		CS42L42_M_DETECT_FT_MASK |
		CS42L42_M_HSBIAS_HIZ_MASK |
		CS42L42_M_SHORT_RLS_MASK |
		CS42L42_M_SHORT_DET_MASK,
		(1 << CS42L42_M_DETECT_TF_SHIFT) |
		(1 << CS42L42_M_DETECT_FT_SHIFT) |
		(1 << CS42L42_M_HSBIAS_HIZ_SHIFT) |
		(1 << CS42L42_M_SHORT_RLS_SHIFT) |
		(1 << CS42L42_M_SHORT_DET_SHIFT));

	usleep_range(cs42l42->btn_det_event_dbnce * 1000,
		     cs42l42->btn_det_event_dbnce * 2000);

	/* Test all 4 level detect biases */
	bias_level = 1;
	do {
		/* Adjust button detect level sensitivity */
		regmap_update_bits(cs42l42->regmap,
			CS42L42_MIC_DET_CTL1,
			CS42L42_LATCH_TO_VP_MASK |
			CS42L42_EVENT_STAT_SEL_MASK |
			CS42L42_HS_DET_LEVEL_MASK,
			(1 << CS42L42_LATCH_TO_VP_SHIFT) |
			(0 << CS42L42_EVENT_STAT_SEL_SHIFT) |
			(cs42l42->bias_thresholds[bias_level] <<
			CS42L42_HS_DET_LEVEL_SHIFT));

		regmap_read(cs42l42->regmap, CS42L42_DET_STATUS2,
				&detect_status);
	} while ((detect_status & CS42L42_HS_TRUE_MASK) &&
		(++bias_level < CS42L42_NUM_BIASES));

	switch (bias_level) {
	case 1: /* Function C button press */
		bias_level = SND_JACK_BTN_2;
		dev_dbg(cs42l42->component->dev, "Function C button press\n");
		break;
	case 2: /* Function B button press */
		bias_level = SND_JACK_BTN_1;
		dev_dbg(cs42l42->component->dev, "Function B button press\n");
		break;
	case 3: /* Function D button press */
		bias_level = SND_JACK_BTN_3;
		dev_dbg(cs42l42->component->dev, "Function D button press\n");
		break;
	case 4: /* Function A button press */
		bias_level = SND_JACK_BTN_0;
		dev_dbg(cs42l42->component->dev, "Function A button press\n");
		break;
	default:
		bias_level = 0;
		break;
	}

	/* Set button detect level sensitivity back to default */
	regmap_update_bits(cs42l42->regmap,
		CS42L42_MIC_DET_CTL1,
		CS42L42_LATCH_TO_VP_MASK |
		CS42L42_EVENT_STAT_SEL_MASK |
		CS42L42_HS_DET_LEVEL_MASK,
		(1 << CS42L42_LATCH_TO_VP_SHIFT) |
		(0 << CS42L42_EVENT_STAT_SEL_SHIFT) |
		(cs42l42->bias_thresholds[0] << CS42L42_HS_DET_LEVEL_SHIFT));

	/* Clear any button interrupts before unmasking them */
	regmap_read(cs42l42->regmap, CS42L42_DET_INT_STATUS2,
		    &detect_status);

	/* Unmask button detect interrupts */
	regmap_update_bits(cs42l42->regmap,
		CS42L42_DET_INT2_MASK,
		CS42L42_M_DETECT_TF_MASK |
		CS42L42_M_DETECT_FT_MASK |
		CS42L42_M_HSBIAS_HIZ_MASK |
		CS42L42_M_SHORT_RLS_MASK |
		CS42L42_M_SHORT_DET_MASK,
		(0 << CS42L42_M_DETECT_TF_SHIFT) |
		(0 << CS42L42_M_DETECT_FT_SHIFT) |
		(0 << CS42L42_M_HSBIAS_HIZ_SHIFT) |
		(1 << CS42L42_M_SHORT_RLS_SHIFT) |
		(1 << CS42L42_M_SHORT_DET_SHIFT));

	return bias_level;
}

struct cs42l42_irq_params {
	u16 status_addr;
	u16 mask_addr;
	u8 mask;
};

static const struct cs42l42_irq_params irq_params_table[] = {
	{CS42L42_ADC_OVFL_STATUS, CS42L42_ADC_OVFL_INT_MASK,
		CS42L42_ADC_OVFL_VAL_MASK},
	{CS42L42_MIXER_STATUS, CS42L42_MIXER_INT_MASK,
		CS42L42_MIXER_VAL_MASK},
	{CS42L42_SRC_STATUS, CS42L42_SRC_INT_MASK,
		CS42L42_SRC_VAL_MASK},
	{CS42L42_ASP_RX_STATUS, CS42L42_ASP_RX_INT_MASK,
		CS42L42_ASP_RX_VAL_MASK},
	{CS42L42_ASP_TX_STATUS, CS42L42_ASP_TX_INT_MASK,
		CS42L42_ASP_TX_VAL_MASK},
	{CS42L42_CODEC_STATUS, CS42L42_CODEC_INT_MASK,
		CS42L42_CODEC_VAL_MASK},
	{CS42L42_DET_INT_STATUS1, CS42L42_DET_INT1_MASK,
		CS42L42_DET_INT_VAL1_MASK},
	{CS42L42_DET_INT_STATUS2, CS42L42_DET_INT2_MASK,
		CS42L42_DET_INT_VAL2_MASK},
	{CS42L42_SRCPL_INT_STATUS, CS42L42_SRCPL_INT_MASK,
		CS42L42_SRCPL_VAL_MASK},
	{CS42L42_VPMON_STATUS, CS42L42_VPMON_INT_MASK,
		CS42L42_VPMON_VAL_MASK},
	{CS42L42_PLL_LOCK_STATUS, CS42L42_PLL_LOCK_INT_MASK,
		CS42L42_PLL_LOCK_VAL_MASK},
	{CS42L42_TSRS_PLUG_STATUS, CS42L42_TSRS_PLUG_INT_MASK,
		CS42L42_TSRS_PLUG_VAL_MASK}
};

static irqreturn_t cs42l42_irq_thread(int irq, void *data)
{
	struct cs42l42_private *cs42l42 = (struct cs42l42_private *)data;
	struct snd_soc_component *component = cs42l42->component;
	unsigned int stickies[12];
	unsigned int masks[12];
	unsigned int current_plug_status;
	unsigned int current_button_status;
	unsigned int i;
	int report = 0;


	/* Read sticky registers to clear interurpt */
	for (i = 0; i < ARRAY_SIZE(stickies); i++) {
		regmap_read(cs42l42->regmap, irq_params_table[i].status_addr,
				&(stickies[i]));
		regmap_read(cs42l42->regmap, irq_params_table[i].mask_addr,
				&(masks[i]));
		stickies[i] = stickies[i] & (~masks[i]) &
				irq_params_table[i].mask;
	}

	/* Read tip sense status before handling type detect */
	current_plug_status = (stickies[11] &
		(CS42L42_TS_PLUG_MASK | CS42L42_TS_UNPLUG_MASK)) >>
		CS42L42_TS_PLUG_SHIFT;

	/* Read button sense status */
	current_button_status = stickies[7] &
		(CS42L42_M_DETECT_TF_MASK |
		CS42L42_M_DETECT_FT_MASK |
		CS42L42_M_HSBIAS_HIZ_MASK);

	/* Check auto-detect status */
	if ((~masks[5]) & irq_params_table[5].mask) {
		if (stickies[5] & CS42L42_HSDET_AUTO_DONE_MASK) {
			cs42l42_process_hs_type_detect(cs42l42);
			switch (cs42l42->hs_type) {
			case CS42L42_PLUG_CTIA:
			case CS42L42_PLUG_OMTP:
				snd_soc_jack_report(cs42l42->jack, SND_JACK_HEADSET,
						    SND_JACK_HEADSET);
				break;
			case CS42L42_PLUG_HEADPHONE:
				snd_soc_jack_report(cs42l42->jack, SND_JACK_HEADPHONE,
						    SND_JACK_HEADPHONE);
				break;
			default:
				break;
			}
			dev_dbg(component->dev, "Auto detect done (%d)\n", cs42l42->hs_type);
		}
	}

	/* Check tip sense status */
	if ((~masks[11]) & irq_params_table[11].mask) {
		switch (current_plug_status) {
		case CS42L42_TS_PLUG:
			if (cs42l42->plug_state != CS42L42_TS_PLUG) {
				cs42l42->plug_state = CS42L42_TS_PLUG;
				cs42l42_init_hs_type_detect(cs42l42);
			}
			break;

		case CS42L42_TS_UNPLUG:
			if (cs42l42->plug_state != CS42L42_TS_UNPLUG) {
				cs42l42->plug_state = CS42L42_TS_UNPLUG;
				cs42l42_cancel_hs_type_detect(cs42l42);

				switch (cs42l42->hs_type) {
				case CS42L42_PLUG_CTIA:
				case CS42L42_PLUG_OMTP:
					snd_soc_jack_report(cs42l42->jack, 0, SND_JACK_HEADSET);
					break;
				case CS42L42_PLUG_HEADPHONE:
					snd_soc_jack_report(cs42l42->jack, 0, SND_JACK_HEADPHONE);
					break;
				default:
					break;
				}
				snd_soc_jack_report(cs42l42->jack, 0,
						    SND_JACK_BTN_0 | SND_JACK_BTN_1 |
						    SND_JACK_BTN_2 | SND_JACK_BTN_3);

				dev_dbg(component->dev, "Unplug event\n");
			}
			break;

		default:
			if (cs42l42->plug_state != CS42L42_TS_TRANS)
				cs42l42->plug_state = CS42L42_TS_TRANS;
		}
	}

	/* Check button detect status */
	if (cs42l42->plug_state == CS42L42_TS_PLUG && ((~masks[7]) & irq_params_table[7].mask)) {
		if (!(current_button_status &
			CS42L42_M_HSBIAS_HIZ_MASK)) {

			if (current_button_status & CS42L42_M_DETECT_TF_MASK) {
				dev_dbg(component->dev, "Button released\n");
				report = 0;
			} else if (current_button_status & CS42L42_M_DETECT_FT_MASK) {
				report = cs42l42_handle_button_press(cs42l42);

			}
			snd_soc_jack_report(cs42l42->jack, report, SND_JACK_BTN_0 | SND_JACK_BTN_1 |
								   SND_JACK_BTN_2 | SND_JACK_BTN_3);
		}
	}

	return IRQ_HANDLED;
}

static void cs42l42_set_interrupt_masks(struct cs42l42_private *cs42l42)
{
	regmap_update_bits(cs42l42->regmap, CS42L42_ADC_OVFL_INT_MASK,
			CS42L42_ADC_OVFL_MASK,
			(1 << CS42L42_ADC_OVFL_SHIFT));

	regmap_update_bits(cs42l42->regmap, CS42L42_MIXER_INT_MASK,
			CS42L42_MIX_CHB_OVFL_MASK |
			CS42L42_MIX_CHA_OVFL_MASK |
			CS42L42_EQ_OVFL_MASK |
			CS42L42_EQ_BIQUAD_OVFL_MASK,
			(1 << CS42L42_MIX_CHB_OVFL_SHIFT) |
			(1 << CS42L42_MIX_CHA_OVFL_SHIFT) |
			(1 << CS42L42_EQ_OVFL_SHIFT) |
			(1 << CS42L42_EQ_BIQUAD_OVFL_SHIFT));

	regmap_update_bits(cs42l42->regmap, CS42L42_SRC_INT_MASK,
			CS42L42_SRC_ILK_MASK |
			CS42L42_SRC_OLK_MASK |
			CS42L42_SRC_IUNLK_MASK |
			CS42L42_SRC_OUNLK_MASK,
			(1 << CS42L42_SRC_ILK_SHIFT) |
			(1 << CS42L42_SRC_OLK_SHIFT) |
			(1 << CS42L42_SRC_IUNLK_SHIFT) |
			(1 << CS42L42_SRC_OUNLK_SHIFT));

	regmap_update_bits(cs42l42->regmap, CS42L42_ASP_RX_INT_MASK,
			CS42L42_ASPRX_NOLRCK_MASK |
			CS42L42_ASPRX_EARLY_MASK |
			CS42L42_ASPRX_LATE_MASK |
			CS42L42_ASPRX_ERROR_MASK |
			CS42L42_ASPRX_OVLD_MASK,
			(1 << CS42L42_ASPRX_NOLRCK_SHIFT) |
			(1 << CS42L42_ASPRX_EARLY_SHIFT) |
			(1 << CS42L42_ASPRX_LATE_SHIFT) |
			(1 << CS42L42_ASPRX_ERROR_SHIFT) |
			(1 << CS42L42_ASPRX_OVLD_SHIFT));

	regmap_update_bits(cs42l42->regmap, CS42L42_ASP_TX_INT_MASK,
			CS42L42_ASPTX_NOLRCK_MASK |
			CS42L42_ASPTX_EARLY_MASK |
			CS42L42_ASPTX_LATE_MASK |
			CS42L42_ASPTX_SMERROR_MASK,
			(1 << CS42L42_ASPTX_NOLRCK_SHIFT) |
			(1 << CS42L42_ASPTX_EARLY_SHIFT) |
			(1 << CS42L42_ASPTX_LATE_SHIFT) |
			(1 << CS42L42_ASPTX_SMERROR_SHIFT));

	regmap_update_bits(cs42l42->regmap, CS42L42_CODEC_INT_MASK,
			CS42L42_PDN_DONE_MASK |
			CS42L42_HSDET_AUTO_DONE_MASK,
			(1 << CS42L42_PDN_DONE_SHIFT) |
			(1 << CS42L42_HSDET_AUTO_DONE_SHIFT));

	regmap_update_bits(cs42l42->regmap, CS42L42_SRCPL_INT_MASK,
			CS42L42_SRCPL_ADC_LK_MASK |
			CS42L42_SRCPL_DAC_LK_MASK |
			CS42L42_SRCPL_ADC_UNLK_MASK |
			CS42L42_SRCPL_DAC_UNLK_MASK,
			(1 << CS42L42_SRCPL_ADC_LK_SHIFT) |
			(1 << CS42L42_SRCPL_DAC_LK_SHIFT) |
			(1 << CS42L42_SRCPL_ADC_UNLK_SHIFT) |
			(1 << CS42L42_SRCPL_DAC_UNLK_SHIFT));

	regmap_update_bits(cs42l42->regmap, CS42L42_DET_INT1_MASK,
			CS42L42_TIP_SENSE_UNPLUG_MASK |
			CS42L42_TIP_SENSE_PLUG_MASK |
			CS42L42_HSBIAS_SENSE_MASK,
			(1 << CS42L42_TIP_SENSE_UNPLUG_SHIFT) |
			(1 << CS42L42_TIP_SENSE_PLUG_SHIFT) |
			(1 << CS42L42_HSBIAS_SENSE_SHIFT));

	regmap_update_bits(cs42l42->regmap, CS42L42_DET_INT2_MASK,
			CS42L42_M_DETECT_TF_MASK |
			CS42L42_M_DETECT_FT_MASK |
			CS42L42_M_HSBIAS_HIZ_MASK |
			CS42L42_M_SHORT_RLS_MASK |
			CS42L42_M_SHORT_DET_MASK,
			(1 << CS42L42_M_DETECT_TF_SHIFT) |
			(1 << CS42L42_M_DETECT_FT_SHIFT) |
			(1 << CS42L42_M_HSBIAS_HIZ_SHIFT) |
			(1 << CS42L42_M_SHORT_RLS_SHIFT) |
			(1 << CS42L42_M_SHORT_DET_SHIFT));

	regmap_update_bits(cs42l42->regmap, CS42L42_VPMON_INT_MASK,
			CS42L42_VPMON_MASK,
			(1 << CS42L42_VPMON_SHIFT));

	regmap_update_bits(cs42l42->regmap, CS42L42_PLL_LOCK_INT_MASK,
			CS42L42_PLL_LOCK_MASK,
			(1 << CS42L42_PLL_LOCK_SHIFT));

	regmap_update_bits(cs42l42->regmap, CS42L42_TSRS_PLUG_INT_MASK,
			CS42L42_RS_PLUG_MASK |
			CS42L42_RS_UNPLUG_MASK |
			CS42L42_TS_PLUG_MASK |
			CS42L42_TS_UNPLUG_MASK,
			(1 << CS42L42_RS_PLUG_SHIFT) |
			(1 << CS42L42_RS_UNPLUG_SHIFT) |
			(1 << CS42L42_TS_PLUG_SHIFT) |
			(1 << CS42L42_TS_UNPLUG_SHIFT));
}

static void cs42l42_setup_hs_type_detect(struct cs42l42_private *cs42l42)
{
	unsigned int reg;

	cs42l42->hs_type = CS42L42_PLUG_INVALID;

	/* Latch analog controls to VP power domain */
	regmap_update_bits(cs42l42->regmap, CS42L42_MIC_DET_CTL1,
			CS42L42_LATCH_TO_VP_MASK |
			CS42L42_EVENT_STAT_SEL_MASK |
			CS42L42_HS_DET_LEVEL_MASK,
			(1 << CS42L42_LATCH_TO_VP_SHIFT) |
			(0 << CS42L42_EVENT_STAT_SEL_SHIFT) |
			(cs42l42->bias_thresholds[0] <<
			CS42L42_HS_DET_LEVEL_SHIFT));

	/* Remove ground noise-suppression clamps */
	regmap_update_bits(cs42l42->regmap,
			CS42L42_HS_CLAMP_DISABLE,
			CS42L42_HS_CLAMP_DISABLE_MASK,
			(1 << CS42L42_HS_CLAMP_DISABLE_SHIFT));

	/* Enable the tip sense circuit */
	regmap_update_bits(cs42l42->regmap, CS42L42_TSENSE_CTL,
			   CS42L42_TS_INV_MASK, CS42L42_TS_INV_MASK);

	regmap_update_bits(cs42l42->regmap, CS42L42_TIPSENSE_CTL,
			CS42L42_TIP_SENSE_CTRL_MASK |
			CS42L42_TIP_SENSE_INV_MASK |
			CS42L42_TIP_SENSE_DEBOUNCE_MASK,
			(3 << CS42L42_TIP_SENSE_CTRL_SHIFT) |
			(!cs42l42->ts_inv << CS42L42_TIP_SENSE_INV_SHIFT) |
			(2 << CS42L42_TIP_SENSE_DEBOUNCE_SHIFT));

	/* Save the initial status of the tip sense */
	regmap_read(cs42l42->regmap,
			  CS42L42_TSRS_PLUG_STATUS,
			  &reg);
	cs42l42->plug_state = (((char) reg) &
		      (CS42L42_TS_PLUG_MASK | CS42L42_TS_UNPLUG_MASK)) >>
		      CS42L42_TS_PLUG_SHIFT;
}

static const unsigned int threshold_defaults[] = {
	CS42L42_HS_DET_LEVEL_15,
	CS42L42_HS_DET_LEVEL_8,
	CS42L42_HS_DET_LEVEL_4,
	CS42L42_HS_DET_LEVEL_1
};

static int cs42l42_handle_device_data(struct device *dev,
					struct cs42l42_private *cs42l42)
{
	unsigned int val;
	u32 thresholds[CS42L42_NUM_BIASES];
	int ret;
	int i;

	ret = device_property_read_u32(dev, "cirrus,ts-inv", &val);
	if (!ret) {
		switch (val) {
		case CS42L42_TS_INV_EN:
		case CS42L42_TS_INV_DIS:
			cs42l42->ts_inv = val;
			break;
		default:
			dev_err(dev,
				"Wrong cirrus,ts-inv DT value %d\n",
				val);
			cs42l42->ts_inv = CS42L42_TS_INV_DIS;
		}
	} else {
		cs42l42->ts_inv = CS42L42_TS_INV_DIS;
	}

<<<<<<< HEAD
	regmap_update_bits(cs42l42->regmap, CS42L42_TSENSE_CTL,
			CS42L42_TS_INV_MASK,
			(cs42l42->ts_inv << CS42L42_TS_INV_SHIFT));

=======
>>>>>>> f884bb85
	ret = device_property_read_u32(dev, "cirrus,ts-dbnc-rise", &val);
	if (!ret) {
		switch (val) {
		case CS42L42_TS_DBNCE_0:
		case CS42L42_TS_DBNCE_125:
		case CS42L42_TS_DBNCE_250:
		case CS42L42_TS_DBNCE_500:
		case CS42L42_TS_DBNCE_750:
		case CS42L42_TS_DBNCE_1000:
		case CS42L42_TS_DBNCE_1250:
		case CS42L42_TS_DBNCE_1500:
			cs42l42->ts_dbnc_rise = val;
			break;
		default:
			dev_err(dev,
				"Wrong cirrus,ts-dbnc-rise DT value %d\n",
				val);
			cs42l42->ts_dbnc_rise = CS42L42_TS_DBNCE_1000;
		}
	} else {
		cs42l42->ts_dbnc_rise = CS42L42_TS_DBNCE_1000;
	}

	regmap_update_bits(cs42l42->regmap, CS42L42_TSENSE_CTL,
			CS42L42_TS_RISE_DBNCE_TIME_MASK,
			(cs42l42->ts_dbnc_rise <<
			CS42L42_TS_RISE_DBNCE_TIME_SHIFT));

	ret = device_property_read_u32(dev, "cirrus,ts-dbnc-fall", &val);
	if (!ret) {
		switch (val) {
		case CS42L42_TS_DBNCE_0:
		case CS42L42_TS_DBNCE_125:
		case CS42L42_TS_DBNCE_250:
		case CS42L42_TS_DBNCE_500:
		case CS42L42_TS_DBNCE_750:
		case CS42L42_TS_DBNCE_1000:
		case CS42L42_TS_DBNCE_1250:
		case CS42L42_TS_DBNCE_1500:
			cs42l42->ts_dbnc_fall = val;
			break;
		default:
			dev_err(dev,
				"Wrong cirrus,ts-dbnc-fall DT value %d\n",
				val);
			cs42l42->ts_dbnc_fall = CS42L42_TS_DBNCE_0;
		}
	} else {
		cs42l42->ts_dbnc_fall = CS42L42_TS_DBNCE_0;
	}

	regmap_update_bits(cs42l42->regmap, CS42L42_TSENSE_CTL,
			CS42L42_TS_FALL_DBNCE_TIME_MASK,
			(cs42l42->ts_dbnc_fall <<
			CS42L42_TS_FALL_DBNCE_TIME_SHIFT));

	ret = device_property_read_u32(dev, "cirrus,btn-det-init-dbnce", &val);
	if (!ret) {
		if (val <= CS42L42_BTN_DET_INIT_DBNCE_MAX)
			cs42l42->btn_det_init_dbnce = val;
		else {
			dev_err(dev,
				"Wrong cirrus,btn-det-init-dbnce DT value %d\n",
				val);
			cs42l42->btn_det_init_dbnce =
				CS42L42_BTN_DET_INIT_DBNCE_DEFAULT;
		}
	} else {
		cs42l42->btn_det_init_dbnce =
			CS42L42_BTN_DET_INIT_DBNCE_DEFAULT;
	}

	ret = device_property_read_u32(dev, "cirrus,btn-det-event-dbnce", &val);
	if (!ret) {
		if (val <= CS42L42_BTN_DET_EVENT_DBNCE_MAX)
			cs42l42->btn_det_event_dbnce = val;
		else {
			dev_err(dev,
				"Wrong cirrus,btn-det-event-dbnce DT value %d\n", val);
			cs42l42->btn_det_event_dbnce =
				CS42L42_BTN_DET_EVENT_DBNCE_DEFAULT;
		}
	} else {
		cs42l42->btn_det_event_dbnce =
			CS42L42_BTN_DET_EVENT_DBNCE_DEFAULT;
	}

	ret = device_property_read_u32_array(dev, "cirrus,bias-lvls",
					     thresholds, ARRAY_SIZE(thresholds));
	if (!ret) {
		for (i = 0; i < CS42L42_NUM_BIASES; i++) {
			if (thresholds[i] <= CS42L42_HS_DET_LEVEL_MAX)
				cs42l42->bias_thresholds[i] = thresholds[i];
			else {
				dev_err(dev,
					"Wrong cirrus,bias-lvls[%d] DT value %d\n", i,
					thresholds[i]);
				cs42l42->bias_thresholds[i] = threshold_defaults[i];
			}
		}
	} else {
		for (i = 0; i < CS42L42_NUM_BIASES; i++)
			cs42l42->bias_thresholds[i] = threshold_defaults[i];
	}

	ret = device_property_read_u32(dev, "cirrus,hs-bias-ramp-rate", &val);
	if (!ret) {
		switch (val) {
		case CS42L42_HSBIAS_RAMP_FAST_RISE_SLOW_FALL:
			cs42l42->hs_bias_ramp_rate = val;
			cs42l42->hs_bias_ramp_time = CS42L42_HSBIAS_RAMP_TIME0;
			break;
		case CS42L42_HSBIAS_RAMP_FAST:
			cs42l42->hs_bias_ramp_rate = val;
			cs42l42->hs_bias_ramp_time = CS42L42_HSBIAS_RAMP_TIME1;
			break;
		case CS42L42_HSBIAS_RAMP_SLOW:
			cs42l42->hs_bias_ramp_rate = val;
			cs42l42->hs_bias_ramp_time = CS42L42_HSBIAS_RAMP_TIME2;
			break;
		case CS42L42_HSBIAS_RAMP_SLOWEST:
			cs42l42->hs_bias_ramp_rate = val;
			cs42l42->hs_bias_ramp_time = CS42L42_HSBIAS_RAMP_TIME3;
			break;
		default:
			dev_err(dev,
				"Wrong cirrus,hs-bias-ramp-rate DT value %d\n",
				val);
			cs42l42->hs_bias_ramp_rate = CS42L42_HSBIAS_RAMP_SLOW;
			cs42l42->hs_bias_ramp_time = CS42L42_HSBIAS_RAMP_TIME2;
		}
	} else {
		cs42l42->hs_bias_ramp_rate = CS42L42_HSBIAS_RAMP_SLOW;
		cs42l42->hs_bias_ramp_time = CS42L42_HSBIAS_RAMP_TIME2;
	}

	regmap_update_bits(cs42l42->regmap, CS42L42_HS_BIAS_CTL,
			CS42L42_HSBIAS_RAMP_MASK,
			(cs42l42->hs_bias_ramp_rate <<
			CS42L42_HSBIAS_RAMP_SHIFT));

	if (device_property_read_bool(dev, "cirrus,hs-bias-sense-disable"))
		cs42l42->hs_bias_sense_en = 0;
	else
		cs42l42->hs_bias_sense_en = 1;

	return 0;
}

static int cs42l42_i2c_probe(struct i2c_client *i2c_client,
				       const struct i2c_device_id *id)
{
	struct cs42l42_private *cs42l42;
	int ret, i, devid;
	unsigned int reg;

	cs42l42 = devm_kzalloc(&i2c_client->dev, sizeof(struct cs42l42_private),
			       GFP_KERNEL);
	if (!cs42l42)
		return -ENOMEM;

	i2c_set_clientdata(i2c_client, cs42l42);

	cs42l42->regmap = devm_regmap_init_i2c(i2c_client, &cs42l42_regmap);
	if (IS_ERR(cs42l42->regmap)) {
		ret = PTR_ERR(cs42l42->regmap);
		dev_err(&i2c_client->dev, "regmap_init() failed: %d\n", ret);
		return ret;
	}

	for (i = 0; i < ARRAY_SIZE(cs42l42->supplies); i++)
		cs42l42->supplies[i].supply = cs42l42_supply_names[i];

	ret = devm_regulator_bulk_get(&i2c_client->dev,
				      ARRAY_SIZE(cs42l42->supplies),
				      cs42l42->supplies);
	if (ret != 0) {
		dev_err(&i2c_client->dev,
			"Failed to request supplies: %d\n", ret);
		return ret;
	}

	ret = regulator_bulk_enable(ARRAY_SIZE(cs42l42->supplies),
				    cs42l42->supplies);
	if (ret != 0) {
		dev_err(&i2c_client->dev,
			"Failed to enable supplies: %d\n", ret);
		return ret;
	}

	/* Reset the Device */
	cs42l42->reset_gpio = devm_gpiod_get_optional(&i2c_client->dev,
		"reset", GPIOD_OUT_LOW);
	if (IS_ERR(cs42l42->reset_gpio)) {
		ret = PTR_ERR(cs42l42->reset_gpio);
		goto err_disable;
	}

	if (cs42l42->reset_gpio) {
		dev_dbg(&i2c_client->dev, "Found reset GPIO\n");
		gpiod_set_value_cansleep(cs42l42->reset_gpio, 1);
	}
	usleep_range(CS42L42_BOOT_TIME_US, CS42L42_BOOT_TIME_US * 2);

	/* Request IRQ */
	ret = devm_request_threaded_irq(&i2c_client->dev,
			i2c_client->irq,
			NULL, cs42l42_irq_thread,
			IRQF_ONESHOT | IRQF_TRIGGER_LOW,
			"cs42l42", cs42l42);
	if (ret == -EPROBE_DEFER)
		goto err_disable;
	else if (ret != 0)
		dev_err(&i2c_client->dev,
			"Failed to request IRQ: %d\n", ret);

	/* initialize codec */
	devid = cirrus_read_device_id(cs42l42->regmap, CS42L42_DEVID_AB);
	if (devid < 0) {
		ret = devid;
		dev_err(&i2c_client->dev, "Failed to read device ID: %d\n", ret);
		goto err_disable;
	}

	if (devid != CS42L42_CHIP_ID) {
		ret = -ENODEV;
		dev_err(&i2c_client->dev,
			"CS42L42 Device ID (%X). Expected %X\n",
			devid, CS42L42_CHIP_ID);
		goto err_disable;
	}

	ret = regmap_read(cs42l42->regmap, CS42L42_REVID, &reg);
	if (ret < 0) {
		dev_err(&i2c_client->dev, "Get Revision ID failed\n");
		goto err_disable;
	}

	dev_info(&i2c_client->dev,
		 "Cirrus Logic CS42L42, Revision: %02X\n", reg & 0xFF);

	/* Power up the codec */
	regmap_update_bits(cs42l42->regmap, CS42L42_PWR_CTL1,
			CS42L42_ASP_DAO_PDN_MASK |
			CS42L42_ASP_DAI_PDN_MASK |
			CS42L42_MIXER_PDN_MASK |
			CS42L42_EQ_PDN_MASK |
			CS42L42_HP_PDN_MASK |
			CS42L42_ADC_PDN_MASK |
			CS42L42_PDN_ALL_MASK,
			(1 << CS42L42_ASP_DAO_PDN_SHIFT) |
			(1 << CS42L42_ASP_DAI_PDN_SHIFT) |
			(1 << CS42L42_MIXER_PDN_SHIFT) |
			(1 << CS42L42_EQ_PDN_SHIFT) |
			(1 << CS42L42_HP_PDN_SHIFT) |
			(1 << CS42L42_ADC_PDN_SHIFT) |
			(0 << CS42L42_PDN_ALL_SHIFT));

	ret = cs42l42_handle_device_data(&i2c_client->dev, cs42l42);
	if (ret != 0)
		goto err_disable;

	/* Setup headset detection */
	cs42l42_setup_hs_type_detect(cs42l42);

	/* Mask/Unmask Interrupts */
	cs42l42_set_interrupt_masks(cs42l42);

	/* Register codec for machine driver */
	ret = devm_snd_soc_register_component(&i2c_client->dev,
			&soc_component_dev_cs42l42, &cs42l42_dai, 1);
	if (ret < 0)
		goto err_disable;
	return 0;

err_disable:
	regulator_bulk_disable(ARRAY_SIZE(cs42l42->supplies),
				cs42l42->supplies);
	return ret;
}

static int cs42l42_i2c_remove(struct i2c_client *i2c_client)
{
	struct cs42l42_private *cs42l42 = i2c_get_clientdata(i2c_client);

	devm_free_irq(&i2c_client->dev, i2c_client->irq, cs42l42);
	pm_runtime_suspend(&i2c_client->dev);
	pm_runtime_disable(&i2c_client->dev);

	return 0;
}

#ifdef CONFIG_PM
static int cs42l42_runtime_suspend(struct device *dev)
{
	struct cs42l42_private *cs42l42 = dev_get_drvdata(dev);

	regcache_cache_only(cs42l42->regmap, true);
	regcache_mark_dirty(cs42l42->regmap);

	/* Hold down reset */
	gpiod_set_value_cansleep(cs42l42->reset_gpio, 0);

	/* remove power */
	regulator_bulk_disable(ARRAY_SIZE(cs42l42->supplies),
				cs42l42->supplies);

	return 0;
}

static int cs42l42_runtime_resume(struct device *dev)
{
	struct cs42l42_private *cs42l42 = dev_get_drvdata(dev);
	int ret;

	/* Enable power */
	ret = regulator_bulk_enable(ARRAY_SIZE(cs42l42->supplies),
					cs42l42->supplies);
	if (ret != 0) {
		dev_err(dev, "Failed to enable supplies: %d\n",
			ret);
		return ret;
	}

	gpiod_set_value_cansleep(cs42l42->reset_gpio, 1);
	usleep_range(CS42L42_BOOT_TIME_US, CS42L42_BOOT_TIME_US * 2);

	regcache_cache_only(cs42l42->regmap, false);
	regcache_sync(cs42l42->regmap);

	return 0;
}
#endif

static const struct dev_pm_ops cs42l42_runtime_pm = {
	SET_RUNTIME_PM_OPS(cs42l42_runtime_suspend, cs42l42_runtime_resume,
			   NULL)
};

#ifdef CONFIG_OF
static const struct of_device_id cs42l42_of_match[] = {
	{ .compatible = "cirrus,cs42l42", },
	{}
};
MODULE_DEVICE_TABLE(of, cs42l42_of_match);
#endif

#ifdef CONFIG_ACPI
static const struct acpi_device_id cs42l42_acpi_match[] = {
	{"10134242", 0,},
	{}
};
MODULE_DEVICE_TABLE(acpi, cs42l42_acpi_match);
#endif

static const struct i2c_device_id cs42l42_id[] = {
	{"cs42l42", 0},
	{}
};

MODULE_DEVICE_TABLE(i2c, cs42l42_id);

static struct i2c_driver cs42l42_i2c_driver = {
	.driver = {
		.name = "cs42l42",
		.pm = &cs42l42_runtime_pm,
		.of_match_table = of_match_ptr(cs42l42_of_match),
		.acpi_match_table = ACPI_PTR(cs42l42_acpi_match),
		},
	.id_table = cs42l42_id,
	.probe = cs42l42_i2c_probe,
	.remove = cs42l42_i2c_remove,
};

module_i2c_driver(cs42l42_i2c_driver);

MODULE_DESCRIPTION("ASoC CS42L42 driver");
MODULE_AUTHOR("James Schulman, Cirrus Logic Inc, <james.schulman@cirrus.com>");
MODULE_AUTHOR("Brian Austin, Cirrus Logic Inc, <brian.austin@cirrus.com>");
MODULE_AUTHOR("Michael White, Cirrus Logic Inc, <michael.white@cirrus.com>");
MODULE_LICENSE("GPL");<|MERGE_RESOLUTION|>--- conflicted
+++ resolved
@@ -1831,13 +1831,6 @@
 		cs42l42->ts_inv = CS42L42_TS_INV_DIS;
 	}
 
-<<<<<<< HEAD
-	regmap_update_bits(cs42l42->regmap, CS42L42_TSENSE_CTL,
-			CS42L42_TS_INV_MASK,
-			(cs42l42->ts_inv << CS42L42_TS_INV_SHIFT));
-
-=======
->>>>>>> f884bb85
 	ret = device_property_read_u32(dev, "cirrus,ts-dbnc-rise", &val);
 	if (!ret) {
 		switch (val) {
