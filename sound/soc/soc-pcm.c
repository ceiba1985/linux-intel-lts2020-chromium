--- conflicted
+++ resolved
@@ -1288,7 +1288,6 @@
 	int stream, struct snd_soc_dapm_widget_list **list)
 {
 	struct snd_soc_dai *cpu_dai = asoc_rtd_to_cpu(fe, 0);
-	struct snd_soc_card_ext *card_ext;
 	int paths;
 	bool chaining = false;
 
@@ -1298,20 +1297,11 @@
 		return -EINVAL;
 	}
 
-<<<<<<< HEAD
-	card_ext = container_of(fe->card, struct snd_soc_card_ext, card);
-
-	/* get number of valid DAI paths and their widgets */
-	paths = snd_soc_dapm_dai_get_connected_widgets(cpu_dai, stream, list,
-			card_ext->component_chaining ?
-					NULL : dpcm_end_walk_at_be);
-=======
 	trace_android_vh_snd_soc_card_get_comp_chain(&chaining);
 
 	/* get number of valid DAI paths and their widgets */
 	paths = snd_soc_dapm_dai_get_connected_widgets(cpu_dai, stream, list,
 			chaining ? NULL : dpcm_end_walk_at_be);
->>>>>>> 8d21bcc7
 
 	if (paths > 0)
 		dev_dbg(fe->dev, "ASoC: found %d audio %s paths\n", paths,
