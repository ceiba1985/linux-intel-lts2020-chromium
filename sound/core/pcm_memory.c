// SPDX-License-Identifier: GPL-2.0-or-later
/*
 *  Digital Audio (PCM) abstract layer
 *  Copyright (c) by Jaroslav Kysela <perex@perex.cz>
 */

#include <linux/io.h>
#include <linux/time.h>
#include <linux/init.h>
#include <linux/slab.h>
#include <linux/moduleparam.h>
#include <linux/vmalloc.h>
#include <linux/export.h>
#include <sound/core.h>
#include <sound/pcm.h>
#include <sound/info.h>
#include <sound/initval.h>
#include "pcm_local.h"

static int preallocate_dma = 1;
module_param(preallocate_dma, int, 0444);
MODULE_PARM_DESC(preallocate_dma, "Preallocate DMA memory when the PCM devices are initialized.");

static int maximum_substreams = 4;
module_param(maximum_substreams, int, 0444);
MODULE_PARM_DESC(maximum_substreams, "Maximum substreams with preallocated DMA memory.");

static const size_t snd_minimum_buffer = 16384;

static unsigned long max_alloc_per_card = 32UL * 1024UL * 1024UL;
module_param(max_alloc_per_card, ulong, 0644);
MODULE_PARM_DESC(max_alloc_per_card, "Max total allocation bytes per card.");

static int do_alloc_pages(struct snd_card *card, int type, struct device *dev,
			  size_t size, struct snd_dma_buffer *dmab)
{
	int err;

	if (max_alloc_per_card &&
	    card->total_pcm_alloc_bytes + size > max_alloc_per_card)
		return -ENOMEM;

	err = snd_dma_alloc_pages(type, dev, size, dmab);
	if (!err) {
		mutex_lock(&card->memory_mutex);
		card->total_pcm_alloc_bytes += dmab->bytes;
		mutex_unlock(&card->memory_mutex);
	}
	return err;
}

static void do_free_pages(struct snd_card *card, struct snd_dma_buffer *dmab)
{
	if (!dmab->area)
		return;
	mutex_lock(&card->memory_mutex);
	WARN_ON(card->total_pcm_alloc_bytes < dmab->bytes);
	card->total_pcm_alloc_bytes -= dmab->bytes;
	mutex_unlock(&card->memory_mutex);
	snd_dma_free_pages(dmab);
	dmab->area = NULL;
}

/*
 * try to allocate as the large pages as possible.
 * stores the resultant memory size in *res_size.
 *
 * the minimum size is snd_minimum_buffer.  it should be power of 2.
 */
static int preallocate_pcm_pages(struct snd_pcm_substream *substream, size_t size)
{
	struct snd_dma_buffer *dmab = &substream->dma_buffer;
	struct snd_card *card = substream->pcm->card;
	size_t orig_size = size;
	int err;

	do {
		err = do_alloc_pages(card, dmab->dev.type, dmab->dev.dev,
				     size, dmab);
		if (err != -ENOMEM)
			return err;
		size >>= 1;
	} while (size >= snd_minimum_buffer);
	dmab->bytes = 0; /* tell error */
	pr_warn("ALSA pcmC%dD%d%c,%d:%s: cannot preallocate for size %zu\n",
		substream->pcm->card->number, substream->pcm->device,
		substream->stream ? 'c' : 'p', substream->number,
		substream->pcm->name, orig_size);
	return 0;
}

/*
 * release the preallocated buffer if not yet done.
 */
static void snd_pcm_lib_preallocate_dma_free(struct snd_pcm_substream *substream)
{
	do_free_pages(substream->pcm->card, &substream->dma_buffer);
}

/**
 * snd_pcm_lib_preallocate_free - release the preallocated buffer of the specified substream.
 * @substream: the pcm substream instance
 *
 * Releases the pre-allocated buffer of the given substream.
 */
void snd_pcm_lib_preallocate_free(struct snd_pcm_substream *substream)
{
	snd_pcm_lib_preallocate_dma_free(substream);
}

/**
 * snd_pcm_lib_preallocate_free_for_all - release all pre-allocated buffers on the pcm
 * @pcm: the pcm instance
 *
 * Releases all the pre-allocated buffers on the given pcm.
 */
void snd_pcm_lib_preallocate_free_for_all(struct snd_pcm *pcm)
{
	struct snd_pcm_substream *substream;
	int stream;

	for (stream = 0; stream < 2; stream++)
		for (substream = pcm->streams[stream].substream; substream; substream = substream->next)
			snd_pcm_lib_preallocate_free(substream);
}
EXPORT_SYMBOL(snd_pcm_lib_preallocate_free_for_all);

#ifdef CONFIG_SND_VERBOSE_PROCFS
/*
 * read callback for prealloc proc file
 *
 * prints the current allocated size in kB.
 */
static void snd_pcm_lib_preallocate_proc_read(struct snd_info_entry *entry,
					      struct snd_info_buffer *buffer)
{
	struct snd_pcm_substream *substream = entry->private_data;
	snd_iprintf(buffer, "%lu\n", (unsigned long) substream->dma_buffer.bytes / 1024);
}

/*
 * read callback for prealloc_max proc file
 *
 * prints the maximum allowed size in kB.
 */
static void snd_pcm_lib_preallocate_max_proc_read(struct snd_info_entry *entry,
						  struct snd_info_buffer *buffer)
{
	struct snd_pcm_substream *substream = entry->private_data;
	snd_iprintf(buffer, "%lu\n", (unsigned long) substream->dma_max / 1024);
}

/*
 * write callback for prealloc proc file
 *
 * accepts the preallocation size in kB.
 */
static void snd_pcm_lib_preallocate_proc_write(struct snd_info_entry *entry,
					       struct snd_info_buffer *buffer)
{
	struct snd_pcm_substream *substream = entry->private_data;
	struct snd_card *card = substream->pcm->card;
	char line[64], str[64];
	size_t size;
	struct snd_dma_buffer new_dmab;

	mutex_lock(&substream->pcm->open_mutex);
	if (substream->runtime) {
		buffer->error = -EBUSY;
		goto unlock;
	}
	if (!snd_info_get_line(buffer, line, sizeof(line))) {
		snd_info_get_str(str, line, sizeof(str));
		size = simple_strtoul(str, NULL, 10) * 1024;
		if ((size != 0 && size < 8192) || size > substream->dma_max) {
			buffer->error = -EINVAL;
			goto unlock;
		}
		if (substream->dma_buffer.bytes == size)
			goto unlock;
		memset(&new_dmab, 0, sizeof(new_dmab));
		new_dmab.dev = substream->dma_buffer.dev;
		if (size > 0) {
			if (do_alloc_pages(card,
					   substream->dma_buffer.dev.type,
					   substream->dma_buffer.dev.dev,
					   size, &new_dmab) < 0) {
				buffer->error = -ENOMEM;
<<<<<<< HEAD
				pr_debug("ALSA pcmC%dD%d%c,%d:%s: cannot preallocate for size %zu\n",
					 substream->pcm->card->number, substream->pcm->device,
					 substream->stream ? 'c' : 'p', substream->number,
					 substream->pcm->name, size);
				return;
=======
				goto unlock;
>>>>>>> d9c5818a
			}
			substream->buffer_bytes_max = size;
		} else {
			substream->buffer_bytes_max = UINT_MAX;
		}
		if (substream->dma_buffer.area)
			do_free_pages(card, &substream->dma_buffer);
		substream->dma_buffer = new_dmab;
	} else {
		buffer->error = -EINVAL;
	}
 unlock:
	mutex_unlock(&substream->pcm->open_mutex);
}

static inline void preallocate_info_init(struct snd_pcm_substream *substream)
{
	struct snd_info_entry *entry;

	entry = snd_info_create_card_entry(substream->pcm->card, "prealloc",
					   substream->proc_root);
	if (entry) {
		snd_info_set_text_ops(entry, substream,
				      snd_pcm_lib_preallocate_proc_read);
		entry->c.text.write = snd_pcm_lib_preallocate_proc_write;
		entry->mode |= 0200;
	}
	entry = snd_info_create_card_entry(substream->pcm->card, "prealloc_max",
					   substream->proc_root);
	if (entry)
		snd_info_set_text_ops(entry, substream,
				      snd_pcm_lib_preallocate_max_proc_read);
}

#else /* !CONFIG_SND_VERBOSE_PROCFS */
#define preallocate_info_init(s)
#endif /* CONFIG_SND_VERBOSE_PROCFS */

/*
 * pre-allocate the buffer and create a proc file for the substream
 */
static void preallocate_pages(struct snd_pcm_substream *substream,
			      int type, struct device *data,
			      size_t size, size_t max, bool managed)
{
	if (snd_BUG_ON(substream->dma_buffer.dev.type))
		return;

	substream->dma_buffer.dev.type = type;
	substream->dma_buffer.dev.dev = data;

	if (size > 0 && preallocate_dma && substream->number < maximum_substreams)
		preallocate_pcm_pages(substream, size);

	if (substream->dma_buffer.bytes > 0)
		substream->buffer_bytes_max = substream->dma_buffer.bytes;
	substream->dma_max = max;
	if (max > 0)
		preallocate_info_init(substream);
	if (managed)
		substream->managed_buffer_alloc = 1;
}

static void preallocate_pages_for_all(struct snd_pcm *pcm, int type,
				      void *data, size_t size, size_t max,
				      bool managed)
{
	struct snd_pcm_substream *substream;
	int stream;

	for (stream = 0; stream < 2; stream++)
		for (substream = pcm->streams[stream].substream; substream;
		     substream = substream->next)
			preallocate_pages(substream, type, data, size, max,
					  managed);
}

/**
 * snd_pcm_lib_preallocate_pages - pre-allocation for the given DMA type
 * @substream: the pcm substream instance
 * @type: DMA type (SNDRV_DMA_TYPE_*)
 * @data: DMA type dependent data
 * @size: the requested pre-allocation size in bytes
 * @max: the max. allowed pre-allocation size
 *
 * Do pre-allocation for the given DMA buffer type.
 */
void snd_pcm_lib_preallocate_pages(struct snd_pcm_substream *substream,
				  int type, struct device *data,
				  size_t size, size_t max)
{
	preallocate_pages(substream, type, data, size, max, false);
}
EXPORT_SYMBOL(snd_pcm_lib_preallocate_pages);

/**
 * snd_pcm_lib_preallocate_pages_for_all - pre-allocation for continuous memory type (all substreams)
 * @pcm: the pcm instance
 * @type: DMA type (SNDRV_DMA_TYPE_*)
 * @data: DMA type dependent data
 * @size: the requested pre-allocation size in bytes
 * @max: the max. allowed pre-allocation size
 *
 * Do pre-allocation to all substreams of the given pcm for the
 * specified DMA type.
 */
void snd_pcm_lib_preallocate_pages_for_all(struct snd_pcm *pcm,
					  int type, void *data,
					  size_t size, size_t max)
{
	preallocate_pages_for_all(pcm, type, data, size, max, false);
}
EXPORT_SYMBOL(snd_pcm_lib_preallocate_pages_for_all);

/**
 * snd_pcm_set_managed_buffer - set up buffer management for a substream
 * @substream: the pcm substream instance
 * @type: DMA type (SNDRV_DMA_TYPE_*)
 * @data: DMA type dependent data
 * @size: the requested pre-allocation size in bytes
 * @max: the max. allowed pre-allocation size
 *
 * Do pre-allocation for the given DMA buffer type, and set the managed
 * buffer allocation mode to the given substream.
 * In this mode, PCM core will allocate a buffer automatically before PCM
 * hw_params ops call, and release the buffer after PCM hw_free ops call
 * as well, so that the driver doesn't need to invoke the allocation and
 * the release explicitly in its callback.
 * When a buffer is actually allocated before the PCM hw_params call, it
 * turns on the runtime buffer_changed flag for drivers changing their h/w
 * parameters accordingly.
 */
void snd_pcm_set_managed_buffer(struct snd_pcm_substream *substream, int type,
				struct device *data, size_t size, size_t max)
{
	preallocate_pages(substream, type, data, size, max, true);
}
EXPORT_SYMBOL(snd_pcm_set_managed_buffer);

/**
 * snd_pcm_set_managed_buffer_all - set up buffer management for all substreams
 *	for all substreams
 * @pcm: the pcm instance
 * @type: DMA type (SNDRV_DMA_TYPE_*)
 * @data: DMA type dependent data
 * @size: the requested pre-allocation size in bytes
 * @max: the max. allowed pre-allocation size
 *
 * Do pre-allocation to all substreams of the given pcm for the specified DMA
 * type and size, and set the managed_buffer_alloc flag to each substream.
 */
void snd_pcm_set_managed_buffer_all(struct snd_pcm *pcm, int type,
				    struct device *data,
				    size_t size, size_t max)
{
	preallocate_pages_for_all(pcm, type, data, size, max, true);
}
EXPORT_SYMBOL(snd_pcm_set_managed_buffer_all);

#ifdef CONFIG_SND_DMA_SGBUF
/*
 * snd_pcm_sgbuf_ops_page - get the page struct at the given offset
 * @substream: the pcm substream instance
 * @offset: the buffer offset
 *
 * Used as the page callback of PCM ops.
 *
 * Return: The page struct at the given buffer offset. %NULL on failure.
 */
struct page *snd_pcm_sgbuf_ops_page(struct snd_pcm_substream *substream, unsigned long offset)
{
	struct snd_sg_buf *sgbuf = snd_pcm_substream_sgbuf(substream);

	unsigned int idx = offset >> PAGE_SHIFT;
	if (idx >= (unsigned int)sgbuf->pages)
		return NULL;
	return sgbuf->page_table[idx];
}
#endif /* CONFIG_SND_DMA_SGBUF */

/**
 * snd_pcm_lib_malloc_pages - allocate the DMA buffer
 * @substream: the substream to allocate the DMA buffer to
 * @size: the requested buffer size in bytes
 *
 * Allocates the DMA buffer on the BUS type given earlier to
 * snd_pcm_lib_preallocate_xxx_pages().
 *
 * Return: 1 if the buffer is changed, 0 if not changed, or a negative
 * code on failure.
 */
int snd_pcm_lib_malloc_pages(struct snd_pcm_substream *substream, size_t size)
{
	struct snd_card *card;
	struct snd_pcm_runtime *runtime;
	struct snd_dma_buffer *dmab = NULL;

	if (PCM_RUNTIME_CHECK(substream))
		return -EINVAL;
	if (snd_BUG_ON(substream->dma_buffer.dev.type ==
		       SNDRV_DMA_TYPE_UNKNOWN))
		return -EINVAL;
	runtime = substream->runtime;
	card = substream->pcm->card;

	if (runtime->dma_buffer_p) {
		/* perphaps, we might free the large DMA memory region
		   to save some space here, but the actual solution
		   costs us less time */
		if (runtime->dma_buffer_p->bytes >= size) {
			runtime->dma_bytes = size;
			return 0;	/* ok, do not change */
		}
		snd_pcm_lib_free_pages(substream);
	}
	if (substream->dma_buffer.area != NULL &&
	    substream->dma_buffer.bytes >= size) {
		dmab = &substream->dma_buffer; /* use the pre-allocated buffer */
	} else {
		dmab = kzalloc(sizeof(*dmab), GFP_KERNEL);
		if (! dmab)
			return -ENOMEM;
		dmab->dev = substream->dma_buffer.dev;
		if (do_alloc_pages(card,
				   substream->dma_buffer.dev.type,
				   substream->dma_buffer.dev.dev,
				   size, dmab) < 0) {
			kfree(dmab);
			pr_debug("ALSA pcmC%dD%d%c,%d:%s: cannot preallocate for size %zu\n",
				 substream->pcm->card->number, substream->pcm->device,
				 substream->stream ? 'c' : 'p', substream->number,
				 substream->pcm->name, size);
			return -ENOMEM;
		}
	}
	snd_pcm_set_runtime_buffer(substream, dmab);
	runtime->dma_bytes = size;
	return 1;			/* area was changed */
}
EXPORT_SYMBOL(snd_pcm_lib_malloc_pages);

/**
 * snd_pcm_lib_free_pages - release the allocated DMA buffer.
 * @substream: the substream to release the DMA buffer
 *
 * Releases the DMA buffer allocated via snd_pcm_lib_malloc_pages().
 *
 * Return: Zero if successful, or a negative error code on failure.
 */
int snd_pcm_lib_free_pages(struct snd_pcm_substream *substream)
{
	struct snd_card *card = substream->pcm->card;
	struct snd_pcm_runtime *runtime;

	if (PCM_RUNTIME_CHECK(substream))
		return -EINVAL;
	runtime = substream->runtime;
	if (runtime->dma_area == NULL)
		return 0;
	if (runtime->dma_buffer_p != &substream->dma_buffer) {
		/* it's a newly allocated buffer.  release it now. */
		do_free_pages(card, runtime->dma_buffer_p);
		kfree(runtime->dma_buffer_p);
	}
	snd_pcm_set_runtime_buffer(substream, NULL);
	return 0;
}
EXPORT_SYMBOL(snd_pcm_lib_free_pages);

int _snd_pcm_lib_alloc_vmalloc_buffer(struct snd_pcm_substream *substream,
				      size_t size, gfp_t gfp_flags)
{
	struct snd_pcm_runtime *runtime;

	if (PCM_RUNTIME_CHECK(substream))
		return -EINVAL;
	runtime = substream->runtime;
	if (runtime->dma_area) {
		if (runtime->dma_bytes >= size)
			return 0; /* already large enough */
		vfree(runtime->dma_area);
	}
	runtime->dma_area = __vmalloc(size, gfp_flags);
	if (!runtime->dma_area)
		return -ENOMEM;
	runtime->dma_bytes = size;
	return 1;
}
EXPORT_SYMBOL(_snd_pcm_lib_alloc_vmalloc_buffer);

/**
 * snd_pcm_lib_free_vmalloc_buffer - free vmalloc buffer
 * @substream: the substream with a buffer allocated by
 *	snd_pcm_lib_alloc_vmalloc_buffer()
 *
 * Return: Zero if successful, or a negative error code on failure.
 */
int snd_pcm_lib_free_vmalloc_buffer(struct snd_pcm_substream *substream)
{
	struct snd_pcm_runtime *runtime;

	if (PCM_RUNTIME_CHECK(substream))
		return -EINVAL;
	runtime = substream->runtime;
	vfree(runtime->dma_area);
	runtime->dma_area = NULL;
	return 0;
}
EXPORT_SYMBOL(snd_pcm_lib_free_vmalloc_buffer);

/**
 * snd_pcm_lib_get_vmalloc_page - map vmalloc buffer offset to page struct
 * @substream: the substream with a buffer allocated by
 *	snd_pcm_lib_alloc_vmalloc_buffer()
 * @offset: offset in the buffer
 *
 * This function is to be used as the page callback in the PCM ops.
 *
 * Return: The page struct, or %NULL on failure.
 */
struct page *snd_pcm_lib_get_vmalloc_page(struct snd_pcm_substream *substream,
					  unsigned long offset)
{
	return vmalloc_to_page(substream->runtime->dma_area + offset);
}
EXPORT_SYMBOL(snd_pcm_lib_get_vmalloc_page);<|MERGE_RESOLUTION|>--- conflicted
+++ resolved
@@ -186,15 +186,11 @@
 					   substream->dma_buffer.dev.dev,
 					   size, &new_dmab) < 0) {
 				buffer->error = -ENOMEM;
-<<<<<<< HEAD
 				pr_debug("ALSA pcmC%dD%d%c,%d:%s: cannot preallocate for size %zu\n",
 					 substream->pcm->card->number, substream->pcm->device,
 					 substream->stream ? 'c' : 'p', substream->number,
 					 substream->pcm->name, size);
-				return;
-=======
 				goto unlock;
->>>>>>> d9c5818a
 			}
 			substream->buffer_bytes_max = size;
 		} else {
