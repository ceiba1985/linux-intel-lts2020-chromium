#!/bin/sh
# SPDX-License-Identifier: GPL-2.0
#
# This scripts adds local version information from the version
# control systems git, mercurial (hg) and subversion (svn).
#
# If something goes wrong, send a mail the kernel build mailinglist
# (see MAINTAINERS) and CC Nico Schottelius
# <nico-linuxsetlocalversion -at- schottelius.org>.
#
#

usage() {
	echo "Usage: $0 [--save-scmversion] [srctree] [branch] [kmi-generation]" >&2
	exit 1
}

scm_only=false
srctree=.
android_release=
kmi_generation=
if test "$1" = "--save-scmversion"; then
	scm_only=true
	shift
fi
if test $# -gt 0; then
	srctree=$1
	shift
fi
if test $# -gt 0; then
	# Extract the Android release version. If there is no match, then return 255
	# and clear the var $android_release
	android_release=`echo "$1" | sed -e '/android[0-9]\{2,\}/!{q255}; \
		s/^\(android[0-9]\{2,\}\)-.*/\1/'`
	if test $? -ne 0; then
		android_release=
	fi
	shift

	if test $# -gt 0; then
		kmi_generation=$1
		[ $(expr $kmi_generation : '^[0-9]\+$') -eq 0 ] && usage
		shift
<<<<<<< HEAD
	else
		usage
=======
>>>>>>> 8d21bcc7
	fi
fi
if test $# -gt 0 -o ! -d "$srctree"; then
	usage
fi

scm_version()
{
	local short
	short=false

	# Check for .scmversion in output dir first.
	if test -e .scmversion; then
		cat .scmversion
		return
	fi

	cd "$srctree"
	if test -e .scmversion; then
		cat .scmversion
		return
	fi
	if test "$1" = "--short"; then
		short=true
	fi

	# Check for git and a git repo.
	if head=$(git rev-parse --verify HEAD 2>/dev/null); then

		if [ -n "$android_release" ] && [ -n "$kmi_generation" ]; then
			printf '%s' "-$android_release-$kmi_generation"
<<<<<<< HEAD
=======
		elif [ -n "$android_release" ]; then
			printf '%s' "-$android_release"
>>>>>>> 8d21bcc7
		fi

		# If we are at a tagged commit (like "v2.6.30-rc6"), we ignore
		# it, because this version is defined in the top level Makefile.
		if [ -z "$(git describe --exact-match 2>/dev/null)" ]; then

			# If only the short version is requested, don't bother
			# running further git commands
			if $short; then
				echo "+"
				return
			fi
			# If we are past a tagged commit (like
			# "v2.6.30-rc5-302-g72357d5"), we pretty print it.
			#
			# Ensure the abbreviated sha1 has exactly 12
			# hex characters, to make the output
			# independent of git version, local
			# core.abbrev settings and/or total number of
			# objects in the current repository - passing
			# --abbrev=12 ensures a minimum of 12, and the
			# awk substr() then picks the 'g' and first 12
			# hex chars.
			if atag="$(git describe --abbrev=12 2>/dev/null)"; then
				echo "$atag" | awk -F- '{printf("-%05d-%s", $(NF-1),substr($(NF),0,13))}'

			# If we don't have a tag at all we print -g{commitish},
			# again using exactly 12 hex chars.
			else
				head="$(echo $head | cut -c1-12)"
				printf '%s%s' -g $head
			fi
		fi

		# Is this git on svn?
		if git config --get svn-remote.svn.url >/dev/null; then
			printf -- '-svn%s' "$(git svn find-rev $head)"
		fi

		# Check for uncommitted changes.
		# First, with git-status, but --no-optional-locks is only
		# supported in git >= 2.14, so fall back to git-diff-index if
		# it fails. Note that git-diff-index does not refresh the
		# index, so it may give misleading results. See
		# git-update-index(1), git-diff-index(1), and git-status(1).
		if {
			git --no-optional-locks status -uno --porcelain 2>/dev/null ||
			git diff-index --name-only HEAD
		} | grep -qvE '^(.. )?scripts/package'; then
			printf '%s' -dirty
		fi

		# All done with git
		return
	fi

	# Check for mercurial and a mercurial repo.
	if hgid=$(hg id 2>/dev/null); then
		# Do we have an tagged version?  If so, latesttagdistance == 1
		if [ "$(hg log -r . --template '{latesttagdistance}')" = "1" ]; then
			id=$(hg log -r . --template '{latesttag}')
			printf '%s%s' -hg "$id"
		else
			tag=$(printf '%s' "$hgid" | cut -d' ' -f2)
			if [ -z "$tag" -o "$tag" = tip ]; then
				id=$(printf '%s' "$hgid" | sed 's/[+ ].*//')
				printf '%s%s' -hg "$id"
			fi
		fi

		# Are there uncommitted changes?
		# These are represented by + after the changeset id.
		case "$hgid" in
			*+|*+\ *) printf '%s' -dirty ;;
		esac

		# All done with mercurial
		return
	fi

	# Check for svn and a svn repo.
	if rev=$(LANG= LC_ALL= LC_MESSAGES=C svn info 2>/dev/null | grep '^Last Changed Rev'); then
		rev=$(echo $rev | awk '{print $NF}')
		printf -- '-svn%s' "$rev"

		# All done with svn
		return
	fi
}

collect_files()
{
	local file res=

	for file; do
		case "$file" in
		*\~*)
			continue
			;;
		esac
		if test -e "$file"; then
			res="$res$(cat "$file")"
		fi
	done
	echo "$res"
}

if $scm_only; then
	if test ! -e .scmversion; then
		res=$(scm_version)
		echo "$res" >.scmversion
	fi
	exit
fi

if test -e include/config/auto.conf; then
	. include/config/auto.conf
else
	echo "Error: kernelrelease not valid - run 'make prepare' to update it" >&2
	exit 1
fi

# localversion* files in the build and source directory
res="$(collect_files localversion*)"
if test ! "$srctree" -ef .; then
	res="$res$(collect_files "$srctree"/localversion*)"
fi

# CONFIG_LOCALVERSION and LOCALVERSION (if set)
res="${res}${CONFIG_LOCALVERSION}${LOCALVERSION}"

# scm version string if not at a tagged commit
if test "$CONFIG_LOCALVERSION_AUTO" = "y"; then
	# full scm version string
	res="$res$(scm_version)"
else
	# append a plus sign if the repository is not in a clean
	# annotated or signed tagged state (as git describe only
	# looks at signed or annotated tags - git tag -a/-s) and
	# LOCALVERSION= is not specified
	if test "${LOCALVERSION+set}" != "set"; then
		scm=$(scm_version --short)
		res="$res${scm:++}"
	fi
fi

echo "$res"<|MERGE_RESOLUTION|>--- conflicted
+++ resolved
@@ -41,11 +41,6 @@
 		kmi_generation=$1
 		[ $(expr $kmi_generation : '^[0-9]\+$') -eq 0 ] && usage
 		shift
-<<<<<<< HEAD
-	else
-		usage
-=======
->>>>>>> 8d21bcc7
 	fi
 fi
 if test $# -gt 0 -o ! -d "$srctree"; then
@@ -77,11 +72,8 @@
 
 		if [ -n "$android_release" ] && [ -n "$kmi_generation" ]; then
 			printf '%s' "-$android_release-$kmi_generation"
-<<<<<<< HEAD
-=======
 		elif [ -n "$android_release" ]; then
 			printf '%s' "-$android_release"
->>>>>>> 8d21bcc7
 		fi
 
 		# If we are at a tagged commit (like "v2.6.30-rc6"), we ignore
