--- conflicted
+++ resolved
@@ -71,10 +71,7 @@
 		*(.text..L.cfi.jumptable .text..L.cfi.jumptable.*)
 		__cfi_jt_end = .;
 		*(.text.._end)
-<<<<<<< HEAD
-=======
 		*(.text.._fips140_unchecked)
->>>>>>> d605f2f3
 	}
 #endif
 }
