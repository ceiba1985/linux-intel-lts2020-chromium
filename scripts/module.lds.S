--- conflicted
+++ resolved
@@ -33,10 +33,7 @@
 
 	__patchable_function_entries : { *(__patchable_function_entries) }
 
-<<<<<<< HEAD
-=======
 #ifdef CONFIG_LTO_CLANG
->>>>>>> d3c86f46
 	/*
 	 * With CONFIG_LTO_CLANG, LLD always enables -fdata-sections and
 	 * -ffunction-sections, which increases the size of the final module.
@@ -53,13 +50,6 @@
 	}
 
 	.rodata : {
-<<<<<<< HEAD
-		*(.rodata .rodata.[0-9a-zA-Z_]*)
-		*(.rodata..L*)
-	}
-
-	.text : { *(.text .text.[0-9a-zA-Z_]*) }
-=======
 		*(.rodata.._start)
 		*(.rodata .rodata.[0-9a-zA-Z_]*)
 		*(.rodata..L*)
@@ -82,7 +72,6 @@
 	}
 #endif
 #endif
->>>>>>> d3c86f46
 }
 
 /* bring in arch-specific sections */
