// SPDX-License-Identifier: GPL-2.0-only
/* xfrm_user.c: User interface to configure xfrm engine.
 *
 * Copyright (C) 2002 David S. Miller (davem@redhat.com)
 *
 * Changes:
 *	Mitsuru KANDA @USAGI
 * 	Kazunori MIYAZAWA @USAGI
 * 	Kunihiro Ishiguro <kunihiro@ipinfusion.com>
 * 		IPv6 support
 *
 */

#include <linux/crypto.h>
#include <linux/module.h>
#include <linux/kernel.h>
#include <linux/types.h>
#include <linux/slab.h>
#include <linux/socket.h>
#include <linux/string.h>
#include <linux/net.h>
#include <linux/skbuff.h>
#include <linux/pfkeyv2.h>
#include <linux/ipsec.h>
#include <linux/init.h>
#include <linux/security.h>
#include <net/sock.h>
#include <net/xfrm.h>
#include <net/netlink.h>
#include <net/ah.h>
#include <linux/uaccess.h>
#if IS_ENABLED(CONFIG_IPV6)
#include <linux/in6.h>
#endif
#include <asm/unaligned.h>

static int verify_one_alg(struct nlattr **attrs, enum xfrm_attr_type_t type)
{
	struct nlattr *rt = attrs[type];
	struct xfrm_algo *algp;

	if (!rt)
		return 0;

	algp = nla_data(rt);
	if (nla_len(rt) < (int)xfrm_alg_len(algp))
		return -EINVAL;

	switch (type) {
	case XFRMA_ALG_AUTH:
	case XFRMA_ALG_CRYPT:
	case XFRMA_ALG_COMP:
		break;

	default:
		return -EINVAL;
	}

	algp->alg_name[sizeof(algp->alg_name) - 1] = '\0';
	return 0;
}

static int verify_auth_trunc(struct nlattr **attrs)
{
	struct nlattr *rt = attrs[XFRMA_ALG_AUTH_TRUNC];
	struct xfrm_algo_auth *algp;

	if (!rt)
		return 0;

	algp = nla_data(rt);
	if (nla_len(rt) < (int)xfrm_alg_auth_len(algp))
		return -EINVAL;

	algp->alg_name[sizeof(algp->alg_name) - 1] = '\0';
	return 0;
}

static int verify_aead(struct nlattr **attrs)
{
	struct nlattr *rt = attrs[XFRMA_ALG_AEAD];
	struct xfrm_algo_aead *algp;

	if (!rt)
		return 0;

	algp = nla_data(rt);
	if (nla_len(rt) < (int)aead_len(algp))
		return -EINVAL;

	algp->alg_name[sizeof(algp->alg_name) - 1] = '\0';
	return 0;
}

static void verify_one_addr(struct nlattr **attrs, enum xfrm_attr_type_t type,
			   xfrm_address_t **addrp)
{
	struct nlattr *rt = attrs[type];

	if (rt && addrp)
		*addrp = nla_data(rt);
}

static inline int verify_sec_ctx_len(struct nlattr **attrs)
{
	struct nlattr *rt = attrs[XFRMA_SEC_CTX];
	struct xfrm_user_sec_ctx *uctx;

	if (!rt)
		return 0;

	uctx = nla_data(rt);
	if (uctx->len > nla_len(rt) ||
	    uctx->len != (sizeof(struct xfrm_user_sec_ctx) + uctx->ctx_len))
		return -EINVAL;

	return 0;
}

static inline int verify_replay(struct xfrm_usersa_info *p,
				struct nlattr **attrs)
{
	struct nlattr *rt = attrs[XFRMA_REPLAY_ESN_VAL];
	struct xfrm_replay_state_esn *rs;

	if (!rt)
		return (p->flags & XFRM_STATE_ESN) ? -EINVAL : 0;

	rs = nla_data(rt);

	if (rs->bmp_len > XFRMA_REPLAY_ESN_MAX / sizeof(rs->bmp[0]) / 8)
		return -EINVAL;

	if (nla_len(rt) < (int)xfrm_replay_state_esn_len(rs) &&
	    nla_len(rt) != sizeof(*rs))
		return -EINVAL;

	/* As only ESP and AH support ESN feature. */
	if ((p->id.proto != IPPROTO_ESP) && (p->id.proto != IPPROTO_AH))
		return -EINVAL;

	if (p->replay_window != 0)
		return -EINVAL;

	return 0;
}

static int verify_newsa_info(struct xfrm_usersa_info *p,
			     struct nlattr **attrs)
{
	int err;

	err = -EINVAL;
	switch (p->family) {
	case AF_INET:
		break;

	case AF_INET6:
#if IS_ENABLED(CONFIG_IPV6)
		break;
#else
		err = -EAFNOSUPPORT;
		goto out;
#endif

	default:
		goto out;
	}

	switch (p->sel.family) {
	case AF_UNSPEC:
		break;

	case AF_INET:
		if (p->sel.prefixlen_d > 32 || p->sel.prefixlen_s > 32)
			goto out;

		break;

	case AF_INET6:
#if IS_ENABLED(CONFIG_IPV6)
		if (p->sel.prefixlen_d > 128 || p->sel.prefixlen_s > 128)
			goto out;

		break;
#else
		err = -EAFNOSUPPORT;
		goto out;
#endif

	default:
		goto out;
	}

	err = -EINVAL;
	switch (p->id.proto) {
	case IPPROTO_AH:
		if ((!attrs[XFRMA_ALG_AUTH]	&&
		     !attrs[XFRMA_ALG_AUTH_TRUNC]) ||
		    attrs[XFRMA_ALG_AEAD]	||
		    attrs[XFRMA_ALG_CRYPT]	||
		    attrs[XFRMA_ALG_COMP]	||
		    attrs[XFRMA_TFCPAD])
			goto out;
		break;

	case IPPROTO_ESP:
		if (attrs[XFRMA_ALG_COMP])
			goto out;
		if (!attrs[XFRMA_ALG_AUTH] &&
		    !attrs[XFRMA_ALG_AUTH_TRUNC] &&
		    !attrs[XFRMA_ALG_CRYPT] &&
		    !attrs[XFRMA_ALG_AEAD])
			goto out;
		if ((attrs[XFRMA_ALG_AUTH] ||
		     attrs[XFRMA_ALG_AUTH_TRUNC] ||
		     attrs[XFRMA_ALG_CRYPT]) &&
		    attrs[XFRMA_ALG_AEAD])
			goto out;
		if (attrs[XFRMA_TFCPAD] &&
		    p->mode != XFRM_MODE_TUNNEL)
			goto out;
		break;

	case IPPROTO_COMP:
		if (!attrs[XFRMA_ALG_COMP]	||
		    attrs[XFRMA_ALG_AEAD]	||
		    attrs[XFRMA_ALG_AUTH]	||
		    attrs[XFRMA_ALG_AUTH_TRUNC]	||
		    attrs[XFRMA_ALG_CRYPT]	||
		    attrs[XFRMA_TFCPAD]		||
		    (ntohl(p->id.spi) >= 0x10000))
			goto out;
		break;

#if IS_ENABLED(CONFIG_IPV6)
	case IPPROTO_DSTOPTS:
	case IPPROTO_ROUTING:
		if (attrs[XFRMA_ALG_COMP]	||
		    attrs[XFRMA_ALG_AUTH]	||
		    attrs[XFRMA_ALG_AUTH_TRUNC]	||
		    attrs[XFRMA_ALG_AEAD]	||
		    attrs[XFRMA_ALG_CRYPT]	||
		    attrs[XFRMA_ENCAP]		||
		    attrs[XFRMA_SEC_CTX]	||
		    attrs[XFRMA_TFCPAD]		||
		    !attrs[XFRMA_COADDR])
			goto out;
		break;
#endif

	default:
		goto out;
	}

	if ((err = verify_aead(attrs)))
		goto out;
	if ((err = verify_auth_trunc(attrs)))
		goto out;
	if ((err = verify_one_alg(attrs, XFRMA_ALG_AUTH)))
		goto out;
	if ((err = verify_one_alg(attrs, XFRMA_ALG_CRYPT)))
		goto out;
	if ((err = verify_one_alg(attrs, XFRMA_ALG_COMP)))
		goto out;
	if ((err = verify_sec_ctx_len(attrs)))
		goto out;
	if ((err = verify_replay(p, attrs)))
		goto out;

	err = -EINVAL;
	switch (p->mode) {
	case XFRM_MODE_TRANSPORT:
	case XFRM_MODE_TUNNEL:
	case XFRM_MODE_ROUTEOPTIMIZATION:
	case XFRM_MODE_BEET:
		break;

	default:
		goto out;
	}

	err = 0;

out:
	return err;
}

static int attach_one_algo(struct xfrm_algo **algpp, u8 *props,
			   struct xfrm_algo_desc *(*get_byname)(const char *, int),
			   struct nlattr *rta)
{
	struct xfrm_algo *p, *ualg;
	struct xfrm_algo_desc *algo;

	if (!rta)
		return 0;

	ualg = nla_data(rta);

	algo = get_byname(ualg->alg_name, 1);
	if (!algo)
		return -ENOSYS;
	*props = algo->desc.sadb_alg_id;

	p = kmemdup(ualg, xfrm_alg_len(ualg), GFP_KERNEL);
	if (!p)
		return -ENOMEM;

	strcpy(p->alg_name, algo->name);
	*algpp = p;
	return 0;
}

static int attach_crypt(struct xfrm_state *x, struct nlattr *rta)
{
	struct xfrm_algo *p, *ualg;
	struct xfrm_algo_desc *algo;

	if (!rta)
		return 0;

	ualg = nla_data(rta);

	algo = xfrm_ealg_get_byname(ualg->alg_name, 1);
	if (!algo)
		return -ENOSYS;
	x->props.ealgo = algo->desc.sadb_alg_id;

	p = kmemdup(ualg, xfrm_alg_len(ualg), GFP_KERNEL);
	if (!p)
		return -ENOMEM;

	strcpy(p->alg_name, algo->name);
	x->ealg = p;
	x->geniv = algo->uinfo.encr.geniv;
	return 0;
}

static int attach_auth(struct xfrm_algo_auth **algpp, u8 *props,
		       struct nlattr *rta)
{
	struct xfrm_algo *ualg;
	struct xfrm_algo_auth *p;
	struct xfrm_algo_desc *algo;

	if (!rta)
		return 0;

	ualg = nla_data(rta);

	algo = xfrm_aalg_get_byname(ualg->alg_name, 1);
	if (!algo)
		return -ENOSYS;
	*props = algo->desc.sadb_alg_id;

	p = kmalloc(sizeof(*p) + (ualg->alg_key_len + 7) / 8, GFP_KERNEL);
	if (!p)
		return -ENOMEM;

	strcpy(p->alg_name, algo->name);
	p->alg_key_len = ualg->alg_key_len;
	p->alg_trunc_len = algo->uinfo.auth.icv_truncbits;
	memcpy(p->alg_key, ualg->alg_key, (ualg->alg_key_len + 7) / 8);

	*algpp = p;
	return 0;
}

static int attach_auth_trunc(struct xfrm_algo_auth **algpp, u8 *props,
			     struct nlattr *rta)
{
	struct xfrm_algo_auth *p, *ualg;
	struct xfrm_algo_desc *algo;

	if (!rta)
		return 0;

	ualg = nla_data(rta);

	algo = xfrm_aalg_get_byname(ualg->alg_name, 1);
	if (!algo)
		return -ENOSYS;
	if (ualg->alg_trunc_len > algo->uinfo.auth.icv_fullbits)
		return -EINVAL;
	*props = algo->desc.sadb_alg_id;

	p = kmemdup(ualg, xfrm_alg_auth_len(ualg), GFP_KERNEL);
	if (!p)
		return -ENOMEM;

	strcpy(p->alg_name, algo->name);
	if (!p->alg_trunc_len)
		p->alg_trunc_len = algo->uinfo.auth.icv_truncbits;

	*algpp = p;
	return 0;
}

static int attach_aead(struct xfrm_state *x, struct nlattr *rta)
{
	struct xfrm_algo_aead *p, *ualg;
	struct xfrm_algo_desc *algo;

	if (!rta)
		return 0;

	ualg = nla_data(rta);

	algo = xfrm_aead_get_byname(ualg->alg_name, ualg->alg_icv_len, 1);
	if (!algo)
		return -ENOSYS;
	x->props.ealgo = algo->desc.sadb_alg_id;

	p = kmemdup(ualg, aead_len(ualg), GFP_KERNEL);
	if (!p)
		return -ENOMEM;

	strcpy(p->alg_name, algo->name);
	x->aead = p;
	x->geniv = algo->uinfo.aead.geniv;
	return 0;
}

static inline int xfrm_replay_verify_len(struct xfrm_replay_state_esn *replay_esn,
					 struct nlattr *rp)
{
	struct xfrm_replay_state_esn *up;
	unsigned int ulen;

	if (!replay_esn || !rp)
		return 0;

	up = nla_data(rp);
	ulen = xfrm_replay_state_esn_len(up);

	/* Check the overall length and the internal bitmap length to avoid
	 * potential overflow. */
	if (nla_len(rp) < (int)ulen ||
	    xfrm_replay_state_esn_len(replay_esn) != ulen ||
	    replay_esn->bmp_len != up->bmp_len)
		return -EINVAL;

	if (up->replay_window > up->bmp_len * sizeof(__u32) * 8)
		return -EINVAL;

	return 0;
}

static int xfrm_alloc_replay_state_esn(struct xfrm_replay_state_esn **replay_esn,
				       struct xfrm_replay_state_esn **preplay_esn,
				       struct nlattr *rta)
{
	struct xfrm_replay_state_esn *p, *pp, *up;
	unsigned int klen, ulen;

	if (!rta)
		return 0;

	up = nla_data(rta);
	klen = xfrm_replay_state_esn_len(up);
	ulen = nla_len(rta) >= (int)klen ? klen : sizeof(*up);

	p = kzalloc(klen, GFP_KERNEL);
	if (!p)
		return -ENOMEM;

	pp = kzalloc(klen, GFP_KERNEL);
	if (!pp) {
		kfree(p);
		return -ENOMEM;
	}

	memcpy(p, up, ulen);
	memcpy(pp, up, ulen);

	*replay_esn = p;
	*preplay_esn = pp;

	return 0;
}

static inline unsigned int xfrm_user_sec_ctx_size(struct xfrm_sec_ctx *xfrm_ctx)
{
	unsigned int len = 0;

	if (xfrm_ctx) {
		len += sizeof(struct xfrm_user_sec_ctx);
		len += xfrm_ctx->ctx_len;
	}
	return len;
}

static void copy_from_user_state(struct xfrm_state *x, struct xfrm_usersa_info *p)
{
	memcpy(&x->id, &p->id, sizeof(x->id));
	memcpy(&x->sel, &p->sel, sizeof(x->sel));
	memcpy(&x->lft, &p->lft, sizeof(x->lft));
	x->props.mode = p->mode;
	x->props.replay_window = min_t(unsigned int, p->replay_window,
					sizeof(x->replay.bitmap) * 8);
	x->props.reqid = p->reqid;
	x->props.family = p->family;
	memcpy(&x->props.saddr, &p->saddr, sizeof(x->props.saddr));
	x->props.flags = p->flags;

	if (!x->sel.family && !(p->flags & XFRM_STATE_AF_UNSPEC))
		x->sel.family = p->family;
}

/*
 * someday when pfkey also has support, we could have the code
 * somehow made shareable and move it to xfrm_state.c - JHS
 *
*/
static void xfrm_update_ae_params(struct xfrm_state *x, struct nlattr **attrs,
				  int update_esn)
{
	struct nlattr *rp = attrs[XFRMA_REPLAY_VAL];
	struct nlattr *re = update_esn ? attrs[XFRMA_REPLAY_ESN_VAL] : NULL;
	struct nlattr *lt = attrs[XFRMA_LTIME_VAL];
	struct nlattr *et = attrs[XFRMA_ETIMER_THRESH];
	struct nlattr *rt = attrs[XFRMA_REPLAY_THRESH];

	if (re) {
		struct xfrm_replay_state_esn *replay_esn;
		replay_esn = nla_data(re);
		memcpy(x->replay_esn, replay_esn,
		       xfrm_replay_state_esn_len(replay_esn));
		memcpy(x->preplay_esn, replay_esn,
		       xfrm_replay_state_esn_len(replay_esn));
	}

	if (rp) {
		struct xfrm_replay_state *replay;
		replay = nla_data(rp);
		memcpy(&x->replay, replay, sizeof(*replay));
		memcpy(&x->preplay, replay, sizeof(*replay));
	}

	if (lt) {
		struct xfrm_lifetime_cur *ltime;
		ltime = nla_data(lt);
		x->curlft.bytes = ltime->bytes;
		x->curlft.packets = ltime->packets;
		x->curlft.add_time = ltime->add_time;
		x->curlft.use_time = ltime->use_time;
	}

	if (et)
		x->replay_maxage = nla_get_u32(et);

	if (rt)
		x->replay_maxdiff = nla_get_u32(rt);
}

static void xfrm_smark_init(struct nlattr **attrs, struct xfrm_mark *m)
{
	if (attrs[XFRMA_SET_MARK]) {
		m->v = nla_get_u32(attrs[XFRMA_SET_MARK]);
		if (attrs[XFRMA_SET_MARK_MASK])
			m->m = nla_get_u32(attrs[XFRMA_SET_MARK_MASK]);
		else
			m->m = 0xffffffff;
	} else {
		m->v = m->m = 0;
	}
}

static struct xfrm_state *xfrm_state_construct(struct net *net,
					       struct xfrm_usersa_info *p,
					       struct nlattr **attrs,
					       int *errp)
{
	struct xfrm_state *x = xfrm_state_alloc(net);
	int err = -ENOMEM;

	if (!x)
		goto error_no_put;

	copy_from_user_state(x, p);

	if (attrs[XFRMA_ENCAP]) {
		x->encap = kmemdup(nla_data(attrs[XFRMA_ENCAP]),
				   sizeof(*x->encap), GFP_KERNEL);
		if (x->encap == NULL)
			goto error;
	}

	if (attrs[XFRMA_COADDR]) {
		x->coaddr = kmemdup(nla_data(attrs[XFRMA_COADDR]),
				    sizeof(*x->coaddr), GFP_KERNEL);
		if (x->coaddr == NULL)
			goto error;
	}

	if (attrs[XFRMA_SA_EXTRA_FLAGS])
		x->props.extra_flags = nla_get_u32(attrs[XFRMA_SA_EXTRA_FLAGS]);

	if ((err = attach_aead(x, attrs[XFRMA_ALG_AEAD])))
		goto error;
	if ((err = attach_auth_trunc(&x->aalg, &x->props.aalgo,
				     attrs[XFRMA_ALG_AUTH_TRUNC])))
		goto error;
	if (!x->props.aalgo) {
		if ((err = attach_auth(&x->aalg, &x->props.aalgo,
				       attrs[XFRMA_ALG_AUTH])))
			goto error;
	}
	if ((err = attach_crypt(x, attrs[XFRMA_ALG_CRYPT])))
		goto error;
	if ((err = attach_one_algo(&x->calg, &x->props.calgo,
				   xfrm_calg_get_byname,
				   attrs[XFRMA_ALG_COMP])))
		goto error;

	if (attrs[XFRMA_TFCPAD])
		x->tfcpad = nla_get_u32(attrs[XFRMA_TFCPAD]);

	xfrm_mark_get(attrs, &x->mark);

	xfrm_smark_init(attrs, &x->props.smark);

	if (attrs[XFRMA_IF_ID])
		x->if_id = nla_get_u32(attrs[XFRMA_IF_ID]);

	err = __xfrm_init_state(x, false, attrs[XFRMA_OFFLOAD_DEV]);
	if (err)
		goto error;

	if (attrs[XFRMA_SEC_CTX]) {
		err = security_xfrm_state_alloc(x,
						nla_data(attrs[XFRMA_SEC_CTX]));
		if (err)
			goto error;
	}

	if ((err = xfrm_alloc_replay_state_esn(&x->replay_esn, &x->preplay_esn,
					       attrs[XFRMA_REPLAY_ESN_VAL])))
		goto error;

	x->km.seq = p->seq;
	x->replay_maxdiff = net->xfrm.sysctl_aevent_rseqth;
	/* sysctl_xfrm_aevent_etime is in 100ms units */
	x->replay_maxage = (net->xfrm.sysctl_aevent_etime*HZ)/XFRM_AE_ETH_M;

	if ((err = xfrm_init_replay(x)))
		goto error;

	/* override default values from above */
	xfrm_update_ae_params(x, attrs, 0);

	/* configure the hardware if offload is requested */
	if (attrs[XFRMA_OFFLOAD_DEV]) {
		err = xfrm_dev_state_add(net, x,
					 nla_data(attrs[XFRMA_OFFLOAD_DEV]));
		if (err)
			goto error;
	}

	return x;

error:
	x->km.state = XFRM_STATE_DEAD;
	xfrm_state_put(x);
error_no_put:
	*errp = err;
	return NULL;
}

static int xfrm_add_sa(struct sk_buff *skb, struct nlmsghdr *nlh,
		struct nlattr **attrs)
{
	struct net *net = sock_net(skb->sk);
	struct xfrm_usersa_info *p = nlmsg_data(nlh);
	struct xfrm_state *x;
	int err;
	struct km_event c;

	err = verify_newsa_info(p, attrs);
	if (err)
		return err;

	x = xfrm_state_construct(net, p, attrs, &err);
	if (!x)
		return err;

	xfrm_state_hold(x);
	if (nlh->nlmsg_type == XFRM_MSG_NEWSA)
		err = xfrm_state_add(x);
	else
		err = xfrm_state_update(x);

	xfrm_audit_state_add(x, err ? 0 : 1, true);

	if (err < 0) {
		x->km.state = XFRM_STATE_DEAD;
		xfrm_dev_state_delete(x);
		__xfrm_state_put(x);
		goto out;
	}

	if (x->km.state == XFRM_STATE_VOID)
		x->km.state = XFRM_STATE_VALID;

	c.seq = nlh->nlmsg_seq;
	c.portid = nlh->nlmsg_pid;
	c.event = nlh->nlmsg_type;

	km_state_notify(x, &c);
out:
	xfrm_state_put(x);
	return err;
}

static struct xfrm_state *xfrm_user_state_lookup(struct net *net,
						 struct xfrm_usersa_id *p,
						 struct nlattr **attrs,
						 int *errp)
{
	struct xfrm_state *x = NULL;
	struct xfrm_mark m;
	int err;
	u32 mark = xfrm_mark_get(attrs, &m);

	if (xfrm_id_proto_match(p->proto, IPSEC_PROTO_ANY)) {
		err = -ESRCH;
		x = xfrm_state_lookup(net, mark, &p->daddr, p->spi, p->proto, p->family);
	} else {
		xfrm_address_t *saddr = NULL;

		verify_one_addr(attrs, XFRMA_SRCADDR, &saddr);
		if (!saddr) {
			err = -EINVAL;
			goto out;
		}

		err = -ESRCH;
		x = xfrm_state_lookup_byaddr(net, mark,
					     &p->daddr, saddr,
					     p->proto, p->family);
	}

 out:
	if (!x && errp)
		*errp = err;
	return x;
}

static int xfrm_del_sa(struct sk_buff *skb, struct nlmsghdr *nlh,
		struct nlattr **attrs)
{
	struct net *net = sock_net(skb->sk);
	struct xfrm_state *x;
	int err = -ESRCH;
	struct km_event c;
	struct xfrm_usersa_id *p = nlmsg_data(nlh);

	x = xfrm_user_state_lookup(net, p, attrs, &err);
	if (x == NULL)
		return err;

	if ((err = security_xfrm_state_delete(x)) != 0)
		goto out;

	if (xfrm_state_kern(x)) {
		err = -EPERM;
		goto out;
	}

	err = xfrm_state_delete(x);

	if (err < 0)
		goto out;

	c.seq = nlh->nlmsg_seq;
	c.portid = nlh->nlmsg_pid;
	c.event = nlh->nlmsg_type;
	km_state_notify(x, &c);

out:
	xfrm_audit_state_delete(x, err ? 0 : 1, true);
	xfrm_state_put(x);
	return err;
}

static void copy_to_user_state(struct xfrm_state *x, struct xfrm_usersa_info *p)
{
	memset(p, 0, sizeof(*p));
	memcpy(&p->id, &x->id, sizeof(p->id));
	memcpy(&p->sel, &x->sel, sizeof(p->sel));
	memcpy(&p->lft, &x->lft, sizeof(p->lft));
	memcpy(&p->curlft, &x->curlft, sizeof(p->curlft));
	put_unaligned(x->stats.replay_window, &p->stats.replay_window);
	put_unaligned(x->stats.replay, &p->stats.replay);
	put_unaligned(x->stats.integrity_failed, &p->stats.integrity_failed);
	memcpy(&p->saddr, &x->props.saddr, sizeof(p->saddr));
	p->mode = x->props.mode;
	p->replay_window = x->props.replay_window;
	p->reqid = x->props.reqid;
	p->family = x->props.family;
	p->flags = x->props.flags;
	p->seq = x->km.seq;
}

struct xfrm_dump_info {
	struct sk_buff *in_skb;
	struct sk_buff *out_skb;
	u32 nlmsg_seq;
	u16 nlmsg_flags;
};

static int copy_sec_ctx(struct xfrm_sec_ctx *s, struct sk_buff *skb)
{
	struct xfrm_user_sec_ctx *uctx;
	struct nlattr *attr;
	int ctx_size = sizeof(*uctx) + s->ctx_len;

	attr = nla_reserve(skb, XFRMA_SEC_CTX, ctx_size);
	if (attr == NULL)
		return -EMSGSIZE;

	uctx = nla_data(attr);
	uctx->exttype = XFRMA_SEC_CTX;
	uctx->len = ctx_size;
	uctx->ctx_doi = s->ctx_doi;
	uctx->ctx_alg = s->ctx_alg;
	uctx->ctx_len = s->ctx_len;
	memcpy(uctx + 1, s->ctx_str, s->ctx_len);

	return 0;
}

static int copy_user_offload(struct xfrm_state_offload *xso, struct sk_buff *skb)
{
	struct xfrm_user_offload *xuo;
	struct nlattr *attr;

	attr = nla_reserve(skb, XFRMA_OFFLOAD_DEV, sizeof(*xuo));
	if (attr == NULL)
		return -EMSGSIZE;

	xuo = nla_data(attr);
	memset(xuo, 0, sizeof(*xuo));
	xuo->ifindex = xso->dev->ifindex;
	xuo->flags = xso->flags;

	return 0;
}

static int copy_to_user_auth(struct xfrm_algo_auth *auth, struct sk_buff *skb)
{
	struct xfrm_algo *algo;
	struct nlattr *nla;

	nla = nla_reserve(skb, XFRMA_ALG_AUTH,
			  sizeof(*algo) + (auth->alg_key_len + 7) / 8);
	if (!nla)
		return -EMSGSIZE;

	algo = nla_data(nla);
	strncpy(algo->alg_name, auth->alg_name, sizeof(algo->alg_name));
	memcpy(algo->alg_key, auth->alg_key, (auth->alg_key_len + 7) / 8);
	algo->alg_key_len = auth->alg_key_len;

	return 0;
}

static int xfrm_smark_put(struct sk_buff *skb, struct xfrm_mark *m)
{
	int ret = 0;

	if (m->v | m->m) {
		ret = nla_put_u32(skb, XFRMA_SET_MARK, m->v);
		if (!ret)
			ret = nla_put_u32(skb, XFRMA_SET_MARK_MASK, m->m);
	}
	return ret;
}

/* Don't change this without updating xfrm_sa_len! */
static int copy_to_user_state_extra(struct xfrm_state *x,
				    struct xfrm_usersa_info *p,
				    struct sk_buff *skb)
{
	int ret = 0;

	copy_to_user_state(x, p);

	if (x->props.extra_flags) {
		ret = nla_put_u32(skb, XFRMA_SA_EXTRA_FLAGS,
				  x->props.extra_flags);
		if (ret)
			goto out;
	}

	if (x->coaddr) {
		ret = nla_put(skb, XFRMA_COADDR, sizeof(*x->coaddr), x->coaddr);
		if (ret)
			goto out;
	}
	if (x->lastused) {
		ret = nla_put_u64_64bit(skb, XFRMA_LASTUSED, x->lastused,
					XFRMA_PAD);
		if (ret)
			goto out;
	}
	if (x->aead) {
		ret = nla_put(skb, XFRMA_ALG_AEAD, aead_len(x->aead), x->aead);
		if (ret)
			goto out;
	}
	if (x->aalg) {
		ret = copy_to_user_auth(x->aalg, skb);
		if (!ret)
			ret = nla_put(skb, XFRMA_ALG_AUTH_TRUNC,
				      xfrm_alg_auth_len(x->aalg), x->aalg);
		if (ret)
			goto out;
	}
	if (x->ealg) {
		ret = nla_put(skb, XFRMA_ALG_CRYPT, xfrm_alg_len(x->ealg), x->ealg);
		if (ret)
			goto out;
	}
	if (x->calg) {
		ret = nla_put(skb, XFRMA_ALG_COMP, sizeof(*(x->calg)), x->calg);
		if (ret)
			goto out;
	}
	if (x->encap) {
		ret = nla_put(skb, XFRMA_ENCAP, sizeof(*x->encap), x->encap);
		if (ret)
			goto out;
	}
	if (x->tfcpad) {
		ret = nla_put_u32(skb, XFRMA_TFCPAD, x->tfcpad);
		if (ret)
			goto out;
	}
	ret = xfrm_mark_put(skb, &x->mark);
	if (ret)
		goto out;

	ret = xfrm_smark_put(skb, &x->props.smark);
	if (ret)
		goto out;

	if (x->replay_esn)
		ret = nla_put(skb, XFRMA_REPLAY_ESN_VAL,
			      xfrm_replay_state_esn_len(x->replay_esn),
			      x->replay_esn);
	else
		ret = nla_put(skb, XFRMA_REPLAY_VAL, sizeof(x->replay),
			      &x->replay);
	if (ret)
		goto out;
	if(x->xso.dev)
		ret = copy_user_offload(&x->xso, skb);
	if (ret)
		goto out;
	if (x->if_id) {
		ret = nla_put_u32(skb, XFRMA_IF_ID, x->if_id);
		if (ret)
			goto out;
	}
	if (x->security)
		ret = copy_sec_ctx(x->security, skb);
out:
	return ret;
}

static int dump_one_state(struct xfrm_state *x, int count, void *ptr)
{
	struct xfrm_dump_info *sp = ptr;
	struct sk_buff *in_skb = sp->in_skb;
	struct sk_buff *skb = sp->out_skb;
	struct xfrm_translator *xtr;
	struct xfrm_usersa_info *p;
	struct nlmsghdr *nlh;
	int err;

	nlh = nlmsg_put(skb, NETLINK_CB(in_skb).portid, sp->nlmsg_seq,
			XFRM_MSG_NEWSA, sizeof(*p), sp->nlmsg_flags);
	if (nlh == NULL)
		return -EMSGSIZE;

	p = nlmsg_data(nlh);

	err = copy_to_user_state_extra(x, p, skb);
	if (err) {
		nlmsg_cancel(skb, nlh);
		return err;
	}
	nlmsg_end(skb, nlh);

	xtr = xfrm_get_translator();
	if (xtr) {
		err = xtr->alloc_compat(skb, nlh);

		xfrm_put_translator(xtr);
		if (err) {
			nlmsg_cancel(skb, nlh);
			return err;
		}
	}

	return 0;
}

static int xfrm_dump_sa_done(struct netlink_callback *cb)
{
	struct xfrm_state_walk *walk = (struct xfrm_state_walk *) &cb->args[1];
	struct sock *sk = cb->skb->sk;
	struct net *net = sock_net(sk);

	if (cb->args[0])
		xfrm_state_walk_done(walk, net);
	return 0;
}

static int xfrm_dump_sa(struct sk_buff *skb, struct netlink_callback *cb)
{
	struct net *net = sock_net(skb->sk);
	struct xfrm_state_walk *walk = (struct xfrm_state_walk *) &cb->args[1];
	struct xfrm_dump_info info;

	BUILD_BUG_ON(sizeof(struct xfrm_state_walk) >
		     sizeof(cb->args) - sizeof(cb->args[0]));

	info.in_skb = cb->skb;
	info.out_skb = skb;
	info.nlmsg_seq = cb->nlh->nlmsg_seq;
	info.nlmsg_flags = NLM_F_MULTI;

	if (!cb->args[0]) {
		struct nlattr *attrs[XFRMA_MAX+1];
		struct xfrm_address_filter *filter = NULL;
		u8 proto = 0;
		int err;

		err = nlmsg_parse_deprecated(cb->nlh, 0, attrs, XFRMA_MAX,
					     xfrma_policy, cb->extack);
		if (err < 0)
			return err;

		if (attrs[XFRMA_ADDRESS_FILTER]) {
			filter = kmemdup(nla_data(attrs[XFRMA_ADDRESS_FILTER]),
					 sizeof(*filter), GFP_KERNEL);
			if (filter == NULL)
				return -ENOMEM;
		}

		if (attrs[XFRMA_PROTO])
			proto = nla_get_u8(attrs[XFRMA_PROTO]);

		xfrm_state_walk_init(walk, proto, filter);
		cb->args[0] = 1;
	}

	(void) xfrm_state_walk(net, walk, dump_one_state, &info);

	return skb->len;
}

static struct sk_buff *xfrm_state_netlink(struct sk_buff *in_skb,
					  struct xfrm_state *x, u32 seq)
{
	struct xfrm_dump_info info;
	struct sk_buff *skb;
	int err;

	skb = nlmsg_new(NLMSG_DEFAULT_SIZE, GFP_ATOMIC);
	if (!skb)
		return ERR_PTR(-ENOMEM);

	info.in_skb = in_skb;
	info.out_skb = skb;
	info.nlmsg_seq = seq;
	info.nlmsg_flags = 0;

	err = dump_one_state(x, 0, &info);
	if (err) {
		kfree_skb(skb);
		return ERR_PTR(err);
	}

	return skb;
}

/* A wrapper for nlmsg_multicast() checking that nlsk is still available.
 * Must be called with RCU read lock.
 */
static inline int xfrm_nlmsg_multicast(struct net *net, struct sk_buff *skb,
				       u32 pid, unsigned int group)
{
	struct sock *nlsk = rcu_dereference(net->xfrm.nlsk);
	struct xfrm_translator *xtr;

	if (!nlsk) {
		kfree_skb(skb);
		return -EPIPE;
	}

	xtr = xfrm_get_translator();
	if (xtr) {
		int err = xtr->alloc_compat(skb, nlmsg_hdr(skb));

		xfrm_put_translator(xtr);
		if (err) {
			kfree_skb(skb);
			return err;
		}
	}

	return nlmsg_multicast(nlsk, skb, pid, group, GFP_ATOMIC);
}

static inline unsigned int xfrm_spdinfo_msgsize(void)
{
	return NLMSG_ALIGN(4)
	       + nla_total_size(sizeof(struct xfrmu_spdinfo))
	       + nla_total_size(sizeof(struct xfrmu_spdhinfo))
	       + nla_total_size(sizeof(struct xfrmu_spdhthresh))
	       + nla_total_size(sizeof(struct xfrmu_spdhthresh));
}

static int build_spdinfo(struct sk_buff *skb, struct net *net,
			 u32 portid, u32 seq, u32 flags)
{
	struct xfrmk_spdinfo si;
	struct xfrmu_spdinfo spc;
	struct xfrmu_spdhinfo sph;
	struct xfrmu_spdhthresh spt4, spt6;
	struct nlmsghdr *nlh;
	int err;
	u32 *f;
	unsigned lseq;

	nlh = nlmsg_put(skb, portid, seq, XFRM_MSG_NEWSPDINFO, sizeof(u32), 0);
	if (nlh == NULL) /* shouldn't really happen ... */
		return -EMSGSIZE;

	f = nlmsg_data(nlh);
	*f = flags;
	xfrm_spd_getinfo(net, &si);
	spc.incnt = si.incnt;
	spc.outcnt = si.outcnt;
	spc.fwdcnt = si.fwdcnt;
	spc.inscnt = si.inscnt;
	spc.outscnt = si.outscnt;
	spc.fwdscnt = si.fwdscnt;
	sph.spdhcnt = si.spdhcnt;
	sph.spdhmcnt = si.spdhmcnt;

	do {
		lseq = read_seqbegin(&net->xfrm.policy_hthresh.lock);

		spt4.lbits = net->xfrm.policy_hthresh.lbits4;
		spt4.rbits = net->xfrm.policy_hthresh.rbits4;
		spt6.lbits = net->xfrm.policy_hthresh.lbits6;
		spt6.rbits = net->xfrm.policy_hthresh.rbits6;
	} while (read_seqretry(&net->xfrm.policy_hthresh.lock, lseq));

	err = nla_put(skb, XFRMA_SPD_INFO, sizeof(spc), &spc);
	if (!err)
		err = nla_put(skb, XFRMA_SPD_HINFO, sizeof(sph), &sph);
	if (!err)
		err = nla_put(skb, XFRMA_SPD_IPV4_HTHRESH, sizeof(spt4), &spt4);
	if (!err)
		err = nla_put(skb, XFRMA_SPD_IPV6_HTHRESH, sizeof(spt6), &spt6);
	if (err) {
		nlmsg_cancel(skb, nlh);
		return err;
	}

	nlmsg_end(skb, nlh);
	return 0;
}

static int xfrm_set_spdinfo(struct sk_buff *skb, struct nlmsghdr *nlh,
			    struct nlattr **attrs)
{
	struct net *net = sock_net(skb->sk);
	struct xfrmu_spdhthresh *thresh4 = NULL;
	struct xfrmu_spdhthresh *thresh6 = NULL;

	/* selector prefixlen thresholds to hash policies */
	if (attrs[XFRMA_SPD_IPV4_HTHRESH]) {
		struct nlattr *rta = attrs[XFRMA_SPD_IPV4_HTHRESH];

		if (nla_len(rta) < sizeof(*thresh4))
			return -EINVAL;
		thresh4 = nla_data(rta);
		if (thresh4->lbits > 32 || thresh4->rbits > 32)
			return -EINVAL;
	}
	if (attrs[XFRMA_SPD_IPV6_HTHRESH]) {
		struct nlattr *rta = attrs[XFRMA_SPD_IPV6_HTHRESH];

		if (nla_len(rta) < sizeof(*thresh6))
			return -EINVAL;
		thresh6 = nla_data(rta);
		if (thresh6->lbits > 128 || thresh6->rbits > 128)
			return -EINVAL;
	}

	if (thresh4 || thresh6) {
		write_seqlock(&net->xfrm.policy_hthresh.lock);
		if (thresh4) {
			net->xfrm.policy_hthresh.lbits4 = thresh4->lbits;
			net->xfrm.policy_hthresh.rbits4 = thresh4->rbits;
		}
		if (thresh6) {
			net->xfrm.policy_hthresh.lbits6 = thresh6->lbits;
			net->xfrm.policy_hthresh.rbits6 = thresh6->rbits;
		}
		write_sequnlock(&net->xfrm.policy_hthresh.lock);

		xfrm_policy_hash_rebuild(net);
	}

	return 0;
}

static int xfrm_get_spdinfo(struct sk_buff *skb, struct nlmsghdr *nlh,
		struct nlattr **attrs)
{
	struct net *net = sock_net(skb->sk);
	struct sk_buff *r_skb;
	u32 *flags = nlmsg_data(nlh);
	u32 sportid = NETLINK_CB(skb).portid;
	u32 seq = nlh->nlmsg_seq;
	int err;

	r_skb = nlmsg_new(xfrm_spdinfo_msgsize(), GFP_ATOMIC);
	if (r_skb == NULL)
		return -ENOMEM;

	err = build_spdinfo(r_skb, net, sportid, seq, *flags);
	BUG_ON(err < 0);

	return nlmsg_unicast(net->xfrm.nlsk, r_skb, sportid);
}

static inline unsigned int xfrm_sadinfo_msgsize(void)
{
	return NLMSG_ALIGN(4)
	       + nla_total_size(sizeof(struct xfrmu_sadhinfo))
	       + nla_total_size(4); /* XFRMA_SAD_CNT */
}

static int build_sadinfo(struct sk_buff *skb, struct net *net,
			 u32 portid, u32 seq, u32 flags)
{
	struct xfrmk_sadinfo si;
	struct xfrmu_sadhinfo sh;
	struct nlmsghdr *nlh;
	int err;
	u32 *f;

	nlh = nlmsg_put(skb, portid, seq, XFRM_MSG_NEWSADINFO, sizeof(u32), 0);
	if (nlh == NULL) /* shouldn't really happen ... */
		return -EMSGSIZE;

	f = nlmsg_data(nlh);
	*f = flags;
	xfrm_sad_getinfo(net, &si);

	sh.sadhmcnt = si.sadhmcnt;
	sh.sadhcnt = si.sadhcnt;

	err = nla_put_u32(skb, XFRMA_SAD_CNT, si.sadcnt);
	if (!err)
		err = nla_put(skb, XFRMA_SAD_HINFO, sizeof(sh), &sh);
	if (err) {
		nlmsg_cancel(skb, nlh);
		return err;
	}

	nlmsg_end(skb, nlh);
	return 0;
}

static int xfrm_get_sadinfo(struct sk_buff *skb, struct nlmsghdr *nlh,
		struct nlattr **attrs)
{
	struct net *net = sock_net(skb->sk);
	struct sk_buff *r_skb;
	u32 *flags = nlmsg_data(nlh);
	u32 sportid = NETLINK_CB(skb).portid;
	u32 seq = nlh->nlmsg_seq;
	int err;

	r_skb = nlmsg_new(xfrm_sadinfo_msgsize(), GFP_ATOMIC);
	if (r_skb == NULL)
		return -ENOMEM;

	err = build_sadinfo(r_skb, net, sportid, seq, *flags);
	BUG_ON(err < 0);

	return nlmsg_unicast(net->xfrm.nlsk, r_skb, sportid);
}

static int xfrm_get_sa(struct sk_buff *skb, struct nlmsghdr *nlh,
		struct nlattr **attrs)
{
	struct net *net = sock_net(skb->sk);
	struct xfrm_usersa_id *p = nlmsg_data(nlh);
	struct xfrm_state *x;
	struct sk_buff *resp_skb;
	int err = -ESRCH;

	x = xfrm_user_state_lookup(net, p, attrs, &err);
	if (x == NULL)
		goto out_noput;

	resp_skb = xfrm_state_netlink(skb, x, nlh->nlmsg_seq);
	if (IS_ERR(resp_skb)) {
		err = PTR_ERR(resp_skb);
	} else {
		err = nlmsg_unicast(net->xfrm.nlsk, resp_skb, NETLINK_CB(skb).portid);
	}
	xfrm_state_put(x);
out_noput:
	return err;
}

static int xfrm_alloc_userspi(struct sk_buff *skb, struct nlmsghdr *nlh,
		struct nlattr **attrs)
{
	struct net *net = sock_net(skb->sk);
	struct xfrm_state *x;
	struct xfrm_userspi_info *p;
	struct xfrm_translator *xtr;
	struct sk_buff *resp_skb;
	xfrm_address_t *daddr;
	int family;
	int err;
	u32 mark;
	struct xfrm_mark m;
	u32 if_id = 0;

	p = nlmsg_data(nlh);
	err = verify_spi_info(p->info.id.proto, p->min, p->max);
	if (err)
		goto out_noput;

	family = p->info.family;
	daddr = &p->info.id.daddr;

	x = NULL;

	mark = xfrm_mark_get(attrs, &m);

	if (attrs[XFRMA_IF_ID])
		if_id = nla_get_u32(attrs[XFRMA_IF_ID]);

	if (p->info.seq) {
		x = xfrm_find_acq_byseq(net, mark, p->info.seq);
		if (x && !xfrm_addr_equal(&x->id.daddr, daddr, family)) {
			xfrm_state_put(x);
			x = NULL;
		}
	}

	if (!x)
		x = xfrm_find_acq(net, &m, p->info.mode, p->info.reqid,
				  if_id, p->info.id.proto, daddr,
				  &p->info.saddr, 1,
				  family);
	err = -ENOENT;
	if (x == NULL)
		goto out_noput;

	err = xfrm_alloc_spi(x, p->min, p->max);
	if (err)
		goto out;

	resp_skb = xfrm_state_netlink(skb, x, nlh->nlmsg_seq);
	if (IS_ERR(resp_skb)) {
		err = PTR_ERR(resp_skb);
		goto out;
	}

	xtr = xfrm_get_translator();
	if (xtr) {
		err = xtr->alloc_compat(skb, nlmsg_hdr(skb));

		xfrm_put_translator(xtr);
		if (err) {
			kfree_skb(resp_skb);
			goto out;
		}
	}

	err = nlmsg_unicast(net->xfrm.nlsk, resp_skb, NETLINK_CB(skb).portid);

out:
	xfrm_state_put(x);
out_noput:
	return err;
}

static int verify_policy_dir(u8 dir)
{
	switch (dir) {
	case XFRM_POLICY_IN:
	case XFRM_POLICY_OUT:
	case XFRM_POLICY_FWD:
		break;

	default:
		return -EINVAL;
	}

	return 0;
}

static int verify_policy_type(u8 type)
{
	switch (type) {
	case XFRM_POLICY_TYPE_MAIN:
#ifdef CONFIG_XFRM_SUB_POLICY
	case XFRM_POLICY_TYPE_SUB:
#endif
		break;

	default:
		return -EINVAL;
	}

	return 0;
}

static int verify_newpolicy_info(struct xfrm_userpolicy_info *p)
{
	int ret;

	switch (p->share) {
	case XFRM_SHARE_ANY:
	case XFRM_SHARE_SESSION:
	case XFRM_SHARE_USER:
	case XFRM_SHARE_UNIQUE:
		break;

	default:
		return -EINVAL;
	}

	switch (p->action) {
	case XFRM_POLICY_ALLOW:
	case XFRM_POLICY_BLOCK:
		break;

	default:
		return -EINVAL;
	}

	switch (p->sel.family) {
	case AF_INET:
		if (p->sel.prefixlen_d > 32 || p->sel.prefixlen_s > 32)
			return -EINVAL;

		break;

	case AF_INET6:
#if IS_ENABLED(CONFIG_IPV6)
		if (p->sel.prefixlen_d > 128 || p->sel.prefixlen_s > 128)
			return -EINVAL;

		break;
#else
		return  -EAFNOSUPPORT;
#endif

	default:
		return -EINVAL;
	}

	ret = verify_policy_dir(p->dir);
	if (ret)
		return ret;
	if (p->index && (xfrm_policy_id2dir(p->index) != p->dir))
		return -EINVAL;

	return 0;
}

static int copy_from_user_sec_ctx(struct xfrm_policy *pol, struct nlattr **attrs)
{
	struct nlattr *rt = attrs[XFRMA_SEC_CTX];
	struct xfrm_user_sec_ctx *uctx;

	if (!rt)
		return 0;

	uctx = nla_data(rt);
	return security_xfrm_policy_alloc(&pol->security, uctx, GFP_KERNEL);
}

static void copy_templates(struct xfrm_policy *xp, struct xfrm_user_tmpl *ut,
			   int nr)
{
	int i;

	xp->xfrm_nr = nr;
	for (i = 0; i < nr; i++, ut++) {
		struct xfrm_tmpl *t = &xp->xfrm_vec[i];

		memcpy(&t->id, &ut->id, sizeof(struct xfrm_id));
		memcpy(&t->saddr, &ut->saddr,
		       sizeof(xfrm_address_t));
		t->reqid = ut->reqid;
		t->mode = ut->mode;
		t->share = ut->share;
		t->optional = ut->optional;
		t->aalgos = ut->aalgos;
		t->ealgos = ut->ealgos;
		t->calgos = ut->calgos;
		/* If all masks are ~0, then we allow all algorithms. */
		t->allalgs = !~(t->aalgos & t->ealgos & t->calgos);
		t->encap_family = ut->family;
	}
}

static int validate_tmpl(int nr, struct xfrm_user_tmpl *ut, u16 family)
{
	u16 prev_family;
	int i;

	if (nr > XFRM_MAX_DEPTH)
		return -EINVAL;

	prev_family = family;

	for (i = 0; i < nr; i++) {
		/* We never validated the ut->family value, so many
		 * applications simply leave it at zero.  The check was
		 * never made and ut->family was ignored because all
		 * templates could be assumed to have the same family as
		 * the policy itself.  Now that we will have ipv4-in-ipv6
		 * and ipv6-in-ipv4 tunnels, this is no longer true.
		 */
		if (!ut[i].family)
			ut[i].family = family;

		switch (ut[i].mode) {
		case XFRM_MODE_TUNNEL:
		case XFRM_MODE_BEET:
			break;
		default:
			if (ut[i].family != prev_family)
				return -EINVAL;
			break;
		}
		if (ut[i].mode >= XFRM_MODE_MAX)
			return -EINVAL;

		prev_family = ut[i].family;

		switch (ut[i].family) {
		case AF_INET:
			break;
#if IS_ENABLED(CONFIG_IPV6)
		case AF_INET6:
			break;
#endif
		default:
			return -EINVAL;
		}

		if (!xfrm_id_proto_valid(ut[i].id.proto))
			return -EINVAL;
	}

	return 0;
}

static int copy_from_user_tmpl(struct xfrm_policy *pol, struct nlattr **attrs)
{
	struct nlattr *rt = attrs[XFRMA_TMPL];

	if (!rt) {
		pol->xfrm_nr = 0;
	} else {
		struct xfrm_user_tmpl *utmpl = nla_data(rt);
		int nr = nla_len(rt) / sizeof(*utmpl);
		int err;

		err = validate_tmpl(nr, utmpl, pol->family);
		if (err)
			return err;

		copy_templates(pol, utmpl, nr);
	}
	return 0;
}

static int copy_from_user_policy_type(u8 *tp, struct nlattr **attrs)
{
	struct nlattr *rt = attrs[XFRMA_POLICY_TYPE];
	struct xfrm_userpolicy_type *upt;
	u8 type = XFRM_POLICY_TYPE_MAIN;
	int err;

	if (rt) {
		upt = nla_data(rt);
		type = upt->type;
	}

	err = verify_policy_type(type);
	if (err)
		return err;

	*tp = type;
	return 0;
}

static void copy_from_user_policy(struct xfrm_policy *xp, struct xfrm_userpolicy_info *p)
{
	xp->priority = p->priority;
	xp->index = p->index;
	memcpy(&xp->selector, &p->sel, sizeof(xp->selector));
	memcpy(&xp->lft, &p->lft, sizeof(xp->lft));
	xp->action = p->action;
	xp->flags = p->flags;
	xp->family = p->sel.family;
	/* XXX xp->share = p->share; */
}

static void copy_to_user_policy(struct xfrm_policy *xp, struct xfrm_userpolicy_info *p, int dir)
{
	memset(p, 0, sizeof(*p));
	memcpy(&p->sel, &xp->selector, sizeof(p->sel));
	memcpy(&p->lft, &xp->lft, sizeof(p->lft));
	memcpy(&p->curlft, &xp->curlft, sizeof(p->curlft));
	p->priority = xp->priority;
	p->index = xp->index;
	p->sel.family = xp->family;
	p->dir = dir;
	p->action = xp->action;
	p->flags = xp->flags;
	p->share = XFRM_SHARE_ANY; /* XXX xp->share */
}

static struct xfrm_policy *xfrm_policy_construct(struct net *net, struct xfrm_userpolicy_info *p, struct nlattr **attrs, int *errp)
{
	struct xfrm_policy *xp = xfrm_policy_alloc(net, GFP_KERNEL);
	int err;

	if (!xp) {
		*errp = -ENOMEM;
		return NULL;
	}

	copy_from_user_policy(xp, p);

	err = copy_from_user_policy_type(&xp->type, attrs);
	if (err)
		goto error;

	if (!(err = copy_from_user_tmpl(xp, attrs)))
		err = copy_from_user_sec_ctx(xp, attrs);
	if (err)
		goto error;

	xfrm_mark_get(attrs, &xp->mark);

	if (attrs[XFRMA_IF_ID])
		xp->if_id = nla_get_u32(attrs[XFRMA_IF_ID]);

	return xp;
 error:
	*errp = err;
	xp->walk.dead = 1;
	xfrm_policy_destroy(xp);
	return NULL;
}

static int xfrm_add_policy(struct sk_buff *skb, struct nlmsghdr *nlh,
		struct nlattr **attrs)
{
	struct net *net = sock_net(skb->sk);
	struct xfrm_userpolicy_info *p = nlmsg_data(nlh);
	struct xfrm_policy *xp;
	struct km_event c;
	int err;
	int excl;

	err = verify_newpolicy_info(p);
	if (err)
		return err;
	err = verify_sec_ctx_len(attrs);
	if (err)
		return err;

	xp = xfrm_policy_construct(net, p, attrs, &err);
	if (!xp)
		return err;

	/* shouldn't excl be based on nlh flags??
	 * Aha! this is anti-netlink really i.e  more pfkey derived
	 * in netlink excl is a flag and you wouldnt need
	 * a type XFRM_MSG_UPDPOLICY - JHS */
	excl = nlh->nlmsg_type == XFRM_MSG_NEWPOLICY;
	err = xfrm_policy_insert(p->dir, xp, excl);
	xfrm_audit_policy_add(xp, err ? 0 : 1, true);

	if (err) {
		security_xfrm_policy_free(xp->security);
		kfree(xp);
		return err;
	}

	c.event = nlh->nlmsg_type;
	c.seq = nlh->nlmsg_seq;
	c.portid = nlh->nlmsg_pid;
	km_policy_notify(xp, p->dir, &c);

	xfrm_pol_put(xp);

	return 0;
}

static int copy_to_user_tmpl(struct xfrm_policy *xp, struct sk_buff *skb)
{
	struct xfrm_user_tmpl vec[XFRM_MAX_DEPTH];
	int i;

	if (xp->xfrm_nr == 0)
		return 0;

	for (i = 0; i < xp->xfrm_nr; i++) {
		struct xfrm_user_tmpl *up = &vec[i];
		struct xfrm_tmpl *kp = &xp->xfrm_vec[i];

		memset(up, 0, sizeof(*up));
		memcpy(&up->id, &kp->id, sizeof(up->id));
		up->family = kp->encap_family;
		memcpy(&up->saddr, &kp->saddr, sizeof(up->saddr));
		up->reqid = kp->reqid;
		up->mode = kp->mode;
		up->share = kp->share;
		up->optional = kp->optional;
		up->aalgos = kp->aalgos;
		up->ealgos = kp->ealgos;
		up->calgos = kp->calgos;
	}

	return nla_put(skb, XFRMA_TMPL,
		       sizeof(struct xfrm_user_tmpl) * xp->xfrm_nr, vec);
}

static inline int copy_to_user_state_sec_ctx(struct xfrm_state *x, struct sk_buff *skb)
{
	if (x->security) {
		return copy_sec_ctx(x->security, skb);
	}
	return 0;
}

static inline int copy_to_user_sec_ctx(struct xfrm_policy *xp, struct sk_buff *skb)
{
	if (xp->security)
		return copy_sec_ctx(xp->security, skb);
	return 0;
}
static inline unsigned int userpolicy_type_attrsize(void)
{
#ifdef CONFIG_XFRM_SUB_POLICY
	return nla_total_size(sizeof(struct xfrm_userpolicy_type));
#else
	return 0;
#endif
}

#ifdef CONFIG_XFRM_SUB_POLICY
static int copy_to_user_policy_type(u8 type, struct sk_buff *skb)
{
	struct xfrm_userpolicy_type upt;

	/* Sadly there are two holes in struct xfrm_userpolicy_type */
	memset(&upt, 0, sizeof(upt));
	upt.type = type;

	return nla_put(skb, XFRMA_POLICY_TYPE, sizeof(upt), &upt);
}

#else
static inline int copy_to_user_policy_type(u8 type, struct sk_buff *skb)
{
	return 0;
}
#endif

static int dump_one_policy(struct xfrm_policy *xp, int dir, int count, void *ptr)
{
	struct xfrm_dump_info *sp = ptr;
	struct xfrm_userpolicy_info *p;
	struct sk_buff *in_skb = sp->in_skb;
	struct sk_buff *skb = sp->out_skb;
	struct xfrm_translator *xtr;
	struct nlmsghdr *nlh;
	int err;

	nlh = nlmsg_put(skb, NETLINK_CB(in_skb).portid, sp->nlmsg_seq,
			XFRM_MSG_NEWPOLICY, sizeof(*p), sp->nlmsg_flags);
	if (nlh == NULL)
		return -EMSGSIZE;

	p = nlmsg_data(nlh);
	copy_to_user_policy(xp, p, dir);
	err = copy_to_user_tmpl(xp, skb);
	if (!err)
		err = copy_to_user_sec_ctx(xp, skb);
	if (!err)
		err = copy_to_user_policy_type(xp->type, skb);
	if (!err)
		err = xfrm_mark_put(skb, &xp->mark);
	if (!err)
		err = xfrm_if_id_put(skb, xp->if_id);
	if (err) {
		nlmsg_cancel(skb, nlh);
		return err;
	}
	nlmsg_end(skb, nlh);

	xtr = xfrm_get_translator();
	if (xtr) {
		err = xtr->alloc_compat(skb, nlh);

		xfrm_put_translator(xtr);
		if (err) {
			nlmsg_cancel(skb, nlh);
			return err;
		}
	}

	return 0;
}

static int xfrm_dump_policy_done(struct netlink_callback *cb)
{
	struct xfrm_policy_walk *walk = (struct xfrm_policy_walk *)cb->args;
	struct net *net = sock_net(cb->skb->sk);

	xfrm_policy_walk_done(walk, net);
	return 0;
}

static int xfrm_dump_policy_start(struct netlink_callback *cb)
{
	struct xfrm_policy_walk *walk = (struct xfrm_policy_walk *)cb->args;

	BUILD_BUG_ON(sizeof(*walk) > sizeof(cb->args));

	xfrm_policy_walk_init(walk, XFRM_POLICY_TYPE_ANY);
	return 0;
}

static int xfrm_dump_policy(struct sk_buff *skb, struct netlink_callback *cb)
{
	struct net *net = sock_net(skb->sk);
	struct xfrm_policy_walk *walk = (struct xfrm_policy_walk *)cb->args;
	struct xfrm_dump_info info;

	info.in_skb = cb->skb;
	info.out_skb = skb;
	info.nlmsg_seq = cb->nlh->nlmsg_seq;
	info.nlmsg_flags = NLM_F_MULTI;

	(void) xfrm_policy_walk(net, walk, dump_one_policy, &info);

	return skb->len;
}

static struct sk_buff *xfrm_policy_netlink(struct sk_buff *in_skb,
					  struct xfrm_policy *xp,
					  int dir, u32 seq)
{
	struct xfrm_dump_info info;
	struct sk_buff *skb;
	int err;

	skb = nlmsg_new(NLMSG_DEFAULT_SIZE, GFP_KERNEL);
	if (!skb)
		return ERR_PTR(-ENOMEM);

	info.in_skb = in_skb;
	info.out_skb = skb;
	info.nlmsg_seq = seq;
	info.nlmsg_flags = 0;

	err = dump_one_policy(xp, dir, 0, &info);
	if (err) {
		kfree_skb(skb);
		return ERR_PTR(err);
	}

	return skb;
}

static int xfrm_get_policy(struct sk_buff *skb, struct nlmsghdr *nlh,
		struct nlattr **attrs)
{
	struct net *net = sock_net(skb->sk);
	struct xfrm_policy *xp;
	struct xfrm_userpolicy_id *p;
	u8 type = XFRM_POLICY_TYPE_MAIN;
	int err;
	struct km_event c;
	int delete;
	struct xfrm_mark m;
	u32 if_id = 0;

	p = nlmsg_data(nlh);
	delete = nlh->nlmsg_type == XFRM_MSG_DELPOLICY;

	err = copy_from_user_policy_type(&type, attrs);
	if (err)
		return err;

	err = verify_policy_dir(p->dir);
	if (err)
		return err;

	if (attrs[XFRMA_IF_ID])
		if_id = nla_get_u32(attrs[XFRMA_IF_ID]);

	xfrm_mark_get(attrs, &m);

	if (p->index)
		xp = xfrm_policy_byid(net, &m, if_id, type, p->dir,
				      p->index, delete, &err);
	else {
		struct nlattr *rt = attrs[XFRMA_SEC_CTX];
		struct xfrm_sec_ctx *ctx;

		err = verify_sec_ctx_len(attrs);
		if (err)
			return err;

		ctx = NULL;
		if (rt) {
			struct xfrm_user_sec_ctx *uctx = nla_data(rt);

			err = security_xfrm_policy_alloc(&ctx, uctx, GFP_KERNEL);
			if (err)
				return err;
		}
		xp = xfrm_policy_bysel_ctx(net, &m, if_id, type, p->dir,
					   &p->sel, ctx, delete, &err);
		security_xfrm_policy_free(ctx);
	}
	if (xp == NULL)
		return -ENOENT;

	if (!delete) {
		struct sk_buff *resp_skb;

		resp_skb = xfrm_policy_netlink(skb, xp, p->dir, nlh->nlmsg_seq);
		if (IS_ERR(resp_skb)) {
			err = PTR_ERR(resp_skb);
		} else {
			err = nlmsg_unicast(net->xfrm.nlsk, resp_skb,
					    NETLINK_CB(skb).portid);
		}
	} else {
		xfrm_audit_policy_delete(xp, err ? 0 : 1, true);

		if (err != 0)
			goto out;

		c.data.byid = p->index;
		c.event = nlh->nlmsg_type;
		c.seq = nlh->nlmsg_seq;
		c.portid = nlh->nlmsg_pid;
		km_policy_notify(xp, p->dir, &c);
	}

out:
	xfrm_pol_put(xp);
	return err;
}

static int xfrm_flush_sa(struct sk_buff *skb, struct nlmsghdr *nlh,
		struct nlattr **attrs)
{
	struct net *net = sock_net(skb->sk);
	struct km_event c;
	struct xfrm_usersa_flush *p = nlmsg_data(nlh);
	int err;

	err = xfrm_state_flush(net, p->proto, true, false);
	if (err) {
		if (err == -ESRCH) /* empty table */
			return 0;
		return err;
	}
	c.data.proto = p->proto;
	c.event = nlh->nlmsg_type;
	c.seq = nlh->nlmsg_seq;
	c.portid = nlh->nlmsg_pid;
	c.net = net;
	km_state_notify(NULL, &c);

	return 0;
}

static inline unsigned int xfrm_aevent_msgsize(struct xfrm_state *x)
{
	unsigned int replay_size = x->replay_esn ?
			      xfrm_replay_state_esn_len(x->replay_esn) :
			      sizeof(struct xfrm_replay_state);

	return NLMSG_ALIGN(sizeof(struct xfrm_aevent_id))
	       + nla_total_size(replay_size)
	       + nla_total_size_64bit(sizeof(struct xfrm_lifetime_cur))
	       + nla_total_size(sizeof(struct xfrm_mark))
	       + nla_total_size(4) /* XFRM_AE_RTHR */
	       + nla_total_size(4); /* XFRM_AE_ETHR */
}

static int build_aevent(struct sk_buff *skb, struct xfrm_state *x, const struct km_event *c)
{
	struct xfrm_aevent_id *id;
	struct nlmsghdr *nlh;
	int err;

	nlh = nlmsg_put(skb, c->portid, c->seq, XFRM_MSG_NEWAE, sizeof(*id), 0);
	if (nlh == NULL)
		return -EMSGSIZE;

	id = nlmsg_data(nlh);
	memset(&id->sa_id, 0, sizeof(id->sa_id));
	memcpy(&id->sa_id.daddr, &x->id.daddr, sizeof(x->id.daddr));
	id->sa_id.spi = x->id.spi;
	id->sa_id.family = x->props.family;
	id->sa_id.proto = x->id.proto;
	memcpy(&id->saddr, &x->props.saddr, sizeof(x->props.saddr));
	id->reqid = x->props.reqid;
	id->flags = c->data.aevent;

	if (x->replay_esn) {
		err = nla_put(skb, XFRMA_REPLAY_ESN_VAL,
			      xfrm_replay_state_esn_len(x->replay_esn),
			      x->replay_esn);
	} else {
		err = nla_put(skb, XFRMA_REPLAY_VAL, sizeof(x->replay),
			      &x->replay);
	}
	if (err)
		goto out_cancel;
	err = nla_put_64bit(skb, XFRMA_LTIME_VAL, sizeof(x->curlft), &x->curlft,
			    XFRMA_PAD);
	if (err)
		goto out_cancel;

	if (id->flags & XFRM_AE_RTHR) {
		err = nla_put_u32(skb, XFRMA_REPLAY_THRESH, x->replay_maxdiff);
		if (err)
			goto out_cancel;
	}
	if (id->flags & XFRM_AE_ETHR) {
		err = nla_put_u32(skb, XFRMA_ETIMER_THRESH,
				  x->replay_maxage * 10 / HZ);
		if (err)
			goto out_cancel;
	}
	err = xfrm_mark_put(skb, &x->mark);
	if (err)
		goto out_cancel;

	err = xfrm_if_id_put(skb, x->if_id);
	if (err)
		goto out_cancel;

	nlmsg_end(skb, nlh);
	return 0;

out_cancel:
	nlmsg_cancel(skb, nlh);
	return err;
}

static int xfrm_get_ae(struct sk_buff *skb, struct nlmsghdr *nlh,
		struct nlattr **attrs)
{
	struct net *net = sock_net(skb->sk);
	struct xfrm_state *x;
	struct sk_buff *r_skb;
	int err;
	struct km_event c;
	u32 mark;
	struct xfrm_mark m;
	struct xfrm_aevent_id *p = nlmsg_data(nlh);
	struct xfrm_usersa_id *id = &p->sa_id;

	mark = xfrm_mark_get(attrs, &m);

	x = xfrm_state_lookup(net, mark, &id->daddr, id->spi, id->proto, id->family);
	if (x == NULL)
		return -ESRCH;

	r_skb = nlmsg_new(xfrm_aevent_msgsize(x), GFP_ATOMIC);
	if (r_skb == NULL) {
		xfrm_state_put(x);
		return -ENOMEM;
	}

	/*
	 * XXX: is this lock really needed - none of the other
	 * gets lock (the concern is things getting updated
	 * while we are still reading) - jhs
	*/
	spin_lock_bh(&x->lock);
	c.data.aevent = p->flags;
	c.seq = nlh->nlmsg_seq;
	c.portid = nlh->nlmsg_pid;

	err = build_aevent(r_skb, x, &c);
	BUG_ON(err < 0);

	err = nlmsg_unicast(net->xfrm.nlsk, r_skb, NETLINK_CB(skb).portid);
	spin_unlock_bh(&x->lock);
	xfrm_state_put(x);
	return err;
}

static int xfrm_new_ae(struct sk_buff *skb, struct nlmsghdr *nlh,
		struct nlattr **attrs)
{
	struct net *net = sock_net(skb->sk);
	struct xfrm_state *x;
	struct km_event c;
	int err = -EINVAL;
	u32 mark = 0;
	struct xfrm_mark m;
	struct xfrm_aevent_id *p = nlmsg_data(nlh);
	struct nlattr *rp = attrs[XFRMA_REPLAY_VAL];
	struct nlattr *re = attrs[XFRMA_REPLAY_ESN_VAL];
	struct nlattr *lt = attrs[XFRMA_LTIME_VAL];
	struct nlattr *et = attrs[XFRMA_ETIMER_THRESH];
	struct nlattr *rt = attrs[XFRMA_REPLAY_THRESH];

	if (!lt && !rp && !re && !et && !rt)
		return err;

	/* pedantic mode - thou shalt sayeth replaceth */
	if (!(nlh->nlmsg_flags&NLM_F_REPLACE))
		return err;

	mark = xfrm_mark_get(attrs, &m);

	x = xfrm_state_lookup(net, mark, &p->sa_id.daddr, p->sa_id.spi, p->sa_id.proto, p->sa_id.family);
	if (x == NULL)
		return -ESRCH;

	if (x->km.state != XFRM_STATE_VALID)
		goto out;

	err = xfrm_replay_verify_len(x->replay_esn, re);
	if (err)
		goto out;

	spin_lock_bh(&x->lock);
	xfrm_update_ae_params(x, attrs, 1);
	spin_unlock_bh(&x->lock);

	c.event = nlh->nlmsg_type;
	c.seq = nlh->nlmsg_seq;
	c.portid = nlh->nlmsg_pid;
	c.data.aevent = XFRM_AE_CU;
	km_state_notify(x, &c);
	err = 0;
out:
	xfrm_state_put(x);
	return err;
}

static int xfrm_flush_policy(struct sk_buff *skb, struct nlmsghdr *nlh,
		struct nlattr **attrs)
{
	struct net *net = sock_net(skb->sk);
	struct km_event c;
	u8 type = XFRM_POLICY_TYPE_MAIN;
	int err;

	err = copy_from_user_policy_type(&type, attrs);
	if (err)
		return err;

	err = xfrm_policy_flush(net, type, true);
	if (err) {
		if (err == -ESRCH) /* empty table */
			return 0;
		return err;
	}

	c.data.type = type;
	c.event = nlh->nlmsg_type;
	c.seq = nlh->nlmsg_seq;
	c.portid = nlh->nlmsg_pid;
	c.net = net;
	km_policy_notify(NULL, 0, &c);
	return 0;
}

static int xfrm_add_pol_expire(struct sk_buff *skb, struct nlmsghdr *nlh,
		struct nlattr **attrs)
{
	struct net *net = sock_net(skb->sk);
	struct xfrm_policy *xp;
	struct xfrm_user_polexpire *up = nlmsg_data(nlh);
	struct xfrm_userpolicy_info *p = &up->pol;
	u8 type = XFRM_POLICY_TYPE_MAIN;
	int err = -ENOENT;
	struct xfrm_mark m;
	u32 if_id = 0;

	err = copy_from_user_policy_type(&type, attrs);
	if (err)
		return err;

	err = verify_policy_dir(p->dir);
	if (err)
		return err;

	if (attrs[XFRMA_IF_ID])
		if_id = nla_get_u32(attrs[XFRMA_IF_ID]);

	xfrm_mark_get(attrs, &m);

	if (p->index)
		xp = xfrm_policy_byid(net, &m, if_id, type, p->dir, p->index,
				      0, &err);
	else {
		struct nlattr *rt = attrs[XFRMA_SEC_CTX];
		struct xfrm_sec_ctx *ctx;

		err = verify_sec_ctx_len(attrs);
		if (err)
			return err;

		ctx = NULL;
		if (rt) {
			struct xfrm_user_sec_ctx *uctx = nla_data(rt);

			err = security_xfrm_policy_alloc(&ctx, uctx, GFP_KERNEL);
			if (err)
				return err;
		}
		xp = xfrm_policy_bysel_ctx(net, &m, if_id, type, p->dir,
					   &p->sel, ctx, 0, &err);
		security_xfrm_policy_free(ctx);
	}
	if (xp == NULL)
		return -ENOENT;

	if (unlikely(xp->walk.dead))
		goto out;

	err = 0;
	if (up->hard) {
		xfrm_policy_delete(xp, p->dir);
		xfrm_audit_policy_delete(xp, 1, true);
	}
	km_policy_expired(xp, p->dir, up->hard, nlh->nlmsg_pid);

out:
	xfrm_pol_put(xp);
	return err;
}

static int xfrm_add_sa_expire(struct sk_buff *skb, struct nlmsghdr *nlh,
		struct nlattr **attrs)
{
	struct net *net = sock_net(skb->sk);
	struct xfrm_state *x;
	int err;
	struct xfrm_user_expire *ue = nlmsg_data(nlh);
	struct xfrm_usersa_info *p = &ue->state;
	struct xfrm_mark m;
	u32 mark = xfrm_mark_get(attrs, &m);

	x = xfrm_state_lookup(net, mark, &p->id.daddr, p->id.spi, p->id.proto, p->family);

	err = -ENOENT;
	if (x == NULL)
		return err;

	spin_lock_bh(&x->lock);
	err = -EINVAL;
	if (x->km.state != XFRM_STATE_VALID)
		goto out;
	km_state_expired(x, ue->hard, nlh->nlmsg_pid);

	if (ue->hard) {
		__xfrm_state_delete(x);
		xfrm_audit_state_delete(x, 1, true);
	}
	err = 0;
out:
	spin_unlock_bh(&x->lock);
	xfrm_state_put(x);
	return err;
}

static int xfrm_add_acquire(struct sk_buff *skb, struct nlmsghdr *nlh,
		struct nlattr **attrs)
{
	struct net *net = sock_net(skb->sk);
	struct xfrm_policy *xp;
	struct xfrm_user_tmpl *ut;
	int i;
	struct nlattr *rt = attrs[XFRMA_TMPL];
	struct xfrm_mark mark;

	struct xfrm_user_acquire *ua = nlmsg_data(nlh);
	struct xfrm_state *x = xfrm_state_alloc(net);
	int err = -ENOMEM;

	if (!x)
		goto nomem;

	xfrm_mark_get(attrs, &mark);

	err = verify_newpolicy_info(&ua->policy);
	if (err)
		goto free_state;
	err = verify_sec_ctx_len(attrs);
	if (err)
		goto free_state;

	/*   build an XP */
	xp = xfrm_policy_construct(net, &ua->policy, attrs, &err);
	if (!xp)
		goto free_state;

	memcpy(&x->id, &ua->id, sizeof(ua->id));
	memcpy(&x->props.saddr, &ua->saddr, sizeof(ua->saddr));
	memcpy(&x->sel, &ua->sel, sizeof(ua->sel));
	xp->mark.m = x->mark.m = mark.m;
	xp->mark.v = x->mark.v = mark.v;
	ut = nla_data(rt);
	/* extract the templates and for each call km_key */
	for (i = 0; i < xp->xfrm_nr; i++, ut++) {
		struct xfrm_tmpl *t = &xp->xfrm_vec[i];
		memcpy(&x->id, &t->id, sizeof(x->id));
		x->props.mode = t->mode;
		x->props.reqid = t->reqid;
		x->props.family = ut->family;
		t->aalgos = ua->aalgos;
		t->ealgos = ua->ealgos;
		t->calgos = ua->calgos;
		err = km_query(x, t, xp);

	}

	xfrm_state_free(x);
	kfree(xp);

	return 0;

free_state:
	xfrm_state_free(x);
nomem:
	return err;
}

#ifdef CONFIG_XFRM_MIGRATE
static int copy_from_user_migrate(struct xfrm_migrate *ma,
				  struct xfrm_kmaddress *k,
				  struct nlattr **attrs, int *num)
{
	struct nlattr *rt = attrs[XFRMA_MIGRATE];
	struct xfrm_user_migrate *um;
	int i, num_migrate;

	if (k != NULL) {
		struct xfrm_user_kmaddress *uk;

		uk = nla_data(attrs[XFRMA_KMADDRESS]);
		memcpy(&k->local, &uk->local, sizeof(k->local));
		memcpy(&k->remote, &uk->remote, sizeof(k->remote));
		k->family = uk->family;
		k->reserved = uk->reserved;
	}

	um = nla_data(rt);
	num_migrate = nla_len(rt) / sizeof(*um);

	if (num_migrate <= 0 || num_migrate > XFRM_MAX_DEPTH)
		return -EINVAL;

	for (i = 0; i < num_migrate; i++, um++, ma++) {
		memcpy(&ma->old_daddr, &um->old_daddr, sizeof(ma->old_daddr));
		memcpy(&ma->old_saddr, &um->old_saddr, sizeof(ma->old_saddr));
		memcpy(&ma->new_daddr, &um->new_daddr, sizeof(ma->new_daddr));
		memcpy(&ma->new_saddr, &um->new_saddr, sizeof(ma->new_saddr));

		ma->proto = um->proto;
		ma->mode = um->mode;
		ma->reqid = um->reqid;

		ma->old_family = um->old_family;
		ma->new_family = um->new_family;
	}

	*num = i;
	return 0;
}

static int xfrm_do_migrate(struct sk_buff *skb, struct nlmsghdr *nlh,
			   struct nlattr **attrs)
{
	struct xfrm_userpolicy_id *pi = nlmsg_data(nlh);
	struct xfrm_migrate m[XFRM_MAX_DEPTH];
	struct xfrm_kmaddress km, *kmp;
	u8 type;
	int err;
	int n = 0;
	struct net *net = sock_net(skb->sk);
	struct xfrm_encap_tmpl  *encap = NULL;

	if (attrs[XFRMA_MIGRATE] == NULL)
		return -EINVAL;

	kmp = attrs[XFRMA_KMADDRESS] ? &km : NULL;

	err = copy_from_user_policy_type(&type, attrs);
	if (err)
		return err;

	err = copy_from_user_migrate((struct xfrm_migrate *)m, kmp, attrs, &n);
	if (err)
		return err;

	if (!n)
		return 0;

	if (attrs[XFRMA_ENCAP]) {
		encap = kmemdup(nla_data(attrs[XFRMA_ENCAP]),
				sizeof(*encap), GFP_KERNEL);
		if (!encap)
			return 0;
	}

	err = xfrm_migrate(&pi->sel, pi->dir, type, m, n, kmp, net, encap);

	kfree(encap);

	return err;
}
#else
static int xfrm_do_migrate(struct sk_buff *skb, struct nlmsghdr *nlh,
			   struct nlattr **attrs)
{
	return -ENOPROTOOPT;
}
#endif

#ifdef CONFIG_XFRM_MIGRATE
static int copy_to_user_migrate(const struct xfrm_migrate *m, struct sk_buff *skb)
{
	struct xfrm_user_migrate um;

	memset(&um, 0, sizeof(um));
	um.proto = m->proto;
	um.mode = m->mode;
	um.reqid = m->reqid;
	um.old_family = m->old_family;
	memcpy(&um.old_daddr, &m->old_daddr, sizeof(um.old_daddr));
	memcpy(&um.old_saddr, &m->old_saddr, sizeof(um.old_saddr));
	um.new_family = m->new_family;
	memcpy(&um.new_daddr, &m->new_daddr, sizeof(um.new_daddr));
	memcpy(&um.new_saddr, &m->new_saddr, sizeof(um.new_saddr));

	return nla_put(skb, XFRMA_MIGRATE, sizeof(um), &um);
}

static int copy_to_user_kmaddress(const struct xfrm_kmaddress *k, struct sk_buff *skb)
{
	struct xfrm_user_kmaddress uk;

	memset(&uk, 0, sizeof(uk));
	uk.family = k->family;
	uk.reserved = k->reserved;
	memcpy(&uk.local, &k->local, sizeof(uk.local));
	memcpy(&uk.remote, &k->remote, sizeof(uk.remote));

	return nla_put(skb, XFRMA_KMADDRESS, sizeof(uk), &uk);
}

static inline unsigned int xfrm_migrate_msgsize(int num_migrate, int with_kma,
						int with_encp)
{
	return NLMSG_ALIGN(sizeof(struct xfrm_userpolicy_id))
	      + (with_kma ? nla_total_size(sizeof(struct xfrm_kmaddress)) : 0)
	      + (with_encp ? nla_total_size(sizeof(struct xfrm_encap_tmpl)) : 0)
	      + nla_total_size(sizeof(struct xfrm_user_migrate) * num_migrate)
	      + userpolicy_type_attrsize();
}

static int build_migrate(struct sk_buff *skb, const struct xfrm_migrate *m,
			 int num_migrate, const struct xfrm_kmaddress *k,
			 const struct xfrm_selector *sel,
			 const struct xfrm_encap_tmpl *encap, u8 dir, u8 type)
{
	const struct xfrm_migrate *mp;
	struct xfrm_userpolicy_id *pol_id;
	struct nlmsghdr *nlh;
	int i, err;

	nlh = nlmsg_put(skb, 0, 0, XFRM_MSG_MIGRATE, sizeof(*pol_id), 0);
	if (nlh == NULL)
		return -EMSGSIZE;

	pol_id = nlmsg_data(nlh);
	/* copy data from selector, dir, and type to the pol_id */
	memset(pol_id, 0, sizeof(*pol_id));
	memcpy(&pol_id->sel, sel, sizeof(pol_id->sel));
	pol_id->dir = dir;

	if (k != NULL) {
		err = copy_to_user_kmaddress(k, skb);
		if (err)
			goto out_cancel;
	}
	if (encap) {
		err = nla_put(skb, XFRMA_ENCAP, sizeof(*encap), encap);
		if (err)
			goto out_cancel;
	}
	err = copy_to_user_policy_type(type, skb);
	if (err)
		goto out_cancel;
	for (i = 0, mp = m ; i < num_migrate; i++, mp++) {
		err = copy_to_user_migrate(mp, skb);
		if (err)
			goto out_cancel;
	}

	nlmsg_end(skb, nlh);
	return 0;

out_cancel:
	nlmsg_cancel(skb, nlh);
	return err;
}

static int xfrm_send_migrate(const struct xfrm_selector *sel, u8 dir, u8 type,
			     const struct xfrm_migrate *m, int num_migrate,
			     const struct xfrm_kmaddress *k,
			     const struct xfrm_encap_tmpl *encap)
{
	struct net *net = &init_net;
	struct sk_buff *skb;
	int err;

	skb = nlmsg_new(xfrm_migrate_msgsize(num_migrate, !!k, !!encap),
			GFP_ATOMIC);
	if (skb == NULL)
		return -ENOMEM;

	/* build migrate */
	err = build_migrate(skb, m, num_migrate, k, sel, encap, dir, type);
	BUG_ON(err < 0);

	return xfrm_nlmsg_multicast(net, skb, 0, XFRMNLGRP_MIGRATE);
}
#else
static int xfrm_send_migrate(const struct xfrm_selector *sel, u8 dir, u8 type,
			     const struct xfrm_migrate *m, int num_migrate,
			     const struct xfrm_kmaddress *k,
			     const struct xfrm_encap_tmpl *encap)
{
	return -ENOPROTOOPT;
}
#endif

#define XMSGSIZE(type) sizeof(struct type)

const int xfrm_msg_min[XFRM_NR_MSGTYPES] = {
	[XFRM_MSG_NEWSA       - XFRM_MSG_BASE] = XMSGSIZE(xfrm_usersa_info),
	[XFRM_MSG_DELSA       - XFRM_MSG_BASE] = XMSGSIZE(xfrm_usersa_id),
	[XFRM_MSG_GETSA       - XFRM_MSG_BASE] = XMSGSIZE(xfrm_usersa_id),
	[XFRM_MSG_NEWPOLICY   - XFRM_MSG_BASE] = XMSGSIZE(xfrm_userpolicy_info),
	[XFRM_MSG_DELPOLICY   - XFRM_MSG_BASE] = XMSGSIZE(xfrm_userpolicy_id),
	[XFRM_MSG_GETPOLICY   - XFRM_MSG_BASE] = XMSGSIZE(xfrm_userpolicy_id),
	[XFRM_MSG_ALLOCSPI    - XFRM_MSG_BASE] = XMSGSIZE(xfrm_userspi_info),
	[XFRM_MSG_ACQUIRE     - XFRM_MSG_BASE] = XMSGSIZE(xfrm_user_acquire),
	[XFRM_MSG_EXPIRE      - XFRM_MSG_BASE] = XMSGSIZE(xfrm_user_expire),
	[XFRM_MSG_UPDPOLICY   - XFRM_MSG_BASE] = XMSGSIZE(xfrm_userpolicy_info),
	[XFRM_MSG_UPDSA       - XFRM_MSG_BASE] = XMSGSIZE(xfrm_usersa_info),
	[XFRM_MSG_POLEXPIRE   - XFRM_MSG_BASE] = XMSGSIZE(xfrm_user_polexpire),
	[XFRM_MSG_FLUSHSA     - XFRM_MSG_BASE] = XMSGSIZE(xfrm_usersa_flush),
	[XFRM_MSG_FLUSHPOLICY - XFRM_MSG_BASE] = 0,
	[XFRM_MSG_NEWAE       - XFRM_MSG_BASE] = XMSGSIZE(xfrm_aevent_id),
	[XFRM_MSG_GETAE       - XFRM_MSG_BASE] = XMSGSIZE(xfrm_aevent_id),
	[XFRM_MSG_REPORT      - XFRM_MSG_BASE] = XMSGSIZE(xfrm_user_report),
	[XFRM_MSG_MIGRATE     - XFRM_MSG_BASE] = XMSGSIZE(xfrm_userpolicy_id),
	[XFRM_MSG_GETSADINFO  - XFRM_MSG_BASE] = sizeof(u32),
	[XFRM_MSG_NEWSPDINFO  - XFRM_MSG_BASE] = sizeof(u32),
	[XFRM_MSG_GETSPDINFO  - XFRM_MSG_BASE] = sizeof(u32),
};
EXPORT_SYMBOL_GPL(xfrm_msg_min);

#undef XMSGSIZE

const struct nla_policy xfrma_policy[XFRMA_MAX+1] = {
	[XFRMA_SA]		= { .len = sizeof(struct xfrm_usersa_info)},
	[XFRMA_POLICY]		= { .len = sizeof(struct xfrm_userpolicy_info)},
	[XFRMA_LASTUSED]	= { .type = NLA_U64},
	[XFRMA_ALG_AUTH_TRUNC]	= { .len = sizeof(struct xfrm_algo_auth)},
	[XFRMA_ALG_AEAD]	= { .len = sizeof(struct xfrm_algo_aead) },
	[XFRMA_ALG_AUTH]	= { .len = sizeof(struct xfrm_algo) },
	[XFRMA_ALG_CRYPT]	= { .len = sizeof(struct xfrm_algo) },
	[XFRMA_ALG_COMP]	= { .len = sizeof(struct xfrm_algo) },
	[XFRMA_ENCAP]		= { .len = sizeof(struct xfrm_encap_tmpl) },
	[XFRMA_TMPL]		= { .len = sizeof(struct xfrm_user_tmpl) },
	[XFRMA_SEC_CTX]		= { .len = sizeof(struct xfrm_sec_ctx) },
	[XFRMA_LTIME_VAL]	= { .len = sizeof(struct xfrm_lifetime_cur) },
	[XFRMA_REPLAY_VAL]	= { .len = sizeof(struct xfrm_replay_state) },
	[XFRMA_REPLAY_THRESH]	= { .type = NLA_U32 },
	[XFRMA_ETIMER_THRESH]	= { .type = NLA_U32 },
	[XFRMA_SRCADDR]		= { .len = sizeof(xfrm_address_t) },
	[XFRMA_COADDR]		= { .len = sizeof(xfrm_address_t) },
	[XFRMA_POLICY_TYPE]	= { .len = sizeof(struct xfrm_userpolicy_type)},
	[XFRMA_MIGRATE]		= { .len = sizeof(struct xfrm_user_migrate) },
	[XFRMA_KMADDRESS]	= { .len = sizeof(struct xfrm_user_kmaddress) },
	[XFRMA_MARK]		= { .len = sizeof(struct xfrm_mark) },
	[XFRMA_TFCPAD]		= { .type = NLA_U32 },
	[XFRMA_REPLAY_ESN_VAL]	= { .len = sizeof(struct xfrm_replay_state_esn) },
	[XFRMA_SA_EXTRA_FLAGS]	= { .type = NLA_U32 },
	[XFRMA_PROTO]		= { .type = NLA_U8 },
	[XFRMA_ADDRESS_FILTER]	= { .len = sizeof(struct xfrm_address_filter) },
	[XFRMA_OFFLOAD_DEV]	= { .len = sizeof(struct xfrm_user_offload) },
	[XFRMA_SET_MARK]	= { .type = NLA_U32 },
	[XFRMA_SET_MARK_MASK]	= { .type = NLA_U32 },
	[XFRMA_IF_ID]		= { .type = NLA_U32 },
};
EXPORT_SYMBOL_GPL(xfrma_policy);

static const struct nla_policy xfrma_spd_policy[XFRMA_SPD_MAX+1] = {
	[XFRMA_SPD_IPV4_HTHRESH] = { .len = sizeof(struct xfrmu_spdhthresh) },
	[XFRMA_SPD_IPV6_HTHRESH] = { .len = sizeof(struct xfrmu_spdhthresh) },
};

static const struct xfrm_link {
	int (*doit)(struct sk_buff *, struct nlmsghdr *, struct nlattr **);
	int (*start)(struct netlink_callback *);
	int (*dump)(struct sk_buff *, struct netlink_callback *);
	int (*done)(struct netlink_callback *);
	const struct nla_policy *nla_pol;
	int nla_max;
} xfrm_dispatch[XFRM_NR_MSGTYPES] = {
	[XFRM_MSG_NEWSA       - XFRM_MSG_BASE] = { .doit = xfrm_add_sa        },
	[XFRM_MSG_DELSA       - XFRM_MSG_BASE] = { .doit = xfrm_del_sa        },
	[XFRM_MSG_GETSA       - XFRM_MSG_BASE] = { .doit = xfrm_get_sa,
						   .dump = xfrm_dump_sa,
						   .done = xfrm_dump_sa_done  },
	[XFRM_MSG_NEWPOLICY   - XFRM_MSG_BASE] = { .doit = xfrm_add_policy    },
	[XFRM_MSG_DELPOLICY   - XFRM_MSG_BASE] = { .doit = xfrm_get_policy    },
	[XFRM_MSG_GETPOLICY   - XFRM_MSG_BASE] = { .doit = xfrm_get_policy,
						   .start = xfrm_dump_policy_start,
						   .dump = xfrm_dump_policy,
						   .done = xfrm_dump_policy_done },
	[XFRM_MSG_ALLOCSPI    - XFRM_MSG_BASE] = { .doit = xfrm_alloc_userspi },
	[XFRM_MSG_ACQUIRE     - XFRM_MSG_BASE] = { .doit = xfrm_add_acquire   },
	[XFRM_MSG_EXPIRE      - XFRM_MSG_BASE] = { .doit = xfrm_add_sa_expire },
	[XFRM_MSG_UPDPOLICY   - XFRM_MSG_BASE] = { .doit = xfrm_add_policy    },
	[XFRM_MSG_UPDSA       - XFRM_MSG_BASE] = { .doit = xfrm_add_sa        },
	[XFRM_MSG_POLEXPIRE   - XFRM_MSG_BASE] = { .doit = xfrm_add_pol_expire},
	[XFRM_MSG_FLUSHSA     - XFRM_MSG_BASE] = { .doit = xfrm_flush_sa      },
	[XFRM_MSG_FLUSHPOLICY - XFRM_MSG_BASE] = { .doit = xfrm_flush_policy  },
	[XFRM_MSG_NEWAE       - XFRM_MSG_BASE] = { .doit = xfrm_new_ae  },
	[XFRM_MSG_GETAE       - XFRM_MSG_BASE] = { .doit = xfrm_get_ae  },
	[XFRM_MSG_MIGRATE     - XFRM_MSG_BASE] = { .doit = xfrm_do_migrate    },
	[XFRM_MSG_GETSADINFO  - XFRM_MSG_BASE] = { .doit = xfrm_get_sadinfo   },
	[XFRM_MSG_NEWSPDINFO  - XFRM_MSG_BASE] = { .doit = xfrm_set_spdinfo,
						   .nla_pol = xfrma_spd_policy,
						   .nla_max = XFRMA_SPD_MAX },
	[XFRM_MSG_GETSPDINFO  - XFRM_MSG_BASE] = { .doit = xfrm_get_spdinfo   },
};

static int xfrm_user_rcv_msg(struct sk_buff *skb, struct nlmsghdr *nlh,
			     struct netlink_ext_ack *extack)
{
	struct net *net = sock_net(skb->sk);
	struct nlattr *attrs[XFRMA_MAX+1];
	const struct xfrm_link *link;
	struct nlmsghdr *nlh64 = NULL;
	int type, err;

	type = nlh->nlmsg_type;
	if (type > XFRM_MSG_MAX)
		return -EINVAL;

	type -= XFRM_MSG_BASE;
	link = &xfrm_dispatch[type];

	/* All operations require privileges, even GET */
	if (!netlink_net_capable(skb, CAP_NET_ADMIN))
		return -EPERM;

	/* Use the 64-bit / untranslated format on Android, even for compat */
<<<<<<< HEAD
	if (IS_ENABLED(CONFIG_XFRM_USER_COMPAT)) {
=======
	if (!IS_ENABLED(CONFIG_ANDROID) || IS_ENABLED(CONFIG_XFRM_USER_COMPAT)) {
>>>>>>> d3c86f46
		if (in_compat_syscall()) {
			struct xfrm_translator *xtr = xfrm_get_translator();

			if (!xtr)
				return -EOPNOTSUPP;

			nlh64 = xtr->rcv_msg_compat(nlh, link->nla_max,
						    link->nla_pol, extack);
			xfrm_put_translator(xtr);
			if (IS_ERR(nlh64))
				return PTR_ERR(nlh64);
			if (nlh64)
				nlh = nlh64;
		}
	}

	if ((type == (XFRM_MSG_GETSA - XFRM_MSG_BASE) ||
	     type == (XFRM_MSG_GETPOLICY - XFRM_MSG_BASE)) &&
	    (nlh->nlmsg_flags & NLM_F_DUMP)) {
		struct netlink_dump_control c = {
			.start = link->start,
			.dump = link->dump,
			.done = link->done,
		};

		if (link->dump == NULL) {
			err = -EINVAL;
			goto err;
		}

		err = netlink_dump_start(net->xfrm.nlsk, skb, nlh, &c);
		goto err;
	}

	err = nlmsg_parse_deprecated(nlh, xfrm_msg_min[type], attrs,
				     link->nla_max ? : XFRMA_MAX,
				     link->nla_pol ? : xfrma_policy, extack);
	if (err < 0)
		goto err;

	if (link->doit == NULL) {
		err = -EINVAL;
		goto err;
	}

	err = link->doit(skb, nlh, attrs);

	/* We need to free skb allocated in xfrm_alloc_compat() before
	 * returning from this function, because consume_skb() won't take
	 * care of frag_list since netlink destructor sets
	 * sbk->head to NULL. (see netlink_skb_destructor())
	 */
	if (skb_has_frag_list(skb)) {
		kfree_skb(skb_shinfo(skb)->frag_list);
		skb_shinfo(skb)->frag_list = NULL;
	}

err:
	kvfree(nlh64);
	return err;
}

static void xfrm_netlink_rcv(struct sk_buff *skb)
{
	struct net *net = sock_net(skb->sk);

	mutex_lock(&net->xfrm.xfrm_cfg_mutex);
	netlink_rcv_skb(skb, &xfrm_user_rcv_msg);
	mutex_unlock(&net->xfrm.xfrm_cfg_mutex);
}

static inline unsigned int xfrm_expire_msgsize(void)
{
	return NLMSG_ALIGN(sizeof(struct xfrm_user_expire))
	       + nla_total_size(sizeof(struct xfrm_mark));
}

static int build_expire(struct sk_buff *skb, struct xfrm_state *x, const struct km_event *c)
{
	struct xfrm_user_expire *ue;
	struct nlmsghdr *nlh;
	int err;

	nlh = nlmsg_put(skb, c->portid, 0, XFRM_MSG_EXPIRE, sizeof(*ue), 0);
	if (nlh == NULL)
		return -EMSGSIZE;

	ue = nlmsg_data(nlh);
	copy_to_user_state(x, &ue->state);
	ue->hard = (c->data.hard != 0) ? 1 : 0;
	/* clear the padding bytes */
	memset(&ue->hard + 1, 0, sizeof(*ue) - offsetofend(typeof(*ue), hard));

	err = xfrm_mark_put(skb, &x->mark);
	if (err)
		return err;

	err = xfrm_if_id_put(skb, x->if_id);
	if (err)
		return err;

	nlmsg_end(skb, nlh);
	return 0;
}

static int xfrm_exp_state_notify(struct xfrm_state *x, const struct km_event *c)
{
	struct net *net = xs_net(x);
	struct sk_buff *skb;

	skb = nlmsg_new(xfrm_expire_msgsize(), GFP_ATOMIC);
	if (skb == NULL)
		return -ENOMEM;

	if (build_expire(skb, x, c) < 0) {
		kfree_skb(skb);
		return -EMSGSIZE;
	}

	return xfrm_nlmsg_multicast(net, skb, 0, XFRMNLGRP_EXPIRE);
}

static int xfrm_aevent_state_notify(struct xfrm_state *x, const struct km_event *c)
{
	struct net *net = xs_net(x);
	struct sk_buff *skb;
	int err;

	skb = nlmsg_new(xfrm_aevent_msgsize(x), GFP_ATOMIC);
	if (skb == NULL)
		return -ENOMEM;

	err = build_aevent(skb, x, c);
	BUG_ON(err < 0);

	return xfrm_nlmsg_multicast(net, skb, 0, XFRMNLGRP_AEVENTS);
}

static int xfrm_notify_sa_flush(const struct km_event *c)
{
	struct net *net = c->net;
	struct xfrm_usersa_flush *p;
	struct nlmsghdr *nlh;
	struct sk_buff *skb;
	int len = NLMSG_ALIGN(sizeof(struct xfrm_usersa_flush));

	skb = nlmsg_new(len, GFP_ATOMIC);
	if (skb == NULL)
		return -ENOMEM;

	nlh = nlmsg_put(skb, c->portid, c->seq, XFRM_MSG_FLUSHSA, sizeof(*p), 0);
	if (nlh == NULL) {
		kfree_skb(skb);
		return -EMSGSIZE;
	}

	p = nlmsg_data(nlh);
	p->proto = c->data.proto;

	nlmsg_end(skb, nlh);

	return xfrm_nlmsg_multicast(net, skb, 0, XFRMNLGRP_SA);
}

static inline unsigned int xfrm_sa_len(struct xfrm_state *x)
{
	unsigned int l = 0;
	if (x->aead)
		l += nla_total_size(aead_len(x->aead));
	if (x->aalg) {
		l += nla_total_size(sizeof(struct xfrm_algo) +
				    (x->aalg->alg_key_len + 7) / 8);
		l += nla_total_size(xfrm_alg_auth_len(x->aalg));
	}
	if (x->ealg)
		l += nla_total_size(xfrm_alg_len(x->ealg));
	if (x->calg)
		l += nla_total_size(sizeof(*x->calg));
	if (x->encap)
		l += nla_total_size(sizeof(*x->encap));
	if (x->tfcpad)
		l += nla_total_size(sizeof(x->tfcpad));
	if (x->replay_esn)
		l += nla_total_size(xfrm_replay_state_esn_len(x->replay_esn));
	else
		l += nla_total_size(sizeof(struct xfrm_replay_state));
	if (x->security)
		l += nla_total_size(sizeof(struct xfrm_user_sec_ctx) +
				    x->security->ctx_len);
	if (x->coaddr)
		l += nla_total_size(sizeof(*x->coaddr));
	if (x->props.extra_flags)
		l += nla_total_size(sizeof(x->props.extra_flags));
	if (x->xso.dev)
		 l += nla_total_size(sizeof(x->xso));
	if (x->props.smark.v | x->props.smark.m) {
		l += nla_total_size(sizeof(x->props.smark.v));
		l += nla_total_size(sizeof(x->props.smark.m));
	}
	if (x->if_id)
		l += nla_total_size(sizeof(x->if_id));

	/* Must count x->lastused as it may become non-zero behind our back. */
	l += nla_total_size_64bit(sizeof(u64));

	return l;
}

static int xfrm_notify_sa(struct xfrm_state *x, const struct km_event *c)
{
	struct net *net = xs_net(x);
	struct xfrm_usersa_info *p;
	struct xfrm_usersa_id *id;
	struct nlmsghdr *nlh;
	struct sk_buff *skb;
	unsigned int len = xfrm_sa_len(x);
	unsigned int headlen;
	int err;

	headlen = sizeof(*p);
	if (c->event == XFRM_MSG_DELSA) {
		len += nla_total_size(headlen);
		headlen = sizeof(*id);
		len += nla_total_size(sizeof(struct xfrm_mark));
	}
	len += NLMSG_ALIGN(headlen);

	skb = nlmsg_new(len, GFP_ATOMIC);
	if (skb == NULL)
		return -ENOMEM;

	nlh = nlmsg_put(skb, c->portid, c->seq, c->event, headlen, 0);
	err = -EMSGSIZE;
	if (nlh == NULL)
		goto out_free_skb;

	p = nlmsg_data(nlh);
	if (c->event == XFRM_MSG_DELSA) {
		struct nlattr *attr;

		id = nlmsg_data(nlh);
		memset(id, 0, sizeof(*id));
		memcpy(&id->daddr, &x->id.daddr, sizeof(id->daddr));
		id->spi = x->id.spi;
		id->family = x->props.family;
		id->proto = x->id.proto;

		attr = nla_reserve(skb, XFRMA_SA, sizeof(*p));
		err = -EMSGSIZE;
		if (attr == NULL)
			goto out_free_skb;

		p = nla_data(attr);
	}
	err = copy_to_user_state_extra(x, p, skb);
	if (err)
		goto out_free_skb;

	nlmsg_end(skb, nlh);

	return xfrm_nlmsg_multicast(net, skb, 0, XFRMNLGRP_SA);

out_free_skb:
	kfree_skb(skb);
	return err;
}

static int xfrm_send_state_notify(struct xfrm_state *x, const struct km_event *c)
{

	switch (c->event) {
	case XFRM_MSG_EXPIRE:
		return xfrm_exp_state_notify(x, c);
	case XFRM_MSG_NEWAE:
		return xfrm_aevent_state_notify(x, c);
	case XFRM_MSG_DELSA:
	case XFRM_MSG_UPDSA:
	case XFRM_MSG_NEWSA:
		return xfrm_notify_sa(x, c);
	case XFRM_MSG_FLUSHSA:
		return xfrm_notify_sa_flush(c);
	default:
		printk(KERN_NOTICE "xfrm_user: Unknown SA event %d\n",
		       c->event);
		break;
	}

	return 0;

}

static inline unsigned int xfrm_acquire_msgsize(struct xfrm_state *x,
						struct xfrm_policy *xp)
{
	return NLMSG_ALIGN(sizeof(struct xfrm_user_acquire))
	       + nla_total_size(sizeof(struct xfrm_user_tmpl) * xp->xfrm_nr)
	       + nla_total_size(sizeof(struct xfrm_mark))
	       + nla_total_size(xfrm_user_sec_ctx_size(x->security))
	       + userpolicy_type_attrsize();
}

static int build_acquire(struct sk_buff *skb, struct xfrm_state *x,
			 struct xfrm_tmpl *xt, struct xfrm_policy *xp)
{
	__u32 seq = xfrm_get_acqseq();
	struct xfrm_user_acquire *ua;
	struct nlmsghdr *nlh;
	int err;

	nlh = nlmsg_put(skb, 0, 0, XFRM_MSG_ACQUIRE, sizeof(*ua), 0);
	if (nlh == NULL)
		return -EMSGSIZE;

	ua = nlmsg_data(nlh);
	memcpy(&ua->id, &x->id, sizeof(ua->id));
	memcpy(&ua->saddr, &x->props.saddr, sizeof(ua->saddr));
	memcpy(&ua->sel, &x->sel, sizeof(ua->sel));
	copy_to_user_policy(xp, &ua->policy, XFRM_POLICY_OUT);
	ua->aalgos = xt->aalgos;
	ua->ealgos = xt->ealgos;
	ua->calgos = xt->calgos;
	ua->seq = x->km.seq = seq;

	err = copy_to_user_tmpl(xp, skb);
	if (!err)
		err = copy_to_user_state_sec_ctx(x, skb);
	if (!err)
		err = copy_to_user_policy_type(xp->type, skb);
	if (!err)
		err = xfrm_mark_put(skb, &xp->mark);
	if (!err)
		err = xfrm_if_id_put(skb, xp->if_id);
	if (err) {
		nlmsg_cancel(skb, nlh);
		return err;
	}

	nlmsg_end(skb, nlh);
	return 0;
}

static int xfrm_send_acquire(struct xfrm_state *x, struct xfrm_tmpl *xt,
			     struct xfrm_policy *xp)
{
	struct net *net = xs_net(x);
	struct sk_buff *skb;
	int err;

	skb = nlmsg_new(xfrm_acquire_msgsize(x, xp), GFP_ATOMIC);
	if (skb == NULL)
		return -ENOMEM;

	err = build_acquire(skb, x, xt, xp);
	BUG_ON(err < 0);

	return xfrm_nlmsg_multicast(net, skb, 0, XFRMNLGRP_ACQUIRE);
}

/* User gives us xfrm_user_policy_info followed by an array of 0
 * or more templates.
 */
static struct xfrm_policy *xfrm_compile_policy(struct sock *sk, int opt,
					       u8 *data, int len, int *dir)
{
	struct net *net = sock_net(sk);
	struct xfrm_userpolicy_info *p = (struct xfrm_userpolicy_info *)data;
	struct xfrm_user_tmpl *ut = (struct xfrm_user_tmpl *) (p + 1);
	struct xfrm_policy *xp;
	int nr;

	switch (sk->sk_family) {
	case AF_INET:
		if (opt != IP_XFRM_POLICY) {
			*dir = -EOPNOTSUPP;
			return NULL;
		}
		break;
#if IS_ENABLED(CONFIG_IPV6)
	case AF_INET6:
		if (opt != IPV6_XFRM_POLICY) {
			*dir = -EOPNOTSUPP;
			return NULL;
		}
		break;
#endif
	default:
		*dir = -EINVAL;
		return NULL;
	}

	*dir = -EINVAL;

	if (len < sizeof(*p) ||
	    verify_newpolicy_info(p))
		return NULL;

	nr = ((len - sizeof(*p)) / sizeof(*ut));
	if (validate_tmpl(nr, ut, p->sel.family))
		return NULL;

	if (p->dir > XFRM_POLICY_OUT)
		return NULL;

	xp = xfrm_policy_alloc(net, GFP_ATOMIC);
	if (xp == NULL) {
		*dir = -ENOBUFS;
		return NULL;
	}

	copy_from_user_policy(xp, p);
	xp->type = XFRM_POLICY_TYPE_MAIN;
	copy_templates(xp, ut, nr);

	*dir = p->dir;

	return xp;
}

static inline unsigned int xfrm_polexpire_msgsize(struct xfrm_policy *xp)
{
	return NLMSG_ALIGN(sizeof(struct xfrm_user_polexpire))
	       + nla_total_size(sizeof(struct xfrm_user_tmpl) * xp->xfrm_nr)
	       + nla_total_size(xfrm_user_sec_ctx_size(xp->security))
	       + nla_total_size(sizeof(struct xfrm_mark))
	       + userpolicy_type_attrsize();
}

static int build_polexpire(struct sk_buff *skb, struct xfrm_policy *xp,
			   int dir, const struct km_event *c)
{
	struct xfrm_user_polexpire *upe;
	int hard = c->data.hard;
	struct nlmsghdr *nlh;
	int err;

	nlh = nlmsg_put(skb, c->portid, 0, XFRM_MSG_POLEXPIRE, sizeof(*upe), 0);
	if (nlh == NULL)
		return -EMSGSIZE;

	upe = nlmsg_data(nlh);
	copy_to_user_policy(xp, &upe->pol, dir);
	err = copy_to_user_tmpl(xp, skb);
	if (!err)
		err = copy_to_user_sec_ctx(xp, skb);
	if (!err)
		err = copy_to_user_policy_type(xp->type, skb);
	if (!err)
		err = xfrm_mark_put(skb, &xp->mark);
	if (!err)
		err = xfrm_if_id_put(skb, xp->if_id);
	if (err) {
		nlmsg_cancel(skb, nlh);
		return err;
	}
	upe->hard = !!hard;

	nlmsg_end(skb, nlh);
	return 0;
}

static int xfrm_exp_policy_notify(struct xfrm_policy *xp, int dir, const struct km_event *c)
{
	struct net *net = xp_net(xp);
	struct sk_buff *skb;
	int err;

	skb = nlmsg_new(xfrm_polexpire_msgsize(xp), GFP_ATOMIC);
	if (skb == NULL)
		return -ENOMEM;

	err = build_polexpire(skb, xp, dir, c);
	BUG_ON(err < 0);

	return xfrm_nlmsg_multicast(net, skb, 0, XFRMNLGRP_EXPIRE);
}

static int xfrm_notify_policy(struct xfrm_policy *xp, int dir, const struct km_event *c)
{
	unsigned int len = nla_total_size(sizeof(struct xfrm_user_tmpl) * xp->xfrm_nr);
	struct net *net = xp_net(xp);
	struct xfrm_userpolicy_info *p;
	struct xfrm_userpolicy_id *id;
	struct nlmsghdr *nlh;
	struct sk_buff *skb;
	unsigned int headlen;
	int err;

	headlen = sizeof(*p);
	if (c->event == XFRM_MSG_DELPOLICY) {
		len += nla_total_size(headlen);
		headlen = sizeof(*id);
	}
	len += userpolicy_type_attrsize();
	len += nla_total_size(sizeof(struct xfrm_mark));
	len += NLMSG_ALIGN(headlen);

	skb = nlmsg_new(len, GFP_ATOMIC);
	if (skb == NULL)
		return -ENOMEM;

	nlh = nlmsg_put(skb, c->portid, c->seq, c->event, headlen, 0);
	err = -EMSGSIZE;
	if (nlh == NULL)
		goto out_free_skb;

	p = nlmsg_data(nlh);
	if (c->event == XFRM_MSG_DELPOLICY) {
		struct nlattr *attr;

		id = nlmsg_data(nlh);
		memset(id, 0, sizeof(*id));
		id->dir = dir;
		if (c->data.byid)
			id->index = xp->index;
		else
			memcpy(&id->sel, &xp->selector, sizeof(id->sel));

		attr = nla_reserve(skb, XFRMA_POLICY, sizeof(*p));
		err = -EMSGSIZE;
		if (attr == NULL)
			goto out_free_skb;

		p = nla_data(attr);
	}

	copy_to_user_policy(xp, p, dir);
	err = copy_to_user_tmpl(xp, skb);
	if (!err)
		err = copy_to_user_policy_type(xp->type, skb);
	if (!err)
		err = xfrm_mark_put(skb, &xp->mark);
	if (!err)
		err = xfrm_if_id_put(skb, xp->if_id);
	if (err)
		goto out_free_skb;

	nlmsg_end(skb, nlh);

	return xfrm_nlmsg_multicast(net, skb, 0, XFRMNLGRP_POLICY);

out_free_skb:
	kfree_skb(skb);
	return err;
}

static int xfrm_notify_policy_flush(const struct km_event *c)
{
	struct net *net = c->net;
	struct nlmsghdr *nlh;
	struct sk_buff *skb;
	int err;

	skb = nlmsg_new(userpolicy_type_attrsize(), GFP_ATOMIC);
	if (skb == NULL)
		return -ENOMEM;

	nlh = nlmsg_put(skb, c->portid, c->seq, XFRM_MSG_FLUSHPOLICY, 0, 0);
	err = -EMSGSIZE;
	if (nlh == NULL)
		goto out_free_skb;
	err = copy_to_user_policy_type(c->data.type, skb);
	if (err)
		goto out_free_skb;

	nlmsg_end(skb, nlh);

	return xfrm_nlmsg_multicast(net, skb, 0, XFRMNLGRP_POLICY);

out_free_skb:
	kfree_skb(skb);
	return err;
}

static int xfrm_send_policy_notify(struct xfrm_policy *xp, int dir, const struct km_event *c)
{

	switch (c->event) {
	case XFRM_MSG_NEWPOLICY:
	case XFRM_MSG_UPDPOLICY:
	case XFRM_MSG_DELPOLICY:
		return xfrm_notify_policy(xp, dir, c);
	case XFRM_MSG_FLUSHPOLICY:
		return xfrm_notify_policy_flush(c);
	case XFRM_MSG_POLEXPIRE:
		return xfrm_exp_policy_notify(xp, dir, c);
	default:
		printk(KERN_NOTICE "xfrm_user: Unknown Policy event %d\n",
		       c->event);
	}

	return 0;

}

static inline unsigned int xfrm_report_msgsize(void)
{
	return NLMSG_ALIGN(sizeof(struct xfrm_user_report));
}

static int build_report(struct sk_buff *skb, u8 proto,
			struct xfrm_selector *sel, xfrm_address_t *addr)
{
	struct xfrm_user_report *ur;
	struct nlmsghdr *nlh;

	nlh = nlmsg_put(skb, 0, 0, XFRM_MSG_REPORT, sizeof(*ur), 0);
	if (nlh == NULL)
		return -EMSGSIZE;

	ur = nlmsg_data(nlh);
	ur->proto = proto;
	memcpy(&ur->sel, sel, sizeof(ur->sel));

	if (addr) {
		int err = nla_put(skb, XFRMA_COADDR, sizeof(*addr), addr);
		if (err) {
			nlmsg_cancel(skb, nlh);
			return err;
		}
	}
	nlmsg_end(skb, nlh);
	return 0;
}

static int xfrm_send_report(struct net *net, u8 proto,
			    struct xfrm_selector *sel, xfrm_address_t *addr)
{
	struct sk_buff *skb;
	int err;

	skb = nlmsg_new(xfrm_report_msgsize(), GFP_ATOMIC);
	if (skb == NULL)
		return -ENOMEM;

	err = build_report(skb, proto, sel, addr);
	BUG_ON(err < 0);

	return xfrm_nlmsg_multicast(net, skb, 0, XFRMNLGRP_REPORT);
}

static inline unsigned int xfrm_mapping_msgsize(void)
{
	return NLMSG_ALIGN(sizeof(struct xfrm_user_mapping));
}

static int build_mapping(struct sk_buff *skb, struct xfrm_state *x,
			 xfrm_address_t *new_saddr, __be16 new_sport)
{
	struct xfrm_user_mapping *um;
	struct nlmsghdr *nlh;

	nlh = nlmsg_put(skb, 0, 0, XFRM_MSG_MAPPING, sizeof(*um), 0);
	if (nlh == NULL)
		return -EMSGSIZE;

	um = nlmsg_data(nlh);

	memcpy(&um->id.daddr, &x->id.daddr, sizeof(um->id.daddr));
	um->id.spi = x->id.spi;
	um->id.family = x->props.family;
	um->id.proto = x->id.proto;
	memcpy(&um->new_saddr, new_saddr, sizeof(um->new_saddr));
	memcpy(&um->old_saddr, &x->props.saddr, sizeof(um->old_saddr));
	um->new_sport = new_sport;
	um->old_sport = x->encap->encap_sport;
	um->reqid = x->props.reqid;

	nlmsg_end(skb, nlh);
	return 0;
}

static int xfrm_send_mapping(struct xfrm_state *x, xfrm_address_t *ipaddr,
			     __be16 sport)
{
	struct net *net = xs_net(x);
	struct sk_buff *skb;
	int err;

	if (x->id.proto != IPPROTO_ESP)
		return -EINVAL;

	if (!x->encap)
		return -EINVAL;

	skb = nlmsg_new(xfrm_mapping_msgsize(), GFP_ATOMIC);
	if (skb == NULL)
		return -ENOMEM;

	err = build_mapping(skb, x, ipaddr, sport);
	BUG_ON(err < 0);

	return xfrm_nlmsg_multicast(net, skb, 0, XFRMNLGRP_MAPPING);
}

static bool xfrm_is_alive(const struct km_event *c)
{
	return (bool)xfrm_acquire_is_on(c->net);
}

static struct xfrm_mgr netlink_mgr = {
	.notify		= xfrm_send_state_notify,
	.acquire	= xfrm_send_acquire,
	.compile_policy	= xfrm_compile_policy,
	.notify_policy	= xfrm_send_policy_notify,
	.report		= xfrm_send_report,
	.migrate	= xfrm_send_migrate,
	.new_mapping	= xfrm_send_mapping,
	.is_alive	= xfrm_is_alive,
};

static int __net_init xfrm_user_net_init(struct net *net)
{
	struct sock *nlsk;
	struct netlink_kernel_cfg cfg = {
		.groups	= XFRMNLGRP_MAX,
		.input	= xfrm_netlink_rcv,
	};

	nlsk = netlink_kernel_create(net, NETLINK_XFRM, &cfg);
	if (nlsk == NULL)
		return -ENOMEM;
	net->xfrm.nlsk_stash = nlsk; /* Don't set to NULL */
	rcu_assign_pointer(net->xfrm.nlsk, nlsk);
	return 0;
}

static void __net_exit xfrm_user_net_exit(struct list_head *net_exit_list)
{
	struct net *net;
	list_for_each_entry(net, net_exit_list, exit_list)
		RCU_INIT_POINTER(net->xfrm.nlsk, NULL);
	synchronize_net();
	list_for_each_entry(net, net_exit_list, exit_list)
		netlink_kernel_release(net->xfrm.nlsk_stash);
}

static struct pernet_operations xfrm_user_net_ops = {
	.init	    = xfrm_user_net_init,
	.exit_batch = xfrm_user_net_exit,
};

static int __init xfrm_user_init(void)
{
	int rv;

	printk(KERN_INFO "Initializing XFRM netlink socket\n");

	rv = register_pernet_subsys(&xfrm_user_net_ops);
	if (rv < 0)
		return rv;
	rv = xfrm_register_km(&netlink_mgr);
	if (rv < 0)
		unregister_pernet_subsys(&xfrm_user_net_ops);
	return rv;
}

static void __exit xfrm_user_exit(void)
{
	xfrm_unregister_km(&netlink_mgr);
	unregister_pernet_subsys(&xfrm_user_net_ops);
}

module_init(xfrm_user_init);
module_exit(xfrm_user_exit);
MODULE_LICENSE("GPL");
MODULE_ALIAS_NET_PF_PROTO(PF_NETLINK, NETLINK_XFRM);<|MERGE_RESOLUTION|>--- conflicted
+++ resolved
@@ -2706,11 +2706,7 @@
 		return -EPERM;
 
 	/* Use the 64-bit / untranslated format on Android, even for compat */
-<<<<<<< HEAD
-	if (IS_ENABLED(CONFIG_XFRM_USER_COMPAT)) {
-=======
 	if (!IS_ENABLED(CONFIG_ANDROID) || IS_ENABLED(CONFIG_XFRM_USER_COMPAT)) {
->>>>>>> d3c86f46
 		if (in_compat_syscall()) {
 			struct xfrm_translator *xtr = xfrm_get_translator();
 
