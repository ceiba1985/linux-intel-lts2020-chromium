--- conflicted
+++ resolved
@@ -1865,7 +1865,6 @@
 
 		if (masked) {
 			const struct ovs_key_ipv4 *mask = ipv4_key + 1;
-<<<<<<< HEAD
 
 			/* Non-writeable fields. */
 			if (mask->ipv4_proto || mask->ipv4_frag)
@@ -1874,16 +1873,6 @@
 			if (ipv4_key->ipv4_proto != flow_key->ip.proto)
 				return -EINVAL;
 
-=======
-
-			/* Non-writeable fields. */
-			if (mask->ipv4_proto || mask->ipv4_frag)
-				return -EINVAL;
-		} else {
-			if (ipv4_key->ipv4_proto != flow_key->ip.proto)
-				return -EINVAL;
-
->>>>>>> d525211f
 			if (ipv4_key->ipv4_frag != flow_key->ip.frag)
 				return -EINVAL;
 		}
@@ -1897,7 +1886,6 @@
 
 		if (masked) {
 			const struct ovs_key_ipv6 *mask = ipv6_key + 1;
-<<<<<<< HEAD
 
 			/* Non-writeable fields. */
 			if (mask->ipv6_proto || mask->ipv6_frag)
@@ -1910,20 +1898,6 @@
 			if (ipv6_key->ipv6_proto != flow_key->ip.proto)
 				return -EINVAL;
 
-=======
-
-			/* Non-writeable fields. */
-			if (mask->ipv6_proto || mask->ipv6_frag)
-				return -EINVAL;
-
-			/* Invalid bits in the flow label mask? */
-			if (ntohl(mask->ipv6_label) & 0xFFF00000)
-				return -EINVAL;
-		} else {
-			if (ipv6_key->ipv6_proto != flow_key->ip.proto)
-				return -EINVAL;
-
->>>>>>> d525211f
 			if (ipv6_key->ipv6_frag != flow_key->ip.frag)
 				return -EINVAL;
 		}
@@ -2279,20 +2253,12 @@
 						struct sk_buff *skb)
 {
 	const struct nlattr *ovs_key = nla_data(a);
-<<<<<<< HEAD
-=======
 	struct nlattr *nla;
->>>>>>> d525211f
 	size_t key_len = nla_len(ovs_key) / 2;
 
 	/* Revert the conversion we did from a non-masked set action to
 	 * masked set action.
 	 */
-<<<<<<< HEAD
-	if (nla_put(skb, OVS_ACTION_ATTR_SET, nla_len(a) - key_len, ovs_key))
-		return -EMSGSIZE;
-
-=======
 	nla = nla_nest_start(skb, OVS_ACTION_ATTR_SET);
 	if (!nla)
 		return -EMSGSIZE;
@@ -2301,7 +2267,6 @@
 		return -EMSGSIZE;
 
 	nla_nest_end(skb, nla);
->>>>>>> d525211f
 	return 0;
 }
 
