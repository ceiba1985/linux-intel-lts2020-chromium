--- conflicted
+++ resolved
@@ -1157,15 +1157,9 @@
 
 	if (adv_instance->flags & MGMT_ADV_FLAG_APPEARANCE ||
 	    adv_instance->flags & MGMT_ADV_FLAG_LOCAL_NAME)
-<<<<<<< HEAD
 		return true;
 
 	return adv_instance->scan_rsp_len ? true : false;
-=======
-		return 1;
-
-	return adv_instance->scan_rsp_len;
->>>>>>> 43b0742e
 }
 
 static void hci_req_clear_event_filter(struct hci_request *req)
@@ -1733,11 +1727,7 @@
 			len = create_instance_scan_rsp_data(hdev, instance,
 							    pdu.data);
 		else
-<<<<<<< HEAD
-			len = create_default_scan_rsp_data(hdev, cp.data);
-=======
 			len = create_default_scan_rsp_data(hdev, pdu.data);
->>>>>>> 43b0742e
 
 		if (hdev->scan_rsp_data_len == len &&
 		    !memcmp(pdu.data, hdev->scan_rsp_data, len))
