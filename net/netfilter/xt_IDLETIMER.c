// SPDX-License-Identifier: GPL-2.0-only
/*
 * linux/net/netfilter/xt_IDLETIMER.c
 *
 * Netfilter module to trigger a timer when packet matches.
 * After timer expires a kevent will be sent.
 *
 * Copyright (C) 2004, 2010 Nokia Corporation
 *
 * Written by Timo Teras <ext-timo.teras@nokia.com>
 *
 * Converted to x_tables and reworked for upstream inclusion
 * by Luciano Coelho <luciano.coelho@nokia.com>
 *
 * Contact: Luciano Coelho <luciano.coelho@nokia.com>
 */

#define pr_fmt(fmt) KBUILD_MODNAME ": " fmt

#include <linux/module.h>
#include <linux/timer.h>
#include <linux/alarmtimer.h>
#include <linux/list.h>
#include <linux/mutex.h>
#include <linux/netfilter.h>
#include <linux/netfilter/x_tables.h>
#include <linux/netfilter/xt_IDLETIMER.h>
#include <linux/kdev_t.h>
#include <linux/kobject.h>
#include <linux/skbuff.h>
#include <linux/workqueue.h>
#include <linux/sysfs.h>
<<<<<<< HEAD
#include <linux/rtc.h>
#include <linux/time.h>
#include <linux/math64.h>
#include <linux/suspend.h>
#include <linux/notifier.h>
#include <net/net_namespace.h>
#include <net/sock.h>
#include <net/inet_sock.h>
=======
#include <linux/suspend.h>
#include <net/sock.h>
#include <net/inet_sock.h>

#define NLMSG_MAX_SIZE 64
>>>>>>> d3c86f46

struct idletimer_tg {
	struct list_head entry;
	struct alarm alarm;
	struct timer_list timer;
	struct work_struct work;

	struct kobject *kobj;
	struct device_attribute attr;

	struct timespec64 delayed_timer_trigger;
	struct timespec64 last_modified_timer;
	struct timespec64 last_suspend_time;
	struct notifier_block pm_nb;

	int timeout;
	unsigned int refcnt;
	u8 timer_type;

	bool work_pending;
	bool send_nl_msg;
	bool active;
	uid_t uid;
	bool suspend_time_valid;
};

static LIST_HEAD(idletimer_tg_list);
static DEFINE_MUTEX(list_mutex);
static DEFINE_SPINLOCK(timestamp_lock);

static struct kobject *idletimer_tg_kobj;

static bool check_for_delayed_trigger(struct idletimer_tg *timer,
<<<<<<< HEAD
		struct timespec64 *ts)
=======
				      struct timespec64 *ts)
>>>>>>> d3c86f46
{
	bool state;
	struct timespec64 temp;
	spin_lock_bh(&timestamp_lock);
	timer->work_pending = false;
	if ((ts->tv_sec - timer->last_modified_timer.tv_sec) > timer->timeout ||
<<<<<<< HEAD
			timer->delayed_timer_trigger.tv_sec != 0) {
=======
	    timer->delayed_timer_trigger.tv_sec != 0) {
>>>>>>> d3c86f46
		state = false;
		temp.tv_sec = timer->timeout;
		temp.tv_nsec = 0;
		if (timer->delayed_timer_trigger.tv_sec != 0) {
			temp = timespec64_add(timer->delayed_timer_trigger,
					      temp);
			ts->tv_sec = temp.tv_sec;
			ts->tv_nsec = temp.tv_nsec;
			timer->delayed_timer_trigger.tv_sec = 0;
			timer->work_pending = true;
			schedule_work(&timer->work);
		} else {
			temp = timespec64_add(timer->last_modified_timer, temp);
			ts->tv_sec = temp.tv_sec;
			ts->tv_nsec = temp.tv_nsec;
		}
	} else {
		state = timer->active;
	}
	spin_unlock_bh(&timestamp_lock);
	return state;
}

static void notify_netlink_uevent(const char *iface, struct idletimer_tg *timer)
{
	char iface_msg[NLMSG_MAX_SIZE];
	char state_msg[NLMSG_MAX_SIZE];
	char timestamp_msg[NLMSG_MAX_SIZE];
	char uid_msg[NLMSG_MAX_SIZE];
	char *envp[] = { iface_msg, state_msg, timestamp_msg, uid_msg, NULL };
	int res;
	struct timespec64 ts;
<<<<<<< HEAD
	uint64_t time_ns;
=======
	u64 time_ns;
>>>>>>> d3c86f46
	bool state;

	res = snprintf(iface_msg, NLMSG_MAX_SIZE, "INTERFACE=%s",
		       iface);
	if (NLMSG_MAX_SIZE <= res) {
<<<<<<< HEAD
		pr_err("message too long (%d)", res);
=======
		pr_err("message too long (%d)\n", res);
>>>>>>> d3c86f46
		return;
	}

	ts = ktime_to_timespec64(ktime_get_boottime());
	state = check_for_delayed_trigger(timer, &ts);
	res = snprintf(state_msg, NLMSG_MAX_SIZE, "STATE=%s",
<<<<<<< HEAD
			state ? "active" : "inactive");

	if (NLMSG_MAX_SIZE <= res) {
		pr_err("message too long (%d)", res);
=======
		       state ? "active" : "inactive");

	if (NLMSG_MAX_SIZE <= res) {
		pr_err("message too long (%d)\n", res);
>>>>>>> d3c86f46
		return;
	}

	if (state) {
		res = snprintf(uid_msg, NLMSG_MAX_SIZE, "UID=%u", timer->uid);
		if (NLMSG_MAX_SIZE <= res)
<<<<<<< HEAD
			pr_err("message too long (%d)", res);
	} else {
		res = snprintf(uid_msg, NLMSG_MAX_SIZE, "UID=");
		if (NLMSG_MAX_SIZE <= res)
			pr_err("message too long (%d)", res);
=======
			pr_err("message too long (%d)\n", res);
	} else {
		res = snprintf(uid_msg, NLMSG_MAX_SIZE, "UID=");
		if (NLMSG_MAX_SIZE <= res)
			pr_err("message too long (%d)\n", res);
>>>>>>> d3c86f46
	}

	time_ns = timespec64_to_ns(&ts);
	res = snprintf(timestamp_msg, NLMSG_MAX_SIZE, "TIME_NS=%llu", time_ns);
	if (NLMSG_MAX_SIZE <= res) {
		timestamp_msg[0] = '\0';
<<<<<<< HEAD
		pr_err("message too long (%d)", res);
=======
		pr_err("message too long (%d)\n", res);
>>>>>>> d3c86f46
	}

	pr_debug("putting nlmsg: <%s> <%s> <%s> <%s>\n", iface_msg, state_msg,
		 timestamp_msg, uid_msg);
	kobject_uevent_env(idletimer_tg_kobj, KOBJ_CHANGE, envp);
	return;
<<<<<<< HEAD


=======
>>>>>>> d3c86f46
}

static
struct idletimer_tg *__idletimer_tg_find_by_label(const char *label)
{
	struct idletimer_tg *entry;

	list_for_each_entry(entry, &idletimer_tg_list, entry) {
		if (!strcmp(label, entry->attr.attr.name))
			return entry;
	}

	return NULL;
}

static ssize_t idletimer_tg_show(struct device *dev,
				 struct device_attribute *attr, char *buf)
{
	struct idletimer_tg *timer;
	unsigned long expires = 0;
	struct timespec64 ktimespec = {};
	long time_diff = 0;
	unsigned long now = jiffies;

	mutex_lock(&list_mutex);

	timer =	__idletimer_tg_find_by_label(attr->attr.name);
	if (timer) {
		if (timer->timer_type & XT_IDLETIMER_ALARM) {
			ktime_t expires_alarm = alarm_expires_remaining(&timer->alarm);
			ktimespec = ktime_to_timespec64(expires_alarm);
			time_diff = ktimespec.tv_sec;
		} else {
			expires = timer->timer.expires;
			time_diff = jiffies_to_msecs(expires - now) / 1000;
		}
	}

	mutex_unlock(&list_mutex);

	if (time_after(expires, now) || ktimespec.tv_sec > 0)
<<<<<<< HEAD
		return snprintf(buf, PAGE_SIZE, "%ld\n", time_diff);

	if (timer->send_nl_msg)
		return sprintf(buf, "0 %d\n",
			jiffies_to_msecs(now - expires) / 1000);

	return snprintf(buf, PAGE_SIZE, "0\n");
=======
		return scnprintf(buf, PAGE_SIZE, "%ld\n", time_diff);

	if (timer->send_nl_msg)
		return scnprintf(buf, PAGE_SIZE, "0 %d\n",
				 jiffies_to_msecs(now - expires) / 1000);

	return scnprintf(buf, PAGE_SIZE, "0\n");
>>>>>>> d3c86f46
}

static void idletimer_tg_work(struct work_struct *work)
{
	struct idletimer_tg *timer = container_of(work, struct idletimer_tg,
						  work);

	sysfs_notify(idletimer_tg_kobj, NULL, timer->attr.attr.name);

	if (timer->send_nl_msg)
		notify_netlink_uevent(timer->attr.attr.name, timer);
}

static void idletimer_tg_expired(struct timer_list *t)
{
	struct idletimer_tg *timer = from_timer(timer, t, timer);

	pr_debug("timer %s expired\n", timer->attr.attr.name);
<<<<<<< HEAD
=======

>>>>>>> d3c86f46
	spin_lock_bh(&timestamp_lock);
	timer->active = false;
	timer->work_pending = true;
	schedule_work(&timer->work);
	spin_unlock_bh(&timestamp_lock);
}

static int idletimer_resume(struct notifier_block *notifier,
<<<<<<< HEAD
		unsigned long pm_event, void *unused)
=======
			    unsigned long pm_event, void *unused)
>>>>>>> d3c86f46
{
	struct timespec64 ts;
	unsigned long time_diff, now = jiffies;
	struct idletimer_tg *timer = container_of(notifier,
<<<<<<< HEAD
			struct idletimer_tg, pm_nb);
	if (!timer)
		return NOTIFY_DONE;
=======
						  struct idletimer_tg, pm_nb);
	if (!timer)
		return NOTIFY_DONE;

>>>>>>> d3c86f46
	switch (pm_event) {
	case PM_SUSPEND_PREPARE:
		timer->last_suspend_time =
			ktime_to_timespec64(ktime_get_boottime());
		timer->suspend_time_valid = true;
		break;
	case PM_POST_SUSPEND:
		if (!timer->suspend_time_valid)
			break;
		timer->suspend_time_valid = false;

		spin_lock_bh(&timestamp_lock);
		if (!timer->active) {
			spin_unlock_bh(&timestamp_lock);
			break;
		}
		/* since jiffies are not updated when suspended now represents
		 * the time it would have suspended */
		if (time_after(timer->timer.expires, now)) {
			ts = ktime_to_timespec64(ktime_get_boottime());
			ts = timespec64_sub(ts, timer->last_suspend_time);
			time_diff = timespec64_to_jiffies(&ts);
			if (timer->timer.expires > (time_diff + now)) {
				mod_timer_pending(&timer->timer,
<<<<<<< HEAD
						(timer->timer.expires - time_diff));
=======
						  (timer->timer.expires - time_diff));
>>>>>>> d3c86f46
			} else {
				del_timer(&timer->timer);
				timer->timer.expires = 0;
				timer->active = false;
				timer->work_pending = true;
				schedule_work(&timer->work);
			}
		}
		spin_unlock_bh(&timestamp_lock);
		break;
	default:
		break;
	}
	return NOTIFY_DONE;
}

static enum alarmtimer_restart idletimer_tg_alarmproc(struct alarm *alarm,
							  ktime_t now)
{
	struct idletimer_tg *timer = alarm->data;

	pr_debug("alarm %s expired\n", timer->attr.attr.name);
	schedule_work(&timer->work);
	return ALARMTIMER_NORESTART;
}

static int idletimer_check_sysfs_name(const char *name, unsigned int size)
{
	int ret;

	ret = xt_check_proc_name(name, size);
	if (ret < 0)
		return ret;

	if (!strcmp(name, "power") ||
	    !strcmp(name, "subsystem") ||
	    !strcmp(name, "uevent"))
		return -EINVAL;

	return 0;
}

static int idletimer_tg_create(struct idletimer_tg_info *info)
{
	int ret;

	info->timer = kzalloc(sizeof(*info->timer), GFP_KERNEL);
	if (!info->timer) {
		ret = -ENOMEM;
		goto out;
	}

	ret = idletimer_check_sysfs_name(info->label, sizeof(info->label));
	if (ret < 0)
		goto out_free_timer;

	sysfs_attr_init(&info->timer->attr.attr);
	info->timer->attr.attr.name = kstrdup(info->label, GFP_KERNEL);
	if (!info->timer->attr.attr.name) {
		ret = -ENOMEM;
		goto out_free_timer;
	}
	info->timer->attr.attr.mode = 0444;
	info->timer->attr.show = idletimer_tg_show;

	ret = sysfs_create_file(idletimer_tg_kobj, &info->timer->attr.attr);
	if (ret < 0) {
		pr_debug("couldn't add file to sysfs\n");
		goto out_free_attr;
	}

	list_add(&info->timer->entry, &idletimer_tg_list);
	pr_debug("timer type value is 0.\n");
	info->timer->timer_type = 0;
	info->timer->refcnt = 1;
<<<<<<< HEAD
	info->timer->send_nl_msg = (info->send_nl_msg == 0) ? false : true;
=======
	info->timer->send_nl_msg = false;
>>>>>>> d3c86f46
	info->timer->active = true;
	info->timer->timeout = info->timeout;

	info->timer->delayed_timer_trigger.tv_sec = 0;
	info->timer->delayed_timer_trigger.tv_nsec = 0;
	info->timer->work_pending = false;
	info->timer->uid = 0;
	info->timer->last_modified_timer =
		ktime_to_timespec64(ktime_get_boottime());

	info->timer->pm_nb.notifier_call = idletimer_resume;
	ret = register_pm_notifier(&info->timer->pm_nb);
	if (ret)
		printk(KERN_WARNING "[%s] Failed to register pm notifier %d\n",
<<<<<<< HEAD
				__func__, ret);
=======
		       __func__, ret);
>>>>>>> d3c86f46

	INIT_WORK(&info->timer->work, idletimer_tg_work);

	timer_setup(&info->timer->timer, idletimer_tg_expired, 0);
	mod_timer(&info->timer->timer,
		  msecs_to_jiffies(info->timeout * 1000) + jiffies);

	return 0;

out_free_attr:
	kfree(info->timer->attr.attr.name);
out_free_timer:
	kfree(info->timer);
out:
	return ret;
}

static void reset_timer(const struct idletimer_tg_info *info,
			struct sk_buff *skb)
{
	unsigned long now = jiffies;
	struct idletimer_tg *timer = info->timer;
	bool timer_prev;

	spin_lock_bh(&timestamp_lock);
	timer_prev = timer->active;
	timer->active = true;
	/* timer_prev is used to guard overflow problem in time_before*/
	if (!timer_prev || time_before(timer->timer.expires, now)) {
		pr_debug("Starting Checkentry timer (Expired, Jiffies): %lu, %lu\n",
				timer->timer.expires, now);

		/* Stores the uid resposible for waking up the radio */
		if (skb && (skb->sk)) {
			timer->uid = from_kuid_munged(current_user_ns(),
					sock_i_uid(skb_to_full_sk(skb)));
		}

		/* checks if there is a pending inactive notification*/
		if (timer->work_pending)
			timer->delayed_timer_trigger = timer->last_modified_timer;
		else {
			timer->work_pending = true;
			schedule_work(&timer->work);
		}
	}

	timer->last_modified_timer = ktime_to_timespec64(ktime_get_boottime());
	mod_timer(&timer->timer,
			msecs_to_jiffies(info->timeout * 1000) + now);
	spin_unlock_bh(&timestamp_lock);
}

static int idletimer_tg_create_v1(struct idletimer_tg_info_v1 *info)
{
	int ret;

	info->timer = kzalloc(sizeof(*info->timer), GFP_KERNEL);
	if (!info->timer) {
		ret = -ENOMEM;
		goto out;
	}

	ret = idletimer_check_sysfs_name(info->label, sizeof(info->label));
	if (ret < 0)
		goto out_free_timer;

	sysfs_attr_init(&info->timer->attr.attr);
	info->timer->attr.attr.name = kstrdup(info->label, GFP_KERNEL);
	if (!info->timer->attr.attr.name) {
		ret = -ENOMEM;
		goto out_free_timer;
	}
	info->timer->attr.attr.mode = 0444;
	info->timer->attr.show = idletimer_tg_show;

	ret = sysfs_create_file(idletimer_tg_kobj, &info->timer->attr.attr);
	if (ret < 0) {
		pr_debug("couldn't add file to sysfs\n");
		goto out_free_attr;
	}

	/*  notify userspace  */
	kobject_uevent(idletimer_tg_kobj,KOBJ_ADD);

	list_add(&info->timer->entry, &idletimer_tg_list);
	pr_debug("timer type value is %u\n", info->timer_type);
	info->timer->timer_type = info->timer_type;
	info->timer->refcnt = 1;
	info->timer->send_nl_msg = (info->send_nl_msg != 0);
	info->timer->active = true;
	info->timer->timeout = info->timeout;

	info->timer->delayed_timer_trigger.tv_sec = 0;
	info->timer->delayed_timer_trigger.tv_nsec = 0;
	info->timer->work_pending = false;
	info->timer->uid = 0;
	info->timer->last_modified_timer =
		ktime_to_timespec64(ktime_get_boottime());

	info->timer->pm_nb.notifier_call = idletimer_resume;
	ret = register_pm_notifier(&info->timer->pm_nb);
	if (ret)
		printk(KERN_WARNING "[%s] Failed to register pm notifier %d\n",
		       __func__, ret);

	INIT_WORK(&info->timer->work, idletimer_tg_work);

	if (info->timer->timer_type & XT_IDLETIMER_ALARM) {
		ktime_t tout;
		alarm_init(&info->timer->alarm, ALARM_BOOTTIME,
			   idletimer_tg_alarmproc);
		info->timer->alarm.data = info->timer;
		tout = ktime_set(info->timeout, 0);
		alarm_start_relative(&info->timer->alarm, tout);
	} else {
		timer_setup(&info->timer->timer, idletimer_tg_expired, 0);
		mod_timer(&info->timer->timer,
			  msecs_to_jiffies(info->timeout * 1000) + jiffies);
	}

	return 0;

out_free_attr:
	kfree(info->timer->attr.attr.name);
out_free_timer:
	kfree(info->timer);
out:
	return ret;
}

static void reset_timer(struct idletimer_tg * const info_timer,
			const __u32 info_timeout,
			struct sk_buff *skb)
{
	unsigned long now = jiffies;
	bool timer_prev;

	spin_lock_bh(&timestamp_lock);
	timer_prev = info_timer->active;
	info_timer->active = true;
	/* timer_prev is used to guard overflow problem in time_before*/
	if (!timer_prev || time_before(info_timer->timer.expires, now)) {
		pr_debug("Starting Checkentry timer (Expired, Jiffies): %lu, %lu\n",
			 info_timer->timer.expires, now);

		/* Stores the uid resposible for waking up the radio */
		if (skb && (skb->sk)) {
			info_timer->uid = from_kuid_munged(current_user_ns(),
							   sock_i_uid(skb_to_full_sk(skb)));
		}

		/* checks if there is a pending inactive notification*/
		if (info_timer->work_pending)
			info_timer->delayed_timer_trigger = info_timer->last_modified_timer;
		else {
			info_timer->work_pending = true;
			schedule_work(&info_timer->work);
		}
	}

	info_timer->last_modified_timer = ktime_to_timespec64(ktime_get_boottime());
	mod_timer(&info_timer->timer, msecs_to_jiffies(info_timeout * 1000) + now);
	spin_unlock_bh(&timestamp_lock);
}

/*
 * The actual xt_tables plugin.
 */
static unsigned int idletimer_tg_target(struct sk_buff *skb,
					 const struct xt_action_param *par)
{
	const struct idletimer_tg_info *info = par->targinfo;
	unsigned long now = jiffies;

	pr_debug("resetting timer %s, timeout period %u\n",
		 info->label, info->timeout);

<<<<<<< HEAD
	BUG_ON(!info->timer);

=======
>>>>>>> d3c86f46
	info->timer->active = true;

	if (time_before(info->timer->timer.expires, now)) {
		schedule_work(&info->timer->work);
		pr_debug("Starting timer %s (Expired, Jiffies): %lu, %lu\n",
			 info->label, info->timer->timer.expires, now);
	}
<<<<<<< HEAD
=======

	/* TODO: Avoid modifying timers on each packet */
	reset_timer(info->timer, info->timeout, skb);
>>>>>>> d3c86f46

	/* TODO: Avoid modifying timers on each packet */
	reset_timer(info, skb);
	return XT_CONTINUE;
}

/*
 * The actual xt_tables plugin.
 */
static unsigned int idletimer_tg_target_v1(struct sk_buff *skb,
					 const struct xt_action_param *par)
{
	const struct idletimer_tg_info_v1 *info = par->targinfo;
	unsigned long now = jiffies;

	pr_debug("resetting timer %s, timeout period %u\n",
		 info->label, info->timeout);

	if (info->timer->timer_type & XT_IDLETIMER_ALARM) {
		ktime_t tout = ktime_set(info->timeout, 0);
		alarm_start_relative(&info->timer->alarm, tout);
	} else {
		info->timer->active = true;

		if (time_before(info->timer->timer.expires, now)) {
			schedule_work(&info->timer->work);
			pr_debug("Starting timer %s (Expired, Jiffies): %lu, %lu\n",
				 info->label, info->timer->timer.expires, now);
		}

		/* TODO: Avoid modifying timers on each packet */
		reset_timer(info->timer, info->timeout, skb);
	}

	return XT_CONTINUE;
}

static int idletimer_tg_helper(struct idletimer_tg_info *info)
{
	if (info->timeout == 0) {
		pr_debug("timeout value is zero\n");
		return -EINVAL;
	}
	if (info->timeout >= INT_MAX / 1000) {
		pr_debug("timeout value is too big\n");
		return -EINVAL;
	}
	if (info->label[0] == '\0' ||
	    strnlen(info->label,
		    MAX_IDLETIMER_LABEL_SIZE) == MAX_IDLETIMER_LABEL_SIZE) {
		pr_debug("label is empty or not nul-terminated\n");
		return -EINVAL;
	}
	return 0;
}


static int idletimer_tg_checkentry(const struct xt_tgchk_param *par)
{
	struct idletimer_tg_info *info = par->targinfo;
	int ret;

	pr_debug("checkentry targinfo%s\n", info->label);

	ret = idletimer_tg_helper(info);
	if(ret < 0)
	{
		pr_debug("checkentry helper return invalid\n");
		return -EINVAL;
	}
	mutex_lock(&list_mutex);

	info->timer = __idletimer_tg_find_by_label(info->label);
	if (info->timer) {
		info->timer->refcnt++;
<<<<<<< HEAD
		reset_timer(info, NULL);
=======
		reset_timer(info->timer, info->timeout, NULL);
>>>>>>> d3c86f46
		pr_debug("increased refcnt of timer %s to %u\n",
			 info->label, info->timer->refcnt);
	} else {
		ret = idletimer_tg_create(info);
		if (ret < 0) {
			pr_debug("failed to create timer\n");
			mutex_unlock(&list_mutex);
			return ret;
		}
	}

	mutex_unlock(&list_mutex);

	return 0;
}

static int idletimer_tg_checkentry_v1(const struct xt_tgchk_param *par)
{
	struct idletimer_tg_info_v1 *info = par->targinfo;
	int ret;

	pr_debug("checkentry targinfo%s\n", info->label);

	ret = idletimer_tg_helper((struct idletimer_tg_info *)info);
	if(ret < 0)
	{
		pr_debug("checkentry helper return invalid\n");
		return -EINVAL;
	}

	if (info->timer_type > XT_IDLETIMER_ALARM) {
		pr_debug("invalid value for timer type\n");
		return -EINVAL;
	}

	if (info->send_nl_msg > 1) {
		pr_debug("invalid value for send_nl_msg\n");
		return -EINVAL;
	}

	mutex_lock(&list_mutex);

	info->timer = __idletimer_tg_find_by_label(info->label);
	if (info->timer) {
		if (info->timer->timer_type != info->timer_type) {
			pr_debug("Adding/Replacing rule with same label and different timer type is not allowed\n");
			mutex_unlock(&list_mutex);
			return -EINVAL;
		}

		info->timer->refcnt++;
		if (info->timer_type & XT_IDLETIMER_ALARM) {
			/* calculate remaining expiry time */
			ktime_t tout = alarm_expires_remaining(&info->timer->alarm);
			struct timespec64 ktimespec = ktime_to_timespec64(tout);

			if (ktimespec.tv_sec > 0) {
				pr_debug("time_expiry_remaining %lld\n",
					 ktimespec.tv_sec);
				alarm_start_relative(&info->timer->alarm, tout);
			}
		} else {
			reset_timer(info->timer, info->timeout, NULL);
		}
		pr_debug("increased refcnt of timer %s to %u\n",
			 info->label, info->timer->refcnt);
	} else {
		ret = idletimer_tg_create_v1(info);
		if (ret < 0) {
			pr_debug("failed to create timer\n");
			mutex_unlock(&list_mutex);
			return ret;
		}
	}

	mutex_unlock(&list_mutex);
	return 0;
}

static void idletimer_tg_destroy(const struct xt_tgdtor_param *par)
{
	const struct idletimer_tg_info *info = par->targinfo;

	pr_debug("destroy targinfo %s\n", info->label);

	mutex_lock(&list_mutex);

	if (--info->timer->refcnt == 0) {
		pr_debug("deleting timer %s\n", info->label);

		list_del(&info->timer->entry);
		del_timer_sync(&info->timer->timer);
		sysfs_remove_file(idletimer_tg_kobj, &info->timer->attr.attr);
		unregister_pm_notifier(&info->timer->pm_nb);
		cancel_work_sync(&info->timer->work);
		kfree(info->timer->attr.attr.name);
		kfree(info->timer);
	} else {
		pr_debug("decreased refcnt of timer %s to %u\n",
		info->label, info->timer->refcnt);
	}

	mutex_unlock(&list_mutex);
}

static void idletimer_tg_destroy_v1(const struct xt_tgdtor_param *par)
{
	const struct idletimer_tg_info_v1 *info = par->targinfo;

	pr_debug("destroy targinfo %s\n", info->label);

	mutex_lock(&list_mutex);

	if (--info->timer->refcnt == 0) {
		pr_debug("deleting timer %s\n", info->label);

		list_del(&info->timer->entry);
		if (info->timer->timer_type & XT_IDLETIMER_ALARM) {
			alarm_cancel(&info->timer->alarm);
		} else {
			del_timer_sync(&info->timer->timer);
		}
		sysfs_remove_file(idletimer_tg_kobj, &info->timer->attr.attr);
		unregister_pm_notifier(&info->timer->pm_nb);
		cancel_work_sync(&info->timer->work);
		kfree(info->timer->attr.attr.name);
		kfree(info->timer);
	} else {
		pr_debug("decreased refcnt of timer %s to %u\n",
			 info->label, info->timer->refcnt);
	}

	mutex_unlock(&list_mutex);
}


static struct xt_target idletimer_tg[] __read_mostly = {
	{
	.name		= "IDLETIMER",
	.revision	= 1,
	.family		= NFPROTO_UNSPEC,
	.target		= idletimer_tg_target,
	.targetsize     = sizeof(struct idletimer_tg_info),
	.usersize	= offsetof(struct idletimer_tg_info, timer),
	.checkentry	= idletimer_tg_checkentry,
	.destroy        = idletimer_tg_destroy,
	.me		= THIS_MODULE,
	},
	{
	.name		= "IDLETIMER",
	.family		= NFPROTO_UNSPEC,
	.revision	= 1,
	.target		= idletimer_tg_target_v1,
	.targetsize     = sizeof(struct idletimer_tg_info_v1),
	.usersize	= offsetof(struct idletimer_tg_info_v1, timer),
	.checkentry	= idletimer_tg_checkentry_v1,
	.destroy        = idletimer_tg_destroy_v1,
	.me		= THIS_MODULE,
	},


};

static struct class *idletimer_tg_class;

static struct device *idletimer_tg_device;

static int __init idletimer_tg_init(void)
{
	int err;

	idletimer_tg_class = class_create(THIS_MODULE, "xt_idletimer");
	err = PTR_ERR(idletimer_tg_class);
	if (IS_ERR(idletimer_tg_class)) {
		pr_debug("couldn't register device class\n");
		goto out;
	}

	idletimer_tg_device = device_create(idletimer_tg_class, NULL,
					    MKDEV(0, 0), NULL, "timers");
	err = PTR_ERR(idletimer_tg_device);
	if (IS_ERR(idletimer_tg_device)) {
		pr_debug("couldn't register system device\n");
		goto out_class;
	}

	idletimer_tg_kobj = &idletimer_tg_device->kobj;

	err = xt_register_targets(idletimer_tg, ARRAY_SIZE(idletimer_tg));

	if (err < 0) {
		pr_debug("couldn't register xt target\n");
		goto out_dev;
	}

	return 0;
out_dev:
	device_destroy(idletimer_tg_class, MKDEV(0, 0));
out_class:
	class_destroy(idletimer_tg_class);
out:
	return err;
}

static void __exit idletimer_tg_exit(void)
{
	xt_unregister_targets(idletimer_tg, ARRAY_SIZE(idletimer_tg));

	device_destroy(idletimer_tg_class, MKDEV(0, 0));
	class_destroy(idletimer_tg_class);
}

module_init(idletimer_tg_init);
module_exit(idletimer_tg_exit);

MODULE_AUTHOR("Timo Teras <ext-timo.teras@nokia.com>");
MODULE_AUTHOR("Luciano Coelho <luciano.coelho@nokia.com>");
MODULE_DESCRIPTION("Xtables: idle time monitor");
MODULE_LICENSE("GPL v2");
MODULE_ALIAS("ipt_IDLETIMER");
MODULE_ALIAS("ip6t_IDLETIMER");
MODULE_ALIAS("arpt_IDLETIMER");<|MERGE_RESOLUTION|>--- conflicted
+++ resolved
@@ -30,22 +30,11 @@
 #include <linux/skbuff.h>
 #include <linux/workqueue.h>
 #include <linux/sysfs.h>
-<<<<<<< HEAD
-#include <linux/rtc.h>
-#include <linux/time.h>
-#include <linux/math64.h>
-#include <linux/suspend.h>
-#include <linux/notifier.h>
-#include <net/net_namespace.h>
-#include <net/sock.h>
-#include <net/inet_sock.h>
-=======
 #include <linux/suspend.h>
 #include <net/sock.h>
 #include <net/inet_sock.h>
 
 #define NLMSG_MAX_SIZE 64
->>>>>>> d3c86f46
 
 struct idletimer_tg {
 	struct list_head entry;
@@ -79,22 +68,14 @@
 static struct kobject *idletimer_tg_kobj;
 
 static bool check_for_delayed_trigger(struct idletimer_tg *timer,
-<<<<<<< HEAD
-		struct timespec64 *ts)
-=======
 				      struct timespec64 *ts)
->>>>>>> d3c86f46
 {
 	bool state;
 	struct timespec64 temp;
 	spin_lock_bh(&timestamp_lock);
 	timer->work_pending = false;
 	if ((ts->tv_sec - timer->last_modified_timer.tv_sec) > timer->timeout ||
-<<<<<<< HEAD
-			timer->delayed_timer_trigger.tv_sec != 0) {
-=======
 	    timer->delayed_timer_trigger.tv_sec != 0) {
->>>>>>> d3c86f46
 		state = false;
 		temp.tv_sec = timer->timeout;
 		temp.tv_nsec = 0;
@@ -127,79 +108,47 @@
 	char *envp[] = { iface_msg, state_msg, timestamp_msg, uid_msg, NULL };
 	int res;
 	struct timespec64 ts;
-<<<<<<< HEAD
-	uint64_t time_ns;
-=======
 	u64 time_ns;
->>>>>>> d3c86f46
 	bool state;
 
 	res = snprintf(iface_msg, NLMSG_MAX_SIZE, "INTERFACE=%s",
 		       iface);
 	if (NLMSG_MAX_SIZE <= res) {
-<<<<<<< HEAD
-		pr_err("message too long (%d)", res);
-=======
 		pr_err("message too long (%d)\n", res);
->>>>>>> d3c86f46
 		return;
 	}
 
 	ts = ktime_to_timespec64(ktime_get_boottime());
 	state = check_for_delayed_trigger(timer, &ts);
 	res = snprintf(state_msg, NLMSG_MAX_SIZE, "STATE=%s",
-<<<<<<< HEAD
-			state ? "active" : "inactive");
-
-	if (NLMSG_MAX_SIZE <= res) {
-		pr_err("message too long (%d)", res);
-=======
 		       state ? "active" : "inactive");
 
 	if (NLMSG_MAX_SIZE <= res) {
 		pr_err("message too long (%d)\n", res);
->>>>>>> d3c86f46
 		return;
 	}
 
 	if (state) {
 		res = snprintf(uid_msg, NLMSG_MAX_SIZE, "UID=%u", timer->uid);
 		if (NLMSG_MAX_SIZE <= res)
-<<<<<<< HEAD
-			pr_err("message too long (%d)", res);
-	} else {
-		res = snprintf(uid_msg, NLMSG_MAX_SIZE, "UID=");
-		if (NLMSG_MAX_SIZE <= res)
-			pr_err("message too long (%d)", res);
-=======
 			pr_err("message too long (%d)\n", res);
 	} else {
 		res = snprintf(uid_msg, NLMSG_MAX_SIZE, "UID=");
 		if (NLMSG_MAX_SIZE <= res)
 			pr_err("message too long (%d)\n", res);
->>>>>>> d3c86f46
 	}
 
 	time_ns = timespec64_to_ns(&ts);
 	res = snprintf(timestamp_msg, NLMSG_MAX_SIZE, "TIME_NS=%llu", time_ns);
 	if (NLMSG_MAX_SIZE <= res) {
 		timestamp_msg[0] = '\0';
-<<<<<<< HEAD
-		pr_err("message too long (%d)", res);
-=======
 		pr_err("message too long (%d)\n", res);
->>>>>>> d3c86f46
 	}
 
 	pr_debug("putting nlmsg: <%s> <%s> <%s> <%s>\n", iface_msg, state_msg,
 		 timestamp_msg, uid_msg);
 	kobject_uevent_env(idletimer_tg_kobj, KOBJ_CHANGE, envp);
 	return;
-<<<<<<< HEAD
-
-
-=======
->>>>>>> d3c86f46
 }
 
 static
@@ -241,15 +190,6 @@
 	mutex_unlock(&list_mutex);
 
 	if (time_after(expires, now) || ktimespec.tv_sec > 0)
-<<<<<<< HEAD
-		return snprintf(buf, PAGE_SIZE, "%ld\n", time_diff);
-
-	if (timer->send_nl_msg)
-		return sprintf(buf, "0 %d\n",
-			jiffies_to_msecs(now - expires) / 1000);
-
-	return snprintf(buf, PAGE_SIZE, "0\n");
-=======
 		return scnprintf(buf, PAGE_SIZE, "%ld\n", time_diff);
 
 	if (timer->send_nl_msg)
@@ -257,7 +197,6 @@
 				 jiffies_to_msecs(now - expires) / 1000);
 
 	return scnprintf(buf, PAGE_SIZE, "0\n");
->>>>>>> d3c86f46
 }
 
 static void idletimer_tg_work(struct work_struct *work)
@@ -276,10 +215,7 @@
 	struct idletimer_tg *timer = from_timer(timer, t, timer);
 
 	pr_debug("timer %s expired\n", timer->attr.attr.name);
-<<<<<<< HEAD
-=======
-
->>>>>>> d3c86f46
+
 	spin_lock_bh(&timestamp_lock);
 	timer->active = false;
 	timer->work_pending = true;
@@ -288,25 +224,15 @@
 }
 
 static int idletimer_resume(struct notifier_block *notifier,
-<<<<<<< HEAD
-		unsigned long pm_event, void *unused)
-=======
 			    unsigned long pm_event, void *unused)
->>>>>>> d3c86f46
 {
 	struct timespec64 ts;
 	unsigned long time_diff, now = jiffies;
 	struct idletimer_tg *timer = container_of(notifier,
-<<<<<<< HEAD
-			struct idletimer_tg, pm_nb);
-	if (!timer)
-		return NOTIFY_DONE;
-=======
 						  struct idletimer_tg, pm_nb);
 	if (!timer)
 		return NOTIFY_DONE;
 
->>>>>>> d3c86f46
 	switch (pm_event) {
 	case PM_SUSPEND_PREPARE:
 		timer->last_suspend_time =
@@ -331,11 +257,7 @@
 			time_diff = timespec64_to_jiffies(&ts);
 			if (timer->timer.expires > (time_diff + now)) {
 				mod_timer_pending(&timer->timer,
-<<<<<<< HEAD
-						(timer->timer.expires - time_diff));
-=======
 						  (timer->timer.expires - time_diff));
->>>>>>> d3c86f46
 			} else {
 				del_timer(&timer->timer);
 				timer->timer.expires = 0;
@@ -411,11 +333,7 @@
 	pr_debug("timer type value is 0.\n");
 	info->timer->timer_type = 0;
 	info->timer->refcnt = 1;
-<<<<<<< HEAD
-	info->timer->send_nl_msg = (info->send_nl_msg == 0) ? false : true;
-=======
 	info->timer->send_nl_msg = false;
->>>>>>> d3c86f46
 	info->timer->active = true;
 	info->timer->timeout = info->timeout;
 
@@ -430,11 +348,7 @@
 	ret = register_pm_notifier(&info->timer->pm_nb);
 	if (ret)
 		printk(KERN_WARNING "[%s] Failed to register pm notifier %d\n",
-<<<<<<< HEAD
-				__func__, ret);
-=======
 		       __func__, ret);
->>>>>>> d3c86f46
 
 	INIT_WORK(&info->timer->work, idletimer_tg_work);
 
@@ -450,42 +364,6 @@
 	kfree(info->timer);
 out:
 	return ret;
-}
-
-static void reset_timer(const struct idletimer_tg_info *info,
-			struct sk_buff *skb)
-{
-	unsigned long now = jiffies;
-	struct idletimer_tg *timer = info->timer;
-	bool timer_prev;
-
-	spin_lock_bh(&timestamp_lock);
-	timer_prev = timer->active;
-	timer->active = true;
-	/* timer_prev is used to guard overflow problem in time_before*/
-	if (!timer_prev || time_before(timer->timer.expires, now)) {
-		pr_debug("Starting Checkentry timer (Expired, Jiffies): %lu, %lu\n",
-				timer->timer.expires, now);
-
-		/* Stores the uid resposible for waking up the radio */
-		if (skb && (skb->sk)) {
-			timer->uid = from_kuid_munged(current_user_ns(),
-					sock_i_uid(skb_to_full_sk(skb)));
-		}
-
-		/* checks if there is a pending inactive notification*/
-		if (timer->work_pending)
-			timer->delayed_timer_trigger = timer->last_modified_timer;
-		else {
-			timer->work_pending = true;
-			schedule_work(&timer->work);
-		}
-	}
-
-	timer->last_modified_timer = ktime_to_timespec64(ktime_get_boottime());
-	mod_timer(&timer->timer,
-			msecs_to_jiffies(info->timeout * 1000) + now);
-	spin_unlock_bh(&timestamp_lock);
 }
 
 static int idletimer_tg_create_v1(struct idletimer_tg_info_v1 *info)
@@ -613,11 +491,6 @@
 	pr_debug("resetting timer %s, timeout period %u\n",
 		 info->label, info->timeout);
 
-<<<<<<< HEAD
-	BUG_ON(!info->timer);
-
-=======
->>>>>>> d3c86f46
 	info->timer->active = true;
 
 	if (time_before(info->timer->timer.expires, now)) {
@@ -625,15 +498,9 @@
 		pr_debug("Starting timer %s (Expired, Jiffies): %lu, %lu\n",
 			 info->label, info->timer->timer.expires, now);
 	}
-<<<<<<< HEAD
-=======
 
 	/* TODO: Avoid modifying timers on each packet */
 	reset_timer(info->timer, info->timeout, skb);
->>>>>>> d3c86f46
-
-	/* TODO: Avoid modifying timers on each packet */
-	reset_timer(info, skb);
 	return XT_CONTINUE;
 }
 
@@ -706,11 +573,7 @@
 	info->timer = __idletimer_tg_find_by_label(info->label);
 	if (info->timer) {
 		info->timer->refcnt++;
-<<<<<<< HEAD
-		reset_timer(info, NULL);
-=======
 		reset_timer(info->timer, info->timeout, NULL);
->>>>>>> d3c86f46
 		pr_debug("increased refcnt of timer %s to %u\n",
 			 info->label, info->timer->refcnt);
 	} else {
