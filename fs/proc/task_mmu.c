--- conflicted
+++ resolved
@@ -160,11 +160,7 @@
 		write_len = strnlen(kaddr + page_offset, len);
 		seq_write(m, kaddr + page_offset, write_len);
 		kunmap(page);
-<<<<<<< HEAD
-		put_page(page);
-=======
 		put_user_page(page);
->>>>>>> d3c86f46
 
 		/* if strnlen hit a null terminator then we're done */
 		if (write_len != len)
