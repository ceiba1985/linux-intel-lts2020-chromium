/* SPDX-License-Identifier: GPL-2.0 */
/*
 * fs/f2fs/f2fs.h
 *
 * Copyright (c) 2012 Samsung Electronics Co., Ltd.
 *             http://www.samsung.com/
 */
#ifndef _LINUX_F2FS_H
#define _LINUX_F2FS_H

#include <linux/uio.h>
#include <linux/types.h>
#include <linux/page-flags.h>
#include <linux/buffer_head.h>
#include <linux/slab.h>
#include <linux/crc32.h>
#include <linux/magic.h>
#include <linux/kobject.h>
#include <linux/sched.h>
#include <linux/cred.h>
#include <linux/vmalloc.h>
#include <linux/bio.h>
#include <linux/blkdev.h>
#include <linux/quotaops.h>
#include <linux/part_stat.h>
#include <crypto/hash.h>

#include <linux/fscrypt.h>
#include <linux/fsverity.h>

#ifdef CONFIG_F2FS_CHECK_FS
#define f2fs_bug_on(sbi, condition)	BUG_ON(condition)
#else
#define f2fs_bug_on(sbi, condition)					\
	do {								\
		if (WARN_ON(condition))					\
			set_sbi_flag(sbi, SBI_NEED_FSCK);		\
	} while (0)
#endif

enum {
	FAULT_KMALLOC,
	FAULT_KVMALLOC,
	FAULT_PAGE_ALLOC,
	FAULT_PAGE_GET,
	FAULT_ALLOC_NID,
	FAULT_ORPHAN,
	FAULT_BLOCK,
	FAULT_DIR_DEPTH,
	FAULT_EVICT_INODE,
	FAULT_TRUNCATE,
	FAULT_READ_IO,
	FAULT_CHECKPOINT,
	FAULT_DISCARD,
	FAULT_WRITE_IO,
	FAULT_MAX,
};

#ifdef CONFIG_F2FS_FAULT_INJECTION
#define F2FS_ALL_FAULT_TYPE		((1 << FAULT_MAX) - 1)

struct f2fs_fault_info {
	atomic_t inject_ops;
	unsigned int inject_rate;
	unsigned int inject_type;
};

extern const char *f2fs_fault_name[FAULT_MAX];
#define IS_FAULT_SET(fi, type) ((fi)->inject_type & (1 << (type)))
#endif

/*
 * For mount options
 */
#define F2FS_MOUNT_DISABLE_ROLL_FORWARD	0x00000002
#define F2FS_MOUNT_DISCARD		0x00000004
#define F2FS_MOUNT_NOHEAP		0x00000008
#define F2FS_MOUNT_XATTR_USER		0x00000010
#define F2FS_MOUNT_POSIX_ACL		0x00000020
#define F2FS_MOUNT_DISABLE_EXT_IDENTIFY	0x00000040
#define F2FS_MOUNT_INLINE_XATTR		0x00000080
#define F2FS_MOUNT_INLINE_DATA		0x00000100
#define F2FS_MOUNT_INLINE_DENTRY	0x00000200
#define F2FS_MOUNT_FLUSH_MERGE		0x00000400
#define F2FS_MOUNT_NOBARRIER		0x00000800
#define F2FS_MOUNT_FASTBOOT		0x00001000
#define F2FS_MOUNT_EXTENT_CACHE		0x00002000
#define F2FS_MOUNT_DATA_FLUSH		0x00008000
#define F2FS_MOUNT_FAULT_INJECTION	0x00010000
#define F2FS_MOUNT_USRQUOTA		0x00080000
#define F2FS_MOUNT_GRPQUOTA		0x00100000
#define F2FS_MOUNT_PRJQUOTA		0x00200000
#define F2FS_MOUNT_QUOTA		0x00400000
#define F2FS_MOUNT_INLINE_XATTR_SIZE	0x00800000
#define F2FS_MOUNT_RESERVE_ROOT		0x01000000
#define F2FS_MOUNT_DISABLE_CHECKPOINT	0x02000000
#define F2FS_MOUNT_NORECOVERY		0x04000000
#define F2FS_MOUNT_ATGC			0x08000000
#define F2FS_MOUNT_MERGE_CHECKPOINT	0x10000000
#define	F2FS_MOUNT_GC_MERGE		0x20000000
#define F2FS_MOUNT_COMPRESS_CACHE	0x40000000

#define F2FS_OPTION(sbi)	((sbi)->mount_opt)
#define clear_opt(sbi, option)	(F2FS_OPTION(sbi).opt &= ~F2FS_MOUNT_##option)
#define set_opt(sbi, option)	(F2FS_OPTION(sbi).opt |= F2FS_MOUNT_##option)
#define test_opt(sbi, option)	(F2FS_OPTION(sbi).opt & F2FS_MOUNT_##option)

#define ver_after(a, b)	(typecheck(unsigned long long, a) &&		\
		typecheck(unsigned long long, b) &&			\
		((long long)((a) - (b)) > 0))

typedef u32 block_t;	/*
			 * should not change u32, since it is the on-disk block
			 * address format, __le32.
			 */
typedef u32 nid_t;

#define COMPRESS_EXT_NUM		16

/*
 * An implementation of an rwsem that is explicitly unfair to readers. This
 * prevents priority inversion when a low-priority reader acquires the read lock
 * while sleeping on the write lock but the write lock is needed by
 * higher-priority clients.
 */

struct f2fs_rwsem {
        struct rw_semaphore internal_rwsem;
        wait_queue_head_t read_waiters;
};

struct f2fs_mount_info {
	unsigned int opt;
	int write_io_size_bits;		/* Write IO size bits */
	block_t root_reserved_blocks;	/* root reserved blocks */
	kuid_t s_resuid;		/* reserved blocks for uid */
	kgid_t s_resgid;		/* reserved blocks for gid */
	int active_logs;		/* # of active logs */
	int inline_xattr_size;		/* inline xattr size */
#ifdef CONFIG_F2FS_FAULT_INJECTION
	struct f2fs_fault_info fault_info;	/* For fault injection */
#endif
#ifdef CONFIG_QUOTA
	/* Names of quota files with journalled quota */
	char *s_qf_names[MAXQUOTAS];
	int s_jquota_fmt;			/* Format of quota to use */
#endif
	/* For which write hints are passed down to block layer */
	int whint_mode;
	int alloc_mode;			/* segment allocation policy */
	int fsync_mode;			/* fsync policy */
	int fs_mode;			/* fs mode: LFS or ADAPTIVE */
	int bggc_mode;			/* bggc mode: off, on or sync */
	struct fscrypt_dummy_policy dummy_enc_policy; /* test dummy encryption */
	block_t unusable_cap_perc;	/* percentage for cap */
	block_t unusable_cap;		/* Amount of space allowed to be
					 * unusable when disabling checkpoint
					 */

	/* For compression */
	unsigned char compress_algorithm;	/* algorithm type */
	unsigned char compress_log_size;	/* cluster log size */
	unsigned char compress_level;		/* compress level */
	bool compress_chksum;			/* compressed data chksum */
	unsigned char compress_ext_cnt;		/* extension count */
	int compress_mode;			/* compression mode */
	unsigned char extensions[COMPRESS_EXT_NUM][F2FS_EXTENSION_LEN];	/* extensions */
};

#define F2FS_FEATURE_ENCRYPT		0x0001
#define F2FS_FEATURE_BLKZONED		0x0002
#define F2FS_FEATURE_ATOMIC_WRITE	0x0004
#define F2FS_FEATURE_EXTRA_ATTR		0x0008
#define F2FS_FEATURE_PRJQUOTA		0x0010
#define F2FS_FEATURE_INODE_CHKSUM	0x0020
#define F2FS_FEATURE_FLEXIBLE_INLINE_XATTR	0x0040
#define F2FS_FEATURE_QUOTA_INO		0x0080
#define F2FS_FEATURE_INODE_CRTIME	0x0100
#define F2FS_FEATURE_LOST_FOUND		0x0200
#define F2FS_FEATURE_VERITY		0x0400
#define F2FS_FEATURE_SB_CHKSUM		0x0800
#define F2FS_FEATURE_CASEFOLD		0x1000
#define F2FS_FEATURE_COMPRESSION	0x2000
#define F2FS_FEATURE_RO			0x4000

#define __F2FS_HAS_FEATURE(raw_super, mask)				\
	((raw_super->feature & cpu_to_le32(mask)) != 0)
#define F2FS_HAS_FEATURE(sbi, mask)	__F2FS_HAS_FEATURE(sbi->raw_super, mask)
#define F2FS_SET_FEATURE(sbi, mask)					\
	(sbi->raw_super->feature |= cpu_to_le32(mask))
#define F2FS_CLEAR_FEATURE(sbi, mask)					\
	(sbi->raw_super->feature &= ~cpu_to_le32(mask))

/*
 * Default values for user and/or group using reserved blocks
 */
#define	F2FS_DEF_RESUID		0
#define	F2FS_DEF_RESGID		0

/*
 * For checkpoint manager
 */
enum {
	NAT_BITMAP,
	SIT_BITMAP
};

#define	CP_UMOUNT	0x00000001
#define	CP_FASTBOOT	0x00000002
#define	CP_SYNC		0x00000004
#define	CP_RECOVERY	0x00000008
#define	CP_DISCARD	0x00000010
#define CP_TRIMMED	0x00000020
#define CP_PAUSE	0x00000040
#define CP_RESIZE 	0x00000080

#define MAX_DISCARD_BLOCKS(sbi)		BLKS_PER_SEC(sbi)
#define DEF_MAX_DISCARD_REQUEST		8	/* issue 8 discards per round */
#define DEF_MIN_DISCARD_ISSUE_TIME	50	/* 50 ms, if exists */
#define DEF_MID_DISCARD_ISSUE_TIME	500	/* 500 ms, if device busy */
#define DEF_MAX_DISCARD_ISSUE_TIME	60000	/* 60 s, if no candidates */
#define DEF_DISCARD_URGENT_UTIL		80	/* do more discard over 80% */
#define DEF_CP_INTERVAL			60	/* 60 secs */
#define DEF_IDLE_INTERVAL		5	/* 5 secs */
#define DEF_DISABLE_INTERVAL		5	/* 5 secs */
#define DEF_DISABLE_QUICK_INTERVAL	1	/* 1 secs */
#define DEF_UMOUNT_DISCARD_TIMEOUT	5	/* 5 secs */

struct cp_control {
	int reason;
	__u64 trim_start;
	__u64 trim_end;
	__u64 trim_minlen;
};

/*
 * indicate meta/data type
 */
enum {
	META_CP,
	META_NAT,
	META_SIT,
	META_SSA,
	META_MAX,
	META_POR,
	DATA_GENERIC,		/* check range only */
	DATA_GENERIC_ENHANCE,	/* strong check on range and segment bitmap */
	DATA_GENERIC_ENHANCE_READ,	/*
					 * strong check on range and segment
					 * bitmap but no warning due to race
					 * condition of read on truncated area
					 * by extent_cache
					 */
	META_GENERIC,
};

/* for the list of ino */
enum {
	ORPHAN_INO,		/* for orphan ino list */
	APPEND_INO,		/* for append ino list */
	UPDATE_INO,		/* for update ino list */
	TRANS_DIR_INO,		/* for trasactions dir ino list */
	FLUSH_INO,		/* for multiple device flushing */
	MAX_INO_ENTRY,		/* max. list */
};

struct ino_entry {
	struct list_head list;		/* list head */
	nid_t ino;			/* inode number */
	unsigned int dirty_device;	/* dirty device bitmap */
};

/* for the list of inodes to be GCed */
struct inode_entry {
	struct list_head list;	/* list head */
	struct inode *inode;	/* vfs inode pointer */
};

struct fsync_node_entry {
	struct list_head list;	/* list head */
	struct page *page;	/* warm node page pointer */
	unsigned int seq_id;	/* sequence id */
};

struct ckpt_req {
	struct completion wait;		/* completion for checkpoint done */
	struct llist_node llnode;	/* llist_node to be linked in wait queue */
	int ret;			/* return code of checkpoint */
	ktime_t queue_time;		/* request queued time */
};

struct ckpt_req_control {
	struct task_struct *f2fs_issue_ckpt;	/* checkpoint task */
	int ckpt_thread_ioprio;			/* checkpoint merge thread ioprio */
	wait_queue_head_t ckpt_wait_queue;	/* waiting queue for wake-up */
	atomic_t issued_ckpt;		/* # of actually issued ckpts */
	atomic_t total_ckpt;		/* # of total ckpts */
	atomic_t queued_ckpt;		/* # of queued ckpts */
	struct llist_head issue_list;	/* list for command issue */
	spinlock_t stat_lock;		/* lock for below checkpoint time stats */
	unsigned int cur_time;		/* cur wait time in msec for currently issued checkpoint */
	unsigned int peak_time;		/* peak wait time in msec until now */
};

/* for the bitmap indicate blocks to be discarded */
struct discard_entry {
	struct list_head list;	/* list head */
	block_t start_blkaddr;	/* start blockaddr of current segment */
	unsigned char discard_map[SIT_VBLOCK_MAP_SIZE];	/* segment discard bitmap */
};

/* default discard granularity of inner discard thread, unit: block count */
#define DEFAULT_DISCARD_GRANULARITY		16

/* max discard pend list number */
#define MAX_PLIST_NUM		512
#define plist_idx(blk_num)	((blk_num) >= MAX_PLIST_NUM ?		\
					(MAX_PLIST_NUM - 1) : ((blk_num) - 1))

enum {
	D_PREP,			/* initial */
	D_PARTIAL,		/* partially submitted */
	D_SUBMIT,		/* all submitted */
	D_DONE,			/* finished */
};

struct discard_info {
	block_t lstart;			/* logical start address */
	block_t len;			/* length */
	block_t start;			/* actual start address in dev */
};

struct discard_cmd {
	struct rb_node rb_node;		/* rb node located in rb-tree */
	union {
		struct {
			block_t lstart;	/* logical start address */
			block_t len;	/* length */
			block_t start;	/* actual start address in dev */
		};
		struct discard_info di;	/* discard info */

	};
	struct list_head list;		/* command list */
	struct completion wait;		/* compleation */
	struct block_device *bdev;	/* bdev */
	unsigned short ref;		/* reference count */
	unsigned char state;		/* state */
	unsigned char queued;		/* queued discard */
	int error;			/* bio error */
	spinlock_t lock;		/* for state/bio_ref updating */
	unsigned short bio_ref;		/* bio reference count */
};

enum {
	DPOLICY_BG,
	DPOLICY_FORCE,
	DPOLICY_FSTRIM,
	DPOLICY_UMOUNT,
	MAX_DPOLICY,
};

struct discard_policy {
	int type;			/* type of discard */
	unsigned int min_interval;	/* used for candidates exist */
	unsigned int mid_interval;	/* used for device busy */
	unsigned int max_interval;	/* used for candidates not exist */
	unsigned int max_requests;	/* # of discards issued per round */
	unsigned int io_aware_gran;	/* minimum granularity discard not be aware of I/O */
	bool io_aware;			/* issue discard in idle time */
	bool sync;			/* submit discard with REQ_SYNC flag */
	bool ordered;			/* issue discard by lba order */
	bool timeout;			/* discard timeout for put_super */
	unsigned int granularity;	/* discard granularity */
};

struct discard_cmd_control {
	struct task_struct *f2fs_issue_discard;	/* discard thread */
	struct list_head entry_list;		/* 4KB discard entry list */
	struct list_head pend_list[MAX_PLIST_NUM];/* store pending entries */
	struct list_head wait_list;		/* store on-flushing entries */
	struct list_head fstrim_list;		/* in-flight discard from fstrim */
	wait_queue_head_t discard_wait_queue;	/* waiting queue for wake-up */
	unsigned int discard_wake;		/* to wake up discard thread */
	struct mutex cmd_lock;
	unsigned int nr_discards;		/* # of discards in the list */
	unsigned int max_discards;		/* max. discards to be issued */
	unsigned int discard_granularity;	/* discard granularity */
	unsigned int undiscard_blks;		/* # of undiscard blocks */
	unsigned int next_pos;			/* next discard position */
	atomic_t issued_discard;		/* # of issued discard */
	atomic_t queued_discard;		/* # of queued discard */
	atomic_t discard_cmd_cnt;		/* # of cached cmd count */
	struct rb_root_cached root;		/* root of discard rb-tree */
	bool rbtree_check;			/* config for consistence check */
};

/* for the list of fsync inodes, used only during recovery */
struct fsync_inode_entry {
	struct list_head list;	/* list head */
	struct inode *inode;	/* vfs inode pointer */
	block_t blkaddr;	/* block address locating the last fsync */
	block_t last_dentry;	/* block address locating the last dentry */
};

#define nats_in_cursum(jnl)		(le16_to_cpu((jnl)->n_nats))
#define sits_in_cursum(jnl)		(le16_to_cpu((jnl)->n_sits))

#define nat_in_journal(jnl, i)		((jnl)->nat_j.entries[i].ne)
#define nid_in_journal(jnl, i)		((jnl)->nat_j.entries[i].nid)
#define sit_in_journal(jnl, i)		((jnl)->sit_j.entries[i].se)
#define segno_in_journal(jnl, i)	((jnl)->sit_j.entries[i].segno)

#define MAX_NAT_JENTRIES(jnl)	(NAT_JOURNAL_ENTRIES - nats_in_cursum(jnl))
#define MAX_SIT_JENTRIES(jnl)	(SIT_JOURNAL_ENTRIES - sits_in_cursum(jnl))

static inline int update_nats_in_cursum(struct f2fs_journal *journal, int i)
{
	int before = nats_in_cursum(journal);

	journal->n_nats = cpu_to_le16(before + i);
	return before;
}

static inline int update_sits_in_cursum(struct f2fs_journal *journal, int i)
{
	int before = sits_in_cursum(journal);

	journal->n_sits = cpu_to_le16(before + i);
	return before;
}

static inline bool __has_cursum_space(struct f2fs_journal *journal,
							int size, int type)
{
	if (type == NAT_JOURNAL)
		return size <= MAX_NAT_JENTRIES(journal);
	return size <= MAX_SIT_JENTRIES(journal);
}

/* for inline stuff */
#define DEF_INLINE_RESERVED_SIZE	1
static inline int get_extra_isize(struct inode *inode);
static inline int get_inline_xattr_addrs(struct inode *inode);
#define MAX_INLINE_DATA(inode)	(sizeof(__le32) *			\
				(CUR_ADDRS_PER_INODE(inode) -		\
				get_inline_xattr_addrs(inode) -	\
				DEF_INLINE_RESERVED_SIZE))

/* for inline dir */
#define NR_INLINE_DENTRY(inode)	(MAX_INLINE_DATA(inode) * BITS_PER_BYTE / \
				((SIZE_OF_DIR_ENTRY + F2FS_SLOT_LEN) * \
				BITS_PER_BYTE + 1))
#define INLINE_DENTRY_BITMAP_SIZE(inode) \
	DIV_ROUND_UP(NR_INLINE_DENTRY(inode), BITS_PER_BYTE)
#define INLINE_RESERVED_SIZE(inode)	(MAX_INLINE_DATA(inode) - \
				((SIZE_OF_DIR_ENTRY + F2FS_SLOT_LEN) * \
				NR_INLINE_DENTRY(inode) + \
				INLINE_DENTRY_BITMAP_SIZE(inode)))

/*
 * For INODE and NODE manager
 */
/* for directory operations */

struct f2fs_filename {
	/*
	 * The filename the user specified.  This is NULL for some
	 * filesystem-internal operations, e.g. converting an inline directory
	 * to a non-inline one, or roll-forward recovering an encrypted dentry.
	 */
	const struct qstr *usr_fname;

	/*
	 * The on-disk filename.  For encrypted directories, this is encrypted.
	 * This may be NULL for lookups in an encrypted dir without the key.
	 */
	struct fscrypt_str disk_name;

	/* The dirhash of this filename */
	f2fs_hash_t hash;

#ifdef CONFIG_FS_ENCRYPTION
	/*
	 * For lookups in encrypted directories: either the buffer backing
	 * disk_name, or a buffer that holds the decoded no-key name.
	 */
	struct fscrypt_str crypto_buf;
#endif
#ifdef CONFIG_UNICODE
	/*
	 * For casefolded directories: the casefolded name, but it's left NULL
	 * if the original name is not valid Unicode, if the directory is both
	 * casefolded and encrypted and its encryption key is unavailable, or if
	 * the filesystem is doing an internal operation where usr_fname is also
	 * NULL.  In all these cases we fall back to treating the name as an
	 * opaque byte sequence.
	 */
	struct fscrypt_str cf_name;
#endif
};

struct f2fs_dentry_ptr {
	struct inode *inode;
	void *bitmap;
	struct f2fs_dir_entry *dentry;
	__u8 (*filename)[F2FS_SLOT_LEN];
	int max;
	int nr_bitmap;
};

static inline void make_dentry_ptr_block(struct inode *inode,
		struct f2fs_dentry_ptr *d, struct f2fs_dentry_block *t)
{
	d->inode = inode;
	d->max = NR_DENTRY_IN_BLOCK;
	d->nr_bitmap = SIZE_OF_DENTRY_BITMAP;
	d->bitmap = t->dentry_bitmap;
	d->dentry = t->dentry;
	d->filename = t->filename;
}

static inline void make_dentry_ptr_inline(struct inode *inode,
					struct f2fs_dentry_ptr *d, void *t)
{
	int entry_cnt = NR_INLINE_DENTRY(inode);
	int bitmap_size = INLINE_DENTRY_BITMAP_SIZE(inode);
	int reserved_size = INLINE_RESERVED_SIZE(inode);

	d->inode = inode;
	d->max = entry_cnt;
	d->nr_bitmap = bitmap_size;
	d->bitmap = t;
	d->dentry = t + bitmap_size + reserved_size;
	d->filename = t + bitmap_size + reserved_size +
					SIZE_OF_DIR_ENTRY * entry_cnt;
}

/*
 * XATTR_NODE_OFFSET stores xattrs to one node block per file keeping -1
 * as its node offset to distinguish from index node blocks.
 * But some bits are used to mark the node block.
 */
#define XATTR_NODE_OFFSET	((((unsigned int)-1) << OFFSET_BIT_SHIFT) \
				>> OFFSET_BIT_SHIFT)
enum {
	ALLOC_NODE,			/* allocate a new node page if needed */
	LOOKUP_NODE,			/* look up a node without readahead */
	LOOKUP_NODE_RA,			/*
					 * look up a node with readahead called
					 * by get_data_block.
					 */
};

#define DEFAULT_RETRY_IO_COUNT	8	/* maximum retry read IO count */

/* congestion wait timeout value, default: 20ms */
#define	DEFAULT_IO_TIMEOUT	(msecs_to_jiffies(20))

/* maximum retry quota flush count */
#define DEFAULT_RETRY_QUOTA_FLUSH_COUNT		8

#define F2FS_LINK_MAX	0xffffffff	/* maximum link count per file */

#define MAX_DIR_RA_PAGES	4	/* maximum ra pages of dir */

/* for in-memory extent cache entry */
#define F2FS_MIN_EXTENT_LEN	64	/* minimum extent length */

/* number of extent info in extent cache we try to shrink */
#define EXTENT_CACHE_SHRINK_NUMBER	128

struct rb_entry {
	struct rb_node rb_node;		/* rb node located in rb-tree */
	union {
		struct {
			unsigned int ofs;	/* start offset of the entry */
			unsigned int len;	/* length of the entry */
		};
		unsigned long long key;		/* 64-bits key */
	} __packed;
};

struct extent_info {
	unsigned int fofs;		/* start offset in a file */
	unsigned int len;		/* length of the extent */
	u32 blk;			/* start block address of the extent */
};

struct extent_node {
	struct rb_node rb_node;		/* rb node located in rb-tree */
	struct extent_info ei;		/* extent info */
	struct list_head list;		/* node in global extent list of sbi */
	struct extent_tree *et;		/* extent tree pointer */
};

struct extent_tree {
	nid_t ino;			/* inode number */
	struct rb_root_cached root;	/* root of extent info rb-tree */
	struct extent_node *cached_en;	/* recently accessed extent node */
	struct extent_info largest;	/* largested extent info */
	struct list_head list;		/* to be used by sbi->zombie_list */
	rwlock_t lock;			/* protect extent info rb-tree */
	atomic_t node_cnt;		/* # of extent node in rb-tree*/
	bool largest_updated;		/* largest extent updated */
};

/*
 * This structure is taken from ext4_map_blocks.
 *
 * Note that, however, f2fs uses NEW and MAPPED flags for f2fs_map_blocks().
 */
#define F2FS_MAP_NEW		(1 << BH_New)
#define F2FS_MAP_MAPPED		(1 << BH_Mapped)
#define F2FS_MAP_UNWRITTEN	(1 << BH_Unwritten)
#define F2FS_MAP_FLAGS		(F2FS_MAP_NEW | F2FS_MAP_MAPPED |\
				F2FS_MAP_UNWRITTEN)

struct f2fs_map_blocks {
	block_t m_pblk;
	block_t m_lblk;
	unsigned int m_len;
	unsigned int m_flags;
	pgoff_t *m_next_pgofs;		/* point next possible non-hole pgofs */
	pgoff_t *m_next_extent;		/* point to next possible extent */
	int m_seg_type;
	bool m_may_create;		/* indicate it is from write path */
};

/* for flag in get_data_block */
enum {
	F2FS_GET_BLOCK_DEFAULT,
	F2FS_GET_BLOCK_FIEMAP,
	F2FS_GET_BLOCK_BMAP,
	F2FS_GET_BLOCK_DIO,
	F2FS_GET_BLOCK_PRE_DIO,
	F2FS_GET_BLOCK_PRE_AIO,
	F2FS_GET_BLOCK_PRECACHE,
};

/*
 * i_advise uses FADVISE_XXX_BIT. We can add additional hints later.
 */
#define FADVISE_COLD_BIT	0x01
#define FADVISE_LOST_PINO_BIT	0x02
#define FADVISE_ENCRYPT_BIT	0x04
#define FADVISE_ENC_NAME_BIT	0x08
#define FADVISE_KEEP_SIZE_BIT	0x10
#define FADVISE_HOT_BIT		0x20
#define FADVISE_VERITY_BIT	0x40

#define FADVISE_MODIFIABLE_BITS	(FADVISE_COLD_BIT | FADVISE_HOT_BIT)

#define file_is_cold(inode)	is_file(inode, FADVISE_COLD_BIT)
#define file_set_cold(inode)	set_file(inode, FADVISE_COLD_BIT)
#define file_clear_cold(inode)	clear_file(inode, FADVISE_COLD_BIT)

#define file_wrong_pino(inode)	is_file(inode, FADVISE_LOST_PINO_BIT)
#define file_lost_pino(inode)	set_file(inode, FADVISE_LOST_PINO_BIT)
#define file_got_pino(inode)	clear_file(inode, FADVISE_LOST_PINO_BIT)

#define file_is_encrypt(inode)	is_file(inode, FADVISE_ENCRYPT_BIT)
#define file_set_encrypt(inode)	set_file(inode, FADVISE_ENCRYPT_BIT)

#define file_enc_name(inode)	is_file(inode, FADVISE_ENC_NAME_BIT)
#define file_set_enc_name(inode) set_file(inode, FADVISE_ENC_NAME_BIT)

#define file_keep_isize(inode)	is_file(inode, FADVISE_KEEP_SIZE_BIT)
#define file_set_keep_isize(inode) set_file(inode, FADVISE_KEEP_SIZE_BIT)

#define file_is_hot(inode)	is_file(inode, FADVISE_HOT_BIT)
#define file_set_hot(inode)	set_file(inode, FADVISE_HOT_BIT)
#define file_clear_hot(inode)	clear_file(inode, FADVISE_HOT_BIT)

#define file_is_verity(inode)	is_file(inode, FADVISE_VERITY_BIT)
#define file_set_verity(inode)	set_file(inode, FADVISE_VERITY_BIT)

#define DEF_DIR_LEVEL		0

enum {
	GC_FAILURE_PIN,
	GC_FAILURE_ATOMIC,
	MAX_GC_FAILURE
};

/* used for f2fs_inode_info->flags */
enum {
	FI_NEW_INODE,		/* indicate newly allocated inode */
	FI_DIRTY_INODE,		/* indicate inode is dirty or not */
	FI_AUTO_RECOVER,	/* indicate inode is recoverable */
	FI_DIRTY_DIR,		/* indicate directory has dirty pages */
	FI_INC_LINK,		/* need to increment i_nlink */
	FI_ACL_MODE,		/* indicate acl mode */
	FI_NO_ALLOC,		/* should not allocate any blocks */
	FI_FREE_NID,		/* free allocated nide */
	FI_NO_EXTENT,		/* not to use the extent cache */
	FI_INLINE_XATTR,	/* used for inline xattr */
	FI_INLINE_DATA,		/* used for inline data*/
	FI_INLINE_DENTRY,	/* used for inline dentry */
	FI_APPEND_WRITE,	/* inode has appended data */
	FI_UPDATE_WRITE,	/* inode has in-place-update data */
	FI_NEED_IPU,		/* used for ipu per file */
	FI_ATOMIC_FILE,		/* indicate atomic file */
	FI_ATOMIC_COMMIT,	/* indicate the state of atomical committing */
	FI_VOLATILE_FILE,	/* indicate volatile file */
	FI_FIRST_BLOCK_WRITTEN,	/* indicate #0 data block was written */
	FI_DROP_CACHE,		/* drop dirty page cache */
	FI_DATA_EXIST,		/* indicate data exists */
	FI_INLINE_DOTS,		/* indicate inline dot dentries */
	FI_DO_DEFRAG,		/* indicate defragment is running */
	FI_DIRTY_FILE,		/* indicate regular/symlink has dirty pages */
	FI_NO_PREALLOC,		/* indicate skipped preallocated blocks */
	FI_HOT_DATA,		/* indicate file is hot */
	FI_EXTRA_ATTR,		/* indicate file has extra attribute */
	FI_PROJ_INHERIT,	/* indicate file inherits projectid */
	FI_PIN_FILE,		/* indicate file should not be gced */
	FI_ATOMIC_REVOKE_REQUEST, /* request to drop atomic data */
	FI_VERITY_IN_PROGRESS,	/* building fs-verity Merkle tree */
	FI_COMPRESSED_FILE,	/* indicate file's data can be compressed */
	FI_COMPRESS_CORRUPT,	/* indicate compressed cluster is corrupted */
	FI_MMAP_FILE,		/* indicate file was mmapped */
	FI_ENABLE_COMPRESS,	/* enable compression in "user" compression mode */
	FI_COMPRESS_RELEASED,	/* compressed blocks were released */
	FI_ALIGNED_WRITE,	/* enable aligned write */
	FI_MAX,			/* max flag, never be used */
};

struct f2fs_inode_info {
	struct inode vfs_inode;		/* serve a vfs inode */
	unsigned long i_flags;		/* keep an inode flags for ioctl */
	unsigned char i_advise;		/* use to give file attribute hints */
	unsigned char i_dir_level;	/* use for dentry level for large dir */
	unsigned int i_current_depth;	/* only for directory depth */
	/* for gc failure statistic */
	unsigned int i_gc_failures[MAX_GC_FAILURE];
	unsigned int i_pino;		/* parent inode number */
	umode_t i_acl_mode;		/* keep file acl mode temporarily */

	/* Use below internally in f2fs*/
	unsigned long flags[BITS_TO_LONGS(FI_MAX)];	/* use to pass per-file flags */
	struct f2fs_rwsem i_sem;	/* protect fi info */
	atomic_t dirty_pages;		/* # of dirty pages */
	f2fs_hash_t chash;		/* hash value of given file name */
	unsigned int clevel;		/* maximum level of given file name */
	struct task_struct *task;	/* lookup and create consistency */
	struct task_struct *cp_task;	/* separate cp/wb IO stats*/
	nid_t i_xattr_nid;		/* node id that contains xattrs */
	loff_t	last_disk_size;		/* lastly written file size */
	spinlock_t i_size_lock;		/* protect last_disk_size */

#ifdef CONFIG_QUOTA
	struct dquot *i_dquot[MAXQUOTAS];

	/* quota space reservation, managed internally by quota code */
	qsize_t i_reserved_quota;
#endif
	struct list_head dirty_list;	/* dirty list for dirs and files */
	struct list_head gdirty_list;	/* linked in global dirty list */
	struct list_head inmem_ilist;	/* list for inmem inodes */
	struct list_head inmem_pages;	/* inmemory pages managed by f2fs */
	struct task_struct *inmem_task;	/* store inmemory task */
	struct mutex inmem_lock;	/* lock for inmemory pages */
	struct extent_tree *extent_tree;	/* cached extent_tree entry */

	/* avoid racing between foreground op and gc */
	struct f2fs_rwsem i_gc_rwsem[2];
	struct f2fs_rwsem i_mmap_sem;
	struct f2fs_rwsem i_xattr_sem; /* avoid racing between reading and changing EAs */

	int i_extra_isize;		/* size of extra space located in i_addr */
	kprojid_t i_projid;		/* id for project quota */
	int i_inline_xattr_size;	/* inline xattr size */
	struct timespec64 i_crtime;	/* inode creation time */
	struct timespec64 i_disk_time[4];/* inode disk times */

	/* for file compress */
	atomic_t i_compr_blocks;		/* # of compressed blocks */
	unsigned char i_compress_algorithm;	/* algorithm type */
	unsigned char i_log_cluster_size;	/* log of cluster size */
	unsigned char i_compress_level;		/* compress level (lz4hc,zstd) */
	unsigned short i_compress_flag;		/* compress flag */
	unsigned int i_cluster_size;		/* cluster size */
};

static inline void get_extent_info(struct extent_info *ext,
					struct f2fs_extent *i_ext)
{
	ext->fofs = le32_to_cpu(i_ext->fofs);
	ext->blk = le32_to_cpu(i_ext->blk);
	ext->len = le32_to_cpu(i_ext->len);
}

static inline void set_raw_extent(struct extent_info *ext,
					struct f2fs_extent *i_ext)
{
	i_ext->fofs = cpu_to_le32(ext->fofs);
	i_ext->blk = cpu_to_le32(ext->blk);
	i_ext->len = cpu_to_le32(ext->len);
}

static inline void set_extent_info(struct extent_info *ei, unsigned int fofs,
						u32 blk, unsigned int len)
{
	ei->fofs = fofs;
	ei->blk = blk;
	ei->len = len;
}

static inline bool __is_discard_mergeable(struct discard_info *back,
			struct discard_info *front, unsigned int max_len)
{
	return (back->lstart + back->len == front->lstart) &&
		(back->len + front->len <= max_len);
}

static inline bool __is_discard_back_mergeable(struct discard_info *cur,
			struct discard_info *back, unsigned int max_len)
{
	return __is_discard_mergeable(back, cur, max_len);
}

static inline bool __is_discard_front_mergeable(struct discard_info *cur,
			struct discard_info *front, unsigned int max_len)
{
	return __is_discard_mergeable(cur, front, max_len);
}

static inline bool __is_extent_mergeable(struct extent_info *back,
						struct extent_info *front)
{
	return (back->fofs + back->len == front->fofs &&
			back->blk + back->len == front->blk);
}

static inline bool __is_back_mergeable(struct extent_info *cur,
						struct extent_info *back)
{
	return __is_extent_mergeable(back, cur);
}

static inline bool __is_front_mergeable(struct extent_info *cur,
						struct extent_info *front)
{
	return __is_extent_mergeable(cur, front);
}

extern void f2fs_mark_inode_dirty_sync(struct inode *inode, bool sync);
static inline void __try_update_largest_extent(struct extent_tree *et,
						struct extent_node *en)
{
	if (en->ei.len > et->largest.len) {
		et->largest = en->ei;
		et->largest_updated = true;
	}
}

/*
 * For free nid management
 */
enum nid_state {
	FREE_NID,		/* newly added to free nid list */
	PREALLOC_NID,		/* it is preallocated */
	MAX_NID_STATE,
};

enum nat_state {
	TOTAL_NAT,
	DIRTY_NAT,
	RECLAIMABLE_NAT,
	MAX_NAT_STATE,
};

struct f2fs_nm_info {
	block_t nat_blkaddr;		/* base disk address of NAT */
	nid_t max_nid;			/* maximum possible node ids */
	nid_t available_nids;		/* # of available node ids */
	nid_t next_scan_nid;		/* the next nid to be scanned */
	unsigned int ram_thresh;	/* control the memory footprint */
	unsigned int ra_nid_pages;	/* # of nid pages to be readaheaded */
	unsigned int dirty_nats_ratio;	/* control dirty nats ratio threshold */

	/* NAT cache management */
	struct radix_tree_root nat_root;/* root of the nat entry cache */
	struct radix_tree_root nat_set_root;/* root of the nat set cache */
<<<<<<< HEAD
	struct rw_semaphore nat_tree_lock;	/* protect nat entry tree */
=======
	struct f2fs_rwsem nat_tree_lock;	/* protect nat entry tree */
>>>>>>> c194212a
	struct list_head nat_entries;	/* cached nat entry list (clean) */
	spinlock_t nat_list_lock;	/* protect clean nat entry list */
	unsigned int nat_cnt[MAX_NAT_STATE]; /* the # of cached nat entries */
	unsigned int nat_blocks;	/* # of nat blocks */

	/* free node ids management */
	struct radix_tree_root free_nid_root;/* root of the free_nid cache */
	struct list_head free_nid_list;		/* list for free nids excluding preallocated nids */
	unsigned int nid_cnt[MAX_NID_STATE];	/* the number of free node id */
	spinlock_t nid_list_lock;	/* protect nid lists ops */
	struct mutex build_lock;	/* lock for build free nids */
	unsigned char **free_nid_bitmap;
	unsigned char *nat_block_bitmap;
	unsigned short *free_nid_count;	/* free nid count of NAT block */

	/* for checkpoint */
	char *nat_bitmap;		/* NAT bitmap pointer */

	unsigned int nat_bits_blocks;	/* # of nat bits blocks */
	unsigned char *nat_bits;	/* NAT bits blocks */
	unsigned char *full_nat_bits;	/* full NAT pages */
	unsigned char *empty_nat_bits;	/* empty NAT pages */
#ifdef CONFIG_F2FS_CHECK_FS
	char *nat_bitmap_mir;		/* NAT bitmap mirror */
#endif
	int bitmap_size;		/* bitmap size */
};

/*
 * this structure is used as one of function parameters.
 * all the information are dedicated to a given direct node block determined
 * by the data offset in a file.
 */
struct dnode_of_data {
	struct inode *inode;		/* vfs inode pointer */
	struct page *inode_page;	/* its inode page, NULL is possible */
	struct page *node_page;		/* cached direct node page */
	nid_t nid;			/* node id of the direct node block */
	unsigned int ofs_in_node;	/* data offset in the node page */
	bool inode_page_locked;		/* inode page is locked or not */
	bool node_changed;		/* is node block changed */
	char cur_level;			/* level of hole node page */
	char max_level;			/* level of current page located */
	block_t	data_blkaddr;		/* block address of the node block */
};

static inline void set_new_dnode(struct dnode_of_data *dn, struct inode *inode,
		struct page *ipage, struct page *npage, nid_t nid)
{
	memset(dn, 0, sizeof(*dn));
	dn->inode = inode;
	dn->inode_page = ipage;
	dn->node_page = npage;
	dn->nid = nid;
}

/*
 * For SIT manager
 *
 * By default, there are 6 active log areas across the whole main area.
 * When considering hot and cold data separation to reduce cleaning overhead,
 * we split 3 for data logs and 3 for node logs as hot, warm, and cold types,
 * respectively.
 * In the current design, you should not change the numbers intentionally.
 * Instead, as a mount option such as active_logs=x, you can use 2, 4, and 6
 * logs individually according to the underlying devices. (default: 6)
 * Just in case, on-disk layout covers maximum 16 logs that consist of 8 for
 * data and 8 for node logs.
 */
#define	NR_CURSEG_DATA_TYPE	(3)
#define NR_CURSEG_NODE_TYPE	(3)
#define NR_CURSEG_INMEM_TYPE	(2)
#define NR_CURSEG_RO_TYPE	(2)
#define NR_CURSEG_PERSIST_TYPE	(NR_CURSEG_DATA_TYPE + NR_CURSEG_NODE_TYPE)
#define NR_CURSEG_TYPE		(NR_CURSEG_INMEM_TYPE + NR_CURSEG_PERSIST_TYPE)

enum {
	CURSEG_HOT_DATA	= 0,	/* directory entry blocks */
	CURSEG_WARM_DATA,	/* data blocks */
	CURSEG_COLD_DATA,	/* multimedia or GCed data blocks */
	CURSEG_HOT_NODE,	/* direct node blocks of directory files */
	CURSEG_WARM_NODE,	/* direct node blocks of normal files */
	CURSEG_COLD_NODE,	/* indirect node blocks */
	NR_PERSISTENT_LOG,	/* number of persistent log */
	CURSEG_COLD_DATA_PINNED = NR_PERSISTENT_LOG,
				/* pinned file that needs consecutive block address */
	CURSEG_ALL_DATA_ATGC,	/* SSR alloctor in hot/warm/cold data area */
	NO_CHECK_TYPE,		/* number of persistent & inmem log */
};

struct flush_cmd {
	struct completion wait;
	struct llist_node llnode;
	nid_t ino;
	int ret;
};

struct flush_cmd_control {
	struct task_struct *f2fs_issue_flush;	/* flush thread */
	wait_queue_head_t flush_wait_queue;	/* waiting queue for wake-up */
	atomic_t issued_flush;			/* # of issued flushes */
	atomic_t queued_flush;			/* # of queued flushes */
	struct llist_head issue_list;		/* list for command issue */
	struct llist_node *dispatch_list;	/* list for command dispatch */
};

struct f2fs_sm_info {
	struct sit_info *sit_info;		/* whole segment information */
	struct free_segmap_info *free_info;	/* free segment information */
	struct dirty_seglist_info *dirty_info;	/* dirty segment information */
	struct curseg_info *curseg_array;	/* active segment information */

	struct f2fs_rwsem curseg_lock;	/* for preventing curseg change */

	block_t seg0_blkaddr;		/* block address of 0'th segment */
	block_t main_blkaddr;		/* start block address of main area */
	block_t ssa_blkaddr;		/* start block address of SSA area */

	unsigned int segment_count;	/* total # of segments */
	unsigned int main_segments;	/* # of segments in main area */
	unsigned int reserved_segments;	/* # of reserved segments */
	unsigned int additional_reserved_segments;/* reserved segs for IO align feature */
	unsigned int ovp_segments;	/* # of overprovision segments */

	/* a threshold to reclaim prefree segments */
	unsigned int rec_prefree_segments;

	/* for batched trimming */
	unsigned int trim_sections;		/* # of sections to trim */

	struct list_head sit_entry_set;	/* sit entry set list */

	unsigned int ipu_policy;	/* in-place-update policy */
	unsigned int min_ipu_util;	/* in-place-update threshold */
	unsigned int min_fsync_blocks;	/* threshold for fsync */
	unsigned int min_seq_blocks;	/* threshold for sequential blocks */
	unsigned int min_hot_blocks;	/* threshold for hot block allocation */
	unsigned int min_ssr_sections;	/* threshold to trigger SSR allocation */

	/* for flush command control */
	struct flush_cmd_control *fcc_info;

	/* for discard command control */
	struct discard_cmd_control *dcc_info;
};

/*
 * For superblock
 */
/*
 * COUNT_TYPE for monitoring
 *
 * f2fs monitors the number of several block types such as on-writeback,
 * dirty dentry blocks, dirty node blocks, and dirty meta blocks.
 */
#define WB_DATA_TYPE(p)	(__is_cp_guaranteed(p) ? F2FS_WB_CP_DATA : F2FS_WB_DATA)
enum count_type {
	F2FS_DIRTY_DENTS,
	F2FS_DIRTY_DATA,
	F2FS_DIRTY_QDATA,
	F2FS_DIRTY_NODES,
	F2FS_DIRTY_META,
	F2FS_INMEM_PAGES,
	F2FS_DIRTY_IMETA,
	F2FS_WB_CP_DATA,
	F2FS_WB_DATA,
	F2FS_RD_DATA,
	F2FS_RD_NODE,
	F2FS_RD_META,
	F2FS_DIO_WRITE,
	F2FS_DIO_READ,
	NR_COUNT_TYPE,
};

/*
 * The below are the page types of bios used in submit_bio().
 * The available types are:
 * DATA			User data pages. It operates as async mode.
 * NODE			Node pages. It operates as async mode.
 * META			FS metadata pages such as SIT, NAT, CP.
 * NR_PAGE_TYPE		The number of page types.
 * META_FLUSH		Make sure the previous pages are written
 *			with waiting the bio's completion
 * ...			Only can be used with META.
 */
#define PAGE_TYPE_OF_BIO(type)	((type) > META ? META : (type))
enum page_type {
	DATA,
	NODE,
	META,
	NR_PAGE_TYPE,
	META_FLUSH,
	INMEM,		/* the below types are used by tracepoints only. */
	INMEM_DROP,
	INMEM_INVALIDATE,
	INMEM_REVOKE,
	IPU,
	OPU,
};

enum temp_type {
	HOT = 0,	/* must be zero for meta bio */
	WARM,
	COLD,
	NR_TEMP_TYPE,
};

enum need_lock_type {
	LOCK_REQ = 0,
	LOCK_DONE,
	LOCK_RETRY,
};

enum cp_reason_type {
	CP_NO_NEEDED,
	CP_NON_REGULAR,
	CP_COMPRESSED,
	CP_HARDLINK,
	CP_SB_NEED_CP,
	CP_WRONG_PINO,
	CP_NO_SPC_ROLL,
	CP_NODE_NEED_CP,
	CP_FASTBOOT_MODE,
	CP_SPEC_LOG_NUM,
	CP_RECOVER_DIR,
};

enum iostat_type {
	/* WRITE IO */
	APP_DIRECT_IO,			/* app direct write IOs */
	APP_BUFFERED_IO,		/* app buffered write IOs */
	APP_WRITE_IO,			/* app write IOs */
	APP_MAPPED_IO,			/* app mapped IOs */
	FS_DATA_IO,			/* data IOs from kworker/fsync/reclaimer */
	FS_NODE_IO,			/* node IOs from kworker/fsync/reclaimer */
	FS_META_IO,			/* meta IOs from kworker/reclaimer */
	FS_GC_DATA_IO,			/* data IOs from forground gc */
	FS_GC_NODE_IO,			/* node IOs from forground gc */
	FS_CP_DATA_IO,			/* data IOs from checkpoint */
	FS_CP_NODE_IO,			/* node IOs from checkpoint */
	FS_CP_META_IO,			/* meta IOs from checkpoint */

	/* READ IO */
	APP_DIRECT_READ_IO,		/* app direct read IOs */
	APP_BUFFERED_READ_IO,		/* app buffered read IOs */
	APP_READ_IO,			/* app read IOs */
	APP_MAPPED_READ_IO,		/* app mapped read IOs */
	FS_DATA_READ_IO,		/* data read IOs */
	FS_GDATA_READ_IO,		/* data read IOs from background gc */
	FS_CDATA_READ_IO,		/* compressed data read IOs */
	FS_NODE_READ_IO,		/* node read IOs */
	FS_META_READ_IO,		/* meta read IOs */

	/* other */
	FS_DISCARD,			/* discard */
	NR_IO_TYPE,
};

struct f2fs_io_info {
	struct f2fs_sb_info *sbi;	/* f2fs_sb_info pointer */
	nid_t ino;		/* inode number */
	enum page_type type;	/* contains DATA/NODE/META/META_FLUSH */
	enum temp_type temp;	/* contains HOT/WARM/COLD */
	int op;			/* contains REQ_OP_ */
	int op_flags;		/* req_flag_bits */
	block_t new_blkaddr;	/* new block address to be written */
	block_t old_blkaddr;	/* old block address before Cow */
	struct page *page;	/* page to be written */
	struct page *encrypted_page;	/* encrypted page */
	struct page *compressed_page;	/* compressed page */
	struct list_head list;		/* serialize IOs */
	bool submitted;		/* indicate IO submission */
	int need_lock;		/* indicate we need to lock cp_rwsem */
	bool in_list;		/* indicate fio is in io_list */
	bool is_por;		/* indicate IO is from recovery or not */
	bool retry;		/* need to reallocate block address */
	int compr_blocks;	/* # of compressed block addresses */
	bool encrypted;		/* indicate file is encrypted */
	enum iostat_type io_type;	/* io type */
	struct writeback_control *io_wbc; /* writeback control */
	struct bio **bio;		/* bio for ipu */
	sector_t *last_block;		/* last block number in bio */
	unsigned char version;		/* version of the node */
};

struct bio_entry {
	struct bio *bio;
	struct list_head list;
};

#define is_read_io(rw) ((rw) == READ)
struct f2fs_bio_info {
	struct f2fs_sb_info *sbi;	/* f2fs superblock */
	struct bio *bio;		/* bios to merge */
	sector_t last_block_in_bio;	/* last block number */
	struct f2fs_io_info fio;	/* store buffered io info. */
	struct f2fs_rwsem io_rwsem;	/* blocking op for bio */
	spinlock_t io_lock;		/* serialize DATA/NODE IOs */
	struct list_head io_list;	/* track fios */
	struct list_head bio_list;	/* bio entry list head */
	struct f2fs_rwsem bio_list_lock;	/* lock to protect bio entry list */
};

#define FDEV(i)				(sbi->devs[i])
#define RDEV(i)				(raw_super->devs[i])
struct f2fs_dev_info {
	struct block_device *bdev;
	char path[MAX_PATH_LEN];
	unsigned int total_segments;
	block_t start_blk;
	block_t end_blk;
#ifdef CONFIG_BLK_DEV_ZONED
	unsigned int nr_blkz;		/* Total number of zones */
	unsigned long *blkz_seq;	/* Bitmap indicating sequential zones */
	block_t *zone_capacity_blocks;  /* Array of zone capacity in blks */
#endif
};

enum inode_type {
	DIR_INODE,			/* for dirty dir inode */
	FILE_INODE,			/* for dirty regular/symlink inode */
	DIRTY_META,			/* for all dirtied inode metadata */
	ATOMIC_FILE,			/* for all atomic files */
	NR_INODE_TYPE,
};

/* for inner inode cache management */
struct inode_management {
	struct radix_tree_root ino_root;	/* ino entry array */
	spinlock_t ino_lock;			/* for ino entry lock */
	struct list_head ino_list;		/* inode list head */
	unsigned long ino_num;			/* number of entries */
};

/* for GC_AT */
struct atgc_management {
	bool atgc_enabled;			/* ATGC is enabled or not */
	struct rb_root_cached root;		/* root of victim rb-tree */
	struct list_head victim_list;		/* linked with all victim entries */
	unsigned int victim_count;		/* victim count in rb-tree */
	unsigned int candidate_ratio;		/* candidate ratio */
	unsigned int max_candidate_count;	/* max candidate count */
	unsigned int age_weight;		/* age weight, vblock_weight = 100 - age_weight */
	unsigned long long age_threshold;	/* age threshold */
};

/* For s_flag in struct f2fs_sb_info */
enum {
	SBI_IS_DIRTY,				/* dirty flag for checkpoint */
	SBI_IS_CLOSE,				/* specify unmounting */
	SBI_NEED_FSCK,				/* need fsck.f2fs to fix */
	SBI_POR_DOING,				/* recovery is doing or not */
	SBI_NEED_SB_WRITE,			/* need to recover superblock */
	SBI_NEED_CP,				/* need to checkpoint */
	SBI_IS_SHUTDOWN,			/* shutdown by ioctl */
	SBI_IS_RECOVERED,			/* recovered orphan/data */
	SBI_CP_DISABLED,			/* CP was disabled last mount */
	SBI_CP_DISABLED_QUICK,			/* CP was disabled quickly */
	SBI_QUOTA_NEED_FLUSH,			/* need to flush quota info in CP */
	SBI_QUOTA_SKIP_FLUSH,			/* skip flushing quota in current CP */
	SBI_QUOTA_NEED_REPAIR,			/* quota file may be corrupted */
	SBI_IS_RESIZEFS,			/* resizefs is in process */
};

enum {
	CP_TIME,
	REQ_TIME,
	DISCARD_TIME,
	GC_TIME,
	DISABLE_TIME,
	UMOUNT_DISCARD_TIMEOUT,
	MAX_TIME,
};

enum {
	GC_NORMAL,
	GC_IDLE_CB,
	GC_IDLE_GREEDY,
	GC_IDLE_AT,
	GC_URGENT_HIGH,
	GC_URGENT_LOW,
	MAX_GC_MODE,
};

enum {
	BGGC_MODE_ON,		/* background gc is on */
	BGGC_MODE_OFF,		/* background gc is off */
	BGGC_MODE_SYNC,		/*
				 * background gc is on, migrating blocks
				 * like foreground gc
				 */
};

enum {
	FS_MODE_ADAPTIVE,	/* use both lfs/ssr allocation */
	FS_MODE_LFS,		/* use lfs allocation only */
};

enum {
	WHINT_MODE_OFF,		/* not pass down write hints */
	WHINT_MODE_USER,	/* try to pass down hints given by users */
	WHINT_MODE_FS,		/* pass down hints with F2FS policy */
};

enum {
	ALLOC_MODE_DEFAULT,	/* stay default */
	ALLOC_MODE_REUSE,	/* reuse segments as much as possible */
};

enum fsync_mode {
	FSYNC_MODE_POSIX,	/* fsync follows posix semantics */
	FSYNC_MODE_STRICT,	/* fsync behaves in line with ext4 */
	FSYNC_MODE_NOBARRIER,	/* fsync behaves nobarrier based on posix */
};

enum {
	COMPR_MODE_FS,		/*
				 * automatically compress compression
				 * enabled files
				 */
	COMPR_MODE_USER,	/*
				 * automatical compression is disabled.
				 * user can control the file compression
				 * using ioctls
				 */
};

static inline int f2fs_test_bit(unsigned int nr, char *addr);
static inline void f2fs_set_bit(unsigned int nr, char *addr);
static inline void f2fs_clear_bit(unsigned int nr, char *addr);

/*
 * Layout of f2fs page.private:
 *
 * Layout A: lowest bit should be 1
 * | bit0 = 1 | bit1 | bit2 | ... | bit MAX | private data .... |
 * bit 0	PAGE_PRIVATE_NOT_POINTER
 * bit 1	PAGE_PRIVATE_ATOMIC_WRITE
 * bit 2	PAGE_PRIVATE_DUMMY_WRITE
 * bit 3	PAGE_PRIVATE_ONGOING_MIGRATION
 * bit 4	PAGE_PRIVATE_INLINE_INODE
 * bit 5	PAGE_PRIVATE_REF_RESOURCE
 * bit 6-	f2fs private data
 *
 * Layout B: lowest bit should be 0
 * page.private is a wrapped pointer.
 */
enum {
	PAGE_PRIVATE_NOT_POINTER,		/* private contains non-pointer data */
	PAGE_PRIVATE_ATOMIC_WRITE,		/* data page from atomic write path */
	PAGE_PRIVATE_DUMMY_WRITE,		/* data page for padding aligned IO */
	PAGE_PRIVATE_ONGOING_MIGRATION,		/* data page which is on-going migrating */
	PAGE_PRIVATE_INLINE_INODE,		/* inode page contains inline data */
	PAGE_PRIVATE_REF_RESOURCE,		/* dirty page has referenced resources */
	PAGE_PRIVATE_MAX
};

#define PAGE_PRIVATE_GET_FUNC(name, flagname) \
static inline bool page_private_##name(struct page *page) \
{ \
	return PagePrivate(page) && \
		test_bit(PAGE_PRIVATE_NOT_POINTER, &page_private(page)) && \
		test_bit(PAGE_PRIVATE_##flagname, &page_private(page)); \
}

#define PAGE_PRIVATE_SET_FUNC(name, flagname) \
static inline void set_page_private_##name(struct page *page) \
{ \
	if (!PagePrivate(page)) { \
		get_page(page); \
		SetPagePrivate(page); \
		set_page_private(page, 0); \
	} \
	set_bit(PAGE_PRIVATE_NOT_POINTER, &page_private(page)); \
	set_bit(PAGE_PRIVATE_##flagname, &page_private(page)); \
}

#define PAGE_PRIVATE_CLEAR_FUNC(name, flagname) \
static inline void clear_page_private_##name(struct page *page) \
{ \
	clear_bit(PAGE_PRIVATE_##flagname, &page_private(page)); \
	if (page_private(page) == 1 << PAGE_PRIVATE_NOT_POINTER) { \
		set_page_private(page, 0); \
		if (PagePrivate(page)) { \
			ClearPagePrivate(page); \
			put_page(page); \
		}\
	} \
}

PAGE_PRIVATE_GET_FUNC(nonpointer, NOT_POINTER);
PAGE_PRIVATE_GET_FUNC(reference, REF_RESOURCE);
PAGE_PRIVATE_GET_FUNC(inline, INLINE_INODE);
PAGE_PRIVATE_GET_FUNC(gcing, ONGOING_MIGRATION);
PAGE_PRIVATE_GET_FUNC(atomic, ATOMIC_WRITE);
PAGE_PRIVATE_GET_FUNC(dummy, DUMMY_WRITE);

PAGE_PRIVATE_SET_FUNC(reference, REF_RESOURCE);
PAGE_PRIVATE_SET_FUNC(inline, INLINE_INODE);
PAGE_PRIVATE_SET_FUNC(gcing, ONGOING_MIGRATION);
PAGE_PRIVATE_SET_FUNC(atomic, ATOMIC_WRITE);
PAGE_PRIVATE_SET_FUNC(dummy, DUMMY_WRITE);

PAGE_PRIVATE_CLEAR_FUNC(reference, REF_RESOURCE);
PAGE_PRIVATE_CLEAR_FUNC(inline, INLINE_INODE);
PAGE_PRIVATE_CLEAR_FUNC(gcing, ONGOING_MIGRATION);
PAGE_PRIVATE_CLEAR_FUNC(atomic, ATOMIC_WRITE);
PAGE_PRIVATE_CLEAR_FUNC(dummy, DUMMY_WRITE);

static inline unsigned long get_page_private_data(struct page *page)
{
	unsigned long data = page_private(page);

	if (!test_bit(PAGE_PRIVATE_NOT_POINTER, &data))
		return 0;
	return data >> PAGE_PRIVATE_MAX;
}

static inline void set_page_private_data(struct page *page, unsigned long data)
{
	if (!PagePrivate(page)) {
		get_page(page);
		SetPagePrivate(page);
		set_page_private(page, 0);
	}
	set_bit(PAGE_PRIVATE_NOT_POINTER, &page_private(page));
	page_private(page) |= data << PAGE_PRIVATE_MAX;
}

static inline void clear_page_private_data(struct page *page)
{
	page_private(page) &= (1 << PAGE_PRIVATE_MAX) - 1;
	if (page_private(page) == 1 << PAGE_PRIVATE_NOT_POINTER) {
		set_page_private(page, 0);
		if (PagePrivate(page)) {
			ClearPagePrivate(page);
			put_page(page);
		}
	}
}

/* For compression */
enum compress_algorithm_type {
	COMPRESS_LZO,
	COMPRESS_LZ4,
	COMPRESS_ZSTD,
	COMPRESS_LZORLE,
	COMPRESS_MAX,
};

enum compress_flag {
	COMPRESS_CHKSUM,
	COMPRESS_MAX_FLAG,
};

#define	COMPRESS_WATERMARK			20
#define	COMPRESS_PERCENT			20

#define COMPRESS_DATA_RESERVED_SIZE		4
struct compress_data {
	__le32 clen;			/* compressed data size */
	__le32 chksum;			/* compressed data chksum */
	__le32 reserved[COMPRESS_DATA_RESERVED_SIZE];	/* reserved */
	u8 cdata[];			/* compressed data */
};

#define COMPRESS_HEADER_SIZE	(sizeof(struct compress_data))

#define F2FS_COMPRESSED_PAGE_MAGIC	0xF5F2C000

#define	COMPRESS_LEVEL_OFFSET	8

/* compress context */
struct compress_ctx {
	struct inode *inode;		/* inode the context belong to */
	pgoff_t cluster_idx;		/* cluster index number */
	unsigned int cluster_size;	/* page count in cluster */
	unsigned int log_cluster_size;	/* log of cluster size */
	struct page **rpages;		/* pages store raw data in cluster */
	unsigned int nr_rpages;		/* total page number in rpages */
	struct page **cpages;		/* pages store compressed data in cluster */
	unsigned int nr_cpages;		/* total page number in cpages */
	void *rbuf;			/* virtual mapped address on rpages */
	struct compress_data *cbuf;	/* virtual mapped address on cpages */
	size_t rlen;			/* valid data length in rbuf */
	size_t clen;			/* valid data length in cbuf */
	void *private;			/* payload buffer for specified compression algorithm */
	void *private2;			/* extra payload buffer */
};

/* compress context for write IO path */
struct compress_io_ctx {
	u32 magic;			/* magic number to indicate page is compressed */
	struct inode *inode;		/* inode the context belong to */
	struct page **rpages;		/* pages store raw data in cluster */
	unsigned int nr_rpages;		/* total page number in rpages */
	atomic_t pending_pages;		/* in-flight compressed page count */
};

/* Context for decompressing one cluster on the read IO path */
struct decompress_io_ctx {
	u32 magic;			/* magic number to indicate page is compressed */
	struct inode *inode;		/* inode the context belong to */
	pgoff_t cluster_idx;		/* cluster index number */
	unsigned int cluster_size;	/* page count in cluster */
	unsigned int log_cluster_size;	/* log of cluster size */
	struct page **rpages;		/* pages store raw data in cluster */
	unsigned int nr_rpages;		/* total page number in rpages */
	struct page **cpages;		/* pages store compressed data in cluster */
	unsigned int nr_cpages;		/* total page number in cpages */
	struct page **tpages;		/* temp pages to pad holes in cluster */
	void *rbuf;			/* virtual mapped address on rpages */
	struct compress_data *cbuf;	/* virtual mapped address on cpages */
	size_t rlen;			/* valid data length in rbuf */
	size_t clen;			/* valid data length in cbuf */

	/*
	 * The number of compressed pages remaining to be read in this cluster.
	 * This is initially nr_cpages.  It is decremented by 1 each time a page
	 * has been read (or failed to be read).  When it reaches 0, the cluster
	 * is decompressed (or an error is reported).
	 *
	 * If an error occurs before all the pages have been submitted for I/O,
	 * then this will never reach 0.  In this case the I/O submitter is
	 * responsible for calling f2fs_decompress_end_io() instead.
	 */
	atomic_t remaining_pages;

	/*
	 * Number of references to this decompress_io_ctx.
	 *
	 * One reference is held for I/O completion.  This reference is dropped
	 * after the pagecache pages are updated and unlocked -- either after
	 * decompression (and verity if enabled), or after an error.
	 *
	 * In addition, each compressed page holds a reference while it is in a
	 * bio.  These references are necessary prevent compressed pages from
	 * being freed while they are still in a bio.
	 */
	refcount_t refcnt;

	bool failed;			/* IO error occurred before decompression? */
	bool need_verity;		/* need fs-verity verification after decompression? */
	void *private;			/* payload buffer for specified decompression algorithm */
	void *private2;			/* extra payload buffer */
	struct work_struct verity_work;	/* work to verify the decompressed pages */
};

#define NULL_CLUSTER			((unsigned int)(~0))
#define MIN_COMPRESS_LOG_SIZE		2
#define MAX_COMPRESS_LOG_SIZE		8
#define MAX_COMPRESS_WINDOW_SIZE(log_size)	((PAGE_SIZE) << (log_size))

struct f2fs_sb_info {
	struct super_block *sb;			/* pointer to VFS super block */
	struct proc_dir_entry *s_proc;		/* proc entry */
	struct f2fs_super_block *raw_super;	/* raw super block pointer */
	struct f2fs_rwsem sb_lock;		/* lock for raw super block */
	int valid_super_block;			/* valid super block no */
	unsigned long s_flag;				/* flags for sbi */
	struct mutex writepages;		/* mutex for writepages() */

#ifdef CONFIG_BLK_DEV_ZONED
	unsigned int blocks_per_blkz;		/* F2FS blocks per zone */
	unsigned int log_blocks_per_blkz;	/* log2 F2FS blocks per zone */
#endif

	/* for node-related operations */
	struct f2fs_nm_info *nm_info;		/* node manager */
	struct inode *node_inode;		/* cache node blocks */

	/* for segment-related operations */
	struct f2fs_sm_info *sm_info;		/* segment manager */

	/* for bio operations */
	struct f2fs_bio_info *write_io[NR_PAGE_TYPE];	/* for write bios */
	/* keep migration IO order for LFS mode */
	struct f2fs_rwsem io_order_lock;
	mempool_t *write_io_dummy;		/* Dummy pages */

	/* for checkpoint */
	struct f2fs_checkpoint *ckpt;		/* raw checkpoint pointer */
	int cur_cp_pack;			/* remain current cp pack */
	spinlock_t cp_lock;			/* for flag in ckpt */
	struct inode *meta_inode;		/* cache meta blocks */
<<<<<<< HEAD
	struct rw_semaphore cp_global_sem;	/* checkpoint procedure lock */
	struct rw_semaphore cp_rwsem;		/* blocking FS operations */
	struct rw_semaphore node_write;		/* locking node writes */
	struct rw_semaphore node_change;	/* locking node change */
=======
	struct f2fs_rwsem cp_global_sem;	/* checkpoint procedure lock */
	struct f2fs_rwsem cp_rwsem;		/* blocking FS operations */
	struct f2fs_rwsem node_write;		/* locking node writes */
	struct f2fs_rwsem node_change;	/* locking node change */
>>>>>>> c194212a
	wait_queue_head_t cp_wait;
	unsigned long last_time[MAX_TIME];	/* to store time in jiffies */
	long interval_time[MAX_TIME];		/* to store thresholds */
	struct ckpt_req_control cprc_info;	/* for checkpoint request control */

	struct inode_management im[MAX_INO_ENTRY];	/* manage inode cache */

	spinlock_t fsync_node_lock;		/* for node entry lock */
	struct list_head fsync_node_list;	/* node list head */
	unsigned int fsync_seg_id;		/* sequence id */
	unsigned int fsync_node_num;		/* number of node entries */

	/* for orphan inode, use 0'th array */
	unsigned int max_orphans;		/* max orphan inodes */

	/* for inode management */
	struct list_head inode_list[NR_INODE_TYPE];	/* dirty inode list */
	spinlock_t inode_lock[NR_INODE_TYPE];	/* for dirty inode list lock */
	struct mutex flush_lock;		/* for flush exclusion */

	/* for extent tree cache */
	struct radix_tree_root extent_tree_root;/* cache extent cache entries */
	struct mutex extent_tree_lock;	/* locking extent radix tree */
	struct list_head extent_list;		/* lru list for shrinker */
	spinlock_t extent_lock;			/* locking extent lru list */
	atomic_t total_ext_tree;		/* extent tree count */
	struct list_head zombie_list;		/* extent zombie tree list */
	atomic_t total_zombie_tree;		/* extent zombie tree count */
	atomic_t total_ext_node;		/* extent info count */

	/* basic filesystem units */
	unsigned int log_sectors_per_block;	/* log2 sectors per block */
	unsigned int log_blocksize;		/* log2 block size */
	unsigned int blocksize;			/* block size */
	unsigned int root_ino_num;		/* root inode number*/
	unsigned int node_ino_num;		/* node inode number*/
	unsigned int meta_ino_num;		/* meta inode number*/
	unsigned int log_blocks_per_seg;	/* log2 blocks per segment */
	unsigned int blocks_per_seg;		/* blocks per segment */
	unsigned int segs_per_sec;		/* segments per section */
	unsigned int secs_per_zone;		/* sections per zone */
	unsigned int total_sections;		/* total section count */
	unsigned int total_node_count;		/* total node block count */
	unsigned int total_valid_node_count;	/* valid node block count */
	int dir_level;				/* directory level */
	int readdir_ra;				/* readahead inode in readdir */
	u64 max_io_bytes;			/* max io bytes to merge IOs */

	block_t user_block_count;		/* # of user blocks */
	block_t total_valid_block_count;	/* # of valid blocks */
	block_t discard_blks;			/* discard command candidats */
	block_t last_valid_block_count;		/* for recovery */
	block_t reserved_blocks;		/* configurable reserved blocks */
	block_t current_reserved_blocks;	/* current reserved blocks */

	/* Additional tracking for no checkpoint mode */
	block_t unusable_block_count;		/* # of blocks saved by last cp */

	unsigned int nquota_files;		/* # of quota sysfile */
	struct f2fs_rwsem quota_sem;		/* blocking cp for flags */

	/* # of pages, see count_type */
	atomic_t nr_pages[NR_COUNT_TYPE];
	/* # of allocated blocks */
	struct percpu_counter alloc_valid_block_count;

	/* writeback control */
	atomic_t wb_sync_req[META];	/* count # of WB_SYNC threads */

	/* valid inode count */
	struct percpu_counter total_valid_inode_count;

	struct f2fs_mount_info mount_opt;	/* mount options */

	/* for cleaning operations */
	struct f2fs_rwsem gc_lock;		/*
						 * semaphore for GC, avoid
						 * race between GC and GC or CP
						 */
	struct f2fs_gc_kthread	*gc_thread;	/* GC thread */
	struct atgc_management am;		/* atgc management */
	unsigned int cur_victim_sec;		/* current victim section num */
	unsigned int gc_mode;			/* current GC state */
	unsigned int next_victim_seg[2];	/* next segment in victim section */

	/* for skip statistic */
	unsigned int atomic_files;		/* # of opened atomic file */
	unsigned long long skipped_atomic_files[2];	/* FG_GC and BG_GC */
	unsigned long long skipped_gc_rwsem;		/* FG_GC only */

	/* threshold for gc trials on pinned files */
	u64 gc_pin_file_threshold;
	struct f2fs_rwsem pin_sem;

	/* maximum # of trials to find a victim segment for SSR and GC */
	unsigned int max_victim_search;
	/* migration granularity of garbage collection, unit: segment */
	unsigned int migration_granularity;

	/*
	 * for stat information.
	 * one is for the LFS mode, and the other is for the SSR mode.
	 */
#ifdef CONFIG_F2FS_STAT_FS
	struct f2fs_stat_info *stat_info;	/* FS status information */
	atomic_t meta_count[META_MAX];		/* # of meta blocks */
	unsigned int segment_count[2];		/* # of allocated segments */
	unsigned int block_count[2];		/* # of allocated blocks */
	atomic_t inplace_count;		/* # of inplace update */
	atomic64_t total_hit_ext;		/* # of lookup extent cache */
	atomic64_t read_hit_rbtree;		/* # of hit rbtree extent node */
	atomic64_t read_hit_largest;		/* # of hit largest extent node */
	atomic64_t read_hit_cached;		/* # of hit cached extent node */
	atomic_t inline_xattr;			/* # of inline_xattr inodes */
	atomic_t inline_inode;			/* # of inline_data inodes */
	atomic_t inline_dir;			/* # of inline_dentry inodes */
	atomic_t compr_inode;			/* # of compressed inodes */
	atomic64_t compr_blocks;		/* # of compressed blocks */
	atomic_t vw_cnt;			/* # of volatile writes */
	atomic_t max_aw_cnt;			/* max # of atomic writes */
	atomic_t max_vw_cnt;			/* max # of volatile writes */
	unsigned int io_skip_bggc;		/* skip background gc for in-flight IO */
	unsigned int other_skip_bggc;		/* skip background gc for other reasons */
	unsigned int ndirty_inode[NR_INODE_TYPE];	/* # of dirty inodes */
#endif
	spinlock_t stat_lock;			/* lock for stat operations */

	/* For app/fs IO statistics */
	spinlock_t iostat_lock;
	unsigned long long rw_iostat[NR_IO_TYPE];
	unsigned long long prev_rw_iostat[NR_IO_TYPE];
	bool iostat_enable;
	unsigned long iostat_next_period;
	unsigned int iostat_period_ms;

	/* to attach REQ_META|REQ_FUA flags */
	unsigned int data_io_flag;
	unsigned int node_io_flag;

	/* For sysfs suppport */
	struct kobject s_kobj;			/* /sys/fs/f2fs/<devname> */
	struct completion s_kobj_unregister;

	struct kobject s_stat_kobj;		/* /sys/fs/f2fs/<devname>/stat */
	struct completion s_stat_kobj_unregister;

	struct kobject s_feature_list_kobj;		/* /sys/fs/f2fs/<devname>/feature_list */
	struct completion s_feature_list_kobj_unregister;

	/* For shrinker support */
	struct list_head s_list;
	int s_ndevs;				/* number of devices */
	struct f2fs_dev_info *devs;		/* for device list */
	unsigned int dirty_device;		/* for checkpoint data flush */
	spinlock_t dev_lock;			/* protect dirty_device */
	struct mutex umount_mutex;
	unsigned int shrinker_run_no;

	/* For write statistics */
	u64 sectors_written_start;
	u64 kbytes_written;

	/* Reference to checksum algorithm driver via cryptoapi */
	struct crypto_shash *s_chksum_driver;

	/* Precomputed FS UUID checksum for seeding other checksums */
	__u32 s_chksum_seed;

	struct workqueue_struct *post_read_wq;	/* post read workqueue */

	struct kmem_cache *inline_xattr_slab;	/* inline xattr entry */
	unsigned int inline_xattr_slab_size;	/* default inline xattr slab size */

	/* For reclaimed segs statistics per each GC mode */
	unsigned int gc_segment_mode;		/* GC state for reclaimed segments */
	unsigned int gc_reclaimed_segs[MAX_GC_MODE];	/* Reclaimed segs for each mode */

#ifdef CONFIG_F2FS_FS_COMPRESSION
	struct kmem_cache *page_array_slab;	/* page array entry */
	unsigned int page_array_slab_size;	/* default page array slab size */

	/* For runtime compression statistics */
	u64 compr_written_block;
	u64 compr_saved_block;
	u32 compr_new_inode;

	/* For compressed block cache */
	struct inode *compress_inode;		/* cache compressed blocks */
	unsigned int compress_percent;		/* cache page percentage */
	unsigned int compress_watermark;	/* cache page watermark */
	atomic_t compress_page_hit;		/* cache hit count */
#endif
};

struct f2fs_private_dio {
	struct inode *inode;
	void *orig_private;
	bio_end_io_t *orig_end_io;
	bool write;
};

#ifdef CONFIG_F2FS_FAULT_INJECTION
#define f2fs_show_injection_info(sbi, type)					\
	printk_ratelimited("%sF2FS-fs (%s) : inject %s in %s of %pS\n",	\
		KERN_INFO, sbi->sb->s_id,				\
		f2fs_fault_name[type],					\
		__func__, __builtin_return_address(0))
static inline bool time_to_inject(struct f2fs_sb_info *sbi, int type)
{
	struct f2fs_fault_info *ffi = &F2FS_OPTION(sbi).fault_info;

	if (!ffi->inject_rate)
		return false;

	if (!IS_FAULT_SET(ffi, type))
		return false;

	atomic_inc(&ffi->inject_ops);
	if (atomic_read(&ffi->inject_ops) >= ffi->inject_rate) {
		atomic_set(&ffi->inject_ops, 0);
		return true;
	}
	return false;
}
#else
#define f2fs_show_injection_info(sbi, type) do { } while (0)
static inline bool time_to_inject(struct f2fs_sb_info *sbi, int type)
{
	return false;
}
#endif

/*
 * Test if the mounted volume is a multi-device volume.
 *   - For a single regular disk volume, sbi->s_ndevs is 0.
 *   - For a single zoned disk volume, sbi->s_ndevs is 1.
 *   - For a multi-device volume, sbi->s_ndevs is always 2 or more.
 */
static inline bool f2fs_is_multi_device(struct f2fs_sb_info *sbi)
{
	return sbi->s_ndevs > 1;
}

static inline void f2fs_update_time(struct f2fs_sb_info *sbi, int type)
{
	unsigned long now = jiffies;

	sbi->last_time[type] = now;

	/* DISCARD_TIME and GC_TIME are based on REQ_TIME */
	if (type == REQ_TIME) {
		sbi->last_time[DISCARD_TIME] = now;
		sbi->last_time[GC_TIME] = now;
	}
}

static inline bool f2fs_time_over(struct f2fs_sb_info *sbi, int type)
{
	unsigned long interval = sbi->interval_time[type] * HZ;

	return time_after(jiffies, sbi->last_time[type] + interval);
}

static inline unsigned int f2fs_time_to_wait(struct f2fs_sb_info *sbi,
						int type)
{
	unsigned long interval = sbi->interval_time[type] * HZ;
	unsigned int wait_ms = 0;
	long delta;

	delta = (sbi->last_time[type] + interval) - jiffies;
	if (delta > 0)
		wait_ms = jiffies_to_msecs(delta);

	return wait_ms;
}

/*
 * Inline functions
 */
static inline u32 __f2fs_crc32(struct f2fs_sb_info *sbi, u32 crc,
			      const void *address, unsigned int length)
{
	struct {
		struct shash_desc shash;
		char ctx[4];
	} desc;
	int err;

	BUG_ON(crypto_shash_descsize(sbi->s_chksum_driver) != sizeof(desc.ctx));

	desc.shash.tfm = sbi->s_chksum_driver;
	*(u32 *)desc.ctx = crc;

	err = crypto_shash_update(&desc.shash, address, length);
	BUG_ON(err);

	return *(u32 *)desc.ctx;
}

static inline u32 f2fs_crc32(struct f2fs_sb_info *sbi, const void *address,
			   unsigned int length)
{
	return __f2fs_crc32(sbi, F2FS_SUPER_MAGIC, address, length);
}

static inline bool f2fs_crc_valid(struct f2fs_sb_info *sbi, __u32 blk_crc,
				  void *buf, size_t buf_size)
{
	return f2fs_crc32(sbi, buf, buf_size) == blk_crc;
}

static inline u32 f2fs_chksum(struct f2fs_sb_info *sbi, u32 crc,
			      const void *address, unsigned int length)
{
	return __f2fs_crc32(sbi, crc, address, length);
}

static inline struct f2fs_inode_info *F2FS_I(struct inode *inode)
{
	return container_of(inode, struct f2fs_inode_info, vfs_inode);
}

static inline struct f2fs_sb_info *F2FS_SB(struct super_block *sb)
{
	return sb->s_fs_info;
}

static inline struct f2fs_sb_info *F2FS_I_SB(struct inode *inode)
{
	return F2FS_SB(inode->i_sb);
}

static inline struct f2fs_sb_info *F2FS_M_SB(struct address_space *mapping)
{
	return F2FS_I_SB(mapping->host);
}

static inline struct f2fs_sb_info *F2FS_P_SB(struct page *page)
{
	return F2FS_M_SB(page_file_mapping(page));
}

static inline struct f2fs_super_block *F2FS_RAW_SUPER(struct f2fs_sb_info *sbi)
{
	return (struct f2fs_super_block *)(sbi->raw_super);
}

static inline struct f2fs_checkpoint *F2FS_CKPT(struct f2fs_sb_info *sbi)
{
	return (struct f2fs_checkpoint *)(sbi->ckpt);
}

static inline struct f2fs_node *F2FS_NODE(struct page *page)
{
	return (struct f2fs_node *)page_address(page);
}

static inline struct f2fs_inode *F2FS_INODE(struct page *page)
{
	return &((struct f2fs_node *)page_address(page))->i;
}

static inline struct f2fs_nm_info *NM_I(struct f2fs_sb_info *sbi)
{
	return (struct f2fs_nm_info *)(sbi->nm_info);
}

static inline struct f2fs_sm_info *SM_I(struct f2fs_sb_info *sbi)
{
	return (struct f2fs_sm_info *)(sbi->sm_info);
}

static inline struct sit_info *SIT_I(struct f2fs_sb_info *sbi)
{
	return (struct sit_info *)(SM_I(sbi)->sit_info);
}

static inline struct free_segmap_info *FREE_I(struct f2fs_sb_info *sbi)
{
	return (struct free_segmap_info *)(SM_I(sbi)->free_info);
}

static inline struct dirty_seglist_info *DIRTY_I(struct f2fs_sb_info *sbi)
{
	return (struct dirty_seglist_info *)(SM_I(sbi)->dirty_info);
}

static inline struct address_space *META_MAPPING(struct f2fs_sb_info *sbi)
{
	return sbi->meta_inode->i_mapping;
}

static inline struct address_space *NODE_MAPPING(struct f2fs_sb_info *sbi)
{
	return sbi->node_inode->i_mapping;
}

static inline bool is_sbi_flag_set(struct f2fs_sb_info *sbi, unsigned int type)
{
	return test_bit(type, &sbi->s_flag);
}

static inline void set_sbi_flag(struct f2fs_sb_info *sbi, unsigned int type)
{
	set_bit(type, &sbi->s_flag);
}

static inline void clear_sbi_flag(struct f2fs_sb_info *sbi, unsigned int type)
{
	clear_bit(type, &sbi->s_flag);
}

static inline unsigned long long cur_cp_version(struct f2fs_checkpoint *cp)
{
	return le64_to_cpu(cp->checkpoint_ver);
}

static inline unsigned long f2fs_qf_ino(struct super_block *sb, int type)
{
	if (type < F2FS_MAX_QUOTAS)
		return le32_to_cpu(F2FS_SB(sb)->raw_super->qf_ino[type]);
	return 0;
}

static inline __u64 cur_cp_crc(struct f2fs_checkpoint *cp)
{
	size_t crc_offset = le32_to_cpu(cp->checksum_offset);
	return le32_to_cpu(*((__le32 *)((unsigned char *)cp + crc_offset)));
}

static inline bool __is_set_ckpt_flags(struct f2fs_checkpoint *cp, unsigned int f)
{
	unsigned int ckpt_flags = le32_to_cpu(cp->ckpt_flags);

	return ckpt_flags & f;
}

static inline bool is_set_ckpt_flags(struct f2fs_sb_info *sbi, unsigned int f)
{
	return __is_set_ckpt_flags(F2FS_CKPT(sbi), f);
}

static inline void __set_ckpt_flags(struct f2fs_checkpoint *cp, unsigned int f)
{
	unsigned int ckpt_flags;

	ckpt_flags = le32_to_cpu(cp->ckpt_flags);
	ckpt_flags |= f;
	cp->ckpt_flags = cpu_to_le32(ckpt_flags);
}

static inline void set_ckpt_flags(struct f2fs_sb_info *sbi, unsigned int f)
{
	unsigned long flags;

	spin_lock_irqsave(&sbi->cp_lock, flags);
	__set_ckpt_flags(F2FS_CKPT(sbi), f);
	spin_unlock_irqrestore(&sbi->cp_lock, flags);
}

static inline void __clear_ckpt_flags(struct f2fs_checkpoint *cp, unsigned int f)
{
	unsigned int ckpt_flags;

	ckpt_flags = le32_to_cpu(cp->ckpt_flags);
	ckpt_flags &= (~f);
	cp->ckpt_flags = cpu_to_le32(ckpt_flags);
}

static inline void clear_ckpt_flags(struct f2fs_sb_info *sbi, unsigned int f)
{
	unsigned long flags;

	spin_lock_irqsave(&sbi->cp_lock, flags);
	__clear_ckpt_flags(F2FS_CKPT(sbi), f);
	spin_unlock_irqrestore(&sbi->cp_lock, flags);
}

static inline void disable_nat_bits(struct f2fs_sb_info *sbi, bool lock)
{
	unsigned long flags;
	unsigned char *nat_bits;

	/*
	 * In order to re-enable nat_bits we need to call fsck.f2fs by
	 * set_sbi_flag(sbi, SBI_NEED_FSCK). But it may give huge cost,
	 * so let's rely on regular fsck or unclean shutdown.
	 */

	if (lock)
		spin_lock_irqsave(&sbi->cp_lock, flags);
	__clear_ckpt_flags(F2FS_CKPT(sbi), CP_NAT_BITS_FLAG);
	nat_bits = NM_I(sbi)->nat_bits;
	NM_I(sbi)->nat_bits = NULL;
	if (lock)
		spin_unlock_irqrestore(&sbi->cp_lock, flags);

	kvfree(nat_bits);
}

static inline bool enabled_nat_bits(struct f2fs_sb_info *sbi,
					struct cp_control *cpc)
{
	bool set = is_set_ckpt_flags(sbi, CP_NAT_BITS_FLAG);

	return (cpc) ? (cpc->reason & CP_UMOUNT) && set : set;
}

static inline void init_f2fs_rwsem(struct f2fs_rwsem *sem)
{
	init_rwsem(&sem->internal_rwsem);
	init_waitqueue_head(&sem->read_waiters);
}

static inline int f2fs_rwsem_is_locked(struct f2fs_rwsem *sem)
{
	return rwsem_is_locked(&sem->internal_rwsem);
}

static inline int f2fs_rwsem_is_contended(struct f2fs_rwsem *sem)
{
	return rwsem_is_contended(&sem->internal_rwsem);
}

static inline void f2fs_down_read(struct f2fs_rwsem *sem)
{
	wait_event(sem->read_waiters, down_read_trylock(&sem->internal_rwsem));
}

static inline int f2fs_down_read_trylock(struct f2fs_rwsem *sem)
{
	return down_read_trylock(&sem->internal_rwsem);
}

#ifdef CONFIG_DEBUG_LOCK_ALLOC
static inline void f2fs_down_read_nested(struct f2fs_rwsem *sem, int subclass)
{
	down_read_nested(&sem->internal_rwsem, subclass);
}
#else
#define f2fs_down_read_nested(sem, subclass) f2fs_down_read(sem)
#endif

static inline void f2fs_up_read(struct f2fs_rwsem *sem)
{
	up_read(&sem->internal_rwsem);
}

static inline void f2fs_down_write(struct f2fs_rwsem *sem)
{
	down_write(&sem->internal_rwsem);
}

static inline int f2fs_down_write_trylock(struct f2fs_rwsem *sem)
{
	return down_write_trylock(&sem->internal_rwsem);
}

static inline void f2fs_up_write(struct f2fs_rwsem *sem)
{
	up_write(&sem->internal_rwsem);
	wake_up_all(&sem->read_waiters);
}

static inline void f2fs_lock_op(struct f2fs_sb_info *sbi)
{
	f2fs_down_read(&sbi->cp_rwsem);
}

static inline int f2fs_trylock_op(struct f2fs_sb_info *sbi)
{
	return f2fs_down_read_trylock(&sbi->cp_rwsem);
}

static inline void f2fs_unlock_op(struct f2fs_sb_info *sbi)
{
	f2fs_up_read(&sbi->cp_rwsem);
}

static inline void f2fs_lock_all(struct f2fs_sb_info *sbi)
{
	f2fs_down_write(&sbi->cp_rwsem);
}

static inline void f2fs_unlock_all(struct f2fs_sb_info *sbi)
{
	f2fs_up_write(&sbi->cp_rwsem);
}

static inline int __get_cp_reason(struct f2fs_sb_info *sbi)
{
	int reason = CP_SYNC;

	if (test_opt(sbi, FASTBOOT))
		reason = CP_FASTBOOT;
	if (is_sbi_flag_set(sbi, SBI_IS_CLOSE))
		reason = CP_UMOUNT;
	return reason;
}

static inline bool __remain_node_summaries(int reason)
{
	return (reason & (CP_UMOUNT | CP_FASTBOOT));
}

static inline bool __exist_node_summaries(struct f2fs_sb_info *sbi)
{
	return (is_set_ckpt_flags(sbi, CP_UMOUNT_FLAG) ||
			is_set_ckpt_flags(sbi, CP_FASTBOOT_FLAG));
}

/*
 * Check whether the inode has blocks or not
 */
static inline int F2FS_HAS_BLOCKS(struct inode *inode)
{
	block_t xattr_block = F2FS_I(inode)->i_xattr_nid ? 1 : 0;

	return (inode->i_blocks >> F2FS_LOG_SECTORS_PER_BLOCK) > xattr_block;
}

static inline bool f2fs_has_xattr_block(unsigned int ofs)
{
	return ofs == XATTR_NODE_OFFSET;
}

static inline bool __allow_reserved_blocks(struct f2fs_sb_info *sbi,
					struct inode *inode, bool cap)
{
	if (!inode)
		return true;
	if (!test_opt(sbi, RESERVE_ROOT))
		return false;
	if (IS_NOQUOTA(inode))
		return true;
	if (uid_eq(F2FS_OPTION(sbi).s_resuid, current_fsuid()))
		return true;
	if (!gid_eq(F2FS_OPTION(sbi).s_resgid, GLOBAL_ROOT_GID) &&
					in_group_p(F2FS_OPTION(sbi).s_resgid))
		return true;
	if (cap && capable(CAP_SYS_RESOURCE))
		return true;
	return false;
}

static inline void f2fs_i_blocks_write(struct inode *, block_t, bool, bool);
static inline int inc_valid_block_count(struct f2fs_sb_info *sbi,
				 struct inode *inode, blkcnt_t *count)
{
	blkcnt_t diff = 0, release = 0;
	block_t avail_user_block_count;
	int ret;

	ret = dquot_reserve_block(inode, *count);
	if (ret)
		return ret;

	if (time_to_inject(sbi, FAULT_BLOCK)) {
		f2fs_show_injection_info(sbi, FAULT_BLOCK);
		release = *count;
		goto release_quota;
	}

	/*
	 * let's increase this in prior to actual block count change in order
	 * for f2fs_sync_file to avoid data races when deciding checkpoint.
	 */
	percpu_counter_add(&sbi->alloc_valid_block_count, (*count));

	spin_lock(&sbi->stat_lock);
	sbi->total_valid_block_count += (block_t)(*count);
	avail_user_block_count = sbi->user_block_count -
					sbi->current_reserved_blocks;

	if (!__allow_reserved_blocks(sbi, inode, true))
		avail_user_block_count -= F2FS_OPTION(sbi).root_reserved_blocks;

	if (F2FS_IO_ALIGNED(sbi))
		avail_user_block_count -= sbi->blocks_per_seg *
				SM_I(sbi)->additional_reserved_segments;

	if (unlikely(is_sbi_flag_set(sbi, SBI_CP_DISABLED))) {
		if (avail_user_block_count > sbi->unusable_block_count)
			avail_user_block_count -= sbi->unusable_block_count;
		else
			avail_user_block_count = 0;
	}
	if (unlikely(sbi->total_valid_block_count > avail_user_block_count)) {
		diff = sbi->total_valid_block_count - avail_user_block_count;
		if (diff > *count)
			diff = *count;
		*count -= diff;
		release = diff;
		sbi->total_valid_block_count -= diff;
		if (!*count) {
			spin_unlock(&sbi->stat_lock);
			goto enospc;
		}
	}
	spin_unlock(&sbi->stat_lock);

	if (unlikely(release)) {
		percpu_counter_sub(&sbi->alloc_valid_block_count, release);
		dquot_release_reservation_block(inode, release);
	}
	f2fs_i_blocks_write(inode, *count, true, true);
	return 0;

enospc:
	percpu_counter_sub(&sbi->alloc_valid_block_count, release);
release_quota:
	dquot_release_reservation_block(inode, release);
	return -ENOSPC;
}

__printf(2, 3)
void f2fs_printk(struct f2fs_sb_info *sbi, const char *fmt, ...);

#define f2fs_err(sbi, fmt, ...)						\
	f2fs_printk(sbi, KERN_ERR fmt, ##__VA_ARGS__)
#define f2fs_warn(sbi, fmt, ...)					\
	f2fs_printk(sbi, KERN_WARNING fmt, ##__VA_ARGS__)
#define f2fs_notice(sbi, fmt, ...)					\
	f2fs_printk(sbi, KERN_NOTICE fmt, ##__VA_ARGS__)
#define f2fs_info(sbi, fmt, ...)					\
	f2fs_printk(sbi, KERN_INFO fmt, ##__VA_ARGS__)
#define f2fs_debug(sbi, fmt, ...)					\
	f2fs_printk(sbi, KERN_DEBUG fmt, ##__VA_ARGS__)

static inline void dec_valid_block_count(struct f2fs_sb_info *sbi,
						struct inode *inode,
						block_t count)
{
	blkcnt_t sectors = count << F2FS_LOG_SECTORS_PER_BLOCK;

	spin_lock(&sbi->stat_lock);
	f2fs_bug_on(sbi, sbi->total_valid_block_count < (block_t) count);
	sbi->total_valid_block_count -= (block_t)count;
	if (sbi->reserved_blocks &&
		sbi->current_reserved_blocks < sbi->reserved_blocks)
		sbi->current_reserved_blocks = min(sbi->reserved_blocks,
					sbi->current_reserved_blocks + count);
	spin_unlock(&sbi->stat_lock);
	if (unlikely(inode->i_blocks < sectors)) {
		f2fs_warn(sbi, "Inconsistent i_blocks, ino:%lu, iblocks:%llu, sectors:%llu",
			  inode->i_ino,
			  (unsigned long long)inode->i_blocks,
			  (unsigned long long)sectors);
		set_sbi_flag(sbi, SBI_NEED_FSCK);
		return;
	}
	f2fs_i_blocks_write(inode, count, false, true);
}

static inline void inc_page_count(struct f2fs_sb_info *sbi, int count_type)
{
	atomic_inc(&sbi->nr_pages[count_type]);

	if (count_type == F2FS_DIRTY_DENTS ||
			count_type == F2FS_DIRTY_NODES ||
			count_type == F2FS_DIRTY_META ||
			count_type == F2FS_DIRTY_QDATA ||
			count_type == F2FS_DIRTY_IMETA)
		set_sbi_flag(sbi, SBI_IS_DIRTY);
}

static inline void inode_inc_dirty_pages(struct inode *inode)
{
	atomic_inc(&F2FS_I(inode)->dirty_pages);
	inc_page_count(F2FS_I_SB(inode), S_ISDIR(inode->i_mode) ?
				F2FS_DIRTY_DENTS : F2FS_DIRTY_DATA);
	if (IS_NOQUOTA(inode))
		inc_page_count(F2FS_I_SB(inode), F2FS_DIRTY_QDATA);
}

static inline void dec_page_count(struct f2fs_sb_info *sbi, int count_type)
{
	atomic_dec(&sbi->nr_pages[count_type]);
}

static inline void inode_dec_dirty_pages(struct inode *inode)
{
	if (!S_ISDIR(inode->i_mode) && !S_ISREG(inode->i_mode) &&
			!S_ISLNK(inode->i_mode))
		return;

	atomic_dec(&F2FS_I(inode)->dirty_pages);
	dec_page_count(F2FS_I_SB(inode), S_ISDIR(inode->i_mode) ?
				F2FS_DIRTY_DENTS : F2FS_DIRTY_DATA);
	if (IS_NOQUOTA(inode))
		dec_page_count(F2FS_I_SB(inode), F2FS_DIRTY_QDATA);
}

static inline s64 get_pages(struct f2fs_sb_info *sbi, int count_type)
{
	return atomic_read(&sbi->nr_pages[count_type]);
}

static inline int get_dirty_pages(struct inode *inode)
{
	return atomic_read(&F2FS_I(inode)->dirty_pages);
}

static inline int get_blocktype_secs(struct f2fs_sb_info *sbi, int block_type)
{
	unsigned int pages_per_sec = sbi->segs_per_sec * sbi->blocks_per_seg;
	unsigned int segs = (get_pages(sbi, block_type) + pages_per_sec - 1) >>
						sbi->log_blocks_per_seg;

	return segs / sbi->segs_per_sec;
}

static inline block_t valid_user_blocks(struct f2fs_sb_info *sbi)
{
	return sbi->total_valid_block_count;
}

static inline block_t discard_blocks(struct f2fs_sb_info *sbi)
{
	return sbi->discard_blks;
}

static inline unsigned long __bitmap_size(struct f2fs_sb_info *sbi, int flag)
{
	struct f2fs_checkpoint *ckpt = F2FS_CKPT(sbi);

	/* return NAT or SIT bitmap */
	if (flag == NAT_BITMAP)
		return le32_to_cpu(ckpt->nat_ver_bitmap_bytesize);
	else if (flag == SIT_BITMAP)
		return le32_to_cpu(ckpt->sit_ver_bitmap_bytesize);

	return 0;
}

static inline block_t __cp_payload(struct f2fs_sb_info *sbi)
{
	return le32_to_cpu(F2FS_RAW_SUPER(sbi)->cp_payload);
}

static inline void *__bitmap_ptr(struct f2fs_sb_info *sbi, int flag)
{
	struct f2fs_checkpoint *ckpt = F2FS_CKPT(sbi);
	void *tmp_ptr = &ckpt->sit_nat_version_bitmap;
	int offset;

	if (is_set_ckpt_flags(sbi, CP_LARGE_NAT_BITMAP_FLAG)) {
		offset = (flag == SIT_BITMAP) ?
			le32_to_cpu(ckpt->nat_ver_bitmap_bytesize) : 0;
		/*
		 * if large_nat_bitmap feature is enabled, leave checksum
		 * protection for all nat/sit bitmaps.
		 */
		return tmp_ptr + offset + sizeof(__le32);
	}

	if (__cp_payload(sbi) > 0) {
		if (flag == NAT_BITMAP)
			return &ckpt->sit_nat_version_bitmap;
		else
			return (unsigned char *)ckpt + F2FS_BLKSIZE;
	} else {
		offset = (flag == NAT_BITMAP) ?
			le32_to_cpu(ckpt->sit_ver_bitmap_bytesize) : 0;
		return tmp_ptr + offset;
	}
}

static inline block_t __start_cp_addr(struct f2fs_sb_info *sbi)
{
	block_t start_addr = le32_to_cpu(F2FS_RAW_SUPER(sbi)->cp_blkaddr);

	if (sbi->cur_cp_pack == 2)
		start_addr += sbi->blocks_per_seg;
	return start_addr;
}

static inline block_t __start_cp_next_addr(struct f2fs_sb_info *sbi)
{
	block_t start_addr = le32_to_cpu(F2FS_RAW_SUPER(sbi)->cp_blkaddr);

	if (sbi->cur_cp_pack == 1)
		start_addr += sbi->blocks_per_seg;
	return start_addr;
}

static inline void __set_cp_next_pack(struct f2fs_sb_info *sbi)
{
	sbi->cur_cp_pack = (sbi->cur_cp_pack == 1) ? 2 : 1;
}

static inline block_t __start_sum_addr(struct f2fs_sb_info *sbi)
{
	return le32_to_cpu(F2FS_CKPT(sbi)->cp_pack_start_sum);
}

static inline int inc_valid_node_count(struct f2fs_sb_info *sbi,
					struct inode *inode, bool is_inode)
{
	block_t	valid_block_count;
	unsigned int valid_node_count, user_block_count;
	int err;

	if (is_inode) {
		if (inode) {
			err = dquot_alloc_inode(inode);
			if (err)
				return err;
		}
	} else {
		err = dquot_reserve_block(inode, 1);
		if (err)
			return err;
	}

	if (time_to_inject(sbi, FAULT_BLOCK)) {
		f2fs_show_injection_info(sbi, FAULT_BLOCK);
		goto enospc;
	}

	spin_lock(&sbi->stat_lock);

	valid_block_count = sbi->total_valid_block_count +
					sbi->current_reserved_blocks + 1;

	if (!__allow_reserved_blocks(sbi, inode, false))
		valid_block_count += F2FS_OPTION(sbi).root_reserved_blocks;

	if (F2FS_IO_ALIGNED(sbi))
		valid_block_count += sbi->blocks_per_seg *
				SM_I(sbi)->additional_reserved_segments;

	user_block_count = sbi->user_block_count;
	if (unlikely(is_sbi_flag_set(sbi, SBI_CP_DISABLED)))
		user_block_count -= sbi->unusable_block_count;

	if (unlikely(valid_block_count > user_block_count)) {
		spin_unlock(&sbi->stat_lock);
		goto enospc;
	}

	valid_node_count = sbi->total_valid_node_count + 1;
	if (unlikely(valid_node_count > sbi->total_node_count)) {
		spin_unlock(&sbi->stat_lock);
		goto enospc;
	}

	sbi->total_valid_node_count++;
	sbi->total_valid_block_count++;
	spin_unlock(&sbi->stat_lock);

	if (inode) {
		if (is_inode)
			f2fs_mark_inode_dirty_sync(inode, true);
		else
			f2fs_i_blocks_write(inode, 1, true, true);
	}

	percpu_counter_inc(&sbi->alloc_valid_block_count);
	return 0;

enospc:
	if (is_inode) {
		if (inode)
			dquot_free_inode(inode);
	} else {
		dquot_release_reservation_block(inode, 1);
	}
	return -ENOSPC;
}

static inline void dec_valid_node_count(struct f2fs_sb_info *sbi,
					struct inode *inode, bool is_inode)
{
	spin_lock(&sbi->stat_lock);

	f2fs_bug_on(sbi, !sbi->total_valid_block_count);
	f2fs_bug_on(sbi, !sbi->total_valid_node_count);

	sbi->total_valid_node_count--;
	sbi->total_valid_block_count--;
	if (sbi->reserved_blocks &&
		sbi->current_reserved_blocks < sbi->reserved_blocks)
		sbi->current_reserved_blocks++;

	spin_unlock(&sbi->stat_lock);

	if (is_inode) {
		dquot_free_inode(inode);
	} else {
		if (unlikely(inode->i_blocks == 0)) {
			f2fs_warn(sbi, "dec_valid_node_count: inconsistent i_blocks, ino:%lu, iblocks:%llu",
				  inode->i_ino,
				  (unsigned long long)inode->i_blocks);
			set_sbi_flag(sbi, SBI_NEED_FSCK);
			return;
		}
		f2fs_i_blocks_write(inode, 1, false, true);
	}
}

static inline unsigned int valid_node_count(struct f2fs_sb_info *sbi)
{
	return sbi->total_valid_node_count;
}

static inline void inc_valid_inode_count(struct f2fs_sb_info *sbi)
{
	percpu_counter_inc(&sbi->total_valid_inode_count);
}

static inline void dec_valid_inode_count(struct f2fs_sb_info *sbi)
{
	percpu_counter_dec(&sbi->total_valid_inode_count);
}

static inline s64 valid_inode_count(struct f2fs_sb_info *sbi)
{
	return percpu_counter_sum_positive(&sbi->total_valid_inode_count);
}

static inline struct page *f2fs_grab_cache_page(struct address_space *mapping,
						pgoff_t index, bool for_write)
{
	struct page *page;

	if (IS_ENABLED(CONFIG_F2FS_FAULT_INJECTION)) {
		if (!for_write)
			page = find_get_page_flags(mapping, index,
							FGP_LOCK | FGP_ACCESSED);
		else
			page = find_lock_page(mapping, index);
		if (page)
			return page;

		if (time_to_inject(F2FS_M_SB(mapping), FAULT_PAGE_ALLOC)) {
			f2fs_show_injection_info(F2FS_M_SB(mapping),
							FAULT_PAGE_ALLOC);
			return NULL;
		}
	}

	if (!for_write)
		return grab_cache_page(mapping, index);
	return grab_cache_page_write_begin(mapping, index, AOP_FLAG_NOFS);
}

static inline struct page *f2fs_pagecache_get_page(
				struct address_space *mapping, pgoff_t index,
				int fgp_flags, gfp_t gfp_mask)
{
	if (time_to_inject(F2FS_M_SB(mapping), FAULT_PAGE_GET)) {
		f2fs_show_injection_info(F2FS_M_SB(mapping), FAULT_PAGE_GET);
		return NULL;
	}

	return pagecache_get_page(mapping, index, fgp_flags, gfp_mask);
}

static inline void f2fs_copy_page(struct page *src, struct page *dst)
{
	char *src_kaddr = kmap(src);
	char *dst_kaddr = kmap(dst);

	memcpy(dst_kaddr, src_kaddr, PAGE_SIZE);
	kunmap(dst);
	kunmap(src);
}

static inline void f2fs_put_page(struct page *page, int unlock)
{
	if (!page)
		return;

	if (unlock) {
		f2fs_bug_on(F2FS_P_SB(page), !PageLocked(page));
		unlock_page(page);
	}
	put_page(page);
}

static inline void f2fs_put_dnode(struct dnode_of_data *dn)
{
	if (dn->node_page)
		f2fs_put_page(dn->node_page, 1);
	if (dn->inode_page && dn->node_page != dn->inode_page)
		f2fs_put_page(dn->inode_page, 0);
	dn->node_page = NULL;
	dn->inode_page = NULL;
}

static inline struct kmem_cache *f2fs_kmem_cache_create(const char *name,
					size_t size)
{
	return kmem_cache_create(name, size, 0, SLAB_RECLAIM_ACCOUNT, NULL);
}

static inline void *f2fs_kmem_cache_alloc(struct kmem_cache *cachep,
						gfp_t flags)
{
	void *entry;

	entry = kmem_cache_alloc(cachep, flags);
	if (!entry)
		entry = kmem_cache_alloc(cachep, flags | __GFP_NOFAIL);
	return entry;
}

static inline bool is_inflight_io(struct f2fs_sb_info *sbi, int type)
{
	if (get_pages(sbi, F2FS_RD_DATA) || get_pages(sbi, F2FS_RD_NODE) ||
		get_pages(sbi, F2FS_RD_META) || get_pages(sbi, F2FS_WB_DATA) ||
		get_pages(sbi, F2FS_WB_CP_DATA) ||
		get_pages(sbi, F2FS_DIO_READ) ||
		get_pages(sbi, F2FS_DIO_WRITE))
		return true;

	if (type != DISCARD_TIME && SM_I(sbi) && SM_I(sbi)->dcc_info &&
			atomic_read(&SM_I(sbi)->dcc_info->queued_discard))
		return true;

	if (SM_I(sbi) && SM_I(sbi)->fcc_info &&
			atomic_read(&SM_I(sbi)->fcc_info->queued_flush))
		return true;
	return false;
}

static inline bool is_idle(struct f2fs_sb_info *sbi, int type)
{
	if (sbi->gc_mode == GC_URGENT_HIGH)
		return true;

	if (is_inflight_io(sbi, type))
		return false;

	if (sbi->gc_mode == GC_URGENT_LOW &&
			(type == DISCARD_TIME || type == GC_TIME))
		return true;

	return f2fs_time_over(sbi, type);
}

static inline void f2fs_radix_tree_insert(struct radix_tree_root *root,
				unsigned long index, void *item)
{
	while (radix_tree_insert(root, index, item))
		cond_resched();
}

#define RAW_IS_INODE(p)	((p)->footer.nid == (p)->footer.ino)

static inline bool IS_INODE(struct page *page)
{
	struct f2fs_node *p = F2FS_NODE(page);

	return RAW_IS_INODE(p);
}

static inline int offset_in_addr(struct f2fs_inode *i)
{
	return (i->i_inline & F2FS_EXTRA_ATTR) ?
			(le16_to_cpu(i->i_extra_isize) / sizeof(__le32)) : 0;
}

static inline __le32 *blkaddr_in_node(struct f2fs_node *node)
{
	return RAW_IS_INODE(node) ? node->i.i_addr : node->dn.addr;
}

static inline int f2fs_has_extra_attr(struct inode *inode);
static inline block_t data_blkaddr(struct inode *inode,
			struct page *node_page, unsigned int offset)
{
	struct f2fs_node *raw_node;
	__le32 *addr_array;
	int base = 0;
	bool is_inode = IS_INODE(node_page);

	raw_node = F2FS_NODE(node_page);

	if (is_inode) {
		if (!inode)
			/* from GC path only */
			base = offset_in_addr(&raw_node->i);
		else if (f2fs_has_extra_attr(inode))
			base = get_extra_isize(inode);
	}

	addr_array = blkaddr_in_node(raw_node);
	return le32_to_cpu(addr_array[base + offset]);
}

static inline block_t f2fs_data_blkaddr(struct dnode_of_data *dn)
{
	return data_blkaddr(dn->inode, dn->node_page, dn->ofs_in_node);
}

static inline int f2fs_test_bit(unsigned int nr, char *addr)
{
	int mask;

	addr += (nr >> 3);
	mask = 1 << (7 - (nr & 0x07));
	return mask & *addr;
}

static inline void f2fs_set_bit(unsigned int nr, char *addr)
{
	int mask;

	addr += (nr >> 3);
	mask = 1 << (7 - (nr & 0x07));
	*addr |= mask;
}

static inline void f2fs_clear_bit(unsigned int nr, char *addr)
{
	int mask;

	addr += (nr >> 3);
	mask = 1 << (7 - (nr & 0x07));
	*addr &= ~mask;
}

static inline int f2fs_test_and_set_bit(unsigned int nr, char *addr)
{
	int mask;
	int ret;

	addr += (nr >> 3);
	mask = 1 << (7 - (nr & 0x07));
	ret = mask & *addr;
	*addr |= mask;
	return ret;
}

static inline int f2fs_test_and_clear_bit(unsigned int nr, char *addr)
{
	int mask;
	int ret;

	addr += (nr >> 3);
	mask = 1 << (7 - (nr & 0x07));
	ret = mask & *addr;
	*addr &= ~mask;
	return ret;
}

static inline void f2fs_change_bit(unsigned int nr, char *addr)
{
	int mask;

	addr += (nr >> 3);
	mask = 1 << (7 - (nr & 0x07));
	*addr ^= mask;
}

/*
 * On-disk inode flags (f2fs_inode::i_flags)
 */
#define F2FS_COMPR_FL			0x00000004 /* Compress file */
#define F2FS_SYNC_FL			0x00000008 /* Synchronous updates */
#define F2FS_IMMUTABLE_FL		0x00000010 /* Immutable file */
#define F2FS_APPEND_FL			0x00000020 /* writes to file may only append */
#define F2FS_NODUMP_FL			0x00000040 /* do not dump file */
#define F2FS_NOATIME_FL			0x00000080 /* do not update atime */
#define F2FS_NOCOMP_FL			0x00000400 /* Don't compress */
#define F2FS_INDEX_FL			0x00001000 /* hash-indexed directory */
#define F2FS_DIRSYNC_FL			0x00010000 /* dirsync behaviour (directories only) */
#define F2FS_PROJINHERIT_FL		0x20000000 /* Create with parents projid */
#define F2FS_CASEFOLD_FL		0x40000000 /* Casefolded file */

/* Flags that should be inherited by new inodes from their parent. */
#define F2FS_FL_INHERITED (F2FS_SYNC_FL | F2FS_NODUMP_FL | F2FS_NOATIME_FL | \
			   F2FS_DIRSYNC_FL | F2FS_PROJINHERIT_FL | \
			   F2FS_CASEFOLD_FL | F2FS_COMPR_FL | F2FS_NOCOMP_FL)

/* Flags that are appropriate for regular files (all but dir-specific ones). */
#define F2FS_REG_FLMASK		(~(F2FS_DIRSYNC_FL | F2FS_PROJINHERIT_FL | \
				F2FS_CASEFOLD_FL))

/* Flags that are appropriate for non-directories/regular files. */
#define F2FS_OTHER_FLMASK	(F2FS_NODUMP_FL | F2FS_NOATIME_FL)

static inline __u32 f2fs_mask_flags(umode_t mode, __u32 flags)
{
	if (S_ISDIR(mode))
		return flags;
	else if (S_ISREG(mode))
		return flags & F2FS_REG_FLMASK;
	else
		return flags & F2FS_OTHER_FLMASK;
}

static inline void __mark_inode_dirty_flag(struct inode *inode,
						int flag, bool set)
{
	switch (flag) {
	case FI_INLINE_XATTR:
	case FI_INLINE_DATA:
	case FI_INLINE_DENTRY:
	case FI_NEW_INODE:
		if (set)
			return;
		fallthrough;
	case FI_DATA_EXIST:
	case FI_INLINE_DOTS:
	case FI_PIN_FILE:
	case FI_COMPRESS_RELEASED:
		f2fs_mark_inode_dirty_sync(inode, true);
	}
}

static inline void set_inode_flag(struct inode *inode, int flag)
{
	set_bit(flag, F2FS_I(inode)->flags);
	__mark_inode_dirty_flag(inode, flag, true);
}

static inline int is_inode_flag_set(struct inode *inode, int flag)
{
	return test_bit(flag, F2FS_I(inode)->flags);
}

static inline void clear_inode_flag(struct inode *inode, int flag)
{
	clear_bit(flag, F2FS_I(inode)->flags);
	__mark_inode_dirty_flag(inode, flag, false);
}

static inline bool f2fs_verity_in_progress(struct inode *inode)
{
	return IS_ENABLED(CONFIG_FS_VERITY) &&
	       is_inode_flag_set(inode, FI_VERITY_IN_PROGRESS);
}

static inline void set_acl_inode(struct inode *inode, umode_t mode)
{
	F2FS_I(inode)->i_acl_mode = mode;
	set_inode_flag(inode, FI_ACL_MODE);
	f2fs_mark_inode_dirty_sync(inode, false);
}

static inline void f2fs_i_links_write(struct inode *inode, bool inc)
{
	if (inc)
		inc_nlink(inode);
	else
		drop_nlink(inode);
	f2fs_mark_inode_dirty_sync(inode, true);
}

static inline void f2fs_i_blocks_write(struct inode *inode,
					block_t diff, bool add, bool claim)
{
	bool clean = !is_inode_flag_set(inode, FI_DIRTY_INODE);
	bool recover = is_inode_flag_set(inode, FI_AUTO_RECOVER);

	/* add = 1, claim = 1 should be dquot_reserve_block in pair */
	if (add) {
		if (claim)
			dquot_claim_block(inode, diff);
		else
			dquot_alloc_block_nofail(inode, diff);
	} else {
		dquot_free_block(inode, diff);
	}

	f2fs_mark_inode_dirty_sync(inode, true);
	if (clean || recover)
		set_inode_flag(inode, FI_AUTO_RECOVER);
}

static inline void f2fs_i_size_write(struct inode *inode, loff_t i_size)
{
	bool clean = !is_inode_flag_set(inode, FI_DIRTY_INODE);
	bool recover = is_inode_flag_set(inode, FI_AUTO_RECOVER);

	if (i_size_read(inode) == i_size)
		return;

	i_size_write(inode, i_size);
	f2fs_mark_inode_dirty_sync(inode, true);
	if (clean || recover)
		set_inode_flag(inode, FI_AUTO_RECOVER);
}

static inline void f2fs_i_depth_write(struct inode *inode, unsigned int depth)
{
	F2FS_I(inode)->i_current_depth = depth;
	f2fs_mark_inode_dirty_sync(inode, true);
}

static inline void f2fs_i_gc_failures_write(struct inode *inode,
					unsigned int count)
{
	F2FS_I(inode)->i_gc_failures[GC_FAILURE_PIN] = count;
	f2fs_mark_inode_dirty_sync(inode, true);
}

static inline void f2fs_i_xnid_write(struct inode *inode, nid_t xnid)
{
	F2FS_I(inode)->i_xattr_nid = xnid;
	f2fs_mark_inode_dirty_sync(inode, true);
}

static inline void f2fs_i_pino_write(struct inode *inode, nid_t pino)
{
	F2FS_I(inode)->i_pino = pino;
	f2fs_mark_inode_dirty_sync(inode, true);
}

static inline void get_inline_info(struct inode *inode, struct f2fs_inode *ri)
{
	struct f2fs_inode_info *fi = F2FS_I(inode);

	if (ri->i_inline & F2FS_INLINE_XATTR)
		set_bit(FI_INLINE_XATTR, fi->flags);
	if (ri->i_inline & F2FS_INLINE_DATA)
		set_bit(FI_INLINE_DATA, fi->flags);
	if (ri->i_inline & F2FS_INLINE_DENTRY)
		set_bit(FI_INLINE_DENTRY, fi->flags);
	if (ri->i_inline & F2FS_DATA_EXIST)
		set_bit(FI_DATA_EXIST, fi->flags);
	if (ri->i_inline & F2FS_INLINE_DOTS)
		set_bit(FI_INLINE_DOTS, fi->flags);
	if (ri->i_inline & F2FS_EXTRA_ATTR)
		set_bit(FI_EXTRA_ATTR, fi->flags);
	if (ri->i_inline & F2FS_PIN_FILE)
		set_bit(FI_PIN_FILE, fi->flags);
	if (ri->i_inline & F2FS_COMPRESS_RELEASED)
		set_bit(FI_COMPRESS_RELEASED, fi->flags);
}

static inline void set_raw_inline(struct inode *inode, struct f2fs_inode *ri)
{
	ri->i_inline = 0;

	if (is_inode_flag_set(inode, FI_INLINE_XATTR))
		ri->i_inline |= F2FS_INLINE_XATTR;
	if (is_inode_flag_set(inode, FI_INLINE_DATA))
		ri->i_inline |= F2FS_INLINE_DATA;
	if (is_inode_flag_set(inode, FI_INLINE_DENTRY))
		ri->i_inline |= F2FS_INLINE_DENTRY;
	if (is_inode_flag_set(inode, FI_DATA_EXIST))
		ri->i_inline |= F2FS_DATA_EXIST;
	if (is_inode_flag_set(inode, FI_INLINE_DOTS))
		ri->i_inline |= F2FS_INLINE_DOTS;
	if (is_inode_flag_set(inode, FI_EXTRA_ATTR))
		ri->i_inline |= F2FS_EXTRA_ATTR;
	if (is_inode_flag_set(inode, FI_PIN_FILE))
		ri->i_inline |= F2FS_PIN_FILE;
	if (is_inode_flag_set(inode, FI_COMPRESS_RELEASED))
		ri->i_inline |= F2FS_COMPRESS_RELEASED;
}

static inline int f2fs_has_extra_attr(struct inode *inode)
{
	return is_inode_flag_set(inode, FI_EXTRA_ATTR);
}

static inline int f2fs_has_inline_xattr(struct inode *inode)
{
	return is_inode_flag_set(inode, FI_INLINE_XATTR);
}

static inline int f2fs_compressed_file(struct inode *inode)
{
	return S_ISREG(inode->i_mode) &&
		is_inode_flag_set(inode, FI_COMPRESSED_FILE);
}

static inline bool f2fs_need_compress_data(struct inode *inode)
{
	int compress_mode = F2FS_OPTION(F2FS_I_SB(inode)).compress_mode;

	if (!f2fs_compressed_file(inode))
		return false;

	if (compress_mode == COMPR_MODE_FS)
		return true;
	else if (compress_mode == COMPR_MODE_USER &&
			is_inode_flag_set(inode, FI_ENABLE_COMPRESS))
		return true;

	return false;
}

static inline unsigned int addrs_per_inode(struct inode *inode)
{
	unsigned int addrs = CUR_ADDRS_PER_INODE(inode) -
				get_inline_xattr_addrs(inode);

	if (!f2fs_compressed_file(inode))
		return addrs;
	return ALIGN_DOWN(addrs, F2FS_I(inode)->i_cluster_size);
}

static inline unsigned int addrs_per_block(struct inode *inode)
{
	if (!f2fs_compressed_file(inode))
		return DEF_ADDRS_PER_BLOCK;
	return ALIGN_DOWN(DEF_ADDRS_PER_BLOCK, F2FS_I(inode)->i_cluster_size);
}

static inline void *inline_xattr_addr(struct inode *inode, struct page *page)
{
	struct f2fs_inode *ri = F2FS_INODE(page);

	return (void *)&(ri->i_addr[DEF_ADDRS_PER_INODE -
					get_inline_xattr_addrs(inode)]);
}

static inline int inline_xattr_size(struct inode *inode)
{
	if (f2fs_has_inline_xattr(inode))
		return get_inline_xattr_addrs(inode) * sizeof(__le32);
	return 0;
}

static inline int f2fs_has_inline_data(struct inode *inode)
{
	return is_inode_flag_set(inode, FI_INLINE_DATA);
}

static inline int f2fs_exist_data(struct inode *inode)
{
	return is_inode_flag_set(inode, FI_DATA_EXIST);
}

static inline int f2fs_has_inline_dots(struct inode *inode)
{
	return is_inode_flag_set(inode, FI_INLINE_DOTS);
}

static inline int f2fs_is_mmap_file(struct inode *inode)
{
	return is_inode_flag_set(inode, FI_MMAP_FILE);
}

static inline bool f2fs_is_pinned_file(struct inode *inode)
{
	return is_inode_flag_set(inode, FI_PIN_FILE);
}

static inline bool f2fs_is_atomic_file(struct inode *inode)
{
	return is_inode_flag_set(inode, FI_ATOMIC_FILE);
}

static inline bool f2fs_is_commit_atomic_write(struct inode *inode)
{
	return is_inode_flag_set(inode, FI_ATOMIC_COMMIT);
}

static inline bool f2fs_is_volatile_file(struct inode *inode)
{
	return is_inode_flag_set(inode, FI_VOLATILE_FILE);
}

static inline bool f2fs_is_first_block_written(struct inode *inode)
{
	return is_inode_flag_set(inode, FI_FIRST_BLOCK_WRITTEN);
}

static inline bool f2fs_is_drop_cache(struct inode *inode)
{
	return is_inode_flag_set(inode, FI_DROP_CACHE);
}

static inline void *inline_data_addr(struct inode *inode, struct page *page)
{
	struct f2fs_inode *ri = F2FS_INODE(page);
	int extra_size = get_extra_isize(inode);

	return (void *)&(ri->i_addr[extra_size + DEF_INLINE_RESERVED_SIZE]);
}

static inline int f2fs_has_inline_dentry(struct inode *inode)
{
	return is_inode_flag_set(inode, FI_INLINE_DENTRY);
}

static inline int is_file(struct inode *inode, int type)
{
	return F2FS_I(inode)->i_advise & type;
}

static inline void set_file(struct inode *inode, int type)
{
	F2FS_I(inode)->i_advise |= type;
	f2fs_mark_inode_dirty_sync(inode, true);
}

static inline void clear_file(struct inode *inode, int type)
{
	F2FS_I(inode)->i_advise &= ~type;
	f2fs_mark_inode_dirty_sync(inode, true);
}

static inline bool f2fs_is_time_consistent(struct inode *inode)
{
	if (!timespec64_equal(F2FS_I(inode)->i_disk_time, &inode->i_atime))
		return false;
	if (!timespec64_equal(F2FS_I(inode)->i_disk_time + 1, &inode->i_ctime))
		return false;
	if (!timespec64_equal(F2FS_I(inode)->i_disk_time + 2, &inode->i_mtime))
		return false;
	if (!timespec64_equal(F2FS_I(inode)->i_disk_time + 3,
						&F2FS_I(inode)->i_crtime))
		return false;
	return true;
}

static inline bool f2fs_skip_inode_update(struct inode *inode, int dsync)
{
	bool ret;

	if (dsync) {
		struct f2fs_sb_info *sbi = F2FS_I_SB(inode);

		spin_lock(&sbi->inode_lock[DIRTY_META]);
		ret = list_empty(&F2FS_I(inode)->gdirty_list);
		spin_unlock(&sbi->inode_lock[DIRTY_META]);
		return ret;
	}
	if (!is_inode_flag_set(inode, FI_AUTO_RECOVER) ||
			file_keep_isize(inode) ||
			i_size_read(inode) & ~PAGE_MASK)
		return false;

	if (!f2fs_is_time_consistent(inode))
		return false;

	spin_lock(&F2FS_I(inode)->i_size_lock);
	ret = F2FS_I(inode)->last_disk_size == i_size_read(inode);
	spin_unlock(&F2FS_I(inode)->i_size_lock);

	return ret;
}

static inline bool f2fs_readonly(struct super_block *sb)
{
	return sb_rdonly(sb);
}

static inline bool f2fs_cp_error(struct f2fs_sb_info *sbi)
{
	return is_set_ckpt_flags(sbi, CP_ERROR_FLAG);
}

static inline bool is_dot_dotdot(const u8 *name, size_t len)
{
	if (len == 1 && name[0] == '.')
		return true;

	if (len == 2 && name[0] == '.' && name[1] == '.')
		return true;

	return false;
}

static inline void *f2fs_kmalloc(struct f2fs_sb_info *sbi,
					size_t size, gfp_t flags)
{
	if (time_to_inject(sbi, FAULT_KMALLOC)) {
		f2fs_show_injection_info(sbi, FAULT_KMALLOC);
		return NULL;
	}

	return kmalloc(size, flags);
}

static inline void *f2fs_kzalloc(struct f2fs_sb_info *sbi,
					size_t size, gfp_t flags)
{
	return f2fs_kmalloc(sbi, size, flags | __GFP_ZERO);
}

static inline void *f2fs_kvmalloc(struct f2fs_sb_info *sbi,
					size_t size, gfp_t flags)
{
	if (time_to_inject(sbi, FAULT_KVMALLOC)) {
		f2fs_show_injection_info(sbi, FAULT_KVMALLOC);
		return NULL;
	}

	return kvmalloc(size, flags);
}

static inline void *f2fs_kvzalloc(struct f2fs_sb_info *sbi,
					size_t size, gfp_t flags)
{
	return f2fs_kvmalloc(sbi, size, flags | __GFP_ZERO);
}

static inline int get_extra_isize(struct inode *inode)
{
	return F2FS_I(inode)->i_extra_isize / sizeof(__le32);
}

static inline int get_inline_xattr_addrs(struct inode *inode)
{
	return F2FS_I(inode)->i_inline_xattr_size;
}

#define f2fs_get_inode_mode(i) \
	((is_inode_flag_set(i, FI_ACL_MODE)) ? \
	 (F2FS_I(i)->i_acl_mode) : ((i)->i_mode))

#define F2FS_TOTAL_EXTRA_ATTR_SIZE			\
	(offsetof(struct f2fs_inode, i_extra_end) -	\
	offsetof(struct f2fs_inode, i_extra_isize))	\

#define F2FS_OLD_ATTRIBUTE_SIZE	(offsetof(struct f2fs_inode, i_addr))
#define F2FS_FITS_IN_INODE(f2fs_inode, extra_isize, field)		\
		((offsetof(typeof(*(f2fs_inode)), field) +	\
		sizeof((f2fs_inode)->field))			\
		<= (F2FS_OLD_ATTRIBUTE_SIZE + (extra_isize)))	\

#define DEFAULT_IOSTAT_PERIOD_MS	3000
#define MIN_IOSTAT_PERIOD_MS		100
/* maximum period of iostat tracing is 1 day */
#define MAX_IOSTAT_PERIOD_MS		8640000

static inline void f2fs_reset_iostat(struct f2fs_sb_info *sbi)
{
	int i;

	spin_lock(&sbi->iostat_lock);
	for (i = 0; i < NR_IO_TYPE; i++) {
		sbi->rw_iostat[i] = 0;
		sbi->prev_rw_iostat[i] = 0;
	}
	spin_unlock(&sbi->iostat_lock);
}

extern void f2fs_record_iostat(struct f2fs_sb_info *sbi);

static inline void f2fs_update_iostat(struct f2fs_sb_info *sbi,
			enum iostat_type type, unsigned long long io_bytes)
{
	if (!sbi->iostat_enable)
		return;
	spin_lock(&sbi->iostat_lock);
	sbi->rw_iostat[type] += io_bytes;

	if (type == APP_WRITE_IO || type == APP_DIRECT_IO)
		sbi->rw_iostat[APP_BUFFERED_IO] =
			sbi->rw_iostat[APP_WRITE_IO] -
			sbi->rw_iostat[APP_DIRECT_IO];

	if (type == APP_READ_IO || type == APP_DIRECT_READ_IO)
		sbi->rw_iostat[APP_BUFFERED_READ_IO] =
			sbi->rw_iostat[APP_READ_IO] -
			sbi->rw_iostat[APP_DIRECT_READ_IO];
	spin_unlock(&sbi->iostat_lock);

	f2fs_record_iostat(sbi);
}

#define __is_large_section(sbi)		((sbi)->segs_per_sec > 1)

#define __is_meta_io(fio) (PAGE_TYPE_OF_BIO((fio)->type) == META)

bool f2fs_is_valid_blkaddr(struct f2fs_sb_info *sbi,
					block_t blkaddr, int type);
static inline void verify_blkaddr(struct f2fs_sb_info *sbi,
					block_t blkaddr, int type)
{
	if (!f2fs_is_valid_blkaddr(sbi, blkaddr, type)) {
		f2fs_err(sbi, "invalid blkaddr: %u, type: %d, run fsck to fix.",
			 blkaddr, type);
		f2fs_bug_on(sbi, 1);
	}
}

static inline bool __is_valid_data_blkaddr(block_t blkaddr)
{
	if (blkaddr == NEW_ADDR || blkaddr == NULL_ADDR ||
			blkaddr == COMPRESS_ADDR)
		return false;
	return true;
}

/*
 * file.c
 */
int f2fs_sync_file(struct file *file, loff_t start, loff_t end, int datasync);
void f2fs_truncate_data_blocks(struct dnode_of_data *dn);
int f2fs_do_truncate_blocks(struct inode *inode, u64 from, bool lock);
int f2fs_truncate_blocks(struct inode *inode, u64 from, bool lock);
int f2fs_truncate(struct inode *inode);
int f2fs_getattr(const struct path *path, struct kstat *stat,
			u32 request_mask, unsigned int flags);
int f2fs_setattr(struct dentry *dentry, struct iattr *attr);
int f2fs_truncate_hole(struct inode *inode, pgoff_t pg_start, pgoff_t pg_end);
void f2fs_truncate_data_blocks_range(struct dnode_of_data *dn, int count);
int f2fs_precache_extents(struct inode *inode);
long f2fs_ioctl(struct file *filp, unsigned int cmd, unsigned long arg);
long f2fs_compat_ioctl(struct file *file, unsigned int cmd, unsigned long arg);
int f2fs_transfer_project_quota(struct inode *inode, kprojid_t kprojid);
int f2fs_pin_file_control(struct inode *inode, bool inc);

/*
 * inode.c
 */
void f2fs_set_inode_flags(struct inode *inode);
bool f2fs_inode_chksum_verify(struct f2fs_sb_info *sbi, struct page *page);
void f2fs_inode_chksum_set(struct f2fs_sb_info *sbi, struct page *page);
struct inode *f2fs_iget(struct super_block *sb, unsigned long ino);
struct inode *f2fs_iget_retry(struct super_block *sb, unsigned long ino);
int f2fs_try_to_free_nats(struct f2fs_sb_info *sbi, int nr_shrink);
void f2fs_update_inode(struct inode *inode, struct page *node_page);
void f2fs_update_inode_page(struct inode *inode);
int f2fs_write_inode(struct inode *inode, struct writeback_control *wbc);
void f2fs_evict_inode(struct inode *inode);
void f2fs_handle_failed_inode(struct inode *inode);

/*
 * namei.c
 */
int f2fs_update_extension_list(struct f2fs_sb_info *sbi, const char *name,
							bool hot, bool set);
struct dentry *f2fs_get_parent(struct dentry *child);

/*
 * dir.c
 */
unsigned char f2fs_get_de_type(struct f2fs_dir_entry *de);
int f2fs_init_casefolded_name(const struct inode *dir,
			      struct f2fs_filename *fname);
int f2fs_setup_filename(struct inode *dir, const struct qstr *iname,
			int lookup, struct f2fs_filename *fname);
int f2fs_prepare_lookup(struct inode *dir, struct dentry *dentry,
			struct f2fs_filename *fname);
void f2fs_free_filename(struct f2fs_filename *fname);
struct f2fs_dir_entry *f2fs_find_target_dentry(const struct f2fs_dentry_ptr *d,
			const struct f2fs_filename *fname, int *max_slots);
int f2fs_fill_dentries(struct dir_context *ctx, struct f2fs_dentry_ptr *d,
			unsigned int start_pos, struct fscrypt_str *fstr);
void f2fs_do_make_empty_dir(struct inode *inode, struct inode *parent,
			struct f2fs_dentry_ptr *d);
struct page *f2fs_init_inode_metadata(struct inode *inode, struct inode *dir,
			const struct f2fs_filename *fname, struct page *dpage);
void f2fs_update_parent_metadata(struct inode *dir, struct inode *inode,
			unsigned int current_depth);
int f2fs_room_for_filename(const void *bitmap, int slots, int max_slots);
void f2fs_drop_nlink(struct inode *dir, struct inode *inode);
struct f2fs_dir_entry *__f2fs_find_entry(struct inode *dir,
					 const struct f2fs_filename *fname,
					 struct page **res_page);
struct f2fs_dir_entry *f2fs_find_entry(struct inode *dir,
			const struct qstr *child, struct page **res_page);
struct f2fs_dir_entry *f2fs_parent_dir(struct inode *dir, struct page **p);
ino_t f2fs_inode_by_name(struct inode *dir, const struct qstr *qstr,
			struct page **page);
void f2fs_set_link(struct inode *dir, struct f2fs_dir_entry *de,
			struct page *page, struct inode *inode);
bool f2fs_has_enough_room(struct inode *dir, struct page *ipage,
			  const struct f2fs_filename *fname);
void f2fs_update_dentry(nid_t ino, umode_t mode, struct f2fs_dentry_ptr *d,
			const struct fscrypt_str *name, f2fs_hash_t name_hash,
			unsigned int bit_pos);
int f2fs_add_regular_entry(struct inode *dir, const struct f2fs_filename *fname,
			struct inode *inode, nid_t ino, umode_t mode);
int f2fs_add_dentry(struct inode *dir, const struct f2fs_filename *fname,
			struct inode *inode, nid_t ino, umode_t mode);
int f2fs_do_add_link(struct inode *dir, const struct qstr *name,
			struct inode *inode, nid_t ino, umode_t mode);
void f2fs_delete_entry(struct f2fs_dir_entry *dentry, struct page *page,
			struct inode *dir, struct inode *inode);
int f2fs_do_tmpfile(struct inode *inode, struct inode *dir);
bool f2fs_empty_dir(struct inode *dir);

static inline int f2fs_add_link(struct dentry *dentry, struct inode *inode)
{
	if (fscrypt_is_nokey_name(dentry))
		return -ENOKEY;
	return f2fs_do_add_link(d_inode(dentry->d_parent), &dentry->d_name,
				inode, inode->i_ino, inode->i_mode);
}

/*
 * super.c
 */
int f2fs_inode_dirtied(struct inode *inode, bool sync);
void f2fs_inode_synced(struct inode *inode);
int f2fs_enable_quota_files(struct f2fs_sb_info *sbi, bool rdonly);
int f2fs_quota_sync(struct super_block *sb, int type);
loff_t max_file_blocks(struct inode *inode);
void f2fs_quota_off_umount(struct super_block *sb);
int f2fs_commit_super(struct f2fs_sb_info *sbi, bool recover);
int f2fs_sync_fs(struct super_block *sb, int sync);
int f2fs_sanity_check_ckpt(struct f2fs_sb_info *sbi);

/*
 * hash.c
 */
void f2fs_hash_filename(const struct inode *dir, struct f2fs_filename *fname);

/*
 * node.c
 */
struct node_info;

int f2fs_check_nid_range(struct f2fs_sb_info *sbi, nid_t nid);
bool f2fs_available_free_memory(struct f2fs_sb_info *sbi, int type);
bool f2fs_in_warm_node_list(struct f2fs_sb_info *sbi, struct page *page);
void f2fs_init_fsync_node_info(struct f2fs_sb_info *sbi);
void f2fs_del_fsync_node_entry(struct f2fs_sb_info *sbi, struct page *page);
void f2fs_reset_fsync_node_info(struct f2fs_sb_info *sbi);
int f2fs_need_dentry_mark(struct f2fs_sb_info *sbi, nid_t nid);
bool f2fs_is_checkpointed_node(struct f2fs_sb_info *sbi, nid_t nid);
bool f2fs_need_inode_block_update(struct f2fs_sb_info *sbi, nid_t ino);
int f2fs_get_node_info(struct f2fs_sb_info *sbi, nid_t nid,
				struct node_info *ni, bool checkpoint_context);
pgoff_t f2fs_get_next_page_offset(struct dnode_of_data *dn, pgoff_t pgofs);
int f2fs_get_dnode_of_data(struct dnode_of_data *dn, pgoff_t index, int mode);
int f2fs_truncate_inode_blocks(struct inode *inode, pgoff_t from);
int f2fs_truncate_xattr_node(struct inode *inode);
int f2fs_wait_on_node_pages_writeback(struct f2fs_sb_info *sbi,
					unsigned int seq_id);
int f2fs_remove_inode_page(struct inode *inode);
struct page *f2fs_new_inode_page(struct inode *inode);
struct page *f2fs_new_node_page(struct dnode_of_data *dn, unsigned int ofs);
void f2fs_ra_node_page(struct f2fs_sb_info *sbi, nid_t nid);
struct page *f2fs_get_node_page(struct f2fs_sb_info *sbi, pgoff_t nid);
struct page *f2fs_get_node_page_ra(struct page *parent, int start);
int f2fs_move_node_page(struct page *node_page, int gc_type);
void f2fs_flush_inline_data(struct f2fs_sb_info *sbi);
int f2fs_fsync_node_pages(struct f2fs_sb_info *sbi, struct inode *inode,
			struct writeback_control *wbc, bool atomic,
			unsigned int *seq_id);
int f2fs_sync_node_pages(struct f2fs_sb_info *sbi,
			struct writeback_control *wbc,
			bool do_balance, enum iostat_type io_type);
int f2fs_build_free_nids(struct f2fs_sb_info *sbi, bool sync, bool mount);
bool f2fs_alloc_nid(struct f2fs_sb_info *sbi, nid_t *nid);
void f2fs_alloc_nid_done(struct f2fs_sb_info *sbi, nid_t nid);
void f2fs_alloc_nid_failed(struct f2fs_sb_info *sbi, nid_t nid);
int f2fs_try_to_free_nids(struct f2fs_sb_info *sbi, int nr_shrink);
int f2fs_recover_inline_xattr(struct inode *inode, struct page *page);
int f2fs_recover_xattr_data(struct inode *inode, struct page *page);
int f2fs_recover_inode_page(struct f2fs_sb_info *sbi, struct page *page);
int f2fs_restore_node_summary(struct f2fs_sb_info *sbi,
			unsigned int segno, struct f2fs_summary_block *sum);
int f2fs_flush_nat_entries(struct f2fs_sb_info *sbi, struct cp_control *cpc);
int f2fs_build_node_manager(struct f2fs_sb_info *sbi);
void f2fs_destroy_node_manager(struct f2fs_sb_info *sbi);
int __init f2fs_create_node_manager_caches(void);
void f2fs_destroy_node_manager_caches(void);

/*
 * segment.c
 */
bool f2fs_need_SSR(struct f2fs_sb_info *sbi);
void f2fs_register_inmem_page(struct inode *inode, struct page *page);
void f2fs_drop_inmem_pages_all(struct f2fs_sb_info *sbi, bool gc_failure);
void f2fs_drop_inmem_pages(struct inode *inode);
void f2fs_drop_inmem_page(struct inode *inode, struct page *page);
int f2fs_commit_inmem_pages(struct inode *inode);
void f2fs_balance_fs(struct f2fs_sb_info *sbi, bool need);
void f2fs_balance_fs_bg(struct f2fs_sb_info *sbi, bool from_bg);
int f2fs_issue_flush(struct f2fs_sb_info *sbi, nid_t ino);
int f2fs_create_flush_cmd_control(struct f2fs_sb_info *sbi);
int f2fs_flush_device_cache(struct f2fs_sb_info *sbi);
void f2fs_destroy_flush_cmd_control(struct f2fs_sb_info *sbi, bool free);
void f2fs_invalidate_blocks(struct f2fs_sb_info *sbi, block_t addr);
bool f2fs_is_checkpointed_data(struct f2fs_sb_info *sbi, block_t blkaddr);
void f2fs_drop_discard_cmd(struct f2fs_sb_info *sbi);
void f2fs_stop_discard_thread(struct f2fs_sb_info *sbi);
bool f2fs_issue_discard_timeout(struct f2fs_sb_info *sbi);
void f2fs_clear_prefree_segments(struct f2fs_sb_info *sbi,
					struct cp_control *cpc);
void f2fs_dirty_to_prefree(struct f2fs_sb_info *sbi);
block_t f2fs_get_unusable_blocks(struct f2fs_sb_info *sbi);
int f2fs_disable_cp_again(struct f2fs_sb_info *sbi, block_t unusable);
void f2fs_release_discard_addrs(struct f2fs_sb_info *sbi);
int f2fs_npages_for_summary_flush(struct f2fs_sb_info *sbi, bool for_ra);
bool f2fs_segment_has_free_slot(struct f2fs_sb_info *sbi, int segno);
void f2fs_init_inmem_curseg(struct f2fs_sb_info *sbi);
void f2fs_save_inmem_curseg(struct f2fs_sb_info *sbi);
void f2fs_restore_inmem_curseg(struct f2fs_sb_info *sbi);
void f2fs_get_new_segment(struct f2fs_sb_info *sbi,
			unsigned int *newseg, bool new_sec, int dir);
void f2fs_allocate_segment_for_resize(struct f2fs_sb_info *sbi, int type,
					unsigned int start, unsigned int end);
void f2fs_allocate_new_section(struct f2fs_sb_info *sbi, int type, bool force);
void f2fs_allocate_new_segments(struct f2fs_sb_info *sbi);
int f2fs_trim_fs(struct f2fs_sb_info *sbi, struct fstrim_range *range);
bool f2fs_exist_trim_candidates(struct f2fs_sb_info *sbi,
					struct cp_control *cpc);
struct page *f2fs_get_sum_page(struct f2fs_sb_info *sbi, unsigned int segno);
void f2fs_update_meta_page(struct f2fs_sb_info *sbi, void *src,
					block_t blk_addr);
void f2fs_do_write_meta_page(struct f2fs_sb_info *sbi, struct page *page,
						enum iostat_type io_type);
void f2fs_do_write_node_page(unsigned int nid, struct f2fs_io_info *fio);
void f2fs_outplace_write_data(struct dnode_of_data *dn,
			struct f2fs_io_info *fio);
int f2fs_inplace_write_data(struct f2fs_io_info *fio);
void f2fs_do_replace_block(struct f2fs_sb_info *sbi, struct f2fs_summary *sum,
			block_t old_blkaddr, block_t new_blkaddr,
			bool recover_curseg, bool recover_newaddr,
			bool from_gc);
void f2fs_replace_block(struct f2fs_sb_info *sbi, struct dnode_of_data *dn,
			block_t old_addr, block_t new_addr,
			unsigned char version, bool recover_curseg,
			bool recover_newaddr);
void f2fs_allocate_data_block(struct f2fs_sb_info *sbi, struct page *page,
			block_t old_blkaddr, block_t *new_blkaddr,
			struct f2fs_summary *sum, int type,
			struct f2fs_io_info *fio);
void f2fs_wait_on_page_writeback(struct page *page,
			enum page_type type, bool ordered, bool locked);
void f2fs_wait_on_block_writeback(struct inode *inode, block_t blkaddr);
void f2fs_wait_on_block_writeback_range(struct inode *inode, block_t blkaddr,
								block_t len);
void f2fs_write_data_summaries(struct f2fs_sb_info *sbi, block_t start_blk);
void f2fs_write_node_summaries(struct f2fs_sb_info *sbi, block_t start_blk);
int f2fs_lookup_journal_in_cursum(struct f2fs_journal *journal, int type,
			unsigned int val, int alloc);
void f2fs_flush_sit_entries(struct f2fs_sb_info *sbi, struct cp_control *cpc);
int f2fs_fix_curseg_write_pointer(struct f2fs_sb_info *sbi);
int f2fs_check_write_pointer(struct f2fs_sb_info *sbi);
int f2fs_build_segment_manager(struct f2fs_sb_info *sbi);
void f2fs_destroy_segment_manager(struct f2fs_sb_info *sbi);
int __init f2fs_create_segment_manager_caches(void);
void f2fs_destroy_segment_manager_caches(void);
int f2fs_rw_hint_to_seg_type(enum rw_hint hint);
enum rw_hint f2fs_io_type_to_rw_hint(struct f2fs_sb_info *sbi,
			enum page_type type, enum temp_type temp);
unsigned int f2fs_usable_segs_in_sec(struct f2fs_sb_info *sbi,
			unsigned int segno);
unsigned int f2fs_usable_blks_in_seg(struct f2fs_sb_info *sbi,
			unsigned int segno);

/*
 * checkpoint.c
 */
void f2fs_stop_checkpoint(struct f2fs_sb_info *sbi, bool end_io);
struct page *f2fs_grab_meta_page(struct f2fs_sb_info *sbi, pgoff_t index);
struct page *f2fs_get_meta_page(struct f2fs_sb_info *sbi, pgoff_t index);
struct page *f2fs_get_meta_page_retry(struct f2fs_sb_info *sbi, pgoff_t index);
struct page *f2fs_get_tmp_page(struct f2fs_sb_info *sbi, pgoff_t index);
bool f2fs_is_valid_blkaddr(struct f2fs_sb_info *sbi,
					block_t blkaddr, int type);
int f2fs_ra_meta_pages(struct f2fs_sb_info *sbi, block_t start, int nrpages,
			int type, bool sync);
void f2fs_ra_meta_pages_cond(struct f2fs_sb_info *sbi, pgoff_t index);
long f2fs_sync_meta_pages(struct f2fs_sb_info *sbi, enum page_type type,
			long nr_to_write, enum iostat_type io_type);
void f2fs_add_ino_entry(struct f2fs_sb_info *sbi, nid_t ino, int type);
void f2fs_remove_ino_entry(struct f2fs_sb_info *sbi, nid_t ino, int type);
void f2fs_release_ino_entry(struct f2fs_sb_info *sbi, bool all);
bool f2fs_exist_written_data(struct f2fs_sb_info *sbi, nid_t ino, int mode);
void f2fs_set_dirty_device(struct f2fs_sb_info *sbi, nid_t ino,
					unsigned int devidx, int type);
bool f2fs_is_dirty_device(struct f2fs_sb_info *sbi, nid_t ino,
					unsigned int devidx, int type);
int f2fs_sync_inode_meta(struct f2fs_sb_info *sbi);
int f2fs_acquire_orphan_inode(struct f2fs_sb_info *sbi);
void f2fs_release_orphan_inode(struct f2fs_sb_info *sbi);
void f2fs_add_orphan_inode(struct inode *inode);
void f2fs_remove_orphan_inode(struct f2fs_sb_info *sbi, nid_t ino);
int f2fs_recover_orphan_inodes(struct f2fs_sb_info *sbi);
int f2fs_get_valid_checkpoint(struct f2fs_sb_info *sbi);
void f2fs_update_dirty_page(struct inode *inode, struct page *page);
void f2fs_remove_dirty_inode(struct inode *inode);
int f2fs_sync_dirty_inodes(struct f2fs_sb_info *sbi, enum inode_type type);
void f2fs_wait_on_all_pages(struct f2fs_sb_info *sbi, int type);
u64 f2fs_get_sectors_written(struct f2fs_sb_info *sbi);
int f2fs_write_checkpoint(struct f2fs_sb_info *sbi, struct cp_control *cpc);
void f2fs_init_ino_entry_info(struct f2fs_sb_info *sbi);
int __init f2fs_create_checkpoint_caches(void);
void f2fs_destroy_checkpoint_caches(void);
int f2fs_issue_checkpoint(struct f2fs_sb_info *sbi);
int f2fs_start_ckpt_thread(struct f2fs_sb_info *sbi);
void f2fs_stop_ckpt_thread(struct f2fs_sb_info *sbi);
void f2fs_init_ckpt_req_control(struct f2fs_sb_info *sbi);

/*
 * data.c
 */
int __init f2fs_init_bioset(void);
void f2fs_destroy_bioset(void);
int f2fs_init_bio_entry_cache(void);
void f2fs_destroy_bio_entry_cache(void);
void f2fs_submit_bio(struct f2fs_sb_info *sbi,
				struct bio *bio, enum page_type type);
void f2fs_submit_merged_write(struct f2fs_sb_info *sbi, enum page_type type);
void f2fs_submit_merged_write_cond(struct f2fs_sb_info *sbi,
				struct inode *inode, struct page *page,
				nid_t ino, enum page_type type);
void f2fs_submit_merged_ipu_write(struct f2fs_sb_info *sbi,
					struct bio **bio, struct page *page);
void f2fs_flush_merged_writes(struct f2fs_sb_info *sbi);
int f2fs_submit_page_bio(struct f2fs_io_info *fio);
int f2fs_merge_page_bio(struct f2fs_io_info *fio);
void f2fs_submit_page_write(struct f2fs_io_info *fio);
struct block_device *f2fs_target_device(struct f2fs_sb_info *sbi,
			block_t blk_addr, struct bio *bio);
int f2fs_target_device_index(struct f2fs_sb_info *sbi, block_t blkaddr);
void f2fs_set_data_blkaddr(struct dnode_of_data *dn);
void f2fs_update_data_blkaddr(struct dnode_of_data *dn, block_t blkaddr);
int f2fs_reserve_new_blocks(struct dnode_of_data *dn, blkcnt_t count);
int f2fs_reserve_new_block(struct dnode_of_data *dn);
int f2fs_get_block(struct dnode_of_data *dn, pgoff_t index);
int f2fs_preallocate_blocks(struct kiocb *iocb, struct iov_iter *from);
int f2fs_reserve_block(struct dnode_of_data *dn, pgoff_t index);
struct page *f2fs_get_read_data_page(struct inode *inode, pgoff_t index,
			int op_flags, bool for_write);
struct page *f2fs_find_data_page(struct inode *inode, pgoff_t index);
struct page *f2fs_get_lock_data_page(struct inode *inode, pgoff_t index,
			bool for_write);
struct page *f2fs_get_new_data_page(struct inode *inode,
			struct page *ipage, pgoff_t index, bool new_i_size);
int f2fs_do_write_data_page(struct f2fs_io_info *fio);
void f2fs_do_map_lock(struct f2fs_sb_info *sbi, int flag, bool lock);
int f2fs_map_blocks(struct inode *inode, struct f2fs_map_blocks *map,
			int create, int flag);
int f2fs_fiemap(struct inode *inode, struct fiemap_extent_info *fieinfo,
			u64 start, u64 len);
int f2fs_encrypt_one_page(struct f2fs_io_info *fio);
bool f2fs_should_update_inplace(struct inode *inode, struct f2fs_io_info *fio);
bool f2fs_should_update_outplace(struct inode *inode, struct f2fs_io_info *fio);
int f2fs_write_single_data_page(struct page *page, int *submitted,
				struct bio **bio, sector_t *last_block,
				struct writeback_control *wbc,
				enum iostat_type io_type,
				int compr_blocks, bool allow_balance);
void f2fs_invalidate_page(struct page *page, unsigned int offset,
			unsigned int length);
int f2fs_release_page(struct page *page, gfp_t wait);
#ifdef CONFIG_MIGRATION
int f2fs_migrate_page(struct address_space *mapping, struct page *newpage,
			struct page *page, enum migrate_mode mode);
#endif
bool f2fs_overwrite_io(struct inode *inode, loff_t pos, size_t len);
void f2fs_clear_page_cache_dirty_tag(struct page *page);
int f2fs_init_post_read_processing(void);
void f2fs_destroy_post_read_processing(void);
int f2fs_init_post_read_wq(struct f2fs_sb_info *sbi);
void f2fs_destroy_post_read_wq(struct f2fs_sb_info *sbi);

/*
 * gc.c
 */
int f2fs_start_gc_thread(struct f2fs_sb_info *sbi);
void f2fs_stop_gc_thread(struct f2fs_sb_info *sbi);
block_t f2fs_start_bidx_of_node(unsigned int node_ofs, struct inode *inode);
int f2fs_gc(struct f2fs_sb_info *sbi, bool sync, bool background, bool force,
			unsigned int segno);
void f2fs_build_gc_manager(struct f2fs_sb_info *sbi);
int f2fs_resize_fs(struct f2fs_sb_info *sbi, __u64 block_count);
int __init f2fs_create_garbage_collection_cache(void);
void f2fs_destroy_garbage_collection_cache(void);

/*
 * recovery.c
 */
int f2fs_recover_fsync_data(struct f2fs_sb_info *sbi, bool check_only);
bool f2fs_space_for_roll_forward(struct f2fs_sb_info *sbi);
int __init f2fs_create_recovery_cache(void);
void f2fs_destroy_recovery_cache(void);

/*
 * debug.c
 */
#ifdef CONFIG_F2FS_STAT_FS
struct f2fs_stat_info {
	struct list_head stat_list;
	struct f2fs_sb_info *sbi;
	int all_area_segs, sit_area_segs, nat_area_segs, ssa_area_segs;
	int main_area_segs, main_area_sections, main_area_zones;
	unsigned long long hit_largest, hit_cached, hit_rbtree;
	unsigned long long hit_total, total_ext;
	int ext_tree, zombie_tree, ext_node;
	int ndirty_node, ndirty_dent, ndirty_meta, ndirty_imeta;
	int ndirty_data, ndirty_qdata;
	int inmem_pages;
	unsigned int ndirty_dirs, ndirty_files, nquota_files, ndirty_all;
	int nats, dirty_nats, sits, dirty_sits;
	int free_nids, avail_nids, alloc_nids;
	int total_count, utilization;
	int bg_gc, nr_wb_cp_data, nr_wb_data;
	int nr_rd_data, nr_rd_node, nr_rd_meta;
	int nr_dio_read, nr_dio_write;
	unsigned int io_skip_bggc, other_skip_bggc;
	int nr_flushing, nr_flushed, flush_list_empty;
	int nr_discarding, nr_discarded;
	int nr_discard_cmd;
	unsigned int undiscard_blks;
	int nr_issued_ckpt, nr_total_ckpt, nr_queued_ckpt;
	unsigned int cur_ckpt_time, peak_ckpt_time;
	int inline_xattr, inline_inode, inline_dir, append, update, orphans;
	int compr_inode;
	unsigned long long compr_blocks;
	int aw_cnt, max_aw_cnt, vw_cnt, max_vw_cnt;
	unsigned int valid_count, valid_node_count, valid_inode_count, discard_blks;
	unsigned int bimodal, avg_vblocks;
	int util_free, util_valid, util_invalid;
	int rsvd_segs, overp_segs;
	int dirty_count, node_pages, meta_pages, compress_pages;
	int compress_page_hit;
	int prefree_count, call_count, cp_count, bg_cp_count;
	int tot_segs, node_segs, data_segs, free_segs, free_secs;
	int bg_node_segs, bg_data_segs;
	int tot_blks, data_blks, node_blks;
	int bg_data_blks, bg_node_blks;
	unsigned long long skipped_atomic_files[2];
	int curseg[NR_CURSEG_TYPE];
	int cursec[NR_CURSEG_TYPE];
	int curzone[NR_CURSEG_TYPE];
	unsigned int dirty_seg[NR_CURSEG_TYPE];
	unsigned int full_seg[NR_CURSEG_TYPE];
	unsigned int valid_blks[NR_CURSEG_TYPE];

	unsigned int meta_count[META_MAX];
	unsigned int segment_count[2];
	unsigned int block_count[2];
	unsigned int inplace_count;
	unsigned long long base_mem, cache_mem, page_mem;
};

static inline struct f2fs_stat_info *F2FS_STAT(struct f2fs_sb_info *sbi)
{
	return (struct f2fs_stat_info *)sbi->stat_info;
}

#define stat_inc_cp_count(si)		((si)->cp_count++)
#define stat_inc_bg_cp_count(si)	((si)->bg_cp_count++)
#define stat_inc_call_count(si)		((si)->call_count++)
#define stat_inc_bggc_count(si)		((si)->bg_gc++)
#define stat_io_skip_bggc_count(sbi)	((sbi)->io_skip_bggc++)
#define stat_other_skip_bggc_count(sbi)	((sbi)->other_skip_bggc++)
#define stat_inc_dirty_inode(sbi, type)	((sbi)->ndirty_inode[type]++)
#define stat_dec_dirty_inode(sbi, type)	((sbi)->ndirty_inode[type]--)
#define stat_inc_total_hit(sbi)		(atomic64_inc(&(sbi)->total_hit_ext))
#define stat_inc_rbtree_node_hit(sbi)	(atomic64_inc(&(sbi)->read_hit_rbtree))
#define stat_inc_largest_node_hit(sbi)	(atomic64_inc(&(sbi)->read_hit_largest))
#define stat_inc_cached_node_hit(sbi)	(atomic64_inc(&(sbi)->read_hit_cached))
#define stat_inc_inline_xattr(inode)					\
	do {								\
		if (f2fs_has_inline_xattr(inode))			\
			(atomic_inc(&F2FS_I_SB(inode)->inline_xattr));	\
	} while (0)
#define stat_dec_inline_xattr(inode)					\
	do {								\
		if (f2fs_has_inline_xattr(inode))			\
			(atomic_dec(&F2FS_I_SB(inode)->inline_xattr));	\
	} while (0)
#define stat_inc_inline_inode(inode)					\
	do {								\
		if (f2fs_has_inline_data(inode))			\
			(atomic_inc(&F2FS_I_SB(inode)->inline_inode));	\
	} while (0)
#define stat_dec_inline_inode(inode)					\
	do {								\
		if (f2fs_has_inline_data(inode))			\
			(atomic_dec(&F2FS_I_SB(inode)->inline_inode));	\
	} while (0)
#define stat_inc_inline_dir(inode)					\
	do {								\
		if (f2fs_has_inline_dentry(inode))			\
			(atomic_inc(&F2FS_I_SB(inode)->inline_dir));	\
	} while (0)
#define stat_dec_inline_dir(inode)					\
	do {								\
		if (f2fs_has_inline_dentry(inode))			\
			(atomic_dec(&F2FS_I_SB(inode)->inline_dir));	\
	} while (0)
#define stat_inc_compr_inode(inode)					\
	do {								\
		if (f2fs_compressed_file(inode))			\
			(atomic_inc(&F2FS_I_SB(inode)->compr_inode));	\
	} while (0)
#define stat_dec_compr_inode(inode)					\
	do {								\
		if (f2fs_compressed_file(inode))			\
			(atomic_dec(&F2FS_I_SB(inode)->compr_inode));	\
	} while (0)
#define stat_add_compr_blocks(inode, blocks)				\
		(atomic64_add(blocks, &F2FS_I_SB(inode)->compr_blocks))
#define stat_sub_compr_blocks(inode, blocks)				\
		(atomic64_sub(blocks, &F2FS_I_SB(inode)->compr_blocks))
#define stat_inc_meta_count(sbi, blkaddr)				\
	do {								\
		if (blkaddr < SIT_I(sbi)->sit_base_addr)		\
			atomic_inc(&(sbi)->meta_count[META_CP]);	\
		else if (blkaddr < NM_I(sbi)->nat_blkaddr)		\
			atomic_inc(&(sbi)->meta_count[META_SIT]);	\
		else if (blkaddr < SM_I(sbi)->ssa_blkaddr)		\
			atomic_inc(&(sbi)->meta_count[META_NAT]);	\
		else if (blkaddr < SM_I(sbi)->main_blkaddr)		\
			atomic_inc(&(sbi)->meta_count[META_SSA]);	\
	} while (0)
#define stat_inc_seg_type(sbi, curseg)					\
		((sbi)->segment_count[(curseg)->alloc_type]++)
#define stat_inc_block_count(sbi, curseg)				\
		((sbi)->block_count[(curseg)->alloc_type]++)
#define stat_inc_inplace_blocks(sbi)					\
		(atomic_inc(&(sbi)->inplace_count))
#define stat_update_max_atomic_write(inode)				\
	do {								\
		int cur = F2FS_I_SB(inode)->atomic_files;	\
		int max = atomic_read(&F2FS_I_SB(inode)->max_aw_cnt);	\
		if (cur > max)						\
			atomic_set(&F2FS_I_SB(inode)->max_aw_cnt, cur);	\
	} while (0)
#define stat_inc_volatile_write(inode)					\
		(atomic_inc(&F2FS_I_SB(inode)->vw_cnt))
#define stat_dec_volatile_write(inode)					\
		(atomic_dec(&F2FS_I_SB(inode)->vw_cnt))
#define stat_update_max_volatile_write(inode)				\
	do {								\
		int cur = atomic_read(&F2FS_I_SB(inode)->vw_cnt);	\
		int max = atomic_read(&F2FS_I_SB(inode)->max_vw_cnt);	\
		if (cur > max)						\
			atomic_set(&F2FS_I_SB(inode)->max_vw_cnt, cur);	\
	} while (0)
#define stat_inc_seg_count(sbi, type, gc_type)				\
	do {								\
		struct f2fs_stat_info *si = F2FS_STAT(sbi);		\
		si->tot_segs++;						\
		if ((type) == SUM_TYPE_DATA) {				\
			si->data_segs++;				\
			si->bg_data_segs += (gc_type == BG_GC) ? 1 : 0;	\
		} else {						\
			si->node_segs++;				\
			si->bg_node_segs += (gc_type == BG_GC) ? 1 : 0;	\
		}							\
	} while (0)

#define stat_inc_tot_blk_count(si, blks)				\
	((si)->tot_blks += (blks))

#define stat_inc_data_blk_count(sbi, blks, gc_type)			\
	do {								\
		struct f2fs_stat_info *si = F2FS_STAT(sbi);		\
		stat_inc_tot_blk_count(si, blks);			\
		si->data_blks += (blks);				\
		si->bg_data_blks += ((gc_type) == BG_GC) ? (blks) : 0;	\
	} while (0)

#define stat_inc_node_blk_count(sbi, blks, gc_type)			\
	do {								\
		struct f2fs_stat_info *si = F2FS_STAT(sbi);		\
		stat_inc_tot_blk_count(si, blks);			\
		si->node_blks += (blks);				\
		si->bg_node_blks += ((gc_type) == BG_GC) ? (blks) : 0;	\
	} while (0)

int f2fs_build_stats(struct f2fs_sb_info *sbi);
void f2fs_destroy_stats(struct f2fs_sb_info *sbi);
void __init f2fs_create_root_stats(void);
void f2fs_destroy_root_stats(void);
void f2fs_update_sit_info(struct f2fs_sb_info *sbi);
#else
#define stat_inc_cp_count(si)				do { } while (0)
#define stat_inc_bg_cp_count(si)			do { } while (0)
#define stat_inc_call_count(si)				do { } while (0)
#define stat_inc_bggc_count(si)				do { } while (0)
#define stat_io_skip_bggc_count(sbi)			do { } while (0)
#define stat_other_skip_bggc_count(sbi)			do { } while (0)
#define stat_inc_dirty_inode(sbi, type)			do { } while (0)
#define stat_dec_dirty_inode(sbi, type)			do { } while (0)
#define stat_inc_total_hit(sbi)				do { } while (0)
#define stat_inc_rbtree_node_hit(sbi)			do { } while (0)
#define stat_inc_largest_node_hit(sbi)			do { } while (0)
#define stat_inc_cached_node_hit(sbi)			do { } while (0)
#define stat_inc_inline_xattr(inode)			do { } while (0)
#define stat_dec_inline_xattr(inode)			do { } while (0)
#define stat_inc_inline_inode(inode)			do { } while (0)
#define stat_dec_inline_inode(inode)			do { } while (0)
#define stat_inc_inline_dir(inode)			do { } while (0)
#define stat_dec_inline_dir(inode)			do { } while (0)
#define stat_inc_compr_inode(inode)			do { } while (0)
#define stat_dec_compr_inode(inode)			do { } while (0)
#define stat_add_compr_blocks(inode, blocks)		do { } while (0)
#define stat_sub_compr_blocks(inode, blocks)		do { } while (0)
#define stat_update_max_atomic_write(inode)		do { } while (0)
#define stat_inc_volatile_write(inode)			do { } while (0)
#define stat_dec_volatile_write(inode)			do { } while (0)
#define stat_update_max_volatile_write(inode)		do { } while (0)
#define stat_inc_meta_count(sbi, blkaddr)		do { } while (0)
#define stat_inc_seg_type(sbi, curseg)			do { } while (0)
#define stat_inc_block_count(sbi, curseg)		do { } while (0)
#define stat_inc_inplace_blocks(sbi)			do { } while (0)
#define stat_inc_seg_count(sbi, type, gc_type)		do { } while (0)
#define stat_inc_tot_blk_count(si, blks)		do { } while (0)
#define stat_inc_data_blk_count(sbi, blks, gc_type)	do { } while (0)
#define stat_inc_node_blk_count(sbi, blks, gc_type)	do { } while (0)

static inline int f2fs_build_stats(struct f2fs_sb_info *sbi) { return 0; }
static inline void f2fs_destroy_stats(struct f2fs_sb_info *sbi) { }
static inline void __init f2fs_create_root_stats(void) { }
static inline void f2fs_destroy_root_stats(void) { }
static inline void f2fs_update_sit_info(struct f2fs_sb_info *sbi) {}
#endif

extern const struct file_operations f2fs_dir_operations;
extern const struct file_operations f2fs_file_operations;
extern const struct inode_operations f2fs_file_inode_operations;
extern const struct address_space_operations f2fs_dblock_aops;
extern const struct address_space_operations f2fs_node_aops;
extern const struct address_space_operations f2fs_meta_aops;
extern const struct inode_operations f2fs_dir_inode_operations;
extern const struct inode_operations f2fs_symlink_inode_operations;
extern const struct inode_operations f2fs_encrypted_symlink_inode_operations;
extern const struct inode_operations f2fs_special_inode_operations;
extern struct kmem_cache *f2fs_inode_entry_slab;

/*
 * inline.c
 */
bool f2fs_may_inline_data(struct inode *inode);
bool f2fs_may_inline_dentry(struct inode *inode);
void f2fs_do_read_inline_data(struct page *page, struct page *ipage);
void f2fs_truncate_inline_inode(struct inode *inode,
						struct page *ipage, u64 from);
int f2fs_read_inline_data(struct inode *inode, struct page *page);
int f2fs_convert_inline_page(struct dnode_of_data *dn, struct page *page);
int f2fs_convert_inline_inode(struct inode *inode);
int f2fs_try_convert_inline_dir(struct inode *dir, struct dentry *dentry);
int f2fs_write_inline_data(struct inode *inode, struct page *page);
int f2fs_recover_inline_data(struct inode *inode, struct page *npage);
struct f2fs_dir_entry *f2fs_find_in_inline_dir(struct inode *dir,
					const struct f2fs_filename *fname,
					struct page **res_page);
int f2fs_make_empty_inline_dir(struct inode *inode, struct inode *parent,
			struct page *ipage);
int f2fs_add_inline_entry(struct inode *dir, const struct f2fs_filename *fname,
			struct inode *inode, nid_t ino, umode_t mode);
void f2fs_delete_inline_entry(struct f2fs_dir_entry *dentry,
				struct page *page, struct inode *dir,
				struct inode *inode);
bool f2fs_empty_inline_dir(struct inode *dir);
int f2fs_read_inline_dir(struct file *file, struct dir_context *ctx,
			struct fscrypt_str *fstr);
int f2fs_inline_data_fiemap(struct inode *inode,
			struct fiemap_extent_info *fieinfo,
			__u64 start, __u64 len);

/*
 * shrinker.c
 */
unsigned long f2fs_shrink_count(struct shrinker *shrink,
			struct shrink_control *sc);
unsigned long f2fs_shrink_scan(struct shrinker *shrink,
			struct shrink_control *sc);
void f2fs_join_shrinker(struct f2fs_sb_info *sbi);
void f2fs_leave_shrinker(struct f2fs_sb_info *sbi);

/*
 * extent_cache.c
 */
struct rb_entry *f2fs_lookup_rb_tree(struct rb_root_cached *root,
				struct rb_entry *cached_re, unsigned int ofs);
struct rb_node **f2fs_lookup_rb_tree_ext(struct f2fs_sb_info *sbi,
				struct rb_root_cached *root,
				struct rb_node **parent,
				unsigned long long key, bool *left_most);
struct rb_node **f2fs_lookup_rb_tree_for_insert(struct f2fs_sb_info *sbi,
				struct rb_root_cached *root,
				struct rb_node **parent,
				unsigned int ofs, bool *leftmost);
struct rb_entry *f2fs_lookup_rb_tree_ret(struct rb_root_cached *root,
		struct rb_entry *cached_re, unsigned int ofs,
		struct rb_entry **prev_entry, struct rb_entry **next_entry,
		struct rb_node ***insert_p, struct rb_node **insert_parent,
		bool force, bool *leftmost);
bool f2fs_check_rb_tree_consistence(struct f2fs_sb_info *sbi,
				struct rb_root_cached *root, bool check_key);
unsigned int f2fs_shrink_extent_tree(struct f2fs_sb_info *sbi, int nr_shrink);
void f2fs_init_extent_tree(struct inode *inode, struct page *ipage);
void f2fs_drop_extent_tree(struct inode *inode);
unsigned int f2fs_destroy_extent_node(struct inode *inode);
void f2fs_destroy_extent_tree(struct inode *inode);
bool f2fs_lookup_extent_cache(struct inode *inode, pgoff_t pgofs,
			struct extent_info *ei);
void f2fs_update_extent_cache(struct dnode_of_data *dn);
void f2fs_update_extent_cache_range(struct dnode_of_data *dn,
			pgoff_t fofs, block_t blkaddr, unsigned int len);
void f2fs_init_extent_cache_info(struct f2fs_sb_info *sbi);
int __init f2fs_create_extent_cache(void);
void f2fs_destroy_extent_cache(void);

/*
 * sysfs.c
 */
int __init f2fs_init_sysfs(void);
void f2fs_exit_sysfs(void);
int f2fs_register_sysfs(struct f2fs_sb_info *sbi);
void f2fs_unregister_sysfs(struct f2fs_sb_info *sbi);

/* verity.c */
extern const struct fsverity_operations f2fs_verityops;

/*
 * crypto support
 */
static inline bool f2fs_encrypted_file(struct inode *inode)
{
	return IS_ENCRYPTED(inode) && S_ISREG(inode->i_mode);
}

static inline void f2fs_set_encrypted_inode(struct inode *inode)
{
#ifdef CONFIG_FS_ENCRYPTION
	file_set_encrypt(inode);
	f2fs_set_inode_flags(inode);
#endif
}

/*
 * Returns true if the reads of the inode's data need to undergo some
 * postprocessing step, like decryption or authenticity verification.
 */
static inline bool f2fs_post_read_required(struct inode *inode)
{
	return f2fs_encrypted_file(inode) || fsverity_active(inode) ||
		f2fs_compressed_file(inode);
}

/*
 * compress.c
 */
#ifdef CONFIG_F2FS_FS_COMPRESSION
bool f2fs_is_compressed_page(struct page *page);
struct page *f2fs_compress_control_page(struct page *page);
int f2fs_prepare_compress_overwrite(struct inode *inode,
			struct page **pagep, pgoff_t index, void **fsdata);
bool f2fs_compress_write_end(struct inode *inode, void *fsdata,
					pgoff_t index, unsigned copied);
int f2fs_truncate_partial_cluster(struct inode *inode, u64 from, bool lock);
void f2fs_compress_write_end_io(struct bio *bio, struct page *page);
bool f2fs_is_compress_backend_ready(struct inode *inode);
int f2fs_init_compress_mempool(void);
void f2fs_destroy_compress_mempool(void);
void f2fs_decompress_cluster(struct decompress_io_ctx *dic);
void f2fs_end_read_compressed_page(struct page *page, bool failed,
							block_t blkaddr);
bool f2fs_cluster_is_empty(struct compress_ctx *cc);
bool f2fs_cluster_can_merge_page(struct compress_ctx *cc, pgoff_t index);
void f2fs_compress_ctx_add_page(struct compress_ctx *cc, struct page *page);
int f2fs_write_multi_pages(struct compress_ctx *cc,
						int *submitted,
						struct writeback_control *wbc,
						enum iostat_type io_type);
int f2fs_is_compressed_cluster(struct inode *inode, pgoff_t index);
int f2fs_read_multi_pages(struct compress_ctx *cc, struct bio **bio_ret,
				unsigned nr_pages, sector_t *last_block_in_bio,
				bool is_readahead, bool for_write);
struct decompress_io_ctx *f2fs_alloc_dic(struct compress_ctx *cc);
void f2fs_decompress_end_io(struct decompress_io_ctx *dic, bool failed);
void f2fs_put_page_dic(struct page *page);
int f2fs_init_compress_ctx(struct compress_ctx *cc);
void f2fs_destroy_compress_ctx(struct compress_ctx *cc, bool reuse);
void f2fs_init_compress_info(struct f2fs_sb_info *sbi);
int f2fs_init_compress_inode(struct f2fs_sb_info *sbi);
void f2fs_destroy_compress_inode(struct f2fs_sb_info *sbi);
int f2fs_init_page_array_cache(struct f2fs_sb_info *sbi);
void f2fs_destroy_page_array_cache(struct f2fs_sb_info *sbi);
int __init f2fs_init_compress_cache(void);
void f2fs_destroy_compress_cache(void);
struct address_space *COMPRESS_MAPPING(struct f2fs_sb_info *sbi);
void f2fs_invalidate_compress_page(struct f2fs_sb_info *sbi, block_t blkaddr);
void f2fs_cache_compressed_page(struct f2fs_sb_info *sbi, struct page *page,
						nid_t ino, block_t blkaddr);
bool f2fs_load_compressed_page(struct f2fs_sb_info *sbi, struct page *page,
								block_t blkaddr);
void f2fs_invalidate_compress_pages(struct f2fs_sb_info *sbi, nid_t ino);
#define inc_compr_inode_stat(inode)					\
	do {								\
		struct f2fs_sb_info *sbi = F2FS_I_SB(inode);		\
		sbi->compr_new_inode++;					\
	} while (0)
#define add_compr_block_stat(inode, blocks)				\
	do {								\
		struct f2fs_sb_info *sbi = F2FS_I_SB(inode);		\
		int diff = F2FS_I(inode)->i_cluster_size - blocks;	\
		sbi->compr_written_block += blocks;			\
		sbi->compr_saved_block += diff;				\
	} while (0)
#else
static inline bool f2fs_is_compressed_page(struct page *page) { return false; }
static inline bool f2fs_is_compress_backend_ready(struct inode *inode)
{
	if (!f2fs_compressed_file(inode))
		return true;
	/* not support compression */
	return false;
}
static inline struct page *f2fs_compress_control_page(struct page *page)
{
	WARN_ON_ONCE(1);
	return ERR_PTR(-EINVAL);
}
static inline int f2fs_init_compress_mempool(void) { return 0; }
static inline void f2fs_destroy_compress_mempool(void) { }
static inline void f2fs_decompress_cluster(struct decompress_io_ctx *dic) { }
static inline void f2fs_end_read_compressed_page(struct page *page,
						bool failed, block_t blkaddr)
{
	WARN_ON_ONCE(1);
}
static inline void f2fs_put_page_dic(struct page *page)
{
	WARN_ON_ONCE(1);
}
static inline int f2fs_init_compress_inode(struct f2fs_sb_info *sbi) { return 0; }
static inline void f2fs_destroy_compress_inode(struct f2fs_sb_info *sbi) { }
static inline int f2fs_init_page_array_cache(struct f2fs_sb_info *sbi) { return 0; }
static inline void f2fs_destroy_page_array_cache(struct f2fs_sb_info *sbi) { }
static inline int __init f2fs_init_compress_cache(void) { return 0; }
static inline void f2fs_destroy_compress_cache(void) { }
static inline void f2fs_invalidate_compress_page(struct f2fs_sb_info *sbi,
				block_t blkaddr) { }
static inline void f2fs_cache_compressed_page(struct f2fs_sb_info *sbi,
				struct page *page, nid_t ino, block_t blkaddr) { }
static inline bool f2fs_load_compressed_page(struct f2fs_sb_info *sbi,
				struct page *page, block_t blkaddr) { return false; }
static inline void f2fs_invalidate_compress_pages(struct f2fs_sb_info *sbi,
							nid_t ino) { }
#define inc_compr_inode_stat(inode)		do { } while (0)
#endif

static inline void set_compress_context(struct inode *inode)
{
	struct f2fs_sb_info *sbi = F2FS_I_SB(inode);

	F2FS_I(inode)->i_compress_algorithm =
			F2FS_OPTION(sbi).compress_algorithm;
	F2FS_I(inode)->i_log_cluster_size =
			F2FS_OPTION(sbi).compress_log_size;
	F2FS_I(inode)->i_compress_flag =
			F2FS_OPTION(sbi).compress_chksum ?
				1 << COMPRESS_CHKSUM : 0;
	F2FS_I(inode)->i_cluster_size =
			1 << F2FS_I(inode)->i_log_cluster_size;
	if (F2FS_I(inode)->i_compress_algorithm == COMPRESS_LZ4 &&
			F2FS_OPTION(sbi).compress_level)
		F2FS_I(inode)->i_compress_flag |=
				F2FS_OPTION(sbi).compress_level <<
				COMPRESS_LEVEL_OFFSET;
	F2FS_I(inode)->i_flags |= F2FS_COMPR_FL;
	set_inode_flag(inode, FI_COMPRESSED_FILE);
	stat_inc_compr_inode(inode);
	inc_compr_inode_stat(inode);
	f2fs_mark_inode_dirty_sync(inode, true);
}

static inline bool f2fs_disable_compressed_file(struct inode *inode)
{
	struct f2fs_inode_info *fi = F2FS_I(inode);

	if (!f2fs_compressed_file(inode))
		return true;
	if (S_ISREG(inode->i_mode) && F2FS_HAS_BLOCKS(inode))
		return false;

	fi->i_flags &= ~F2FS_COMPR_FL;
	stat_dec_compr_inode(inode);
	clear_inode_flag(inode, FI_COMPRESSED_FILE);
	f2fs_mark_inode_dirty_sync(inode, true);
	return true;
}

#define F2FS_FEATURE_FUNCS(name, flagname) \
static inline int f2fs_sb_has_##name(struct f2fs_sb_info *sbi) \
{ \
	return F2FS_HAS_FEATURE(sbi, F2FS_FEATURE_##flagname); \
}

F2FS_FEATURE_FUNCS(encrypt, ENCRYPT);
F2FS_FEATURE_FUNCS(blkzoned, BLKZONED);
F2FS_FEATURE_FUNCS(extra_attr, EXTRA_ATTR);
F2FS_FEATURE_FUNCS(project_quota, PRJQUOTA);
F2FS_FEATURE_FUNCS(inode_chksum, INODE_CHKSUM);
F2FS_FEATURE_FUNCS(flexible_inline_xattr, FLEXIBLE_INLINE_XATTR);
F2FS_FEATURE_FUNCS(quota_ino, QUOTA_INO);
F2FS_FEATURE_FUNCS(inode_crtime, INODE_CRTIME);
F2FS_FEATURE_FUNCS(lost_found, LOST_FOUND);
F2FS_FEATURE_FUNCS(verity, VERITY);
F2FS_FEATURE_FUNCS(sb_chksum, SB_CHKSUM);
F2FS_FEATURE_FUNCS(casefold, CASEFOLD);
F2FS_FEATURE_FUNCS(compression, COMPRESSION);
F2FS_FEATURE_FUNCS(readonly, RO);

static inline bool f2fs_may_extent_tree(struct inode *inode)
{
	struct f2fs_sb_info *sbi = F2FS_I_SB(inode);

	if (!test_opt(sbi, EXTENT_CACHE) ||
			is_inode_flag_set(inode, FI_NO_EXTENT) ||
			(is_inode_flag_set(inode, FI_COMPRESSED_FILE) &&
			 !f2fs_sb_has_readonly(sbi)))
		return false;

	/*
	 * for recovered files during mount do not create extents
	 * if shrinker is not registered.
	 */
	if (list_empty(&sbi->s_list))
		return false;

	return S_ISREG(inode->i_mode);
}

#ifdef CONFIG_BLK_DEV_ZONED
static inline bool f2fs_blkz_is_seq(struct f2fs_sb_info *sbi, int devi,
				    block_t blkaddr)
{
	unsigned int zno = blkaddr >> sbi->log_blocks_per_blkz;

	return test_bit(zno, FDEV(devi).blkz_seq);
}
#endif

static inline bool f2fs_hw_should_discard(struct f2fs_sb_info *sbi)
{
	return f2fs_sb_has_blkzoned(sbi);
}

static inline bool f2fs_bdev_support_discard(struct block_device *bdev)
{
	return blk_queue_discard(bdev_get_queue(bdev)) ||
	       bdev_is_zoned(bdev);
}

static inline bool f2fs_hw_support_discard(struct f2fs_sb_info *sbi)
{
	int i;

	if (!f2fs_is_multi_device(sbi))
		return f2fs_bdev_support_discard(sbi->sb->s_bdev);

	for (i = 0; i < sbi->s_ndevs; i++)
		if (f2fs_bdev_support_discard(FDEV(i).bdev))
			return true;
	return false;
}

static inline bool f2fs_realtime_discard_enable(struct f2fs_sb_info *sbi)
{
	return (test_opt(sbi, DISCARD) && f2fs_hw_support_discard(sbi)) ||
					f2fs_hw_should_discard(sbi);
}

static inline bool f2fs_hw_is_readonly(struct f2fs_sb_info *sbi)
{
	int i;

	if (!f2fs_is_multi_device(sbi))
		return bdev_read_only(sbi->sb->s_bdev);

	for (i = 0; i < sbi->s_ndevs; i++)
		if (bdev_read_only(FDEV(i).bdev))
			return true;
	return false;
}

static inline bool f2fs_lfs_mode(struct f2fs_sb_info *sbi)
{
	return F2FS_OPTION(sbi).fs_mode == FS_MODE_LFS;
}

static inline bool f2fs_may_compress(struct inode *inode)
{
	if (IS_SWAPFILE(inode) || f2fs_is_pinned_file(inode) ||
				f2fs_is_atomic_file(inode) ||
				f2fs_is_volatile_file(inode))
		return false;
	return S_ISREG(inode->i_mode) || S_ISDIR(inode->i_mode);
}

static inline void f2fs_i_compr_blocks_update(struct inode *inode,
						u64 blocks, bool add)
{
	int diff = F2FS_I(inode)->i_cluster_size - blocks;
	struct f2fs_inode_info *fi = F2FS_I(inode);

	/* don't update i_compr_blocks if saved blocks were released */
	if (!add && !atomic_read(&fi->i_compr_blocks))
		return;

	if (add) {
		atomic_add(diff, &fi->i_compr_blocks);
		stat_add_compr_blocks(inode, diff);
	} else {
		atomic_sub(diff, &fi->i_compr_blocks);
		stat_sub_compr_blocks(inode, diff);
	}
	f2fs_mark_inode_dirty_sync(inode, true);
}

static inline int block_unaligned_IO(struct inode *inode,
				struct kiocb *iocb, struct iov_iter *iter)
{
	unsigned int i_blkbits = READ_ONCE(inode->i_blkbits);
	unsigned int blocksize_mask = (1 << i_blkbits) - 1;
	loff_t offset = iocb->ki_pos;
	unsigned long align = offset | iov_iter_alignment(iter);

	return align & blocksize_mask;
}

static inline int allow_outplace_dio(struct inode *inode,
				struct kiocb *iocb, struct iov_iter *iter)
{
	struct f2fs_sb_info *sbi = F2FS_I_SB(inode);
	int rw = iov_iter_rw(iter);

	return (f2fs_lfs_mode(sbi) && (rw == WRITE) &&
				!block_unaligned_IO(inode, iocb, iter));
}

static inline bool f2fs_force_buffered_io(struct inode *inode,
				struct kiocb *iocb, struct iov_iter *iter)
{
	struct f2fs_sb_info *sbi = F2FS_I_SB(inode);
	int rw = iov_iter_rw(iter);

	if (!fscrypt_dio_supported(iocb, iter))
		return true;
	if (fsverity_active(inode))
		return true;
	if (f2fs_compressed_file(inode))
		return true;
	if (f2fs_is_multi_device(sbi))
		return true;
	/*
	 * for blkzoned device, fallback direct IO to buffered IO, so
	 * all IOs can be serialized by log-structured write.
	 */
	if (f2fs_sb_has_blkzoned(sbi))
		return true;
	if (f2fs_lfs_mode(sbi) && (rw == WRITE)) {
		if (block_unaligned_IO(inode, iocb, iter))
			return true;
		if (F2FS_IO_ALIGNED(sbi))
			return true;
	}
	if (is_sbi_flag_set(F2FS_I_SB(inode), SBI_CP_DISABLED))
		return true;

	return false;
}

static inline bool f2fs_need_verity(const struct inode *inode, pgoff_t idx)
{
	return fsverity_active(inode) &&
	       idx < DIV_ROUND_UP(inode->i_size, PAGE_SIZE);
}

#ifdef CONFIG_F2FS_FAULT_INJECTION
extern void f2fs_build_fault_attr(struct f2fs_sb_info *sbi, unsigned int rate,
							unsigned int type);
#else
#define f2fs_build_fault_attr(sbi, rate, type)		do { } while (0)
#endif

static inline bool is_journalled_quota(struct f2fs_sb_info *sbi)
{
#ifdef CONFIG_QUOTA
	if (f2fs_sb_has_quota_ino(sbi))
		return true;
	if (F2FS_OPTION(sbi).s_qf_names[USRQUOTA] ||
		F2FS_OPTION(sbi).s_qf_names[GRPQUOTA] ||
		F2FS_OPTION(sbi).s_qf_names[PRJQUOTA])
		return true;
#endif
	return false;
}

#define EFSBADCRC	EBADMSG		/* Bad CRC detected */
#define EFSCORRUPTED	EUCLEAN		/* Filesystem is corrupted */

#endif /* _LINUX_F2FS_H */<|MERGE_RESOLUTION|>--- conflicted
+++ resolved
@@ -882,11 +882,7 @@
 	/* NAT cache management */
 	struct radix_tree_root nat_root;/* root of the nat entry cache */
 	struct radix_tree_root nat_set_root;/* root of the nat set cache */
-<<<<<<< HEAD
-	struct rw_semaphore nat_tree_lock;	/* protect nat entry tree */
-=======
 	struct f2fs_rwsem nat_tree_lock;	/* protect nat entry tree */
->>>>>>> c194212a
 	struct list_head nat_entries;	/* cached nat entry list (clean) */
 	spinlock_t nat_list_lock;	/* protect clean nat entry list */
 	unsigned int nat_cnt[MAX_NAT_STATE]; /* the # of cached nat entries */
@@ -1572,17 +1568,10 @@
 	int cur_cp_pack;			/* remain current cp pack */
 	spinlock_t cp_lock;			/* for flag in ckpt */
 	struct inode *meta_inode;		/* cache meta blocks */
-<<<<<<< HEAD
-	struct rw_semaphore cp_global_sem;	/* checkpoint procedure lock */
-	struct rw_semaphore cp_rwsem;		/* blocking FS operations */
-	struct rw_semaphore node_write;		/* locking node writes */
-	struct rw_semaphore node_change;	/* locking node change */
-=======
 	struct f2fs_rwsem cp_global_sem;	/* checkpoint procedure lock */
 	struct f2fs_rwsem cp_rwsem;		/* blocking FS operations */
 	struct f2fs_rwsem node_write;		/* locking node writes */
 	struct f2fs_rwsem node_change;	/* locking node change */
->>>>>>> c194212a
 	wait_queue_head_t cp_wait;
 	unsigned long last_time[MAX_TIME];	/* to store time in jiffies */
 	long interval_time[MAX_TIME];		/* to store thresholds */
