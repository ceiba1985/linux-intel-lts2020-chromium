--- conflicted
+++ resolved
@@ -4442,19 +4442,11 @@
 
 		/* if we couldn't write data, we should deallocate blocks. */
 		if (preallocated && i_size_read(inode) < target_size) {
-<<<<<<< HEAD
-			down_write(&F2FS_I(inode)->i_gc_rwsem[WRITE]);
-			down_write(&F2FS_I(inode)->i_mmap_sem);
-			f2fs_truncate(inode);
-			up_write(&F2FS_I(inode)->i_mmap_sem);
-			up_write(&F2FS_I(inode)->i_gc_rwsem[WRITE]);
-=======
 			f2fs_down_write(&F2FS_I(inode)->i_gc_rwsem[WRITE]);
 			f2fs_down_write(&F2FS_I(inode)->i_mmap_sem);
 			f2fs_truncate(inode);
 			f2fs_up_write(&F2FS_I(inode)->i_mmap_sem);
 			f2fs_up_write(&F2FS_I(inode)->i_gc_rwsem[WRITE]);
->>>>>>> c194212a
 		}
 
 		if (ret > 0)
