// SPDX-License-Identifier: GPL-2.0
/*
 * f2fs sysfs interface
 *
 * Copyright (c) 2012 Samsung Electronics Co., Ltd.
 *             http://www.samsung.com/
 * Copyright (c) 2017 Chao Yu <chao@kernel.org>
 */
#include <linux/compiler.h>
#include <linux/proc_fs.h>
#include <linux/f2fs_fs.h>
#include <linux/seq_file.h>
#include <linux/unicode.h>
#include <linux/ioprio.h>
#include <linux/sysfs.h>

#include "f2fs.h"
#include "segment.h"
#include "gc.h"
#include <trace/events/f2fs.h>

static struct proc_dir_entry *f2fs_proc_root;

/* Sysfs support for f2fs */
enum {
	GC_THREAD,	/* struct f2fs_gc_thread */
	SM_INFO,	/* struct f2fs_sm_info */
	DCC_INFO,	/* struct discard_cmd_control */
	NM_INFO,	/* struct f2fs_nm_info */
	F2FS_SBI,	/* struct f2fs_sb_info */
#ifdef CONFIG_F2FS_STAT_FS
	STAT_INFO,	/* struct f2fs_stat_info */
#endif
#ifdef CONFIG_F2FS_FAULT_INJECTION
	FAULT_INFO_RATE,	/* struct f2fs_fault_info */
	FAULT_INFO_TYPE,	/* struct f2fs_fault_info */
#endif
	RESERVED_BLOCKS,	/* struct f2fs_sb_info */
	CPRC_INFO,	/* struct ckpt_req_control */
	ATGC_INFO,	/* struct atgc_management */
};

struct f2fs_attr {
	struct attribute attr;
	ssize_t (*show)(struct f2fs_attr *, struct f2fs_sb_info *, char *);
	ssize_t (*store)(struct f2fs_attr *, struct f2fs_sb_info *,
			 const char *, size_t);
	int struct_type;
	int offset;
	int id;
};

static ssize_t f2fs_sbi_show(struct f2fs_attr *a,
			     struct f2fs_sb_info *sbi, char *buf);

static unsigned char *__struct_ptr(struct f2fs_sb_info *sbi, int struct_type)
{
	if (struct_type == GC_THREAD)
		return (unsigned char *)sbi->gc_thread;
	else if (struct_type == SM_INFO)
		return (unsigned char *)SM_I(sbi);
	else if (struct_type == DCC_INFO)
		return (unsigned char *)SM_I(sbi)->dcc_info;
	else if (struct_type == NM_INFO)
		return (unsigned char *)NM_I(sbi);
	else if (struct_type == F2FS_SBI || struct_type == RESERVED_BLOCKS)
		return (unsigned char *)sbi;
#ifdef CONFIG_F2FS_FAULT_INJECTION
	else if (struct_type == FAULT_INFO_RATE ||
					struct_type == FAULT_INFO_TYPE)
		return (unsigned char *)&F2FS_OPTION(sbi).fault_info;
#endif
#ifdef CONFIG_F2FS_STAT_FS
	else if (struct_type == STAT_INFO)
		return (unsigned char *)F2FS_STAT(sbi);
#endif
	else if (struct_type == CPRC_INFO)
		return (unsigned char *)&sbi->cprc_info;
	else if (struct_type == ATGC_INFO)
		return (unsigned char *)&sbi->am;
	return NULL;
}

static ssize_t dirty_segments_show(struct f2fs_attr *a,
		struct f2fs_sb_info *sbi, char *buf)
{
	return sprintf(buf, "%llu\n",
			(unsigned long long)(dirty_segments(sbi)));
}

static ssize_t free_segments_show(struct f2fs_attr *a,
		struct f2fs_sb_info *sbi, char *buf)
{
	return sprintf(buf, "%llu\n",
			(unsigned long long)(free_segments(sbi)));
}

static ssize_t ovp_segments_show(struct f2fs_attr *a,
		struct f2fs_sb_info *sbi, char *buf)
{
	return sprintf(buf, "%llu\n",
			(unsigned long long)(overprovision_segments(sbi)));
}

static ssize_t lifetime_write_kbytes_show(struct f2fs_attr *a,
		struct f2fs_sb_info *sbi, char *buf)
{
	return sprintf(buf, "%llu\n",
			(unsigned long long)(sbi->kbytes_written +
			((f2fs_get_sectors_written(sbi) -
				sbi->sectors_written_start) >> 1)));
}

static ssize_t sb_status_show(struct f2fs_attr *a,
		struct f2fs_sb_info *sbi, char *buf)
{
	return sprintf(buf, "%lx\n", sbi->s_flag);
<<<<<<< HEAD
=======
}

static ssize_t pending_discard_show(struct f2fs_attr *a,
		struct f2fs_sb_info *sbi, char *buf)
{
	if (!SM_I(sbi)->dcc_info)
		return -EINVAL;
	return sprintf(buf, "%llu\n", (unsigned long long)atomic_read(
				&SM_I(sbi)->dcc_info->discard_cmd_cnt));
>>>>>>> c194212a
}

static ssize_t features_show(struct f2fs_attr *a,
		struct f2fs_sb_info *sbi, char *buf)
{
	int len = 0;

	if (f2fs_sb_has_encrypt(sbi))
		len += scnprintf(buf, PAGE_SIZE - len, "%s",
						"encryption");
	if (f2fs_sb_has_blkzoned(sbi))
		len += scnprintf(buf + len, PAGE_SIZE - len, "%s%s",
				len ? ", " : "", "blkzoned");
	if (f2fs_sb_has_extra_attr(sbi))
		len += scnprintf(buf + len, PAGE_SIZE - len, "%s%s",
				len ? ", " : "", "extra_attr");
	if (f2fs_sb_has_project_quota(sbi))
		len += scnprintf(buf + len, PAGE_SIZE - len, "%s%s",
				len ? ", " : "", "projquota");
	if (f2fs_sb_has_inode_chksum(sbi))
		len += scnprintf(buf + len, PAGE_SIZE - len, "%s%s",
				len ? ", " : "", "inode_checksum");
	if (f2fs_sb_has_flexible_inline_xattr(sbi))
		len += scnprintf(buf + len, PAGE_SIZE - len, "%s%s",
				len ? ", " : "", "flexible_inline_xattr");
	if (f2fs_sb_has_quota_ino(sbi))
		len += scnprintf(buf + len, PAGE_SIZE - len, "%s%s",
				len ? ", " : "", "quota_ino");
	if (f2fs_sb_has_inode_crtime(sbi))
		len += scnprintf(buf + len, PAGE_SIZE - len, "%s%s",
				len ? ", " : "", "inode_crtime");
	if (f2fs_sb_has_lost_found(sbi))
		len += scnprintf(buf + len, PAGE_SIZE - len, "%s%s",
				len ? ", " : "", "lost_found");
	if (f2fs_sb_has_verity(sbi))
		len += scnprintf(buf + len, PAGE_SIZE - len, "%s%s",
				len ? ", " : "", "verity");
	if (f2fs_sb_has_sb_chksum(sbi))
		len += scnprintf(buf + len, PAGE_SIZE - len, "%s%s",
				len ? ", " : "", "sb_checksum");
	if (f2fs_sb_has_casefold(sbi))
		len += scnprintf(buf + len, PAGE_SIZE - len, "%s%s",
				len ? ", " : "", "casefold");
	if (f2fs_sb_has_readonly(sbi))
		len += scnprintf(buf + len, PAGE_SIZE - len, "%s%s",
				len ? ", " : "", "readonly");
	if (f2fs_sb_has_compression(sbi))
		len += scnprintf(buf + len, PAGE_SIZE - len, "%s%s",
				len ? ", " : "", "compression");
	len += scnprintf(buf + len, PAGE_SIZE - len, "%s%s",
				len ? ", " : "", "pin_file");
	len += scnprintf(buf + len, PAGE_SIZE - len, "\n");
	return len;
}

static ssize_t current_reserved_blocks_show(struct f2fs_attr *a,
					struct f2fs_sb_info *sbi, char *buf)
{
	return sprintf(buf, "%u\n", sbi->current_reserved_blocks);
}

static ssize_t unusable_show(struct f2fs_attr *a,
		struct f2fs_sb_info *sbi, char *buf)
{
	block_t unusable;

	if (test_opt(sbi, DISABLE_CHECKPOINT))
		unusable = sbi->unusable_block_count;
	else
		unusable = f2fs_get_unusable_blocks(sbi);
	return sprintf(buf, "%llu\n", (unsigned long long)unusable);
}

static ssize_t encoding_show(struct f2fs_attr *a,
		struct f2fs_sb_info *sbi, char *buf)
{
#ifdef CONFIG_UNICODE
	struct super_block *sb = sbi->sb;

	if (f2fs_sb_has_casefold(sbi))
		return snprintf(buf, PAGE_SIZE, "%s (%d.%d.%d)\n",
			sb->s_encoding->charset,
			(sb->s_encoding->version >> 16) & 0xff,
			(sb->s_encoding->version >> 8) & 0xff,
			sb->s_encoding->version & 0xff);
#endif
	return sprintf(buf, "(none)");
}

static ssize_t mounted_time_sec_show(struct f2fs_attr *a,
		struct f2fs_sb_info *sbi, char *buf)
{
	return sprintf(buf, "%llu", SIT_I(sbi)->mounted_time);
}

#ifdef CONFIG_F2FS_STAT_FS
static ssize_t moved_blocks_foreground_show(struct f2fs_attr *a,
				struct f2fs_sb_info *sbi, char *buf)
{
	struct f2fs_stat_info *si = F2FS_STAT(sbi);

	return sprintf(buf, "%llu\n",
		(unsigned long long)(si->tot_blks -
			(si->bg_data_blks + si->bg_node_blks)));
}

static ssize_t moved_blocks_background_show(struct f2fs_attr *a,
				struct f2fs_sb_info *sbi, char *buf)
{
	struct f2fs_stat_info *si = F2FS_STAT(sbi);

	return sprintf(buf, "%llu\n",
		(unsigned long long)(si->bg_data_blks + si->bg_node_blks));
}

static ssize_t avg_vblocks_show(struct f2fs_attr *a,
		struct f2fs_sb_info *sbi, char *buf)
{
	struct f2fs_stat_info *si = F2FS_STAT(sbi);

	si->dirty_count = dirty_segments(sbi);
	f2fs_update_sit_info(sbi);
	return sprintf(buf, "%llu\n", (unsigned long long)(si->avg_vblocks));
}
#endif

static ssize_t main_blkaddr_show(struct f2fs_attr *a,
				struct f2fs_sb_info *sbi, char *buf)
{
	return snprintf(buf, PAGE_SIZE, "%llu\n",
			(unsigned long long)MAIN_BLKADDR(sbi));
}

static ssize_t f2fs_sbi_show(struct f2fs_attr *a,
			struct f2fs_sb_info *sbi, char *buf)
{
	unsigned char *ptr = NULL;
	unsigned int *ui;

	ptr = __struct_ptr(sbi, a->struct_type);
	if (!ptr)
		return -EINVAL;

	if (!strcmp(a->attr.name, "extension_list")) {
		__u8 (*extlist)[F2FS_EXTENSION_LEN] =
					sbi->raw_super->extension_list;
		int cold_count = le32_to_cpu(sbi->raw_super->extension_count);
		int hot_count = sbi->raw_super->hot_ext_count;
		int len = 0, i;

		len += scnprintf(buf + len, PAGE_SIZE - len,
						"cold file extension:\n");
		for (i = 0; i < cold_count; i++)
			len += scnprintf(buf + len, PAGE_SIZE - len, "%s\n",
								extlist[i]);

		len += scnprintf(buf + len, PAGE_SIZE - len,
						"hot file extension:\n");
		for (i = cold_count; i < cold_count + hot_count; i++)
			len += scnprintf(buf + len, PAGE_SIZE - len, "%s\n",
								extlist[i]);
		return len;
	}

	if (!strcmp(a->attr.name, "ckpt_thread_ioprio")) {
		struct ckpt_req_control *cprc = &sbi->cprc_info;
		int len = 0;
		int class = IOPRIO_PRIO_CLASS(cprc->ckpt_thread_ioprio);
		int data = IOPRIO_PRIO_DATA(cprc->ckpt_thread_ioprio);

		if (class == IOPRIO_CLASS_RT)
			len += scnprintf(buf + len, PAGE_SIZE - len, "rt,");
		else if (class == IOPRIO_CLASS_BE)
			len += scnprintf(buf + len, PAGE_SIZE - len, "be,");
		else
			return -EINVAL;

		len += scnprintf(buf + len, PAGE_SIZE - len, "%d\n", data);
		return len;
	}

#ifdef CONFIG_F2FS_FS_COMPRESSION
	if (!strcmp(a->attr.name, "compr_written_block"))
		return sysfs_emit(buf, "%llu\n", sbi->compr_written_block);

	if (!strcmp(a->attr.name, "compr_saved_block"))
		return sysfs_emit(buf, "%llu\n", sbi->compr_saved_block);

	if (!strcmp(a->attr.name, "compr_new_inode"))
		return sysfs_emit(buf, "%u\n", sbi->compr_new_inode);
#endif

	if (!strcmp(a->attr.name, "gc_segment_mode"))
		return sysfs_emit(buf, "%u\n", sbi->gc_segment_mode);

	if (!strcmp(a->attr.name, "gc_reclaimed_segments")) {
		return sysfs_emit(buf, "%u\n",
			sbi->gc_reclaimed_segs[sbi->gc_segment_mode]);
	}

	ui = (unsigned int *)(ptr + a->offset);

	return sprintf(buf, "%u\n", *ui);
}

static ssize_t __sbi_store(struct f2fs_attr *a,
			struct f2fs_sb_info *sbi,
			const char *buf, size_t count)
{
	unsigned char *ptr;
	unsigned long t;
	unsigned int *ui;
	ssize_t ret;

	ptr = __struct_ptr(sbi, a->struct_type);
	if (!ptr)
		return -EINVAL;

	if (!strcmp(a->attr.name, "extension_list")) {
		const char *name = strim((char *)buf);
		bool set = true, hot;

		if (!strncmp(name, "[h]", 3))
			hot = true;
		else if (!strncmp(name, "[c]", 3))
			hot = false;
		else
			return -EINVAL;

		name += 3;

		if (*name == '!') {
			name++;
			set = false;
		}

		if (strlen(name) >= F2FS_EXTENSION_LEN)
			return -EINVAL;

		f2fs_down_write(&sbi->sb_lock);

		ret = f2fs_update_extension_list(sbi, name, hot, set);
		if (ret)
			goto out;

		ret = f2fs_commit_super(sbi, false);
		if (ret)
			f2fs_update_extension_list(sbi, name, hot, !set);
out:
		f2fs_up_write(&sbi->sb_lock);
		return ret ? ret : count;
	}

	if (!strcmp(a->attr.name, "ckpt_thread_ioprio")) {
		const char *name = strim((char *)buf);
		struct ckpt_req_control *cprc = &sbi->cprc_info;
		int class;
		long data;
		int ret;

		if (!strncmp(name, "rt,", 3))
			class = IOPRIO_CLASS_RT;
		else if (!strncmp(name, "be,", 3))
			class = IOPRIO_CLASS_BE;
		else
			return -EINVAL;

		name += 3;
		ret = kstrtol(name, 10, &data);
		if (ret)
			return ret;
		if (data >= IOPRIO_BE_NR || data < 0)
			return -EINVAL;

		cprc->ckpt_thread_ioprio = IOPRIO_PRIO_VALUE(class, data);
		if (test_opt(sbi, MERGE_CHECKPOINT)) {
			ret = set_task_ioprio(cprc->f2fs_issue_ckpt,
					cprc->ckpt_thread_ioprio);
			if (ret)
				return ret;
		}

		return count;
	}

	ui = (unsigned int *)(ptr + a->offset);

	ret = kstrtoul(skip_spaces(buf), 0, &t);
	if (ret < 0)
		return ret;
#ifdef CONFIG_F2FS_FAULT_INJECTION
	if (a->struct_type == FAULT_INFO_TYPE && t >= (1 << FAULT_MAX))
		return -EINVAL;
	if (a->struct_type == FAULT_INFO_RATE && t >= UINT_MAX)
		return -EINVAL;
#endif
	if (a->struct_type == RESERVED_BLOCKS) {
		spin_lock(&sbi->stat_lock);
		if (t > (unsigned long)(sbi->user_block_count -
				F2FS_OPTION(sbi).root_reserved_blocks -
				sbi->blocks_per_seg *
				SM_I(sbi)->additional_reserved_segments)) {
			spin_unlock(&sbi->stat_lock);
			return -EINVAL;
		}
		*ui = t;
		sbi->current_reserved_blocks = min(sbi->reserved_blocks,
				sbi->user_block_count - valid_user_blocks(sbi));
		spin_unlock(&sbi->stat_lock);
		return count;
	}

	if (!strcmp(a->attr.name, "discard_granularity")) {
		if (t == 0 || t > MAX_PLIST_NUM)
			return -EINVAL;
		if (t == *ui)
			return count;
		*ui = t;
		return count;
	}

	if (!strcmp(a->attr.name, "migration_granularity")) {
		if (t == 0 || t > sbi->segs_per_sec)
			return -EINVAL;
	}

	if (!strcmp(a->attr.name, "trim_sections"))
		return -EINVAL;

	if (!strcmp(a->attr.name, "gc_urgent")) {
		if (t == 0) {
			sbi->gc_mode = GC_NORMAL;
		} else if (t == 1) {
			sbi->gc_mode = GC_URGENT_HIGH;
			if (sbi->gc_thread) {
				sbi->gc_thread->gc_wake = 1;
				wake_up_interruptible_all(
					&sbi->gc_thread->gc_wait_queue_head);
				wake_up_discard_thread(sbi, true);
			}
		} else if (t == 2) {
			sbi->gc_mode = GC_URGENT_LOW;
		} else {
			return -EINVAL;
		}
		return count;
	}
	if (!strcmp(a->attr.name, "gc_idle")) {
		if (t == GC_IDLE_CB) {
			sbi->gc_mode = GC_IDLE_CB;
		} else if (t == GC_IDLE_GREEDY) {
			sbi->gc_mode = GC_IDLE_GREEDY;
		} else if (t == GC_IDLE_AT) {
			if (!sbi->am.atgc_enabled)
				return -EINVAL;
			sbi->gc_mode = GC_AT;
		} else {
			sbi->gc_mode = GC_NORMAL;
		}
		return count;
	}

	if (!strcmp(a->attr.name, "iostat_enable")) {
		sbi->iostat_enable = !!t;
		if (!sbi->iostat_enable)
			f2fs_reset_iostat(sbi);
		return count;
	}

	if (!strcmp(a->attr.name, "iostat_period_ms")) {
		if (t < MIN_IOSTAT_PERIOD_MS || t > MAX_IOSTAT_PERIOD_MS)
			return -EINVAL;
		spin_lock(&sbi->iostat_lock);
		sbi->iostat_period_ms = (unsigned int)t;
		spin_unlock(&sbi->iostat_lock);
		return count;
	}

#ifdef CONFIG_F2FS_FS_COMPRESSION
	if (!strcmp(a->attr.name, "compr_written_block") ||
		!strcmp(a->attr.name, "compr_saved_block")) {
		if (t != 0)
			return -EINVAL;
		sbi->compr_written_block = 0;
		sbi->compr_saved_block = 0;
		return count;
	}

	if (!strcmp(a->attr.name, "compr_new_inode")) {
		if (t != 0)
			return -EINVAL;
		sbi->compr_new_inode = 0;
		return count;
	}
#endif

	if (!strcmp(a->attr.name, "atgc_candidate_ratio")) {
		if (t > 100)
			return -EINVAL;
		sbi->am.candidate_ratio = t;
		return count;
	}

	if (!strcmp(a->attr.name, "atgc_age_weight")) {
		if (t > 100)
			return -EINVAL;
		sbi->am.age_weight = t;
		return count;
	}

	if (!strcmp(a->attr.name, "gc_segment_mode")) {
		if (t < MAX_GC_MODE)
			sbi->gc_segment_mode = t;
		else
			return -EINVAL;
		return count;
	}

	if (!strcmp(a->attr.name, "gc_reclaimed_segments")) {
		if (t != 0)
			return -EINVAL;
		sbi->gc_reclaimed_segs[sbi->gc_segment_mode] = 0;
		return count;
	}

	*ui = (unsigned int)t;

	return count;
}

static ssize_t f2fs_sbi_store(struct f2fs_attr *a,
			struct f2fs_sb_info *sbi,
			const char *buf, size_t count)
{
	ssize_t ret;
	bool gc_entry = (!strcmp(a->attr.name, "gc_urgent") ||
					a->struct_type == GC_THREAD);

	if (gc_entry) {
		if (!down_read_trylock(&sbi->sb->s_umount))
			return -EAGAIN;
	}
	ret = __sbi_store(a, sbi, buf, count);
	if (gc_entry)
		up_read(&sbi->sb->s_umount);

	return ret;
}

static ssize_t f2fs_attr_show(struct kobject *kobj,
				struct attribute *attr, char *buf)
{
	struct f2fs_sb_info *sbi = container_of(kobj, struct f2fs_sb_info,
								s_kobj);
	struct f2fs_attr *a = container_of(attr, struct f2fs_attr, attr);

	return a->show ? a->show(a, sbi, buf) : 0;
}

static ssize_t f2fs_attr_store(struct kobject *kobj, struct attribute *attr,
						const char *buf, size_t len)
{
	struct f2fs_sb_info *sbi = container_of(kobj, struct f2fs_sb_info,
									s_kobj);
	struct f2fs_attr *a = container_of(attr, struct f2fs_attr, attr);

	return a->store ? a->store(a, sbi, buf, len) : 0;
}

static void f2fs_sb_release(struct kobject *kobj)
{
	struct f2fs_sb_info *sbi = container_of(kobj, struct f2fs_sb_info,
								s_kobj);
	complete(&sbi->s_kobj_unregister);
}

/*
 * Note that there are three feature list entries:
 * 1) /sys/fs/f2fs/features
 *   : shows runtime features supported by in-kernel f2fs along with Kconfig.
 *     - ref. F2FS_FEATURE_RO_ATTR()
 *
 * 2) /sys/fs/f2fs/$s_id/features <deprecated>
 *   : shows on-disk features enabled by mkfs.f2fs, used for old kernels. This
 *     won't add new feature anymore, and thus, users should check entries in 3)
 *     instead of this 2).
 *
 * 3) /sys/fs/f2fs/$s_id/feature_list
 *   : shows on-disk features enabled by mkfs.f2fs per instance, which follows
 *     sysfs entry rule where each entry should expose single value.
 *     This list covers old feature list provided by 2) and beyond. Therefore,
 *     please add new on-disk feature in this list only.
 *     - ref. F2FS_SB_FEATURE_RO_ATTR()
 */
static ssize_t f2fs_feature_show(struct f2fs_attr *a,
		struct f2fs_sb_info *sbi, char *buf)
{
	return sprintf(buf, "supported\n");
}

#define F2FS_FEATURE_RO_ATTR(_name)				\
static struct f2fs_attr f2fs_attr_##_name = {			\
	.attr = {.name = __stringify(_name), .mode = 0444 },	\
	.show	= f2fs_feature_show,				\
}

static ssize_t f2fs_sb_feature_show(struct f2fs_attr *a,
		struct f2fs_sb_info *sbi, char *buf)
{
	if (F2FS_HAS_FEATURE(sbi, a->id))
		return sprintf(buf, "supported\n");
	return sprintf(buf, "unsupported\n");
}

#define F2FS_SB_FEATURE_RO_ATTR(_name, _feat)			\
static struct f2fs_attr f2fs_attr_sb_##_name = {		\
	.attr = {.name = __stringify(_name), .mode = 0444 },	\
	.show	= f2fs_sb_feature_show,				\
	.id	= F2FS_FEATURE_##_feat,				\
}

#define F2FS_ATTR_OFFSET(_struct_type, _name, _mode, _show, _store, _offset) \
static struct f2fs_attr f2fs_attr_##_name = {			\
	.attr = {.name = __stringify(_name), .mode = _mode },	\
	.show	= _show,					\
	.store	= _store,					\
	.struct_type = _struct_type,				\
	.offset = _offset					\
}

#define F2FS_RW_ATTR(struct_type, struct_name, name, elname)	\
	F2FS_ATTR_OFFSET(struct_type, name, 0644,		\
		f2fs_sbi_show, f2fs_sbi_store,			\
		offsetof(struct struct_name, elname))

#define F2FS_GENERAL_RO_ATTR(name) \
static struct f2fs_attr f2fs_attr_##name = __ATTR(name, 0444, name##_show, NULL)

#define F2FS_STAT_ATTR(_struct_type, _struct_name, _name, _elname)	\
static struct f2fs_attr f2fs_attr_##_name = {			\
	.attr = {.name = __stringify(_name), .mode = 0444 },	\
	.show = f2fs_sbi_show,					\
	.struct_type = _struct_type,				\
	.offset = offsetof(struct _struct_name, _elname),       \
}

F2FS_RW_ATTR(GC_THREAD, f2fs_gc_kthread, gc_urgent_sleep_time,
							urgent_sleep_time);
F2FS_RW_ATTR(GC_THREAD, f2fs_gc_kthread, gc_min_sleep_time, min_sleep_time);
F2FS_RW_ATTR(GC_THREAD, f2fs_gc_kthread, gc_max_sleep_time, max_sleep_time);
F2FS_RW_ATTR(GC_THREAD, f2fs_gc_kthread, gc_no_gc_sleep_time, no_gc_sleep_time);
F2FS_RW_ATTR(F2FS_SBI, f2fs_sb_info, gc_idle, gc_mode);
F2FS_RW_ATTR(F2FS_SBI, f2fs_sb_info, gc_urgent, gc_mode);
F2FS_RW_ATTR(SM_INFO, f2fs_sm_info, reclaim_segments, rec_prefree_segments);
F2FS_RW_ATTR(DCC_INFO, discard_cmd_control, max_small_discards, max_discards);
F2FS_RW_ATTR(DCC_INFO, discard_cmd_control, discard_granularity, discard_granularity);
F2FS_RW_ATTR(RESERVED_BLOCKS, f2fs_sb_info, reserved_blocks, reserved_blocks);
F2FS_RW_ATTR(SM_INFO, f2fs_sm_info, batched_trim_sections, trim_sections);
F2FS_RW_ATTR(SM_INFO, f2fs_sm_info, ipu_policy, ipu_policy);
F2FS_RW_ATTR(SM_INFO, f2fs_sm_info, min_ipu_util, min_ipu_util);
F2FS_RW_ATTR(SM_INFO, f2fs_sm_info, min_fsync_blocks, min_fsync_blocks);
F2FS_RW_ATTR(SM_INFO, f2fs_sm_info, min_seq_blocks, min_seq_blocks);
F2FS_RW_ATTR(SM_INFO, f2fs_sm_info, min_hot_blocks, min_hot_blocks);
F2FS_RW_ATTR(SM_INFO, f2fs_sm_info, min_ssr_sections, min_ssr_sections);
F2FS_RW_ATTR(NM_INFO, f2fs_nm_info, ram_thresh, ram_thresh);
F2FS_RW_ATTR(NM_INFO, f2fs_nm_info, ra_nid_pages, ra_nid_pages);
F2FS_RW_ATTR(NM_INFO, f2fs_nm_info, dirty_nats_ratio, dirty_nats_ratio);
F2FS_RW_ATTR(F2FS_SBI, f2fs_sb_info, max_victim_search, max_victim_search);
F2FS_RW_ATTR(F2FS_SBI, f2fs_sb_info, migration_granularity, migration_granularity);
F2FS_RW_ATTR(F2FS_SBI, f2fs_sb_info, dir_level, dir_level);
F2FS_RW_ATTR(F2FS_SBI, f2fs_sb_info, cp_interval, interval_time[CP_TIME]);
F2FS_RW_ATTR(F2FS_SBI, f2fs_sb_info, idle_interval, interval_time[REQ_TIME]);
F2FS_RW_ATTR(F2FS_SBI, f2fs_sb_info, discard_idle_interval,
					interval_time[DISCARD_TIME]);
F2FS_RW_ATTR(F2FS_SBI, f2fs_sb_info, gc_idle_interval, interval_time[GC_TIME]);
F2FS_RW_ATTR(F2FS_SBI, f2fs_sb_info,
		umount_discard_timeout, interval_time[UMOUNT_DISCARD_TIMEOUT]);
F2FS_RW_ATTR(F2FS_SBI, f2fs_sb_info, iostat_enable, iostat_enable);
F2FS_RW_ATTR(F2FS_SBI, f2fs_sb_info, iostat_period_ms, iostat_period_ms);
F2FS_RW_ATTR(F2FS_SBI, f2fs_sb_info, readdir_ra, readdir_ra);
F2FS_RW_ATTR(F2FS_SBI, f2fs_sb_info, max_io_bytes, max_io_bytes);
F2FS_RW_ATTR(F2FS_SBI, f2fs_sb_info, gc_pin_file_thresh, gc_pin_file_threshold);
F2FS_RW_ATTR(F2FS_SBI, f2fs_super_block, extension_list, extension_list);
#ifdef CONFIG_F2FS_FAULT_INJECTION
F2FS_RW_ATTR(FAULT_INFO_RATE, f2fs_fault_info, inject_rate, inject_rate);
F2FS_RW_ATTR(FAULT_INFO_TYPE, f2fs_fault_info, inject_type, inject_type);
#endif
F2FS_RW_ATTR(F2FS_SBI, f2fs_sb_info, data_io_flag, data_io_flag);
F2FS_RW_ATTR(F2FS_SBI, f2fs_sb_info, node_io_flag, node_io_flag);
F2FS_RW_ATTR(CPRC_INFO, ckpt_req_control, ckpt_thread_ioprio, ckpt_thread_ioprio);
F2FS_GENERAL_RO_ATTR(dirty_segments);
F2FS_GENERAL_RO_ATTR(free_segments);
F2FS_GENERAL_RO_ATTR(ovp_segments);
F2FS_GENERAL_RO_ATTR(lifetime_write_kbytes);
F2FS_GENERAL_RO_ATTR(features);
F2FS_GENERAL_RO_ATTR(current_reserved_blocks);
F2FS_GENERAL_RO_ATTR(unusable);
F2FS_GENERAL_RO_ATTR(encoding);
F2FS_GENERAL_RO_ATTR(mounted_time_sec);
F2FS_GENERAL_RO_ATTR(main_blkaddr);
F2FS_GENERAL_RO_ATTR(pending_discard);
#ifdef CONFIG_F2FS_STAT_FS
F2FS_STAT_ATTR(STAT_INFO, f2fs_stat_info, cp_foreground_calls, cp_count);
F2FS_STAT_ATTR(STAT_INFO, f2fs_stat_info, cp_background_calls, bg_cp_count);
F2FS_STAT_ATTR(STAT_INFO, f2fs_stat_info, gc_foreground_calls, call_count);
F2FS_STAT_ATTR(STAT_INFO, f2fs_stat_info, gc_background_calls, bg_gc);
F2FS_GENERAL_RO_ATTR(moved_blocks_background);
F2FS_GENERAL_RO_ATTR(moved_blocks_foreground);
F2FS_GENERAL_RO_ATTR(avg_vblocks);
#endif

#ifdef CONFIG_FS_ENCRYPTION
F2FS_FEATURE_RO_ATTR(encryption);
F2FS_FEATURE_RO_ATTR(test_dummy_encryption_v2);
#ifdef CONFIG_UNICODE
F2FS_FEATURE_RO_ATTR(encrypted_casefold);
#endif
#endif /* CONFIG_FS_ENCRYPTION */
#ifdef CONFIG_BLK_DEV_ZONED
F2FS_FEATURE_RO_ATTR(block_zoned);
#endif
F2FS_FEATURE_RO_ATTR(atomic_write);
F2FS_FEATURE_RO_ATTR(extra_attr);
F2FS_FEATURE_RO_ATTR(project_quota);
F2FS_FEATURE_RO_ATTR(inode_checksum);
F2FS_FEATURE_RO_ATTR(flexible_inline_xattr);
F2FS_FEATURE_RO_ATTR(quota_ino);
F2FS_FEATURE_RO_ATTR(inode_crtime);
F2FS_FEATURE_RO_ATTR(lost_found);
#ifdef CONFIG_FS_VERITY
F2FS_FEATURE_RO_ATTR(verity);
#endif
F2FS_FEATURE_RO_ATTR(sb_checksum);
#ifdef CONFIG_UNICODE
F2FS_FEATURE_RO_ATTR(casefold);
#endif
F2FS_FEATURE_RO_ATTR(readonly);
#ifdef CONFIG_F2FS_FS_COMPRESSION
F2FS_FEATURE_RO_ATTR(compression);
F2FS_RW_ATTR(F2FS_SBI, f2fs_sb_info, compr_written_block, compr_written_block);
F2FS_RW_ATTR(F2FS_SBI, f2fs_sb_info, compr_saved_block, compr_saved_block);
F2FS_RW_ATTR(F2FS_SBI, f2fs_sb_info, compr_new_inode, compr_new_inode);
#endif
F2FS_FEATURE_RO_ATTR(pin_file);

/* For ATGC */
F2FS_RW_ATTR(ATGC_INFO, atgc_management, atgc_candidate_ratio, candidate_ratio);
F2FS_RW_ATTR(ATGC_INFO, atgc_management, atgc_candidate_count, max_candidate_count);
F2FS_RW_ATTR(ATGC_INFO, atgc_management, atgc_age_weight, age_weight);
F2FS_RW_ATTR(ATGC_INFO, atgc_management, atgc_age_threshold, age_threshold);

F2FS_RW_ATTR(F2FS_SBI, f2fs_sb_info, gc_segment_mode, gc_segment_mode);
F2FS_RW_ATTR(F2FS_SBI, f2fs_sb_info, gc_reclaimed_segments, gc_reclaimed_segs);

#define ATTR_LIST(name) (&f2fs_attr_##name.attr)
static struct attribute *f2fs_attrs[] = {
	ATTR_LIST(gc_urgent_sleep_time),
	ATTR_LIST(gc_min_sleep_time),
	ATTR_LIST(gc_max_sleep_time),
	ATTR_LIST(gc_no_gc_sleep_time),
	ATTR_LIST(gc_idle),
	ATTR_LIST(gc_urgent),
	ATTR_LIST(reclaim_segments),
	ATTR_LIST(main_blkaddr),
	ATTR_LIST(max_small_discards),
	ATTR_LIST(discard_granularity),
	ATTR_LIST(pending_discard),
	ATTR_LIST(batched_trim_sections),
	ATTR_LIST(ipu_policy),
	ATTR_LIST(min_ipu_util),
	ATTR_LIST(min_fsync_blocks),
	ATTR_LIST(min_seq_blocks),
	ATTR_LIST(min_hot_blocks),
	ATTR_LIST(min_ssr_sections),
	ATTR_LIST(max_victim_search),
	ATTR_LIST(migration_granularity),
	ATTR_LIST(dir_level),
	ATTR_LIST(ram_thresh),
	ATTR_LIST(ra_nid_pages),
	ATTR_LIST(dirty_nats_ratio),
	ATTR_LIST(cp_interval),
	ATTR_LIST(idle_interval),
	ATTR_LIST(discard_idle_interval),
	ATTR_LIST(gc_idle_interval),
	ATTR_LIST(umount_discard_timeout),
	ATTR_LIST(iostat_enable),
	ATTR_LIST(iostat_period_ms),
	ATTR_LIST(readdir_ra),
	ATTR_LIST(max_io_bytes),
	ATTR_LIST(gc_pin_file_thresh),
	ATTR_LIST(extension_list),
#ifdef CONFIG_F2FS_FAULT_INJECTION
	ATTR_LIST(inject_rate),
	ATTR_LIST(inject_type),
#endif
	ATTR_LIST(data_io_flag),
	ATTR_LIST(node_io_flag),
	ATTR_LIST(ckpt_thread_ioprio),
	ATTR_LIST(dirty_segments),
	ATTR_LIST(free_segments),
	ATTR_LIST(ovp_segments),
	ATTR_LIST(unusable),
	ATTR_LIST(lifetime_write_kbytes),
	ATTR_LIST(features),
	ATTR_LIST(reserved_blocks),
	ATTR_LIST(current_reserved_blocks),
	ATTR_LIST(encoding),
	ATTR_LIST(mounted_time_sec),
#ifdef CONFIG_F2FS_STAT_FS
	ATTR_LIST(cp_foreground_calls),
	ATTR_LIST(cp_background_calls),
	ATTR_LIST(gc_foreground_calls),
	ATTR_LIST(gc_background_calls),
	ATTR_LIST(moved_blocks_foreground),
	ATTR_LIST(moved_blocks_background),
	ATTR_LIST(avg_vblocks),
#endif
#ifdef CONFIG_F2FS_FS_COMPRESSION
	ATTR_LIST(compr_written_block),
	ATTR_LIST(compr_saved_block),
	ATTR_LIST(compr_new_inode),
#endif
	/* For ATGC */
	ATTR_LIST(atgc_candidate_ratio),
	ATTR_LIST(atgc_candidate_count),
	ATTR_LIST(atgc_age_weight),
	ATTR_LIST(atgc_age_threshold),
	ATTR_LIST(gc_segment_mode),
	ATTR_LIST(gc_reclaimed_segments),
	NULL,
};
ATTRIBUTE_GROUPS(f2fs);

static struct attribute *f2fs_feat_attrs[] = {
#ifdef CONFIG_FS_ENCRYPTION
	ATTR_LIST(encryption),
	ATTR_LIST(test_dummy_encryption_v2),
#ifdef CONFIG_UNICODE
	ATTR_LIST(encrypted_casefold),
#endif
#endif /* CONFIG_FS_ENCRYPTION */
#ifdef CONFIG_BLK_DEV_ZONED
	ATTR_LIST(block_zoned),
#endif
	ATTR_LIST(atomic_write),
	ATTR_LIST(extra_attr),
	ATTR_LIST(project_quota),
	ATTR_LIST(inode_checksum),
	ATTR_LIST(flexible_inline_xattr),
	ATTR_LIST(quota_ino),
	ATTR_LIST(inode_crtime),
	ATTR_LIST(lost_found),
#ifdef CONFIG_FS_VERITY
	ATTR_LIST(verity),
#endif
	ATTR_LIST(sb_checksum),
#ifdef CONFIG_UNICODE
	ATTR_LIST(casefold),
#endif
	ATTR_LIST(readonly),
#ifdef CONFIG_F2FS_FS_COMPRESSION
	ATTR_LIST(compression),
#endif
	ATTR_LIST(pin_file),
	NULL,
};
ATTRIBUTE_GROUPS(f2fs_feat);

F2FS_GENERAL_RO_ATTR(sb_status);
static struct attribute *f2fs_stat_attrs[] = {
	ATTR_LIST(sb_status),
	NULL,
};
ATTRIBUTE_GROUPS(f2fs_stat);

F2FS_SB_FEATURE_RO_ATTR(encryption, ENCRYPT);
F2FS_SB_FEATURE_RO_ATTR(block_zoned, BLKZONED);
F2FS_SB_FEATURE_RO_ATTR(extra_attr, EXTRA_ATTR);
F2FS_SB_FEATURE_RO_ATTR(project_quota, PRJQUOTA);
F2FS_SB_FEATURE_RO_ATTR(inode_checksum, INODE_CHKSUM);
F2FS_SB_FEATURE_RO_ATTR(flexible_inline_xattr, FLEXIBLE_INLINE_XATTR);
F2FS_SB_FEATURE_RO_ATTR(quota_ino, QUOTA_INO);
F2FS_SB_FEATURE_RO_ATTR(inode_crtime, INODE_CRTIME);
F2FS_SB_FEATURE_RO_ATTR(lost_found, LOST_FOUND);
F2FS_SB_FEATURE_RO_ATTR(verity, VERITY);
F2FS_SB_FEATURE_RO_ATTR(sb_checksum, SB_CHKSUM);
F2FS_SB_FEATURE_RO_ATTR(casefold, CASEFOLD);
F2FS_SB_FEATURE_RO_ATTR(compression, COMPRESSION);
F2FS_SB_FEATURE_RO_ATTR(readonly, RO);

static struct attribute *f2fs_sb_feat_attrs[] = {
	ATTR_LIST(sb_encryption),
	ATTR_LIST(sb_block_zoned),
	ATTR_LIST(sb_extra_attr),
	ATTR_LIST(sb_project_quota),
	ATTR_LIST(sb_inode_checksum),
	ATTR_LIST(sb_flexible_inline_xattr),
	ATTR_LIST(sb_quota_ino),
	ATTR_LIST(sb_inode_crtime),
	ATTR_LIST(sb_lost_found),
	ATTR_LIST(sb_verity),
	ATTR_LIST(sb_sb_checksum),
	ATTR_LIST(sb_casefold),
	ATTR_LIST(sb_compression),
	ATTR_LIST(sb_readonly),
	NULL,
};
ATTRIBUTE_GROUPS(f2fs_sb_feat);

static const struct sysfs_ops f2fs_attr_ops = {
	.show	= f2fs_attr_show,
	.store	= f2fs_attr_store,
};

static struct kobj_type f2fs_sb_ktype = {
	.default_groups = f2fs_groups,
	.sysfs_ops	= &f2fs_attr_ops,
	.release	= f2fs_sb_release,
};

static struct kobj_type f2fs_ktype = {
	.sysfs_ops	= &f2fs_attr_ops,
};

static struct kset f2fs_kset = {
	.kobj	= {.ktype = &f2fs_ktype},
};

static struct kobj_type f2fs_feat_ktype = {
	.default_groups = f2fs_feat_groups,
	.sysfs_ops	= &f2fs_attr_ops,
};

static struct kobject f2fs_feat = {
	.kset	= &f2fs_kset,
};

static ssize_t f2fs_stat_attr_show(struct kobject *kobj,
				struct attribute *attr, char *buf)
{
	struct f2fs_sb_info *sbi = container_of(kobj, struct f2fs_sb_info,
								s_stat_kobj);
	struct f2fs_attr *a = container_of(attr, struct f2fs_attr, attr);

	return a->show ? a->show(a, sbi, buf) : 0;
}

static ssize_t f2fs_stat_attr_store(struct kobject *kobj, struct attribute *attr,
						const char *buf, size_t len)
{
	struct f2fs_sb_info *sbi = container_of(kobj, struct f2fs_sb_info,
								s_stat_kobj);
	struct f2fs_attr *a = container_of(attr, struct f2fs_attr, attr);

	return a->store ? a->store(a, sbi, buf, len) : 0;
}

static void f2fs_stat_kobj_release(struct kobject *kobj)
{
	struct f2fs_sb_info *sbi = container_of(kobj, struct f2fs_sb_info,
								s_stat_kobj);
	complete(&sbi->s_stat_kobj_unregister);
}

static const struct sysfs_ops f2fs_stat_attr_ops = {
	.show	= f2fs_stat_attr_show,
	.store	= f2fs_stat_attr_store,
};

static struct kobj_type f2fs_stat_ktype = {
	.default_groups = f2fs_stat_groups,
	.sysfs_ops	= &f2fs_stat_attr_ops,
	.release	= f2fs_stat_kobj_release,
};

static ssize_t f2fs_sb_feat_attr_show(struct kobject *kobj,
				struct attribute *attr, char *buf)
{
	struct f2fs_sb_info *sbi = container_of(kobj, struct f2fs_sb_info,
							s_feature_list_kobj);
	struct f2fs_attr *a = container_of(attr, struct f2fs_attr, attr);

	return a->show ? a->show(a, sbi, buf) : 0;
}

static void f2fs_feature_list_kobj_release(struct kobject *kobj)
{
	struct f2fs_sb_info *sbi = container_of(kobj, struct f2fs_sb_info,
							s_feature_list_kobj);
	complete(&sbi->s_feature_list_kobj_unregister);
}

static const struct sysfs_ops f2fs_feature_list_attr_ops = {
	.show	= f2fs_sb_feat_attr_show,
};

static struct kobj_type f2fs_feature_list_ktype = {
	.default_groups = f2fs_sb_feat_groups,
	.sysfs_ops	= &f2fs_feature_list_attr_ops,
	.release	= f2fs_feature_list_kobj_release,
};

static int __maybe_unused segment_info_seq_show(struct seq_file *seq,
						void *offset)
{
	struct super_block *sb = seq->private;
	struct f2fs_sb_info *sbi = F2FS_SB(sb);
	unsigned int total_segs =
			le32_to_cpu(sbi->raw_super->segment_count_main);
	int i;

	seq_puts(seq, "format: segment_type|valid_blocks\n"
		"segment_type(0:HD, 1:WD, 2:CD, 3:HN, 4:WN, 5:CN)\n");

	for (i = 0; i < total_segs; i++) {
		struct seg_entry *se = get_seg_entry(sbi, i);

		if ((i % 10) == 0)
			seq_printf(seq, "%-10d", i);
		seq_printf(seq, "%d|%-3u", se->type, se->valid_blocks);
		if ((i % 10) == 9 || i == (total_segs - 1))
			seq_putc(seq, '\n');
		else
			seq_putc(seq, ' ');
	}

	return 0;
}

static int __maybe_unused segment_bits_seq_show(struct seq_file *seq,
						void *offset)
{
	struct super_block *sb = seq->private;
	struct f2fs_sb_info *sbi = F2FS_SB(sb);
	unsigned int total_segs =
			le32_to_cpu(sbi->raw_super->segment_count_main);
	int i, j;

	seq_puts(seq, "format: segment_type|valid_blocks|bitmaps\n"
		"segment_type(0:HD, 1:WD, 2:CD, 3:HN, 4:WN, 5:CN)\n");

	for (i = 0; i < total_segs; i++) {
		struct seg_entry *se = get_seg_entry(sbi, i);

		seq_printf(seq, "%-10d", i);
		seq_printf(seq, "%d|%-3u|", se->type, se->valid_blocks);
		for (j = 0; j < SIT_VBLOCK_MAP_SIZE; j++)
			seq_printf(seq, " %.2x", se->cur_valid_map[j]);
		seq_putc(seq, '\n');
	}
	return 0;
}

void f2fs_record_iostat(struct f2fs_sb_info *sbi)
{
	unsigned long long iostat_diff[NR_IO_TYPE];
	int i;

	if (time_is_after_jiffies(sbi->iostat_next_period))
		return;

	/* Need double check under the lock */
	spin_lock(&sbi->iostat_lock);
	if (time_is_after_jiffies(sbi->iostat_next_period)) {
		spin_unlock(&sbi->iostat_lock);
		return;
	}
	sbi->iostat_next_period = jiffies +
				msecs_to_jiffies(sbi->iostat_period_ms);

	for (i = 0; i < NR_IO_TYPE; i++) {
		iostat_diff[i] = sbi->rw_iostat[i] -
				sbi->prev_rw_iostat[i];
		sbi->prev_rw_iostat[i] = sbi->rw_iostat[i];
	}
	spin_unlock(&sbi->iostat_lock);

	trace_f2fs_iostat(sbi, iostat_diff);
}

static int __maybe_unused iostat_info_seq_show(struct seq_file *seq,
					       void *offset)
{
	struct super_block *sb = seq->private;
	struct f2fs_sb_info *sbi = F2FS_SB(sb);
	time64_t now = ktime_get_real_seconds();

	if (!sbi->iostat_enable)
		return 0;

	seq_printf(seq, "time:		%-16llu\n", now);

	/* print app write IOs */
	seq_puts(seq, "[WRITE]\n");
	seq_printf(seq, "app buffered:	%-16llu\n",
				sbi->rw_iostat[APP_BUFFERED_IO]);
	seq_printf(seq, "app direct:	%-16llu\n",
				sbi->rw_iostat[APP_DIRECT_IO]);
	seq_printf(seq, "app mapped:	%-16llu\n",
				sbi->rw_iostat[APP_MAPPED_IO]);

	/* print fs write IOs */
	seq_printf(seq, "fs data:	%-16llu\n",
				sbi->rw_iostat[FS_DATA_IO]);
	seq_printf(seq, "fs node:	%-16llu\n",
				sbi->rw_iostat[FS_NODE_IO]);
	seq_printf(seq, "fs meta:	%-16llu\n",
				sbi->rw_iostat[FS_META_IO]);
	seq_printf(seq, "fs gc data:	%-16llu\n",
				sbi->rw_iostat[FS_GC_DATA_IO]);
	seq_printf(seq, "fs gc node:	%-16llu\n",
				sbi->rw_iostat[FS_GC_NODE_IO]);
	seq_printf(seq, "fs cp data:	%-16llu\n",
				sbi->rw_iostat[FS_CP_DATA_IO]);
	seq_printf(seq, "fs cp node:	%-16llu\n",
				sbi->rw_iostat[FS_CP_NODE_IO]);
	seq_printf(seq, "fs cp meta:	%-16llu\n",
				sbi->rw_iostat[FS_CP_META_IO]);

	/* print app read IOs */
	seq_puts(seq, "[READ]\n");
	seq_printf(seq, "app buffered:	%-16llu\n",
				sbi->rw_iostat[APP_BUFFERED_READ_IO]);
	seq_printf(seq, "app direct:	%-16llu\n",
				sbi->rw_iostat[APP_DIRECT_READ_IO]);
	seq_printf(seq, "app mapped:	%-16llu\n",
				sbi->rw_iostat[APP_MAPPED_READ_IO]);

	/* print fs read IOs */
	seq_printf(seq, "fs data:	%-16llu\n",
				sbi->rw_iostat[FS_DATA_READ_IO]);
	seq_printf(seq, "fs gc data:	%-16llu\n",
				sbi->rw_iostat[FS_GDATA_READ_IO]);
	seq_printf(seq, "fs compr_data:	%-16llu\n",
				sbi->rw_iostat[FS_CDATA_READ_IO]);
	seq_printf(seq, "fs node:	%-16llu\n",
				sbi->rw_iostat[FS_NODE_READ_IO]);
	seq_printf(seq, "fs meta:	%-16llu\n",
				sbi->rw_iostat[FS_META_READ_IO]);

	/* print other IOs */
	seq_puts(seq, "[OTHER]\n");
	seq_printf(seq, "fs discard:	%-16llu\n",
				sbi->rw_iostat[FS_DISCARD]);

	return 0;
}

static int __maybe_unused victim_bits_seq_show(struct seq_file *seq,
						void *offset)
{
	struct super_block *sb = seq->private;
	struct f2fs_sb_info *sbi = F2FS_SB(sb);
	struct dirty_seglist_info *dirty_i = DIRTY_I(sbi);
	int i;

	seq_puts(seq, "format: victim_secmap bitmaps\n");

	for (i = 0; i < MAIN_SECS(sbi); i++) {
		if ((i % 10) == 0)
			seq_printf(seq, "%-10d", i);
		seq_printf(seq, "%d", test_bit(i, dirty_i->victim_secmap) ? 1 : 0);
		if ((i % 10) == 9 || i == (MAIN_SECS(sbi) - 1))
			seq_putc(seq, '\n');
		else
			seq_putc(seq, ' ');
	}
	return 0;
}

int __init f2fs_init_sysfs(void)
{
	int ret;

	kobject_set_name(&f2fs_kset.kobj, "f2fs");
	f2fs_kset.kobj.parent = fs_kobj;
	ret = kset_register(&f2fs_kset);
	if (ret)
		return ret;

	ret = kobject_init_and_add(&f2fs_feat, &f2fs_feat_ktype,
				   NULL, "features");
	if (ret) {
		kobject_put(&f2fs_feat);
		kset_unregister(&f2fs_kset);
	} else {
		f2fs_proc_root = proc_mkdir("fs/f2fs", NULL);
	}
	return ret;
}

void f2fs_exit_sysfs(void)
{
	kobject_put(&f2fs_feat);
	kset_unregister(&f2fs_kset);
	remove_proc_entry("fs/f2fs", NULL);
	f2fs_proc_root = NULL;
}

int f2fs_register_sysfs(struct f2fs_sb_info *sbi)
{
	struct super_block *sb = sbi->sb;
	int err;

	sbi->s_kobj.kset = &f2fs_kset;
	init_completion(&sbi->s_kobj_unregister);
	err = kobject_init_and_add(&sbi->s_kobj, &f2fs_sb_ktype, NULL,
				"%s", sb->s_id);
	if (err)
		goto put_sb_kobj;

	sbi->s_stat_kobj.kset = &f2fs_kset;
	init_completion(&sbi->s_stat_kobj_unregister);
	err = kobject_init_and_add(&sbi->s_stat_kobj, &f2fs_stat_ktype,
						&sbi->s_kobj, "stat");
	if (err)
		goto put_stat_kobj;

	sbi->s_feature_list_kobj.kset = &f2fs_kset;
	init_completion(&sbi->s_feature_list_kobj_unregister);
	err = kobject_init_and_add(&sbi->s_feature_list_kobj,
					&f2fs_feature_list_ktype,
					&sbi->s_kobj, "feature_list");
	if (err)
		goto put_feature_list_kobj;

	if (f2fs_proc_root)
		sbi->s_proc = proc_mkdir(sb->s_id, f2fs_proc_root);

	if (sbi->s_proc) {
		proc_create_single_data("segment_info", S_IRUGO, sbi->s_proc,
				segment_info_seq_show, sb);
		proc_create_single_data("segment_bits", S_IRUGO, sbi->s_proc,
				segment_bits_seq_show, sb);
		proc_create_single_data("iostat_info", S_IRUGO, sbi->s_proc,
				iostat_info_seq_show, sb);
		proc_create_single_data("victim_bits", S_IRUGO, sbi->s_proc,
				victim_bits_seq_show, sb);
	}
	return 0;
put_feature_list_kobj:
	kobject_put(&sbi->s_feature_list_kobj);
	wait_for_completion(&sbi->s_feature_list_kobj_unregister);
put_stat_kobj:
	kobject_put(&sbi->s_stat_kobj);
	wait_for_completion(&sbi->s_stat_kobj_unregister);
put_sb_kobj:
	kobject_put(&sbi->s_kobj);
	wait_for_completion(&sbi->s_kobj_unregister);
	return err;
}

void f2fs_unregister_sysfs(struct f2fs_sb_info *sbi)
{
	if (sbi->s_proc) {
		remove_proc_entry("iostat_info", sbi->s_proc);
		remove_proc_entry("segment_info", sbi->s_proc);
		remove_proc_entry("segment_bits", sbi->s_proc);
		remove_proc_entry("victim_bits", sbi->s_proc);
		remove_proc_entry(sbi->sb->s_id, f2fs_proc_root);
	}

	kobject_del(&sbi->s_stat_kobj);
	kobject_put(&sbi->s_stat_kobj);
	wait_for_completion(&sbi->s_stat_kobj_unregister);
	kobject_del(&sbi->s_feature_list_kobj);
	kobject_put(&sbi->s_feature_list_kobj);
	wait_for_completion(&sbi->s_feature_list_kobj_unregister);

	kobject_del(&sbi->s_kobj);
	kobject_put(&sbi->s_kobj);
	wait_for_completion(&sbi->s_kobj_unregister);
}<|MERGE_RESOLUTION|>--- conflicted
+++ resolved
@@ -115,8 +115,6 @@
 		struct f2fs_sb_info *sbi, char *buf)
 {
 	return sprintf(buf, "%lx\n", sbi->s_flag);
-<<<<<<< HEAD
-=======
 }
 
 static ssize_t pending_discard_show(struct f2fs_attr *a,
@@ -126,7 +124,6 @@
 		return -EINVAL;
 	return sprintf(buf, "%llu\n", (unsigned long long)atomic_read(
 				&SM_I(sbi)->dcc_info->discard_cmd_cnt));
->>>>>>> c194212a
 }
 
 static ssize_t features_show(struct f2fs_attr *a,
