--- conflicted
+++ resolved
@@ -574,18 +574,11 @@
 	 * nat_tree_lock. Therefore, we should retry, if we failed to grab here
 	 * while not bothering checkpoint.
 	 */
-<<<<<<< HEAD
-	if (!rwsem_is_locked(&sbi->cp_global_sem)) {
-		down_read(&curseg->journal_rwsem);
-	} else if (!down_read_trylock(&curseg->journal_rwsem)) {
-		up_read(&nm_i->nat_tree_lock);
-=======
 	if (!f2fs_rwsem_is_locked(&sbi->cp_global_sem) || checkpoint_context) {
 		down_read(&curseg->journal_rwsem);
 	} else if (f2fs_rwsem_is_contended(&nm_i->nat_tree_lock) ||
 				!down_read_trylock(&curseg->journal_rwsem)) {
 		f2fs_up_read(&nm_i->nat_tree_lock);
->>>>>>> c194212a
 		goto retry;
 	}
 
