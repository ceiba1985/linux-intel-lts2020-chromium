/*
 * This file is part of UBIFS.
 *
 * Copyright (C) 2006-2008 Nokia Corporation.
 *
 * This program is free software; you can redistribute it and/or modify it
 * under the terms of the GNU General Public License version 2 as published by
 * the Free Software Foundation.
 *
 * This program is distributed in the hope that it will be useful, but WITHOUT
 * ANY WARRANTY; without even the implied warranty of MERCHANTABILITY or
 * FITNESS FOR A PARTICULAR PURPOSE.  See the GNU General Public License for
 * more details.
 *
 * You should have received a copy of the GNU General Public License along with
 * this program; if not, write to the Free Software Foundation, Inc., 51
 * Franklin St, Fifth Floor, Boston, MA 02110-1301 USA
 *
 * Authors: Adrian Hunter
 *          Artem Bityutskiy (Битюцкий Артём)
 */

/*
 * This file contains journal replay code. It runs when the file-system is being
 * mounted and requires no locking.
 *
 * The larger is the journal, the longer it takes to scan it, so the longer it
 * takes to mount UBIFS. This is why the journal has limited size which may be
 * changed depending on the system requirements. But a larger journal gives
 * faster I/O speed because it writes the index less frequently. So this is a
 * trade-off. Also, the journal is indexed by the in-memory index (TNC), so the
 * larger is the journal, the more memory its index may consume.
 */

#include "ubifs.h"
#include <linux/list_sort.h>

/**
 * struct replay_entry - replay list entry.
 * @lnum: logical eraseblock number of the node
 * @offs: node offset
 * @len: node length
 * @deletion: non-zero if this entry corresponds to a node deletion
 * @sqnum: node sequence number
 * @list: links the replay list
 * @key: node key
 * @nm: directory entry name
 * @old_size: truncation old size
 * @new_size: truncation new size
 *
 * The replay process first scans all buds and builds the replay list, then
 * sorts the replay list in nodes sequence number order, and then inserts all
 * the replay entries to the TNC.
 */
struct replay_entry {
	int lnum;
	int offs;
	int len;
	unsigned int deletion:1;
	unsigned long long sqnum;
	struct list_head list;
	union ubifs_key key;
	union {
		struct qstr nm;
		struct {
			loff_t old_size;
			loff_t new_size;
		};
	};
};

/**
 * struct bud_entry - entry in the list of buds to replay.
 * @list: next bud in the list
 * @bud: bud description object
 * @sqnum: reference node sequence number
 * @free: free bytes in the bud
 * @dirty: dirty bytes in the bud
 */
struct bud_entry {
	struct list_head list;
	struct ubifs_bud *bud;
	unsigned long long sqnum;
	int free;
	int dirty;
};

/**
 * set_bud_lprops - set free and dirty space used by a bud.
 * @c: UBIFS file-system description object
 * @b: bud entry which describes the bud
 *
 * This function makes sure the LEB properties of bud @b are set correctly
 * after the replay. Returns zero in case of success and a negative error code
 * in case of failure.
 */
static int set_bud_lprops(struct ubifs_info *c, struct bud_entry *b)
{
	const struct ubifs_lprops *lp;
	int err = 0, dirty;

	ubifs_get_lprops(c);

	lp = ubifs_lpt_lookup_dirty(c, b->bud->lnum);
	if (IS_ERR(lp)) {
		err = PTR_ERR(lp);
		goto out;
	}

	dirty = lp->dirty;
	if (b->bud->start == 0 && (lp->free != c->leb_size || lp->dirty != 0)) {
		/*
		 * The LEB was added to the journal with a starting offset of
		 * zero which means the LEB must have been empty. The LEB
		 * property values should be @lp->free == @c->leb_size and
		 * @lp->dirty == 0, but that is not the case. The reason is that
		 * the LEB had been garbage collected before it became the bud,
		 * and there was not commit inbetween. The garbage collector
		 * resets the free and dirty space without recording it
		 * anywhere except lprops, so if there was no commit then
		 * lprops does not have that information.
		 *
		 * We do not need to adjust free space because the scan has told
		 * us the exact value which is recorded in the replay entry as
		 * @b->free.
		 *
		 * However we do need to subtract from the dirty space the
		 * amount of space that the garbage collector reclaimed, which
		 * is the whole LEB minus the amount of space that was free.
		 */
		dbg_mnt("bud LEB %d was GC'd (%d free, %d dirty)", b->bud->lnum,
			lp->free, lp->dirty);
		dbg_gc("bud LEB %d was GC'd (%d free, %d dirty)", b->bud->lnum,
			lp->free, lp->dirty);
		dirty -= c->leb_size - lp->free;
		/*
		 * If the replay order was perfect the dirty space would now be
		 * zero. The order is not perfect because the journal heads
		 * race with each other. This is not a problem but is does mean
		 * that the dirty space may temporarily exceed c->leb_size
		 * during the replay.
		 */
		if (dirty != 0)
			dbg_msg("LEB %d lp: %d free %d dirty "
				"replay: %d free %d dirty", b->bud->lnum,
				lp->free, lp->dirty, b->free, b->dirty);
	}
	lp = ubifs_change_lp(c, lp, b->free, dirty + b->dirty,
			     lp->flags | LPROPS_TAKEN, 0);
	if (IS_ERR(lp)) {
		err = PTR_ERR(lp);
		goto out;
	}

	/* Make sure the journal head points to the latest bud */
	err = ubifs_wbuf_seek_nolock(&c->jheads[b->bud->jhead].wbuf,
				     b->bud->lnum, c->leb_size - b->free);

out:
	ubifs_release_lprops(c);
	return err;
}

/**
 * set_buds_lprops - set free and dirty space for all replayed buds.
 * @c: UBIFS file-system description object
 *
 * This function sets LEB properties for all replayed buds. Returns zero in
 * case of success and a negative error code in case of failure.
 */
static int set_buds_lprops(struct ubifs_info *c)
{
	struct bud_entry *b;
	int err;

	list_for_each_entry(b, &c->replay_buds, list) {
		err = set_bud_lprops(c, b);
		if (err)
			return err;
	}

	return 0;
}

/**
 * trun_remove_range - apply a replay entry for a truncation to the TNC.
 * @c: UBIFS file-system description object
 * @r: replay entry of truncation
 */
static int trun_remove_range(struct ubifs_info *c, struct replay_entry *r)
{
	unsigned min_blk, max_blk;
	union ubifs_key min_key, max_key;
	ino_t ino;

	min_blk = r->new_size / UBIFS_BLOCK_SIZE;
	if (r->new_size & (UBIFS_BLOCK_SIZE - 1))
		min_blk += 1;

	max_blk = r->old_size / UBIFS_BLOCK_SIZE;
	if ((r->old_size & (UBIFS_BLOCK_SIZE - 1)) == 0)
		max_blk -= 1;

	ino = key_inum(c, &r->key);

	data_key_init(c, &min_key, ino, min_blk);
	data_key_init(c, &max_key, ino, max_blk);

	return ubifs_tnc_remove_range(c, &min_key, &max_key);
}

/**
 * apply_replay_entry - apply a replay entry to the TNC.
 * @c: UBIFS file-system description object
 * @r: replay entry to apply
 *
 * Apply a replay entry to the TNC.
 */
static int apply_replay_entry(struct ubifs_info *c, struct replay_entry *r)
{
	int err;

	dbg_mntk(&r->key, "LEB %d:%d len %d deletion %d sqnum %llu key ",
		 r->lnum, r->offs, r->len, r->deletion, r->sqnum);

	/* Set c->replay_sqnum to help deal with dangling branches. */
	c->replay_sqnum = r->sqnum;

	if (is_hash_key(c, &r->key)) {
		if (r->deletion)
			err = ubifs_tnc_remove_nm(c, &r->key, &r->nm);
		else
			err = ubifs_tnc_add_nm(c, &r->key, r->lnum, r->offs,
					       r->len, &r->nm);
	} else {
		if (r->deletion)
			switch (key_type(c, &r->key)) {
			case UBIFS_INO_KEY:
			{
				ino_t inum = key_inum(c, &r->key);

				err = ubifs_tnc_remove_ino(c, inum);
				break;
			}
			case UBIFS_TRUN_KEY:
				err = trun_remove_range(c, r);
				break;
			default:
				err = ubifs_tnc_remove(c, &r->key);
				break;
			}
		else
			err = ubifs_tnc_add(c, &r->key, r->lnum, r->offs,
					    r->len);
		if (err)
			return err;

		if (c->need_recovery)
			err = ubifs_recover_size_accum(c, &r->key, r->deletion,
						       r->new_size);
	}

	return err;
}

/**
 * replay_entries_cmp - compare 2 replay entries.
 * @priv: UBIFS file-system description object
 * @a: first replay entry
 * @a: second replay entry
 *
 * This is a comparios function for 'list_sort()' which compares 2 replay
 * entries @a and @b by comparing their sequence numer.  Returns %1 if @a has
 * greater sequence number and %-1 otherwise.
 */
static int replay_entries_cmp(void *priv, struct list_head *a,
			      struct list_head *b)
{
	struct replay_entry *ra, *rb;

	cond_resched();
	if (a == b)
		return 0;

	ra = list_entry(a, struct replay_entry, list);
	rb = list_entry(b, struct replay_entry, list);
	ubifs_assert(ra->sqnum != rb->sqnum);
	if (ra->sqnum > rb->sqnum)
		return 1;
	return -1;
}

/**
 * apply_replay_list - apply the replay list to the TNC.
 * @c: UBIFS file-system description object
 *
 * Apply all entries in the replay list to the TNC. Returns zero in case of
 * success and a negative error code in case of failure.
 */
static int apply_replay_list(struct ubifs_info *c)
{
	struct replay_entry *r;
	int err;

	list_sort(c, &c->replay_list, &replay_entries_cmp);

	list_for_each_entry(r, &c->replay_list, list) {
		cond_resched();

		err = apply_replay_entry(c, r);
		if (err)
			return err;
	}

	return 0;
}

/**
 * destroy_replay_list - destroy the replay.
 * @c: UBIFS file-system description object
 *
 * Destroy the replay list.
 */
static void destroy_replay_list(struct ubifs_info *c)
{
	struct replay_entry *r, *tmp;

	list_for_each_entry_safe(r, tmp, &c->replay_list, list) {
		if (is_hash_key(c, &r->key))
			kfree(r->nm.name);
		list_del(&r->list);
		kfree(r);
	}
}

/**
 * insert_node - insert a node to the replay list
 * @c: UBIFS file-system description object
 * @lnum: node logical eraseblock number
 * @offs: node offset
 * @len: node length
 * @key: node key
 * @sqnum: sequence number
 * @deletion: non-zero if this is a deletion
 * @used: number of bytes in use in a LEB
 * @old_size: truncation old size
 * @new_size: truncation new size
 *
 * This function inserts a scanned non-direntry node to the replay list. The
 * replay list contains @struct replay_entry elements, and we sort this list in
 * sequence number order before applying it. The replay list is applied at the
 * very end of the replay process. Since the list is sorted in sequence number
 * order, the older modifications are applied first. This function returns zero
 * in case of success and a negative error code in case of failure.
 */
static int insert_node(struct ubifs_info *c, int lnum, int offs, int len,
		       union ubifs_key *key, unsigned long long sqnum,
		       int deletion, int *used, loff_t old_size,
		       loff_t new_size)
{
	struct replay_entry *r;

	dbg_mntk(key, "add LEB %d:%d, key ", lnum, offs);

	if (key_inum(c, key) >= c->highest_inum)
		c->highest_inum = key_inum(c, key);

	r = kzalloc(sizeof(struct replay_entry), GFP_KERNEL);
	if (!r)
		return -ENOMEM;

	if (!deletion)
		*used += ALIGN(len, 8);
	r->lnum = lnum;
	r->offs = offs;
	r->len = len;
	r->deletion = !!deletion;
	r->sqnum = sqnum;
	key_copy(c, key, &r->key);
	r->old_size = old_size;
	r->new_size = new_size;

	list_add_tail(&r->list, &c->replay_list);
	return 0;
}

/**
 * insert_dent - insert a directory entry node into the replay list.
 * @c: UBIFS file-system description object
 * @lnum: node logical eraseblock number
 * @offs: node offset
 * @len: node length
 * @key: node key
 * @name: directory entry name
 * @nlen: directory entry name length
 * @sqnum: sequence number
 * @deletion: non-zero if this is a deletion
 * @used: number of bytes in use in a LEB
 *
 * This function inserts a scanned directory entry node or an extended
 * attribute entry to the replay list. Returns zero in case of success and a
 * negative error code in case of failure.
 */
static int insert_dent(struct ubifs_info *c, int lnum, int offs, int len,
		       union ubifs_key *key, const char *name, int nlen,
		       unsigned long long sqnum, int deletion, int *used)
{
	struct replay_entry *r;
	char *nbuf;

	dbg_mntk(key, "add LEB %d:%d, key ", lnum, offs);
	if (key_inum(c, key) >= c->highest_inum)
		c->highest_inum = key_inum(c, key);

	r = kzalloc(sizeof(struct replay_entry), GFP_KERNEL);
	if (!r)
		return -ENOMEM;

	nbuf = kmalloc(nlen + 1, GFP_KERNEL);
	if (!nbuf) {
		kfree(r);
		return -ENOMEM;
	}

	if (!deletion)
		*used += ALIGN(len, 8);
	r->lnum = lnum;
	r->offs = offs;
	r->len = len;
	r->deletion = !!deletion;
	r->sqnum = sqnum;
	key_copy(c, key, &r->key);
	r->nm.len = nlen;
	memcpy(nbuf, name, nlen);
	nbuf[nlen] = '\0';
	r->nm.name = nbuf;

	list_add_tail(&r->list, &c->replay_list);
	return 0;
}

/**
 * ubifs_validate_entry - validate directory or extended attribute entry node.
 * @c: UBIFS file-system description object
 * @dent: the node to validate
 *
 * This function validates directory or extended attribute entry node @dent.
 * Returns zero if the node is all right and a %-EINVAL if not.
 */
int ubifs_validate_entry(struct ubifs_info *c,
			 const struct ubifs_dent_node *dent)
{
	int key_type = key_type_flash(c, dent->key);
	int nlen = le16_to_cpu(dent->nlen);

	if (le32_to_cpu(dent->ch.len) != nlen + UBIFS_DENT_NODE_SZ + 1 ||
	    dent->type >= UBIFS_ITYPES_CNT ||
	    nlen > UBIFS_MAX_NLEN || dent->name[nlen] != 0 ||
	    strnlen(dent->name, nlen) != nlen ||
	    le64_to_cpu(dent->inum) > MAX_INUM) {
		ubifs_err("bad %s node", key_type == UBIFS_DENT_KEY ?
			  "directory entry" : "extended attribute entry");
		return -EINVAL;
	}

	if (key_type != UBIFS_DENT_KEY && key_type != UBIFS_XENT_KEY) {
		ubifs_err("bad key type %d", key_type);
		return -EINVAL;
	}

	return 0;
}

/**
 * is_last_bud - check if the bud is the last in the journal head.
 * @c: UBIFS file-system description object
 * @bud: bud description object
 *
 * This function checks if bud @bud is the last bud in its journal head. This
 * information is then used by 'replay_bud()' to decide whether the bud can
 * have corruptions or not. Indeed, only last buds can be corrupted by power
 * cuts. Returns %1 if this is the last bud, and %0 if not.
 */
static int is_last_bud(struct ubifs_info *c, struct ubifs_bud *bud)
{
	struct ubifs_jhead *jh = &c->jheads[bud->jhead];
	struct ubifs_bud *next;
	uint32_t data;
	int err;

	if (list_is_last(&bud->list, &jh->buds_list))
		return 1;

	/*
	 * The following is a quirk to make sure we work correctly with UBIFS
	 * images used with older UBIFS.
	 *
	 * Normally, the last bud will be the last in the journal head's list
	 * of bud. However, there is one exception if the UBIFS image belongs
	 * to older UBIFS. This is fairly unlikely: one would need to use old
	 * UBIFS, then have a power cut exactly at the right point, and then
	 * try to mount this image with new UBIFS.
	 *
	 * The exception is: it is possible to have 2 buds A and B, A goes
	 * before B, and B is the last, bud B is contains no data, and bud A is
	 * corrupted at the end. The reason is that in older versions when the
	 * journal code switched the next bud (from A to B), it first added a
	 * log reference node for the new bud (B), and only after this it
	 * synchronized the write-buffer of current bud (A). But later this was
	 * changed and UBIFS started to always synchronize the write-buffer of
	 * the bud (A) before writing the log reference for the new bud (B).
	 *
	 * But because older UBIFS always synchronized A's write-buffer before
	 * writing to B, we can recognize this exceptional situation but
	 * checking the contents of bud B - if it is empty, then A can be
	 * treated as the last and we can recover it.
	 *
	 * TODO: remove this piece of code in a couple of years (today it is
	 * 16.05.2011).
	 */
	next = list_entry(bud->list.next, struct ubifs_bud, list);
	if (!list_is_last(&next->list, &jh->buds_list))
		return 0;

	err = ubifs_leb_read(c, next->lnum, (char *)&data, next->start, 4, 1);
	if (err)
		return 0;

	return data == 0xFFFFFFFF;
}

/**
 * replay_bud - replay a bud logical eraseblock.
 * @c: UBIFS file-system description object
 * @b: bud entry which describes the bud
 *
 * This function replays bud @bud, recovers it if needed, and adds all nodes
 * from this bud to the replay list. Returns zero in case of success and a
 * negative error code in case of failure.
 */
static int replay_bud(struct ubifs_info *c, struct bud_entry *b)
{
	int is_last = is_last_bud(c, b->bud);
	int err = 0, used = 0, lnum = b->bud->lnum, offs = b->bud->start;
	struct ubifs_scan_leb *sleb;
	struct ubifs_scan_node *snod;

	dbg_mnt("replay bud LEB %d, head %d, offs %d, is_last %d",
		lnum, b->bud->jhead, offs, is_last);

	if (c->need_recovery && is_last)
		/*
		 * Recover only last LEBs in the journal heads, because power
		 * cuts may cause corruptions only in these LEBs, because only
		 * these LEBs could possibly be written to at the power cut
		 * time.
		 */
		sleb = ubifs_recover_leb(c, lnum, offs, c->sbuf, b->bud->jhead);
	else
		sleb = ubifs_scan(c, lnum, offs, c->sbuf, 0);
	if (IS_ERR(sleb))
		return PTR_ERR(sleb);

	/*
	 * The bud does not have to start from offset zero - the beginning of
	 * the 'lnum' LEB may contain previously committed data. One of the
	 * things we have to do in replay is to correctly update lprops with
	 * newer information about this LEB.
	 *
	 * At this point lprops thinks that this LEB has 'c->leb_size - offs'
	 * bytes of free space because it only contain information about
	 * committed data.
	 *
	 * But we know that real amount of free space is 'c->leb_size -
	 * sleb->endpt', and the space in the 'lnum' LEB between 'offs' and
	 * 'sleb->endpt' is used by bud data. We have to correctly calculate
	 * how much of these data are dirty and update lprops with this
	 * information.
	 *
	 * The dirt in that LEB region is comprised of padding nodes, deletion
	 * nodes, truncation nodes and nodes which are obsoleted by subsequent
	 * nodes in this LEB. So instead of calculating clean space, we
	 * calculate used space ('used' variable).
	 */

	list_for_each_entry(snod, &sleb->nodes, list) {
		int deletion = 0;

		cond_resched();

		if (snod->sqnum >= SQNUM_WATERMARK) {
			ubifs_err("file system's life ended");
			goto out_dump;
		}

		if (snod->sqnum > c->max_sqnum)
			c->max_sqnum = snod->sqnum;

		switch (snod->type) {
		case UBIFS_INO_NODE:
		{
			struct ubifs_ino_node *ino = snod->node;
			loff_t new_size = le64_to_cpu(ino->size);

			if (le32_to_cpu(ino->nlink) == 0)
				deletion = 1;
			err = insert_node(c, lnum, snod->offs, snod->len,
					  &snod->key, snod->sqnum, deletion,
					  &used, 0, new_size);
			break;
		}
		case UBIFS_DATA_NODE:
		{
			struct ubifs_data_node *dn = snod->node;
			loff_t new_size = le32_to_cpu(dn->size) +
					  key_block(c, &snod->key) *
					  UBIFS_BLOCK_SIZE;

			err = insert_node(c, lnum, snod->offs, snod->len,
					  &snod->key, snod->sqnum, deletion,
					  &used, 0, new_size);
			break;
		}
		case UBIFS_DENT_NODE:
		case UBIFS_XENT_NODE:
		{
			struct ubifs_dent_node *dent = snod->node;

			err = ubifs_validate_entry(c, dent);
			if (err)
				goto out_dump;

			err = insert_dent(c, lnum, snod->offs, snod->len,
					  &snod->key, dent->name,
					  le16_to_cpu(dent->nlen), snod->sqnum,
					  !le64_to_cpu(dent->inum), &used);
			break;
		}
		case UBIFS_TRUN_NODE:
		{
			struct ubifs_trun_node *trun = snod->node;
			loff_t old_size = le64_to_cpu(trun->old_size);
			loff_t new_size = le64_to_cpu(trun->new_size);
			union ubifs_key key;

			/* Validate truncation node */
			if (old_size < 0 || old_size > c->max_inode_sz ||
			    new_size < 0 || new_size > c->max_inode_sz ||
			    old_size <= new_size) {
				ubifs_err("bad truncation node");
				goto out_dump;
			}

			/*
			 * Create a fake truncation key just to use the same
			 * functions which expect nodes to have keys.
			 */
			trun_key_init(c, &key, le32_to_cpu(trun->inum));
			err = insert_node(c, lnum, snod->offs, snod->len,
					  &key, snod->sqnum, 1, &used,
					  old_size, new_size);
			break;
		}
		default:
			ubifs_err("unexpected node type %d in bud LEB %d:%d",
				  snod->type, lnum, snod->offs);
			err = -EINVAL;
			goto out_dump;
		}
		if (err)
			goto out;
	}

	ubifs_assert(ubifs_search_bud(c, lnum));
	ubifs_assert(sleb->endpt - offs >= used);
	ubifs_assert(sleb->endpt % c->min_io_size == 0);

	b->dirty = sleb->endpt - offs - used;
	b->free = c->leb_size - sleb->endpt;
	dbg_mnt("bud LEB %d replied: dirty %d, free %d", lnum, b->dirty, b->free);

out:
	ubifs_scan_destroy(sleb);
	return err;

out_dump:
	ubifs_err("bad node is at LEB %d:%d", lnum, snod->offs);
	ubifs_dump_node(c, snod->node);
	ubifs_scan_destroy(sleb);
	return -EINVAL;
}

/**
 * replay_buds - replay all buds.
 * @c: UBIFS file-system description object
 *
 * This function returns zero in case of success and a negative error code in
 * case of failure.
 */
static int replay_buds(struct ubifs_info *c)
{
	struct bud_entry *b;
	int err;
	unsigned long long prev_sqnum = 0;

	list_for_each_entry(b, &c->replay_buds, list) {
		err = replay_bud(c, b);
		if (err)
			return err;

		ubifs_assert(b->sqnum > prev_sqnum);
		prev_sqnum = b->sqnum;
	}

	return 0;
}

/**
 * destroy_bud_list - destroy the list of buds to replay.
 * @c: UBIFS file-system description object
 */
static void destroy_bud_list(struct ubifs_info *c)
{
	struct bud_entry *b;

	while (!list_empty(&c->replay_buds)) {
		b = list_entry(c->replay_buds.next, struct bud_entry, list);
		list_del(&b->list);
		kfree(b);
	}
}

/**
 * add_replay_bud - add a bud to the list of buds to replay.
 * @c: UBIFS file-system description object
 * @lnum: bud logical eraseblock number to replay
 * @offs: bud start offset
 * @jhead: journal head to which this bud belongs
 * @sqnum: reference node sequence number
 *
 * This function returns zero in case of success and a negative error code in
 * case of failure.
 */
static int add_replay_bud(struct ubifs_info *c, int lnum, int offs, int jhead,
			  unsigned long long sqnum)
{
	struct ubifs_bud *bud;
	struct bud_entry *b;

	dbg_mnt("add replay bud LEB %d:%d, head %d", lnum, offs, jhead);

	bud = kmalloc(sizeof(struct ubifs_bud), GFP_KERNEL);
	if (!bud)
		return -ENOMEM;

	b = kmalloc(sizeof(struct bud_entry), GFP_KERNEL);
	if (!b) {
		kfree(bud);
		return -ENOMEM;
	}

	bud->lnum = lnum;
	bud->start = offs;
	bud->jhead = jhead;
	ubifs_add_bud(c, bud);

	b->bud = bud;
	b->sqnum = sqnum;
	list_add_tail(&b->list, &c->replay_buds);

	return 0;
}

/**
 * validate_ref - validate a reference node.
 * @c: UBIFS file-system description object
 * @ref: the reference node to validate
 * @ref_lnum: LEB number of the reference node
 * @ref_offs: reference node offset
 *
 * This function returns %1 if a bud reference already exists for the LEB. %0 is
 * returned if the reference node is new, otherwise %-EINVAL is returned if
 * validation failed.
 */
static int validate_ref(struct ubifs_info *c, const struct ubifs_ref_node *ref)
{
	struct ubifs_bud *bud;
	int lnum = le32_to_cpu(ref->lnum);
	unsigned int offs = le32_to_cpu(ref->offs);
	unsigned int jhead = le32_to_cpu(ref->jhead);

	/*
	 * ref->offs may point to the end of LEB when the journal head points
	 * to the end of LEB and we write reference node for it during commit.
	 * So this is why we require 'offs > c->leb_size'.
	 */
	if (jhead >= c->jhead_cnt || lnum >= c->leb_cnt ||
	    lnum < c->main_first || offs > c->leb_size ||
	    offs & (c->min_io_size - 1))
		return -EINVAL;

	/* Make sure we have not already looked at this bud */
	bud = ubifs_search_bud(c, lnum);
	if (bud) {
		if (bud->jhead == jhead && bud->start <= offs)
			return 1;
		ubifs_err("bud at LEB %d:%d was already referred", lnum, offs);
		return -EINVAL;
	}

	return 0;
}

/**
 * replay_log_leb - replay a log logical eraseblock.
 * @c: UBIFS file-system description object
 * @lnum: log logical eraseblock to replay
 * @offs: offset to start replaying from
 * @sbuf: scan buffer
 *
 * This function replays a log LEB and returns zero in case of success, %1 if
 * this is the last LEB in the log, and a negative error code in case of
 * failure.
 */
static int replay_log_leb(struct ubifs_info *c, int lnum, int offs, void *sbuf)
{
	int err;
	struct ubifs_scan_leb *sleb;
	struct ubifs_scan_node *snod;
	const struct ubifs_cs_node *node;

	dbg_mnt("replay log LEB %d:%d", lnum, offs);
	sleb = ubifs_scan(c, lnum, offs, sbuf, c->need_recovery);
	if (IS_ERR(sleb)) {
		if (PTR_ERR(sleb) != -EUCLEAN || !c->need_recovery)
			return PTR_ERR(sleb);
		/*
		 * Note, the below function will recover this log LEB only if
		 * it is the last, because unclean reboots can possibly corrupt
		 * only the tail of the log.
		 */
		sleb = ubifs_recover_log_leb(c, lnum, offs, sbuf);
		if (IS_ERR(sleb))
			return PTR_ERR(sleb);
	}

	if (sleb->nodes_cnt == 0) {
		err = 1;
		goto out;
	}

	node = sleb->buf;
	snod = list_entry(sleb->nodes.next, struct ubifs_scan_node, list);
	if (c->cs_sqnum == 0) {
		/*
		 * This is the first log LEB we are looking at, make sure that
		 * the first node is a commit start node. Also record its
		 * sequence number so that UBIFS can determine where the log
		 * ends, because all nodes which were have higher sequence
		 * numbers.
		 */
		if (snod->type != UBIFS_CS_NODE) {
			ubifs_err("first log node at LEB %d:%d is not CS node",
				  lnum, offs);
			goto out_dump;
		}
		if (le64_to_cpu(node->cmt_no) != c->cmt_no) {
			ubifs_err("first CS node at LEB %d:%d has wrong "
				  "commit number %llu expected %llu",
				  lnum, offs,
				  (unsigned long long)le64_to_cpu(node->cmt_no),
				  c->cmt_no);
			goto out_dump;
		}

		c->cs_sqnum = le64_to_cpu(node->ch.sqnum);
		dbg_mnt("commit start sqnum %llu", c->cs_sqnum);
	}

	if (snod->sqnum < c->cs_sqnum) {
		/*
		 * This means that we reached end of log and now
		 * look to the older log data, which was already
		 * committed but the eraseblock was not erased (UBIFS
		 * only un-maps it). So this basically means we have to
		 * exit with "end of log" code.
		 */
		err = 1;
		goto out;
	}

	/* Make sure the first node sits at offset zero of the LEB */
	if (snod->offs != 0) {
		ubifs_err("first node is not at zero offset");
		goto out_dump;
	}

	list_for_each_entry(snod, &sleb->nodes, list) {
		cond_resched();

		if (snod->sqnum >= SQNUM_WATERMARK) {
			ubifs_err("file system's life ended");
			goto out_dump;
		}

		if (snod->sqnum < c->cs_sqnum) {
			ubifs_err("bad sqnum %llu, commit sqnum %llu",
				  snod->sqnum, c->cs_sqnum);
			goto out_dump;
		}

		if (snod->sqnum > c->max_sqnum)
			c->max_sqnum = snod->sqnum;

		switch (snod->type) {
		case UBIFS_REF_NODE: {
			const struct ubifs_ref_node *ref = snod->node;

			err = validate_ref(c, ref);
			if (err == 1)
				break; /* Already have this bud */
			if (err)
				goto out_dump;

			err = add_replay_bud(c, le32_to_cpu(ref->lnum),
					     le32_to_cpu(ref->offs),
					     le32_to_cpu(ref->jhead),
					     snod->sqnum);
			if (err)
				goto out;

			break;
		}
		case UBIFS_CS_NODE:
			/* Make sure it sits at the beginning of LEB */
			if (snod->offs != 0) {
				ubifs_err("unexpected node in log");
				goto out_dump;
			}
			break;
		default:
			ubifs_err("unexpected node in log");
			goto out_dump;
		}
	}

	if (sleb->endpt || c->lhead_offs >= c->leb_size) {
		c->lhead_lnum = lnum;
		c->lhead_offs = sleb->endpt;
	}

	err = !sleb->endpt;
out:
	ubifs_scan_destroy(sleb);
	return err;

out_dump:
	ubifs_err("log error detected while replaying the log at LEB %d:%d",
		  lnum, offs + snod->offs);
	ubifs_dump_node(c, snod->node);
	ubifs_scan_destroy(sleb);
	return -EINVAL;
}

/**
 * take_ihead - update the status of the index head in lprops to 'taken'.
 * @c: UBIFS file-system description object
 *
 * This function returns the amount of free space in the index head LEB or a
 * negative error code.
 */
static int take_ihead(struct ubifs_info *c)
{
	const struct ubifs_lprops *lp;
	int err, free;

	ubifs_get_lprops(c);

	lp = ubifs_lpt_lookup_dirty(c, c->ihead_lnum);
	if (IS_ERR(lp)) {
		err = PTR_ERR(lp);
		goto out;
	}

	free = lp->free;

	lp = ubifs_change_lp(c, lp, LPROPS_NC, LPROPS_NC,
			     lp->flags | LPROPS_TAKEN, 0);
	if (IS_ERR(lp)) {
		err = PTR_ERR(lp);
		goto out;
	}

	err = free;
out:
	ubifs_release_lprops(c);
	return err;
}

/**
 * ubifs_replay_journal - replay journal.
 * @c: UBIFS file-system description object
 *
 * This function scans the journal, replays and cleans it up. It makes sure all
 * memory data structures related to uncommitted journal are built (dirty TNC
 * tree, tree of buds, modified lprops, etc).
 */
int ubifs_replay_journal(struct ubifs_info *c)
{
	int err, lnum, free;

	BUILD_BUG_ON(UBIFS_TRUN_KEY > 5);

	/* Update the status of the index head in lprops to 'taken' */
	free = take_ihead(c);
	if (free < 0)
		return free; /* Error code */

	if (c->ihead_offs != c->leb_size - free) {
		ubifs_err("bad index head LEB %d:%d", c->ihead_lnum,
			  c->ihead_offs);
		return -EINVAL;
	}

	dbg_mnt("start replaying the journal");
	c->replaying = 1;
	lnum = c->ltail_lnum = c->lhead_lnum;

<<<<<<< HEAD
	lnum = UBIFS_LOG_LNUM;
=======
>>>>>>> 9450d57e
	do {
		err = replay_log_leb(c, lnum, 0, c->sbuf);
		if (err == 1)
			/* We hit the end of the log */
			break;
		if (err)
			goto out;
		lnum = ubifs_next_log_lnum(c, lnum);
<<<<<<< HEAD
	} while (lnum != UBIFS_LOG_LNUM);
=======
	} while (lnum != c->ltail_lnum);
>>>>>>> 9450d57e

	err = replay_buds(c);
	if (err)
		goto out;

	err = apply_replay_list(c);
	if (err)
		goto out;

	err = set_buds_lprops(c);
	if (err)
		goto out;

	/*
	 * UBIFS budgeting calculations use @c->bi.uncommitted_idx variable
	 * to roughly estimate index growth. Things like @c->bi.min_idx_lebs
	 * depend on it. This means we have to initialize it to make sure
	 * budgeting works properly.
	 */
	c->bi.uncommitted_idx = atomic_long_read(&c->dirty_zn_cnt);
	c->bi.uncommitted_idx *= c->max_idx_node_sz;

	ubifs_assert(c->bud_bytes <= c->max_bud_bytes || c->need_recovery);
	dbg_mnt("finished, log head LEB %d:%d, max_sqnum %llu, "
		"highest_inum %lu", c->lhead_lnum, c->lhead_offs, c->max_sqnum,
		(unsigned long)c->highest_inum);
out:
	destroy_replay_list(c);
	destroy_bud_list(c);
	c->replaying = 0;
	return err;
}<|MERGE_RESOLUTION|>--- conflicted
+++ resolved
@@ -1026,10 +1026,6 @@
 	c->replaying = 1;
 	lnum = c->ltail_lnum = c->lhead_lnum;
 
-<<<<<<< HEAD
-	lnum = UBIFS_LOG_LNUM;
-=======
->>>>>>> 9450d57e
 	do {
 		err = replay_log_leb(c, lnum, 0, c->sbuf);
 		if (err == 1)
@@ -1038,11 +1034,7 @@
 		if (err)
 			goto out;
 		lnum = ubifs_next_log_lnum(c, lnum);
-<<<<<<< HEAD
-	} while (lnum != UBIFS_LOG_LNUM);
-=======
 	} while (lnum != c->ltail_lnum);
->>>>>>> 9450d57e
 
 	err = replay_buds(c);
 	if (err)
