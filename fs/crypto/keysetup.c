--- conflicted
+++ resolved
@@ -13,11 +13,7 @@
 
 #include "fscrypt_private.h"
 
-<<<<<<< HEAD
 struct fscrypt_mode fscrypt_modes[] = {
-=======
-static struct fscrypt_mode available_modes[] = {
->>>>>>> e42617b8
 	[FSCRYPT_MODE_AES_256_XTS] = {
 		.friendly_name = "AES-256-XTS",
 		.cipher_str = "xts(aes)",
@@ -113,12 +109,9 @@
 int fscrypt_set_derived_key(struct fscrypt_info *ci, const u8 *derived_key)
 {
 	struct crypto_skcipher *tfm;
-<<<<<<< HEAD
 
 	if (fscrypt_should_use_inline_encryption(ci))
 		return fscrypt_set_inline_crypt_key(ci, derived_key);
-=======
->>>>>>> e42617b8
 
 	tfm = fscrypt_allocate_skcipher(ci->ci_mode, derived_key, ci->ci_inode);
 	if (IS_ERR(tfm))
@@ -213,11 +206,8 @@
 		 * the IVs.  This format is optimized for use with inline
 		 * encryption hardware compliant with the UFS or eMMC standards.
 		 */
-<<<<<<< HEAD
 		if (fscrypt_should_use_inline_encryption(ci))
 			return fscrypt_setup_per_mode_inline_crypt_key(ci, mk);
-=======
->>>>>>> e42617b8
 		return setup_per_mode_key(ci, mk, mk->mk_iv_ino_lblk_64_tfms,
 					  HKDF_CONTEXT_IV_INO_LBLK_64_KEY,
 					  true);
@@ -344,15 +334,10 @@
 
 	if (ci->ci_direct_key)
 		fscrypt_put_direct_key(ci->ci_direct_key);
-<<<<<<< HEAD
 	else if (ci->ci_owns_key) {
 		crypto_free_skcipher(ci->ci_ctfm);
 		fscrypt_free_inline_crypt_key(ci);
 	}
-=======
-	else if (ci->ci_owns_key)
-		crypto_free_skcipher(ci->ci_ctfm);
->>>>>>> e42617b8
 
 	key = ci->ci_master_key;
 	if (key) {
