# SPDX-License-Identifier: GPL-2.0-only

menu "Memory Management options"

config SELECT_MEMORY_MODEL
	def_bool y
	depends on ARCH_SELECT_MEMORY_MODEL

choice
	prompt "Memory model"
	depends on SELECT_MEMORY_MODEL
	default DISCONTIGMEM_MANUAL if ARCH_DISCONTIGMEM_DEFAULT
	default SPARSEMEM_MANUAL if ARCH_SPARSEMEM_DEFAULT
	default FLATMEM_MANUAL
	help
	  This option allows you to change some of the ways that
	  Linux manages its memory internally. Most users will
	  only have one option here selected by the architecture
	  configuration. This is normal.

config FLATMEM_MANUAL
	bool "Flat Memory"
	depends on !(ARCH_DISCONTIGMEM_ENABLE || ARCH_SPARSEMEM_ENABLE) || ARCH_FLATMEM_ENABLE
	help
	  This option is best suited for non-NUMA systems with
	  flat address space. The FLATMEM is the most efficient
	  system in terms of performance and resource consumption
	  and it is the best option for smaller systems.

	  For systems that have holes in their physical address
	  spaces and for features like NUMA and memory hotplug,
	  choose "Sparse Memory".

	  If unsure, choose this option (Flat Memory) over any other.

config DISCONTIGMEM_MANUAL
	bool "Discontiguous Memory"
	depends on ARCH_DISCONTIGMEM_ENABLE
	help
	  This option provides enhanced support for discontiguous
	  memory systems, over FLATMEM.  These systems have holes
	  in their physical address spaces, and this option provides
	  more efficient handling of these holes.

	  Although "Discontiguous Memory" is still used by several
	  architectures, it is considered deprecated in favor of
	  "Sparse Memory".

	  If unsure, choose "Sparse Memory" over this option.

config SPARSEMEM_MANUAL
	bool "Sparse Memory"
	depends on ARCH_SPARSEMEM_ENABLE
	help
	  This will be the only option for some systems, including
	  memory hot-plug systems.  This is normal.

	  This option provides efficient support for systems with
	  holes is their physical address space and allows memory
	  hot-plug and hot-remove.

	  If unsure, choose "Flat Memory" over this option.

endchoice

config DISCONTIGMEM
	def_bool y
	depends on (!SELECT_MEMORY_MODEL && ARCH_DISCONTIGMEM_ENABLE) || DISCONTIGMEM_MANUAL

config SPARSEMEM
	def_bool y
	depends on (!SELECT_MEMORY_MODEL && ARCH_SPARSEMEM_ENABLE) || SPARSEMEM_MANUAL

config FLATMEM
	def_bool y
	depends on (!DISCONTIGMEM && !SPARSEMEM) || FLATMEM_MANUAL

config FLAT_NODE_MEM_MAP
	def_bool y
	depends on !SPARSEMEM

#
# Both the NUMA code and DISCONTIGMEM use arrays of pg_data_t's
# to represent different areas of memory.  This variable allows
# those dependencies to exist individually.
#
config NEED_MULTIPLE_NODES
	def_bool y
	depends on DISCONTIGMEM || NUMA

#
# SPARSEMEM_EXTREME (which is the default) does some bootmem
# allocations when sparse_init() is called.  If this cannot
# be done on your architecture, select this option.  However,
# statically allocating the mem_section[] array can potentially
# consume vast quantities of .bss, so be careful.
#
# This option will also potentially produce smaller runtime code
# with gcc 3.4 and later.
#
config SPARSEMEM_STATIC
	bool

#
# Architecture platforms which require a two level mem_section in SPARSEMEM
# must select this option. This is usually for architecture platforms with
# an extremely sparse physical address space.
#
config SPARSEMEM_EXTREME
	def_bool y
	depends on SPARSEMEM && !SPARSEMEM_STATIC

config SPARSEMEM_VMEMMAP_ENABLE
	bool

config SPARSEMEM_VMEMMAP
	bool "Sparse Memory virtual memmap"
	depends on SPARSEMEM && SPARSEMEM_VMEMMAP_ENABLE
	default y
	help
	  SPARSEMEM_VMEMMAP uses a virtually mapped memmap to optimise
	  pfn_to_page and page_to_pfn operations.  This is the most
	  efficient option when sufficient kernel resources are available.

config HAVE_MEMBLOCK_PHYS_MAP
	bool

config HAVE_FAST_GUP
	depends on MMU
	bool

# Don't discard allocated memory used to track "memory" and "reserved" memblocks
# after early boot, so it can still be used to test for validity of memory.
# Also, memblocks are updated with memory hot(un)plug.
config ARCH_KEEP_MEMBLOCK
	bool

# Keep arch NUMA mapping infrastructure post-init.
config NUMA_KEEP_MEMINFO
	bool

config MEMORY_ISOLATION
	bool

#
# Only be set on architectures that have completely implemented memory hotplug
# feature. If you are not sure, don't touch it.
#
config HAVE_BOOTMEM_INFO_NODE
	def_bool n

# eventually, we can have this option just 'select SPARSEMEM'
config MEMORY_HOTPLUG
	bool "Allow for memory hot-add"
	select MEMORY_ISOLATION
	depends on SPARSEMEM || X86_64_ACPI_NUMA
	depends on ARCH_ENABLE_MEMORY_HOTPLUG
	depends on 64BIT || BROKEN
	select NUMA_KEEP_MEMINFO if NUMA

config MEMORY_HOTPLUG_SPARSE
	def_bool y
	depends on SPARSEMEM && MEMORY_HOTPLUG

config MEMORY_HOTPLUG_DEFAULT_ONLINE
	bool "Online the newly added memory blocks by default"
	depends on MEMORY_HOTPLUG
	help
	  This option sets the default policy setting for memory hotplug
	  onlining policy (/sys/devices/system/memory/auto_online_blocks) which
	  determines what happens to newly added memory regions. Policy setting
	  can always be changed at runtime.
	  See Documentation/admin-guide/mm/memory-hotplug.rst for more information.

	  Say Y here if you want all hot-plugged memory blocks to appear in
	  'online' state by default.
	  Say N here if you want the default policy to keep all hot-plugged
	  memory blocks in 'offline' state.

config MEMORY_HOTREMOVE
	bool "Allow for memory hot remove"
	select HAVE_BOOTMEM_INFO_NODE if (X86_64 || PPC64)
	depends on MEMORY_HOTPLUG && ARCH_ENABLE_MEMORY_HOTREMOVE
	depends on MIGRATION

# Heavily threaded applications may benefit from splitting the mm-wide
# page_table_lock, so that faults on different parts of the user address
# space can be handled with less contention: split it at this NR_CPUS.
# Default to 4 for wider testing, though 8 might be more appropriate.
# ARM's adjust_pte (unused if VIPT) depends on mm-wide page_table_lock.
# PA-RISC 7xxx's spinlock_t would enlarge struct page from 32 to 44 bytes.
# SPARC32 allocates multiple pte tables within a single page, and therefore
# a per-page lock leads to problems when multiple tables need to be locked
# at the same time (e.g. copy_page_range()).
# DEBUG_SPINLOCK and DEBUG_LOCK_ALLOC spinlock_t also enlarge struct page.
#
config SPLIT_PTLOCK_CPUS
	int
	default "999999" if !MMU
	default "999999" if ARM && !CPU_CACHE_VIPT
	default "999999" if PARISC && !PA20
	default "999999" if SPARC32
	default "4"

config ARCH_ENABLE_SPLIT_PMD_PTLOCK
	bool

#
# support for memory balloon
config MEMORY_BALLOON
	bool

#
# support for memory balloon compaction
config BALLOON_COMPACTION
	bool "Allow for balloon memory compaction/migration"
	def_bool y
	depends on COMPACTION && MEMORY_BALLOON
	help
	  Memory fragmentation introduced by ballooning might reduce
	  significantly the number of 2MB contiguous memory blocks that can be
	  used within a guest, thus imposing performance penalties associated
	  with the reduced number of transparent huge pages that could be used
	  by the guest workload. Allowing the compaction & migration for memory
	  pages enlisted as being part of memory balloon devices avoids the
	  scenario aforementioned and helps improving memory defragmentation.

#
# support for memory compaction
config COMPACTION
	bool "Allow for memory compaction"
	def_bool y
	select MIGRATION
	depends on MMU
	help
	  Compaction is the only memory management component to form
	  high order (larger physically contiguous) memory blocks
	  reliably. The page allocator relies on compaction heavily and
	  the lack of the feature can lead to unexpected OOM killer
	  invocations for high order memory requests. You shouldn't
	  disable this option unless there really is a strong reason for
	  it and then we would be really interested to hear about that at
	  linux-mm@kvack.org.

#
# support for free page reporting
config PAGE_REPORTING
	bool "Free page reporting"
	def_bool n
	help
	  Free page reporting allows for the incremental acquisition of
	  free pages from the buddy allocator for the purpose of reporting
	  those pages to another entity, such as a hypervisor, so that the
	  memory can be freed within the host for other uses.

config PROCESS_RECLAIM
	bool "Enable process reclaim"
	depends on PROC_FS && MMU
	help
	 It allows to reclaim pages of the process by /proc/pid/reclaim.

	 (echo file > /proc/PID/reclaim) reclaims file-backed pages only.
	 (echo anon > /proc/PID/reclaim) reclaims anonymous pages only.
	 (echo all > /proc/PID/reclaim) reclaims all pages.

	 Any other value is ignored.
#
# support for page migration
#
config MIGRATION
	bool "Page migration"
	def_bool y
	depends on (NUMA || ARCH_ENABLE_MEMORY_HOTREMOVE || COMPACTION || CMA) && MMU
	help
	  Allows the migration of the physical location of pages of processes
	  while the virtual addresses are not changed. This is useful in
	  two situations. The first is on NUMA systems to put pages nearer
	  to the processors accessing. The second is when allocating huge
	  pages as migration can relocate pages to satisfy a huge page
	  allocation instead of reclaiming.

config ARCH_ENABLE_HUGEPAGE_MIGRATION
	bool

config ARCH_ENABLE_THP_MIGRATION
	bool

config CONTIG_ALLOC
	def_bool (MEMORY_ISOLATION && COMPACTION) || CMA

config PHYS_ADDR_T_64BIT
	def_bool 64BIT

config BOUNCE
	bool "Enable bounce buffers"
	default y
	depends on BLOCK && MMU && (ZONE_DMA || HIGHMEM)
	help
	  Enable bounce buffers for devices that cannot access
	  the full range of memory available to the CPU. Enabled
	  by default when ZONE_DMA or HIGHMEM is selected, but you
	  may say n to override this.

config VIRT_TO_BUS
	bool
	help
	  An architecture should select this if it implements the
	  deprecated interface virt_to_bus().  All new architectures
	  should probably not select this.


config MMU_NOTIFIER
	bool
	select SRCU
	select INTERVAL_TREE

config KSM
	bool "Enable KSM for page merging"
	depends on MMU
	select XXHASH
	help
	  Enable Kernel Samepage Merging: KSM periodically scans those areas
	  of an application's address space that an app has advised may be
	  mergeable.  When it finds pages of identical content, it replaces
	  the many instances by a single page with that content, so
	  saving memory until one or another app needs to modify the content.
	  Recommended for use with KVM, or with other duplicative applications.
	  See Documentation/vm/ksm.rst for more information: KSM is inactive
	  until a program has madvised that an area is MADV_MERGEABLE, and
	  root has set /sys/kernel/mm/ksm/run to 1 (if CONFIG_SYSFS is set).

config DEFAULT_MMAP_MIN_ADDR
	int "Low address space to protect from user allocation"
	depends on MMU
	default 4096
	help
	  This is the portion of low virtual memory which should be protected
	  from userspace allocation.  Keeping a user from writing to low pages
	  can help reduce the impact of kernel NULL pointer bugs.

	  For most ia64, ppc64 and x86 users with lots of address space
	  a value of 65536 is reasonable and should cause no problems.
	  On arm and other archs it should not be higher than 32768.
	  Programs which use vm86 functionality or have some need to map
	  this low address space will need CAP_SYS_RAWIO or disable this
	  protection by setting the value to 0.

	  This value can be changed after boot using the
	  /proc/sys/vm/mmap_min_addr tunable.

config MMAP_NOEXEC_TAINT
	int "Turns on tainting of mmap()d files from noexec mountpoints"
	default 1 if MMU
	default 0 if !MMU
	help
	  By default, the ability to change the protections of a virtual
	  memory area to allow execution depend on if the vma has the
	  VM_MAYEXEC flag.  When mapping regions from files, VM_MAYEXEC
	  will be unset if the containing mountpoint is mounted MNT_NOEXEC.
	  By setting the value to 0, any mmap()d region may be later
	  mprotect()d with PROT_EXEC.

	  If unsure, keep the value set to 1.

	  This value can be changed after boot using the
	  /proc/sys/vm/mmap_noexec_taint tunable.

config ARCH_SUPPORTS_MEMORY_FAILURE
	bool

config MEMORY_FAILURE
	depends on MMU
	depends on ARCH_SUPPORTS_MEMORY_FAILURE
	bool "Enable recovery from hardware memory errors"
	select MEMORY_ISOLATION
	select RAS
	help
	  Enables code to recover from some memory failures on systems
	  with MCA recovery. This allows a system to continue running
	  even when some of its memory has uncorrected errors. This requires
	  special hardware support and typically ECC memory.

config HWPOISON_INJECT
	tristate "HWPoison pages injector"
	depends on MEMORY_FAILURE && DEBUG_KERNEL && PROC_FS
	select PROC_PAGE_MONITOR

config NOMMU_INITIAL_TRIM_EXCESS
	int "Turn on mmap() excess space trimming before booting"
	depends on !MMU
	default 1
	help
	  The NOMMU mmap() frequently needs to allocate large contiguous chunks
	  of memory on which to store mappings, but it can only ask the system
	  allocator for chunks in 2^N*PAGE_SIZE amounts - which is frequently
	  more than it requires.  To deal with this, mmap() is able to trim off
	  the excess and return it to the allocator.

	  If trimming is enabled, the excess is trimmed off and returned to the
	  system allocator, which can cause extra fragmentation, particularly
	  if there are a lot of transient processes.

	  If trimming is disabled, the excess is kept, but not used, which for
	  long-term mappings means that the space is wasted.

	  Trimming can be dynamically controlled through a sysctl option
	  (/proc/sys/vm/nr_trim_pages) which specifies the minimum number of
	  excess pages there must be before trimming should occur, or zero if
	  no trimming is to occur.

	  This option specifies the initial value of this option.  The default
	  of 1 says that all excess pages should be trimmed.

	  See Documentation/admin-guide/mm/nommu-mmap.rst for more information.

config TRANSPARENT_HUGEPAGE
	bool "Transparent Hugepage Support"
	depends on HAVE_ARCH_TRANSPARENT_HUGEPAGE
	select COMPACTION
	select XARRAY_MULTI
	help
	  Transparent Hugepages allows the kernel to use huge pages and
	  huge tlb transparently to the applications whenever possible.
	  This feature can improve computing performance to certain
	  applications by speeding up page faults during memory
	  allocation, by reducing the number of tlb misses and by speeding
	  up the pagetable walking.

	  If memory constrained on embedded, you may want to say N.

choice
	prompt "Transparent Hugepage Support sysfs defaults"
	depends on TRANSPARENT_HUGEPAGE
	default TRANSPARENT_HUGEPAGE_ALWAYS
	help
	  Selects the sysfs defaults for Transparent Hugepage Support.

	config TRANSPARENT_HUGEPAGE_ALWAYS
		bool "always"
	help
	  Enabling Transparent Hugepage always, can increase the
	  memory footprint of applications without a guaranteed
	  benefit but it will work automatically for all applications.

	config TRANSPARENT_HUGEPAGE_MADVISE
		bool "madvise"
	help
	  Enabling Transparent Hugepage madvise, will only provide a
	  performance improvement benefit to the applications using
	  madvise(MADV_HUGEPAGE) but it won't risk to increase the
	  memory footprint of applications without a guaranteed
	  benefit.
endchoice

config ARCH_WANTS_THP_SWAP
	def_bool n

config THP_SWAP
	def_bool y
	depends on TRANSPARENT_HUGEPAGE && ARCH_WANTS_THP_SWAP && SWAP
	help
	  Swap transparent huge pages in one piece, without splitting.
	  XXX: For now, swap cluster backing transparent huge page
	  will be split after swapout.

	  For selection by architectures with reasonable THP sizes.

#
# UP and nommu archs use km based percpu allocator
#
config NEED_PER_CPU_KM
	depends on !SMP
	bool
	default y

config CLEANCACHE
	bool "Enable cleancache driver to cache clean pages if tmem is present"
	help
	  Cleancache can be thought of as a page-granularity victim cache
	  for clean pages that the kernel's pageframe replacement algorithm
	  (PFRA) would like to keep around, but can't since there isn't enough
	  memory.  So when the PFRA "evicts" a page, it first attempts to use
	  cleancache code to put the data contained in that page into
	  "transcendent memory", memory that is not directly accessible or
	  addressable by the kernel and is of unknown and possibly
	  time-varying size.  And when a cleancache-enabled
	  filesystem wishes to access a page in a file on disk, it first
	  checks cleancache to see if it already contains it; if it does,
	  the page is copied into the kernel and a disk access is avoided.
	  When a transcendent memory driver is available (such as zcache or
	  Xen transcendent memory), a significant I/O reduction
	  may be achieved.  When none is available, all cleancache calls
	  are reduced to a single pointer-compare-against-NULL resulting
	  in a negligible performance hit.

	  If unsure, say Y to enable cleancache

config FRONTSWAP
	bool "Enable frontswap to cache swap pages if tmem is present"
	depends on SWAP
	help
	  Frontswap is so named because it can be thought of as the opposite
	  of a "backing" store for a swap device.  The data is stored into
	  "transcendent memory", memory that is not directly accessible or
	  addressable by the kernel and is of unknown and possibly
	  time-varying size.  When space in transcendent memory is available,
	  a significant swap I/O reduction may be achieved.  When none is
	  available, all frontswap calls are reduced to a single pointer-
	  compare-against-NULL resulting in a negligible performance hit
	  and swap data is stored as normal on the matching swap device.

	  If unsure, say Y to enable frontswap.

config CMA
	bool "Contiguous Memory Allocator"
	depends on MMU
	select MIGRATION
	select MEMORY_ISOLATION
	help
	  This enables the Contiguous Memory Allocator which allows other
	  subsystems to allocate big physically-contiguous blocks of memory.
	  CMA reserves a region of memory and allows only movable pages to
	  be allocated from it. This way, the kernel can use the memory for
	  pagecache and when a subsystem requests for contiguous area, the
	  allocated pages are migrated away to serve the contiguous request.

	  If unsure, say "n".

config CMA_DEBUG
	bool "CMA debug messages (DEVELOPMENT)"
	depends on DEBUG_KERNEL && CMA
	help
	  Turns on debug messages in CMA.  This produces KERN_DEBUG
	  messages for every CMA call as well as various messages while
	  processing calls such as dma_alloc_from_contiguous().
	  This option does not affect warning and error messages.

config CMA_DEBUGFS
	bool "CMA debugfs interface"
	depends on CMA && DEBUG_FS
	help
	  Turns on the DebugFS interface for CMA.

config CMA_SYSFS
	bool "CMA information through sysfs interface"
	depends on CMA && SYSFS
	help
	  This option exposes some sysfs attributes to get information
	  from CMA.

config CMA_AREAS
	int "Maximum count of the CMA areas"
	depends on CMA
	default 19 if NUMA
	default 7
	help
	  CMA allows to create CMA areas for particular purpose, mainly,
	  used as device private area. This parameter sets the maximum
	  number of CMA area in the system.

	  If unsure, leave the default value "7" in UMA and "19" in NUMA.

config MEM_SOFT_DIRTY
	bool "Track memory changes"
	depends on CHECKPOINT_RESTORE && HAVE_ARCH_SOFT_DIRTY && PROC_FS
	select PROC_PAGE_MONITOR
	help
	  This option enables memory changes tracking by introducing a
	  soft-dirty bit on pte-s. This bit it set when someone writes
	  into a page just as regular dirty bit, but unlike the latter
	  it can be cleared by hands.

	  See Documentation/admin-guide/mm/soft-dirty.rst for more details.

config ZSWAP
	bool "Compressed cache for swap pages (EXPERIMENTAL)"
	depends on FRONTSWAP && CRYPTO=y
	select ZPOOL
	help
	  A lightweight compressed cache for swap pages.  It takes
	  pages that are in the process of being swapped out and attempts to
	  compress them into a dynamically allocated RAM-based memory pool.
	  This can result in a significant I/O reduction on swap device and,
	  in the case where decompressing from RAM is faster that swap device
	  reads, can also improve workload performance.

	  This is marked experimental because it is a new feature (as of
	  v3.11) that interacts heavily with memory reclaim.  While these
	  interactions don't cause any known issues on simple memory setups,
	  they have not be fully explored on the large set of potential
	  configurations and workloads that exist.

choice
	prompt "Compressed cache for swap pages default compressor"
	depends on ZSWAP
	default ZSWAP_COMPRESSOR_DEFAULT_LZO
	help
	  Selects the default compression algorithm for the compressed cache
	  for swap pages.

	  For an overview what kind of performance can be expected from
	  a particular compression algorithm please refer to the benchmarks
	  available at the following LWN page:
	  https://lwn.net/Articles/751795/

	  If in doubt, select 'LZO'.

	  The selection made here can be overridden by using the kernel
	  command line 'zswap.compressor=' option.

config ZSWAP_COMPRESSOR_DEFAULT_DEFLATE
	bool "Deflate"
	select CRYPTO_DEFLATE
	help
	  Use the Deflate algorithm as the default compression algorithm.

config ZSWAP_COMPRESSOR_DEFAULT_LZO
	bool "LZO"
	select CRYPTO_LZO
	help
	  Use the LZO algorithm as the default compression algorithm.

config ZSWAP_COMPRESSOR_DEFAULT_842
	bool "842"
	select CRYPTO_842
	help
	  Use the 842 algorithm as the default compression algorithm.

config ZSWAP_COMPRESSOR_DEFAULT_LZ4
	bool "LZ4"
	select CRYPTO_LZ4
	help
	  Use the LZ4 algorithm as the default compression algorithm.

config ZSWAP_COMPRESSOR_DEFAULT_LZ4HC
	bool "LZ4HC"
	select CRYPTO_LZ4HC
	help
	  Use the LZ4HC algorithm as the default compression algorithm.

config ZSWAP_COMPRESSOR_DEFAULT_ZSTD
	bool "zstd"
	select CRYPTO_ZSTD
	help
	  Use the zstd algorithm as the default compression algorithm.
endchoice

config ZSWAP_COMPRESSOR_DEFAULT
       string
       depends on ZSWAP
       default "deflate" if ZSWAP_COMPRESSOR_DEFAULT_DEFLATE
       default "lzo" if ZSWAP_COMPRESSOR_DEFAULT_LZO
       default "842" if ZSWAP_COMPRESSOR_DEFAULT_842
       default "lz4" if ZSWAP_COMPRESSOR_DEFAULT_LZ4
       default "lz4hc" if ZSWAP_COMPRESSOR_DEFAULT_LZ4HC
       default "zstd" if ZSWAP_COMPRESSOR_DEFAULT_ZSTD
       default ""

choice
	prompt "Compressed cache for swap pages default allocator"
	depends on ZSWAP
	default ZSWAP_ZPOOL_DEFAULT_ZBUD
	help
	  Selects the default allocator for the compressed cache for
	  swap pages.
	  The default is 'zbud' for compatibility, however please do
	  read the description of each of the allocators below before
	  making a right choice.

	  The selection made here can be overridden by using the kernel
	  command line 'zswap.zpool=' option.

config ZSWAP_ZPOOL_DEFAULT_ZBUD
	bool "zbud"
	select ZBUD
	help
	  Use the zbud allocator as the default allocator.

config ZSWAP_ZPOOL_DEFAULT_Z3FOLD
	bool "z3fold"
	select Z3FOLD
	help
	  Use the z3fold allocator as the default allocator.

config ZSWAP_ZPOOL_DEFAULT_ZSMALLOC
	bool "zsmalloc"
	select ZSMALLOC
	help
	  Use the zsmalloc allocator as the default allocator.
endchoice

config ZSWAP_ZPOOL_DEFAULT
       string
       depends on ZSWAP
       default "zbud" if ZSWAP_ZPOOL_DEFAULT_ZBUD
       default "z3fold" if ZSWAP_ZPOOL_DEFAULT_Z3FOLD
       default "zsmalloc" if ZSWAP_ZPOOL_DEFAULT_ZSMALLOC
       default ""

config ZSWAP_DEFAULT_ON
	bool "Enable the compressed cache for swap pages by default"
	depends on ZSWAP
	help
	  If selected, the compressed cache for swap pages will be enabled
	  at boot, otherwise it will be disabled.

	  The selection made here can be overridden by using the kernel
	  command line 'zswap.enabled=' option.

config ZPOOL
	tristate "Common API for compressed memory storage"
	help
	  Compressed memory storage API.  This allows using either zbud or
	  zsmalloc.

config ZBUD
	tristate "Low (Up to 2x) density storage for compressed pages"
	help
	  A special purpose allocator for storing compressed pages.
	  It is designed to store up to two compressed pages per physical
	  page.  While this design limits storage density, it has simple and
	  deterministic reclaim properties that make it preferable to a higher
	  density approach when reclaim will be used.

config Z3FOLD
	tristate "Up to 3x density storage for compressed pages"
	depends on ZPOOL
	help
	  A special purpose allocator for storing compressed pages.
	  It is designed to store up to three compressed pages per physical
	  page. It is a ZBUD derivative so the simplicity and determinism are
	  still there.

config ZSMALLOC
	tristate "Memory allocator for compressed pages"
	depends on MMU
	help
	  zsmalloc is a slab-based memory allocator designed to store
	  compressed RAM pages.  zsmalloc uses virtual memory mapping
	  in order to reduce fragmentation.  However, this results in a
	  non-standard allocator interface where a handle, not a pointer, is
	  returned by an alloc().  This handle must be mapped in order to
	  access the allocated space.

config ZSMALLOC_STAT
	bool "Export zsmalloc statistics"
	depends on ZSMALLOC
	select DEBUG_FS
	help
	  This option enables code in the zsmalloc to collect various
	  statistics about whats happening in zsmalloc and exports that
	  information to userspace via debugfs.
	  If unsure, say N.

config GENERIC_EARLY_IOREMAP
	bool

config MAX_STACK_SIZE_MB
	int "Maximum user stack size for 32-bit processes (MB)"
	default 80
	range 8 2048
	depends on STACK_GROWSUP && (!64BIT || COMPAT)
	help
	  This is the maximum stack size in Megabytes in the VM layout of 32-bit
	  user processes when the stack grows upwards (currently only on parisc
	  arch). The stack will be located at the highest memory address minus
	  the given value, unless the RLIMIT_STACK hard limit is changed to a
	  smaller value in which case that is used.

	  A sane initial value is 80 MB.

config DEFERRED_STRUCT_PAGE_INIT
	bool "Defer initialisation of struct pages to kthreads"
	depends on SPARSEMEM
	depends on !NEED_PER_CPU_KM
	depends on 64BIT
	select PADATA
	help
	  Ordinarily all struct pages are initialised during early boot in a
	  single thread. On very large machines this can take a considerable
	  amount of time. If this option is set, large machines will bring up
	  a subset of memmap at boot and then initialise the rest in parallel.
	  This has a potential performance impact on tasks running early in the
	  lifetime of the system until these kthreads finish the
	  initialisation.

config PAGE_IDLE_FLAG
	bool
	select PAGE_EXTENSION if !64BIT
	help
	  This adds PG_idle and PG_young flags to 'struct page'.  PTE Accessed
	  bit writers can set the state of the bit in the flags so that PTE
	  Accessed bit readers may avoid disturbance.

config IDLE_PAGE_TRACKING
	bool "Enable idle page tracking"
	depends on SYSFS && MMU
	select PAGE_IDLE_FLAG
	help
	  This feature allows to estimate the amount of user pages that have
	  not been touched during a given period of time. This information can
	  be useful to tune memory cgroup limits and/or for job placement
	  within a compute cluster.

	  See Documentation/admin-guide/mm/idle_page_tracking.rst for
	  more details.

config ARCH_HAS_PTE_DEVMAP
	bool

config ZONE_DEVICE
	bool "Device memory (pmem, HMM, etc...) hotplug support"
	depends on MEMORY_HOTPLUG
	depends on MEMORY_HOTREMOVE
	depends on SPARSEMEM_VMEMMAP
	depends on ARCH_HAS_PTE_DEVMAP
	select XARRAY_MULTI

	help
	  Device memory hotplug support allows for establishing pmem,
	  or other device driver discovered memory regions, in the
	  memmap. This allows pfn_to_page() lookups of otherwise
	  "device-physical" addresses which is needed for using a DAX
	  mapping in an O_DIRECT operation, among other things.

	  If FS_DAX is enabled, then say Y.

config DEV_PAGEMAP_OPS
	bool

#
# Helpers to mirror range of the CPU page tables of a process into device page
# tables.
#
config HMM_MIRROR
	bool
	depends on MMU

config DEVICE_PRIVATE
	bool "Unaddressable device memory (GPU memory, ...)"
	depends on ZONE_DEVICE
	select DEV_PAGEMAP_OPS

	help
	  Allows creation of struct pages to represent unaddressable device
	  memory; i.e., memory that is only accessible from the device (or
	  group of devices). You likely also want to select HMM_MIRROR.

config VMAP_PFN
	bool

config FRAME_VECTOR
	bool

config ARCH_USES_HIGH_VMA_FLAGS
	bool
config ARCH_HAS_PKEYS
	bool

config PERCPU_STATS
	bool "Collect percpu memory statistics"
	help
	  This feature collects and exposes statistics via debugfs. The
	  information includes global and per chunk statistics, which can
	  be used to help understand percpu memory usage.

config ARCH_SUPPORTS_SPECULATIVE_PAGE_FAULT
       def_bool n

config SPECULATIVE_PAGE_FAULT
       bool "Speculative page faults"
       default y
       depends on ARCH_SUPPORTS_SPECULATIVE_PAGE_FAULT
       depends on MMU && SMP
       help
         Try to handle user space page faults without holding the mmap_sem.

	 This should allow better concurrency for massively threaded process
	 since the page fault handler will not wait for other threads memory
	 layout change to be done, assuming that this change is done in another
	 part of the process's memory space. This type of page fault is named
	 speculative page fault.

	 If the speculative page fault fails because of a concurrency is
	 detected or because underlying PMD or PTE tables are not yet
	 allocating, it is failing its processing and a classic page fault
	 is then tried.

config GUP_BENCHMARK
	bool "Enable infrastructure for get_user_pages() and related calls benchmarking"
	help
	  Provides /sys/kernel/debug/gup_benchmark that helps with testing
	  performance of get_user_pages() and related calls.

	  See tools/testing/selftests/vm/gup_benchmark.c

config GUP_GET_PTE_LOW_HIGH
	bool

config READ_ONLY_THP_FOR_FS
	bool "Read-only THP for filesystems (EXPERIMENTAL)"
	depends on TRANSPARENT_HUGEPAGE && SHMEM

	help
	  Allow khugepaged to put read-only file-backed pages in THP.

	  This is marked experimental because it is a new feature. Write
	  support of file THPs will be developed in the next few release
	  cycles.

config ARCH_HAS_PTE_SPECIAL
	bool

#
# Some architectures require a special hugepage directory format that is
# required to support multiple hugepage sizes. For example a4fe3ce76
# "powerpc/mm: Allow more flexible layouts for hugepage pagetables"
# introduced it on powerpc.  This allows for a more flexible hugepage
# pagetable layouts.
#
config ARCH_HAS_HUGEPD
	bool

config MAPPING_DIRTY_HELPERS
        bool

<<<<<<< HEAD
config KMAP_LOCAL
	bool

config LOW_MEM_NOTIFY
	bool "Create device that lets processes detect low-memory conditions"
	default n
	help
	  A process can poll the /dev/low_mem device to be notified of
	  low-memory conditions.  The process can then attempt to free memory
	  before a OOM condition develops and the OOM killer takes over.  This
	  is meant to be used in systems with no or very little swap space.  In
	  the presence of large swap space, the system is likely to become
	  unusable before the OOM killer is triggered.

config KMAP_LOCAL_NON_LINEAR_PTE_ARRAY
	bool

# struct io_mapping based helper.  Selected by drivers that need them
config IO_MAPPING
	bool

# the multigenerational lru {
config LRU_GEN
	bool "Multigenerational LRU"
	depends on MMU
	# the following options may consume too many bits in page flags
	depends on !MAXSMP && (64BIT || !SPARSEMEM || SPARSEMEM_VMEMMAP)
	help
	  A high performance LRU implementation to heavily overcommit workloads
	  that are not IO bound. See Documentation/vm/multigen_lru.rst for
	  details.

	  Warning: do not enable this option unless you plan to use it because
	  it introduces a small per-process and per-memcg and per-node memory
	  overhead.

config LRU_GEN_ENABLED
	bool "Turn on by default"
	depends on LRU_GEN
	help
	  The default value of /sys/kernel/mm/lru_gen/enabled is 0. This option
	  changes it to 1.

	  Warning: the default value is the fast path. See
	  Documentation/static-keys.txt for details.

config LRU_GEN_STATS
	bool "Full stats for debugging"
	depends on LRU_GEN
	help
	  This option keeps full stats for each generation, which can be read
	  from /sys/kernel/debug/lru_gen_full.

	  Warning: do not enable this option unless you plan to use it because
	  it introduces an additional small per-process and per-memcg and
	  per-node memory overhead.

config NR_LRU_GENS
	int "Max number of generations"
	depends on LRU_GEN
	range 4 31
	default 7
	help
	  This will use order_base_2(N+1) spare bits from page flags.

	  Warning: do not use numbers larger than necessary because each
	  generation introduces a small per-node and per-memcg memory overhead.

config TIERS_PER_GEN
	int "Number of tiers per generation"
	depends on LRU_GEN
	range 2 5
	default 4
	help
	  This will use N-2 spare bits from page flags.

	  Larger values generally offer better protection to active pages under
	  heavy buffered I/O workloads.
# }
=======
source "mm/damon/Kconfig"
>>>>>>> 43ca8e1d

endmenu<|MERGE_RESOLUTION|>--- conflicted
+++ resolved
@@ -924,88 +924,6 @@
 config MAPPING_DIRTY_HELPERS
         bool
 
-<<<<<<< HEAD
-config KMAP_LOCAL
-	bool
-
-config LOW_MEM_NOTIFY
-	bool "Create device that lets processes detect low-memory conditions"
-	default n
-	help
-	  A process can poll the /dev/low_mem device to be notified of
-	  low-memory conditions.  The process can then attempt to free memory
-	  before a OOM condition develops and the OOM killer takes over.  This
-	  is meant to be used in systems with no or very little swap space.  In
-	  the presence of large swap space, the system is likely to become
-	  unusable before the OOM killer is triggered.
-
-config KMAP_LOCAL_NON_LINEAR_PTE_ARRAY
-	bool
-
-# struct io_mapping based helper.  Selected by drivers that need them
-config IO_MAPPING
-	bool
-
-# the multigenerational lru {
-config LRU_GEN
-	bool "Multigenerational LRU"
-	depends on MMU
-	# the following options may consume too many bits in page flags
-	depends on !MAXSMP && (64BIT || !SPARSEMEM || SPARSEMEM_VMEMMAP)
-	help
-	  A high performance LRU implementation to heavily overcommit workloads
-	  that are not IO bound. See Documentation/vm/multigen_lru.rst for
-	  details.
-
-	  Warning: do not enable this option unless you plan to use it because
-	  it introduces a small per-process and per-memcg and per-node memory
-	  overhead.
-
-config LRU_GEN_ENABLED
-	bool "Turn on by default"
-	depends on LRU_GEN
-	help
-	  The default value of /sys/kernel/mm/lru_gen/enabled is 0. This option
-	  changes it to 1.
-
-	  Warning: the default value is the fast path. See
-	  Documentation/static-keys.txt for details.
-
-config LRU_GEN_STATS
-	bool "Full stats for debugging"
-	depends on LRU_GEN
-	help
-	  This option keeps full stats for each generation, which can be read
-	  from /sys/kernel/debug/lru_gen_full.
-
-	  Warning: do not enable this option unless you plan to use it because
-	  it introduces an additional small per-process and per-memcg and
-	  per-node memory overhead.
-
-config NR_LRU_GENS
-	int "Max number of generations"
-	depends on LRU_GEN
-	range 4 31
-	default 7
-	help
-	  This will use order_base_2(N+1) spare bits from page flags.
-
-	  Warning: do not use numbers larger than necessary because each
-	  generation introduces a small per-node and per-memcg memory overhead.
-
-config TIERS_PER_GEN
-	int "Number of tiers per generation"
-	depends on LRU_GEN
-	range 2 5
-	default 4
-	help
-	  This will use N-2 spare bits from page flags.
-
-	  Larger values generally offer better protection to active pages under
-	  heavy buffered I/O workloads.
-# }
-=======
 source "mm/damon/Kconfig"
->>>>>>> 43ca8e1d
 
 endmenu