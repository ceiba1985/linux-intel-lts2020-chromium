--- conflicted
+++ resolved
@@ -2556,10 +2556,7 @@
 	denominator = ap + fp;
 out:
 	trace_android_vh_tune_scan_type((char *)(&scan_balance));
-<<<<<<< HEAD
-=======
 	trace_android_vh_tune_memcg_scan_type(memcg, (char *)(&scan_balance));
->>>>>>> 43ca8e1d
 	for_each_evictable_lru(lru) {
 		int file = is_file_lru(lru);
 		unsigned long lruvec_size;
@@ -6793,11 +6790,8 @@
 	if (kswapd_threads > 1)
 		return kswapd_per_node_run(nid);
 
-<<<<<<< HEAD
 	lru_gen_start_kswapd(nid);
 
-=======
->>>>>>> 43ca8e1d
 	pgdat->kswapd = kthread_run(kswapd, pgdat, "kswapd%d", nid);
 	if (IS_ERR(pgdat->kswapd)) {
 		/* failure at boot is fatal */
