// SPDX-License-Identifier: GPL-2.0
/*
 *  linux/mm/vmscan.c
 *
 *  Copyright (C) 1991, 1992, 1993, 1994  Linus Torvalds
 *
 *  Swap reorganised 29.12.95, Stephen Tweedie.
 *  kswapd added: 7.1.96  sct
 *  Removed kswapd_ctl limits, and swap out as many pages as needed
 *  to bring the system back to freepages.high: 2.4.97, Rik van Riel.
 *  Zone aware kswapd started 02/00, Kanoj Sarcar (kanoj@sgi.com).
 *  Multiqueue VM started 5.8.00, Rik van Riel.
 */

#define pr_fmt(fmt) KBUILD_MODNAME ": " fmt

#include <linux/mm.h>
#include <linux/sched/mm.h>
#include <linux/module.h>
#include <linux/gfp.h>
#include <linux/kernel_stat.h>
#include <linux/swap.h>
#include <linux/pagemap.h>
#include <linux/init.h>
#include <linux/highmem.h>
#include <linux/vmpressure.h>
#include <linux/vmstat.h>
#include <linux/file.h>
#include <linux/writeback.h>
#include <linux/blkdev.h>
#include <linux/buffer_head.h>	/* for try_to_release_page(),
					buffer_heads_over_limit */
#include <linux/mm_inline.h>
#include <linux/backing-dev.h>
#include <linux/rmap.h>
#include <linux/topology.h>
#include <linux/cpu.h>
#include <linux/cpuset.h>
#include <linux/compaction.h>
#include <linux/notifier.h>
#include <linux/rwsem.h>
#include <linux/delay.h>
#include <linux/kthread.h>
#include <linux/freezer.h>
#include <linux/memcontrol.h>
#include <linux/delayacct.h>
#include <linux/sysctl.h>
#include <linux/oom.h>
#include <linux/pagevec.h>
#include <linux/prefetch.h>
#include <linux/printk.h>
#include <linux/dax.h>
#include <linux/psi.h>
#include <linux/memory.h>
#include <linux/pagewalk.h>
#include <linux/shmem_fs.h>
#include <linux/ctype.h>
#include <linux/debugfs.h>
#include <linux/mmu_notifier.h>

#include <asm/tlbflush.h>
#include <asm/div64.h>

#include <linux/swapops.h>
#include <linux/balloon_compaction.h>

#include "internal.h"

#define CREATE_TRACE_POINTS
#include <trace/events/vmscan.h>

#undef CREATE_TRACE_POINTS
#include <trace/hooks/vmscan.h>

EXPORT_TRACEPOINT_SYMBOL_GPL(mm_vmscan_direct_reclaim_begin);
EXPORT_TRACEPOINT_SYMBOL_GPL(mm_vmscan_direct_reclaim_end);

struct scan_control {
	/* How many pages shrink_list() should reclaim */
	unsigned long nr_to_reclaim;

	/*
	 * Nodemask of nodes allowed by the caller. If NULL, all nodes
	 * are scanned.
	 */
	nodemask_t	*nodemask;

	/*
	 * The memory cgroup that hit its limit and as a result is the
	 * primary target of this reclaim invocation.
	 */
	struct mem_cgroup *target_mem_cgroup;

	/*
	 * Scan pressure balancing between anon and file LRUs
	 */
	unsigned long	anon_cost;
	unsigned long	file_cost;

	/* Can active pages be deactivated as part of reclaim? */
#define DEACTIVATE_ANON 1
#define DEACTIVATE_FILE 2
	unsigned int may_deactivate:2;
	unsigned int force_deactivate:1;
	unsigned int skipped_deactivate:1;

	/* Writepage batching in laptop mode; RECLAIM_WRITE */
	unsigned int may_writepage:1;

	/* Can mapped pages be reclaimed? */
	unsigned int may_unmap:1;

	/* Can pages be swapped as part of reclaim? */
	unsigned int may_swap:1;

	/*
	 * Cgroup memory below memory.low is protected as long as we
	 * don't threaten to OOM. If any cgroup is reclaimed at
	 * reduced force or passed over entirely due to its memory.low
	 * setting (memcg_low_skipped), and nothing is reclaimed as a
	 * result, then go back for one more cycle that reclaims the protected
	 * memory (memcg_low_reclaim) to avert OOM.
	 */
	unsigned int memcg_low_reclaim:1;
	unsigned int memcg_low_skipped:1;

	unsigned int hibernation_mode:1;

	/* One of the zones is ready for compaction */
	unsigned int compaction_ready:1;

	/* There is easily reclaimable cold cache in the current node */
	unsigned int cache_trim_mode:1;

	/* The file pages on the current node are dangerously low */
	unsigned int file_is_tiny:1;

	/* Allocation order */
	s8 order;

	/* Scan (total_size >> priority) pages at once */
	s8 priority;

	/* The highest zone to isolate pages for reclaim from */
	s8 reclaim_idx;

	/* This context's GFP mask */
	gfp_t gfp_mask;

	/* Incremented by the number of inactive pages that were scanned */
	unsigned long nr_scanned;

	/* Number of pages freed so far during a call to shrink_zones() */
	unsigned long nr_reclaimed;

	struct {
		unsigned int dirty;
		unsigned int unqueued_dirty;
		unsigned int congested;
		unsigned int writeback;
		unsigned int immediate;
		unsigned int file_taken;
		unsigned int taken;
	} nr;

	/* for recording the reclaimed slab by now */
	struct reclaim_state reclaim_state;
};

#ifdef ARCH_HAS_PREFETCHW
#define prefetchw_prev_lru_page(_page, _base, _field)			\
	do {								\
		if ((_page)->lru.prev != _base) {			\
			struct page *prev;				\
									\
			prev = lru_to_page(&(_page->lru));		\
			prefetchw(&prev->_field);			\
		}							\
	} while (0)
#else
#define prefetchw_prev_lru_page(_page, _base, _field) do { } while (0)
#endif

/*
 * From 0 .. 200.  Higher means more swappy.
 */
int vm_swappiness = 60;

#define DEF_KSWAPD_THREADS_PER_NODE 1
static int kswapd_threads = DEF_KSWAPD_THREADS_PER_NODE;
static int __init kswapd_per_node_setup(char *str)
{
	int tmp;

	if (kstrtoint(str, 0, &tmp) < 0)
		return 0;

	if (tmp > MAX_KSWAPD_THREADS || tmp <= 0)
		return 0;

	kswapd_threads = tmp;
	return 1;
}
__setup("kswapd_per_node=", kswapd_per_node_setup);

static void set_task_reclaim_state(struct task_struct *task,
				   struct reclaim_state *rs)
{
	/* Check for an overwrite */
	WARN_ON_ONCE(rs && task->reclaim_state);

	/* Check for the nulling of an already-nulled member */
	WARN_ON_ONCE(!rs && !task->reclaim_state);

	task->reclaim_state = rs;
}

int min_filelist_kbytes_handler(struct ctl_table *table, int write,
				void *buf, size_t *len, loff_t *pos)
{
	size_t written;

	if (!lru_gen_enabled() || write)
		return proc_dointvec(table, write, buf, len, pos);

	if (!*len || *pos) {
		*len = 0;
		return 0;
	}

	written = min_t(size_t, 2, *len);
	memcpy(buf, "0\n", written);

	*len = written;
	*pos = written;

	return 0;
}

static LIST_HEAD(shrinker_list);
static DECLARE_RWSEM(shrinker_rwsem);

#ifdef CONFIG_MEMCG
/*
 * We allow subsystems to populate their shrinker-related
 * LRU lists before register_shrinker_prepared() is called
 * for the shrinker, since we don't want to impose
 * restrictions on their internal registration order.
 * In this case shrink_slab_memcg() may find corresponding
 * bit is set in the shrinkers map.
 *
 * This value is used by the function to detect registering
 * shrinkers and to skip do_shrink_slab() calls for them.
 */
#define SHRINKER_REGISTERING ((struct shrinker *)~0UL)

static DEFINE_IDR(shrinker_idr);
static int shrinker_nr_max;

static int prealloc_memcg_shrinker(struct shrinker *shrinker)
{
	int id, ret = -ENOMEM;

	down_write(&shrinker_rwsem);
	/* This may call shrinker, so it must use down_read_trylock() */
	id = idr_alloc(&shrinker_idr, SHRINKER_REGISTERING, 0, 0, GFP_KERNEL);
	if (id < 0)
		goto unlock;

	if (id >= shrinker_nr_max) {
		if (memcg_expand_shrinker_maps(id)) {
			idr_remove(&shrinker_idr, id);
			goto unlock;
		}

		shrinker_nr_max = id + 1;
	}
	shrinker->id = id;
	ret = 0;
unlock:
	up_write(&shrinker_rwsem);
	return ret;
}

static void unregister_memcg_shrinker(struct shrinker *shrinker)
{
	int id = shrinker->id;

	BUG_ON(id < 0);

	down_write(&shrinker_rwsem);
	idr_remove(&shrinker_idr, id);
	up_write(&shrinker_rwsem);
}

static bool cgroup_reclaim(struct scan_control *sc)
{
	return sc->target_mem_cgroup;
}

/**
 * writeback_throttling_sane - is the usual dirty throttling mechanism available?
 * @sc: scan_control in question
 *
 * The normal page dirty throttling mechanism in balance_dirty_pages() is
 * completely broken with the legacy memcg and direct stalling in
 * shrink_page_list() is used for throttling instead, which lacks all the
 * niceties such as fairness, adaptive pausing, bandwidth proportional
 * allocation and configurability.
 *
 * This function tests whether the vmscan currently in progress can assume
 * that the normal dirty throttling mechanism is operational.
 */
static bool writeback_throttling_sane(struct scan_control *sc)
{
	if (!cgroup_reclaim(sc))
		return true;
#ifdef CONFIG_CGROUP_WRITEBACK
	if (cgroup_subsys_on_dfl(memory_cgrp_subsys))
		return true;
#endif
	return false;
}
#else
static int prealloc_memcg_shrinker(struct shrinker *shrinker)
{
	return 0;
}

static void unregister_memcg_shrinker(struct shrinker *shrinker)
{
}

static bool cgroup_reclaim(struct scan_control *sc)
{
	return false;
}

static bool writeback_throttling_sane(struct scan_control *sc)
{
	return true;
}
#endif

/*
 * This misses isolated pages which are not accounted for to save counters.
 * As the data only determines if reclaim or compaction continues, it is
 * not expected that isolated pages will be a dominating factor.
 */
unsigned long zone_reclaimable_pages(struct zone *zone)
{
	unsigned long nr;

	nr = zone_page_state_snapshot(zone, NR_ZONE_INACTIVE_FILE) +
		zone_page_state_snapshot(zone, NR_ZONE_ACTIVE_FILE);
	if (get_nr_swap_pages() > 0)
		nr += zone_page_state_snapshot(zone, NR_ZONE_INACTIVE_ANON) +
			zone_page_state_snapshot(zone, NR_ZONE_ACTIVE_ANON);

	return nr;
}

/**
 * lruvec_lru_size -  Returns the number of pages on the given LRU list.
 * @lruvec: lru vector
 * @lru: lru to use
 * @zone_idx: zones to consider (use MAX_NR_ZONES for the whole LRU list)
 */
unsigned long lruvec_lru_size(struct lruvec *lruvec, enum lru_list lru, int zone_idx)
{
	unsigned long size = 0;
	int zid;

	for (zid = 0; zid <= zone_idx && zid < MAX_NR_ZONES; zid++) {
		struct zone *zone = &lruvec_pgdat(lruvec)->node_zones[zid];

		if (!managed_zone(zone))
			continue;

		if (!mem_cgroup_disabled())
			size += mem_cgroup_get_zone_lru_size(lruvec, lru, zid);
		else
			size += zone_page_state(zone, NR_ZONE_LRU_BASE + lru);
	}
	return size;
}

/*
 * Add a shrinker callback to be called from the vm.
 */
int prealloc_shrinker(struct shrinker *shrinker)
{
	unsigned int size = sizeof(*shrinker->nr_deferred);

	if (shrinker->flags & SHRINKER_NUMA_AWARE)
		size *= nr_node_ids;

	shrinker->nr_deferred = kzalloc(size, GFP_KERNEL);
	if (!shrinker->nr_deferred)
		return -ENOMEM;

	if (shrinker->flags & SHRINKER_MEMCG_AWARE) {
		if (prealloc_memcg_shrinker(shrinker))
			goto free_deferred;
	}

	return 0;

free_deferred:
	kfree(shrinker->nr_deferred);
	shrinker->nr_deferred = NULL;
	return -ENOMEM;
}

void free_prealloced_shrinker(struct shrinker *shrinker)
{
	if (!shrinker->nr_deferred)
		return;

	if (shrinker->flags & SHRINKER_MEMCG_AWARE)
		unregister_memcg_shrinker(shrinker);

	kfree(shrinker->nr_deferred);
	shrinker->nr_deferred = NULL;
}

void register_shrinker_prepared(struct shrinker *shrinker)
{
	down_write(&shrinker_rwsem);
	list_add_tail(&shrinker->list, &shrinker_list);
#ifdef CONFIG_MEMCG
	if (shrinker->flags & SHRINKER_MEMCG_AWARE)
		idr_replace(&shrinker_idr, shrinker, shrinker->id);
#endif
	up_write(&shrinker_rwsem);
}

int register_shrinker(struct shrinker *shrinker)
{
	int err = prealloc_shrinker(shrinker);

	if (err)
		return err;
	register_shrinker_prepared(shrinker);
	return 0;
}
EXPORT_SYMBOL(register_shrinker);

/*
 * Remove one
 */
void unregister_shrinker(struct shrinker *shrinker)
{
	if (!shrinker->nr_deferred)
		return;
	if (shrinker->flags & SHRINKER_MEMCG_AWARE)
		unregister_memcg_shrinker(shrinker);
	down_write(&shrinker_rwsem);
	list_del(&shrinker->list);
	up_write(&shrinker_rwsem);
	kfree(shrinker->nr_deferred);
	shrinker->nr_deferred = NULL;
}
EXPORT_SYMBOL(unregister_shrinker);

#define SHRINK_BATCH 128

static unsigned long do_shrink_slab(struct shrink_control *shrinkctl,
				    struct shrinker *shrinker, int priority)
{
	unsigned long freed = 0;
	unsigned long long delta;
	long total_scan;
	long freeable;
	long nr;
	long new_nr;
	int nid = shrinkctl->nid;
	long batch_size = shrinker->batch ? shrinker->batch
					  : SHRINK_BATCH;
	long scanned = 0, next_deferred;

	trace_android_vh_do_shrink_slab(shrinker, shrinkctl, priority);

	if (!(shrinker->flags & SHRINKER_NUMA_AWARE))
		nid = 0;

	freeable = shrinker->count_objects(shrinker, shrinkctl);
	if (freeable == 0 || freeable == SHRINK_EMPTY)
		return freeable;

	/*
	 * copy the current shrinker scan count into a local variable
	 * and zero it so that other concurrent shrinker invocations
	 * don't also do this scanning work.
	 */
	nr = atomic_long_xchg(&shrinker->nr_deferred[nid], 0);

	total_scan = nr;
	if (shrinker->seeks) {
		delta = freeable >> priority;
		delta *= 4;
		do_div(delta, shrinker->seeks);
	} else {
		/*
		 * These objects don't require any IO to create. Trim
		 * them aggressively under memory pressure to keep
		 * them from causing refetches in the IO caches.
		 */
		delta = freeable / 2;
	}

	total_scan += delta;
	if (total_scan < 0) {
		pr_err("shrink_slab: %pS negative objects to delete nr=%ld\n",
		       shrinker->scan_objects, total_scan);
		total_scan = freeable;
		next_deferred = nr;
	} else
		next_deferred = total_scan;

	/*
	 * We need to avoid excessive windup on filesystem shrinkers
	 * due to large numbers of GFP_NOFS allocations causing the
	 * shrinkers to return -1 all the time. This results in a large
	 * nr being built up so when a shrink that can do some work
	 * comes along it empties the entire cache due to nr >>>
	 * freeable. This is bad for sustaining a working set in
	 * memory.
	 *
	 * Hence only allow the shrinker to scan the entire cache when
	 * a large delta change is calculated directly.
	 */
	if (delta < freeable / 4)
		total_scan = min(total_scan, freeable / 2);

	/*
	 * Avoid risking looping forever due to too large nr value:
	 * never try to free more than twice the estimate number of
	 * freeable entries.
	 */
	if (total_scan > freeable * 2)
		total_scan = freeable * 2;

	trace_mm_shrink_slab_start(shrinker, shrinkctl, nr,
				   freeable, delta, total_scan, priority);

	/*
	 * Normally, we should not scan less than batch_size objects in one
	 * pass to avoid too frequent shrinker calls, but if the slab has less
	 * than batch_size objects in total and we are really tight on memory,
	 * we will try to reclaim all available objects, otherwise we can end
	 * up failing allocations although there are plenty of reclaimable
	 * objects spread over several slabs with usage less than the
	 * batch_size.
	 *
	 * We detect the "tight on memory" situations by looking at the total
	 * number of objects we want to scan (total_scan). If it is greater
	 * than the total number of objects on slab (freeable), we must be
	 * scanning at high prio and therefore should try to reclaim as much as
	 * possible.
	 */
	while (total_scan >= batch_size ||
	       total_scan >= freeable) {
		unsigned long ret;
		unsigned long nr_to_scan = min(batch_size, total_scan);

		shrinkctl->nr_to_scan = nr_to_scan;
		shrinkctl->nr_scanned = nr_to_scan;
		ret = shrinker->scan_objects(shrinker, shrinkctl);
		if (ret == SHRINK_STOP)
			break;
		freed += ret;

		count_vm_events(SLABS_SCANNED, shrinkctl->nr_scanned);
		total_scan -= shrinkctl->nr_scanned;
		scanned += shrinkctl->nr_scanned;

		cond_resched();
	}

	if (next_deferred >= scanned)
		next_deferred -= scanned;
	else
		next_deferred = 0;
	/*
	 * move the unused scan count back into the shrinker in a
	 * manner that handles concurrent updates. If we exhausted the
	 * scan, there is no need to do an update.
	 */
	if (next_deferred > 0)
		new_nr = atomic_long_add_return(next_deferred,
						&shrinker->nr_deferred[nid]);
	else
		new_nr = atomic_long_read(&shrinker->nr_deferred[nid]);

	trace_mm_shrink_slab_end(shrinker, nid, freed, nr, new_nr, total_scan);
	return freed;
}

#ifdef CONFIG_MEMCG
static unsigned long shrink_slab_memcg(gfp_t gfp_mask, int nid,
			struct mem_cgroup *memcg, int priority)
{
	struct memcg_shrinker_map *map;
	unsigned long ret, freed = 0;
	int i;

	if (!mem_cgroup_online(memcg))
		return 0;

	if (!down_read_trylock(&shrinker_rwsem))
		return 0;

	map = rcu_dereference_protected(memcg->nodeinfo[nid]->shrinker_map,
					true);
	if (unlikely(!map))
		goto unlock;

	for_each_set_bit(i, map->map, shrinker_nr_max) {
		struct shrink_control sc = {
			.gfp_mask = gfp_mask,
			.nid = nid,
			.memcg = memcg,
		};
		struct shrinker *shrinker;

		shrinker = idr_find(&shrinker_idr, i);
		if (unlikely(!shrinker || shrinker == SHRINKER_REGISTERING)) {
			if (!shrinker)
				clear_bit(i, map->map);
			continue;
		}

		/* Call non-slab shrinkers even though kmem is disabled */
		if (!memcg_kmem_enabled() &&
		    !(shrinker->flags & SHRINKER_NONSLAB))
			continue;

		ret = do_shrink_slab(&sc, shrinker, priority);
		if (ret == SHRINK_EMPTY) {
			clear_bit(i, map->map);
			/*
			 * After the shrinker reported that it had no objects to
			 * free, but before we cleared the corresponding bit in
			 * the memcg shrinker map, a new object might have been
			 * added. To make sure, we have the bit set in this
			 * case, we invoke the shrinker one more time and reset
			 * the bit if it reports that it is not empty anymore.
			 * The memory barrier here pairs with the barrier in
			 * memcg_set_shrinker_bit():
			 *
			 * list_lru_add()     shrink_slab_memcg()
			 *   list_add_tail()    clear_bit()
			 *   <MB>               <MB>
			 *   set_bit()          do_shrink_slab()
			 */
			smp_mb__after_atomic();
			ret = do_shrink_slab(&sc, shrinker, priority);
			if (ret == SHRINK_EMPTY)
				ret = 0;
			else
				memcg_set_shrinker_bit(memcg, nid, i);
		}
		freed += ret;

		if (rwsem_is_contended(&shrinker_rwsem)) {
			freed = freed ? : 1;
			break;
		}
	}
unlock:
	up_read(&shrinker_rwsem);
	return freed;
}
#else /* CONFIG_MEMCG */
static unsigned long shrink_slab_memcg(gfp_t gfp_mask, int nid,
			struct mem_cgroup *memcg, int priority)
{
	return 0;
}
#endif /* CONFIG_MEMCG */

/**
 * shrink_slab - shrink slab caches
 * @gfp_mask: allocation context
 * @nid: node whose slab caches to target
 * @memcg: memory cgroup whose slab caches to target
 * @priority: the reclaim priority
 *
 * Call the shrink functions to age shrinkable caches.
 *
 * @nid is passed along to shrinkers with SHRINKER_NUMA_AWARE set,
 * unaware shrinkers will receive a node id of 0 instead.
 *
 * @memcg specifies the memory cgroup to target. Unaware shrinkers
 * are called only if it is the root cgroup.
 *
 * @priority is sc->priority, we take the number of objects and >> by priority
 * in order to get the scan target.
 *
 * Returns the number of reclaimed slab objects.
 */
static unsigned long shrink_slab(gfp_t gfp_mask, int nid,
				 struct mem_cgroup *memcg,
				 int priority)
{
	unsigned long ret, freed = 0;
	struct shrinker *shrinker;
	bool bypass = false;

	trace_android_vh_shrink_slab_bypass(gfp_mask, nid, memcg, priority, &bypass);
	if (bypass)
		return 0;

	/*
	 * The root memcg might be allocated even though memcg is disabled
	 * via "cgroup_disable=memory" boot parameter.  This could make
	 * mem_cgroup_is_root() return false, then just run memcg slab
	 * shrink, but skip global shrink.  This may result in premature
	 * oom.
	 */
	if (!mem_cgroup_disabled() && !mem_cgroup_is_root(memcg))
		return shrink_slab_memcg(gfp_mask, nid, memcg, priority);

	if (!down_read_trylock(&shrinker_rwsem))
		goto out;

	list_for_each_entry(shrinker, &shrinker_list, list) {
		struct shrink_control sc = {
			.gfp_mask = gfp_mask,
			.nid = nid,
			.memcg = memcg,
		};

		ret = do_shrink_slab(&sc, shrinker, priority);
		if (ret == SHRINK_EMPTY)
			ret = 0;
		freed += ret;
		/*
		 * Bail out if someone want to register a new shrinker to
		 * prevent the registration from being stalled for long periods
		 * by parallel ongoing shrinking.
		 */
		if (rwsem_is_contended(&shrinker_rwsem)) {
			freed = freed ? : 1;
			break;
		}
	}

	up_read(&shrinker_rwsem);
out:
	cond_resched();
	return freed;
}

void drop_slab_node(int nid)
{
	unsigned long freed;

	do {
		struct mem_cgroup *memcg = NULL;

		if (fatal_signal_pending(current))
			return;

		freed = 0;
		memcg = mem_cgroup_iter(NULL, NULL, NULL);
		do {
			freed += shrink_slab(GFP_KERNEL, nid, memcg, 0);
		} while ((memcg = mem_cgroup_iter(NULL, memcg, NULL)) != NULL);
	} while (freed > 10);
}

void drop_slab(void)
{
	int nid;

	for_each_online_node(nid)
		drop_slab_node(nid);
}

static inline int is_page_cache_freeable(struct page *page)
{
	/*
	 * A freeable page cache page is referenced only by the caller
	 * that isolated the page, the page cache and optional buffer
	 * heads at page->private.
	 */
	int page_cache_pins = thp_nr_pages(page);
	return page_count(page) - page_has_private(page) == 1 + page_cache_pins;
}

static int may_write_to_inode(struct inode *inode)
{
	if (current->flags & PF_SWAPWRITE)
		return 1;
	if (!inode_write_congested(inode))
		return 1;
	if (inode_to_bdi(inode) == current->backing_dev_info)
		return 1;
	return 0;
}

/*
 * We detected a synchronous write error writing a page out.  Probably
 * -ENOSPC.  We need to propagate that into the address_space for a subsequent
 * fsync(), msync() or close().
 *
 * The tricky part is that after writepage we cannot touch the mapping: nothing
 * prevents it from being freed up.  But we have a ref on the page and once
 * that page is locked, the mapping is pinned.
 *
 * We're allowed to run sleeping lock_page() here because we know the caller has
 * __GFP_FS.
 */
static void handle_write_error(struct address_space *mapping,
				struct page *page, int error)
{
	lock_page(page);
	if (page_mapping(page) == mapping)
		mapping_set_error(mapping, error);
	unlock_page(page);
}

/* possible outcome of pageout() */
typedef enum {
	/* failed to write page out, page is locked */
	PAGE_KEEP,
	/* move page to the active list, page is locked */
	PAGE_ACTIVATE,
	/* page has been sent to the disk successfully, page is unlocked */
	PAGE_SUCCESS,
	/* page is clean and locked */
	PAGE_CLEAN,
} pageout_t;

/*
 * pageout is called by shrink_page_list() for each dirty page.
 * Calls ->writepage().
 */
static pageout_t pageout(struct page *page, struct address_space *mapping)
{
	/*
	 * If the page is dirty, only perform writeback if that write
	 * will be non-blocking.  To prevent this allocation from being
	 * stalled by pagecache activity.  But note that there may be
	 * stalls if we need to run get_block().  We could test
	 * PagePrivate for that.
	 *
	 * If this process is currently in __generic_file_write_iter() against
	 * this page's queue, we can perform writeback even if that
	 * will block.
	 *
	 * If the page is swapcache, write it back even if that would
	 * block, for some throttling. This happens by accident, because
	 * swap_backing_dev_info is bust: it doesn't reflect the
	 * congestion state of the swapdevs.  Easy to fix, if needed.
	 */
	if (!is_page_cache_freeable(page))
		return PAGE_KEEP;
	if (!mapping) {
		/*
		 * Some data journaling orphaned pages can have
		 * page->mapping == NULL while being dirty with clean buffers.
		 */
		if (page_has_private(page)) {
			if (try_to_free_buffers(page)) {
				ClearPageDirty(page);
				pr_info("%s: orphaned page\n", __func__);
				return PAGE_CLEAN;
			}
		}
		return PAGE_KEEP;
	}
	if (mapping->a_ops->writepage == NULL)
		return PAGE_ACTIVATE;
	if (!may_write_to_inode(mapping->host))
		return PAGE_KEEP;

	if (clear_page_dirty_for_io(page)) {
		int res;
		struct writeback_control wbc = {
			.sync_mode = WB_SYNC_NONE,
			.nr_to_write = SWAP_CLUSTER_MAX,
			.range_start = 0,
			.range_end = LLONG_MAX,
			.for_reclaim = 1,
		};

		SetPageReclaim(page);
		res = mapping->a_ops->writepage(page, &wbc);
		if (res < 0)
			handle_write_error(mapping, page, res);
		if (res == AOP_WRITEPAGE_ACTIVATE) {
			ClearPageReclaim(page);
			return PAGE_ACTIVATE;
		}

		if (!PageWriteback(page)) {
			/* synchronous write or broken a_ops? */
			ClearPageReclaim(page);
		}
		trace_mm_vmscan_writepage(page);
		inc_node_page_state(page, NR_VMSCAN_WRITE);
		return PAGE_SUCCESS;
	}

	return PAGE_CLEAN;
}

/*
 * Same as remove_mapping, but if the page is removed from the mapping, it
 * gets returned with a refcount of 0.
 */
static int __remove_mapping(struct address_space *mapping, struct page *page,
			    bool reclaimed, struct mem_cgroup *target_memcg)
{
	unsigned long flags;
	int refcount;
	void *shadow = NULL;

	BUG_ON(!PageLocked(page));
	BUG_ON(mapping != page_mapping(page));

	xa_lock_irqsave(&mapping->i_pages, flags);
	/*
	 * The non racy check for a busy page.
	 *
	 * Must be careful with the order of the tests. When someone has
	 * a ref to the page, it may be possible that they dirty it then
	 * drop the reference. So if PageDirty is tested before page_count
	 * here, then the following race may occur:
	 *
	 * get_user_pages(&page);
	 * [user mapping goes away]
	 * write_to(page);
	 *				!PageDirty(page)    [good]
	 * SetPageDirty(page);
	 * put_page(page);
	 *				!page_count(page)   [good, discard it]
	 *
	 * [oops, our write_to data is lost]
	 *
	 * Reversing the order of the tests ensures such a situation cannot
	 * escape unnoticed. The smp_rmb is needed to ensure the page->flags
	 * load is not satisfied before that of page->_refcount.
	 *
	 * Note that if SetPageDirty is always performed via set_page_dirty,
	 * and thus under the i_pages lock, then this ordering is not required.
	 */
	refcount = 1 + compound_nr(page);
	if (!page_ref_freeze(page, refcount))
		goto cannot_free;
	/* note: atomic_cmpxchg in page_ref_freeze provides the smp_rmb */
	if (unlikely(PageDirty(page))) {
		page_ref_unfreeze(page, refcount);
		goto cannot_free;
	}

	if (PageSwapCache(page)) {
		swp_entry_t swap = { .val = page_private(page) };

		/* get a shadow entry before page_memcg() is cleared */
		if (reclaimed && !mapping_exiting(mapping))
			shadow = workingset_eviction(page, target_memcg);
		mem_cgroup_swapout(page, swap);
		__delete_from_swap_cache(page, swap, shadow);
		xa_unlock_irqrestore(&mapping->i_pages, flags);
		put_swap_page(page, swap);
	} else {
		void (*freepage)(struct page *);

		freepage = mapping->a_ops->freepage;
		/*
		 * Remember a shadow entry for reclaimed file cache in
		 * order to detect refaults, thus thrashing, later on.
		 *
		 * But don't store shadows in an address space that is
		 * already exiting.  This is not just an optimization,
		 * inode reclaim needs to empty out the radix tree or
		 * the nodes are lost.  Don't plant shadows behind its
		 * back.
		 *
		 * We also don't store shadows for DAX mappings because the
		 * only page cache pages found in these are zero pages
		 * covering holes, and because we don't want to mix DAX
		 * exceptional entries and shadow exceptional entries in the
		 * same address_space.
		 */
		if (reclaimed && page_is_file_lru(page) &&
		    !mapping_exiting(mapping) && !dax_mapping(mapping))
			shadow = workingset_eviction(page, target_memcg);
		__delete_from_page_cache(page, shadow);
		xa_unlock_irqrestore(&mapping->i_pages, flags);

		if (freepage != NULL)
			freepage(page);
	}

	return 1;

cannot_free:
	xa_unlock_irqrestore(&mapping->i_pages, flags);
	return 0;
}

/*
 * Attempt to detach a locked page from its ->mapping.  If it is dirty or if
 * someone else has a ref on the page, abort and return 0.  If it was
 * successfully detached, return 1.  Assumes the caller has a single ref on
 * this page.
 */
int remove_mapping(struct address_space *mapping, struct page *page)
{
	if (__remove_mapping(mapping, page, false, NULL)) {
		/*
		 * Unfreezing the refcount with 1 rather than 2 effectively
		 * drops the pagecache ref for us without requiring another
		 * atomic operation.
		 */
		page_ref_unfreeze(page, 1);
		return 1;
	}
	return 0;
}

/**
 * putback_lru_page - put previously isolated page onto appropriate LRU list
 * @page: page to be put back to appropriate lru list
 *
 * Add previously isolated @page to appropriate LRU list.
 * Page may still be unevictable for other reasons.
 *
 * lru_lock must not be held, interrupts must be enabled.
 */
void putback_lru_page(struct page *page)
{
	lru_cache_add(page);
	put_page(page);		/* drop ref from isolate */
}

enum page_references {
	PAGEREF_RECLAIM,
	PAGEREF_RECLAIM_CLEAN,
	PAGEREF_KEEP,
	PAGEREF_ACTIVATE,
};

static enum page_references page_check_references(struct page *page,
						  struct scan_control *sc)
{
	int referenced_ptes, referenced_page;
	unsigned long vm_flags;

	referenced_ptes = page_referenced(page, 1, sc->target_mem_cgroup,
					  &vm_flags);
	referenced_page = TestClearPageReferenced(page);

	/*
	 * Mlock lost the isolation race with us.  Let try_to_unmap()
	 * move the page to the unevictable list.
	 */
	if (vm_flags & VM_LOCKED)
		return PAGEREF_RECLAIM;

	if (referenced_ptes) {
		/*
		 * All mapped pages start out with page table
		 * references from the instantiating fault, so we need
		 * to look twice if a mapped file page is used more
		 * than once.
		 *
		 * Mark it and spare it for another trip around the
		 * inactive list.  Another page table reference will
		 * lead to its activation.
		 *
		 * Note: the mark is set for activated pages as well
		 * so that recently deactivated but used pages are
		 * quickly recovered.
		 */
		SetPageReferenced(page);

		if (referenced_page || referenced_ptes > 1)
			return PAGEREF_ACTIVATE;

		/*
		 * Activate file-backed executable pages after first usage.
		 */
		if ((vm_flags & VM_EXEC) && !PageSwapBacked(page))
			return PAGEREF_ACTIVATE;

		return PAGEREF_KEEP;
	}

	/* Reclaim if clean, defer dirty pages to writeback */
	if (referenced_page && !PageSwapBacked(page))
		return PAGEREF_RECLAIM_CLEAN;

	return PAGEREF_RECLAIM;
}

/* Check if a page is dirty or under writeback */
static void page_check_dirty_writeback(struct page *page,
				       bool *dirty, bool *writeback)
{
	struct address_space *mapping;

	/*
	 * Anonymous pages are not handled by flushers and must be written
	 * from reclaim context. Do not stall reclaim based on them
	 */
	if (!page_is_file_lru(page) ||
	    (PageAnon(page) && !PageSwapBacked(page))) {
		*dirty = false;
		*writeback = false;
		return;
	}

	/* By default assume that the page flags are accurate */
	*dirty = PageDirty(page);
	*writeback = PageWriteback(page);

	/* Verify dirty/writeback state if the filesystem supports it */
	if (!page_has_private(page))
		return;

	mapping = page_mapping(page);
	if (mapping && mapping->a_ops->is_dirty_writeback)
		mapping->a_ops->is_dirty_writeback(page, dirty, writeback);
}

/*
 * shrink_page_list() returns the number of reclaimed pages
 */
static unsigned int shrink_page_list(struct list_head *page_list,
				     struct pglist_data *pgdat,
				     struct scan_control *sc,
				     struct reclaim_stat *stat,
				     bool ignore_references)
{
	LIST_HEAD(ret_pages);
	LIST_HEAD(free_pages);
	unsigned int nr_reclaimed = 0;
	unsigned int pgactivate = 0;

	memset(stat, 0, sizeof(*stat));
	cond_resched();

	while (!list_empty(page_list)) {
		struct address_space *mapping;
		struct page *page;
		enum page_references references = PAGEREF_RECLAIM;
		bool dirty, writeback, may_enter_fs;
		unsigned int nr_pages;

		cond_resched();

		page = lru_to_page(page_list);
		list_del(&page->lru);

		if (!trylock_page(page))
			goto keep;

		VM_BUG_ON_PAGE(PageActive(page), page);

		nr_pages = compound_nr(page);

		/* Account the number of base pages even though THP */
		sc->nr_scanned += nr_pages;

		if (unlikely(!page_evictable(page)))
			goto activate_locked;

		if (!sc->may_unmap && page_mapped(page))
			goto keep_locked;

		/* in case the page was found accessed by lru_gen_scan_around() */
		if (lru_gen_enabled() && !ignore_references &&
		    page_mapped(page) && PageReferenced(page))
			goto keep_locked;

		may_enter_fs = (sc->gfp_mask & __GFP_FS) ||
			(PageSwapCache(page) && (sc->gfp_mask & __GFP_IO));

		/*
		 * The number of dirty pages determines if a node is marked
		 * reclaim_congested which affects wait_iff_congested. kswapd
		 * will stall and start writing pages if the tail of the LRU
		 * is all dirty unqueued pages.
		 */
		page_check_dirty_writeback(page, &dirty, &writeback);
		if (dirty || writeback)
			stat->nr_dirty++;

		if (dirty && !writeback)
			stat->nr_unqueued_dirty++;

		/*
		 * Treat this page as congested if the underlying BDI is or if
		 * pages are cycling through the LRU so quickly that the
		 * pages marked for immediate reclaim are making it to the
		 * end of the LRU a second time.
		 */
		mapping = page_mapping(page);
		if (((dirty || writeback) && mapping &&
		     inode_write_congested(mapping->host)) ||
		    (writeback && PageReclaim(page)))
			stat->nr_congested++;

		/*
		 * If a page at the tail of the LRU is under writeback, there
		 * are three cases to consider.
		 *
		 * 1) If reclaim is encountering an excessive number of pages
		 *    under writeback and this page is both under writeback and
		 *    PageReclaim then it indicates that pages are being queued
		 *    for IO but are being recycled through the LRU before the
		 *    IO can complete. Waiting on the page itself risks an
		 *    indefinite stall if it is impossible to writeback the
		 *    page due to IO error or disconnected storage so instead
		 *    note that the LRU is being scanned too quickly and the
		 *    caller can stall after page list has been processed.
		 *
		 * 2) Global or new memcg reclaim encounters a page that is
		 *    not marked for immediate reclaim, or the caller does not
		 *    have __GFP_FS (or __GFP_IO if it's simply going to swap,
		 *    not to fs). In this case mark the page for immediate
		 *    reclaim and continue scanning.
		 *
		 *    Require may_enter_fs because we would wait on fs, which
		 *    may not have submitted IO yet. And the loop driver might
		 *    enter reclaim, and deadlock if it waits on a page for
		 *    which it is needed to do the write (loop masks off
		 *    __GFP_IO|__GFP_FS for this reason); but more thought
		 *    would probably show more reasons.
		 *
		 * 3) Legacy memcg encounters a page that is already marked
		 *    PageReclaim. memcg does not have any dirty pages
		 *    throttling so we could easily OOM just because too many
		 *    pages are in writeback and there is nothing else to
		 *    reclaim. Wait for the writeback to complete.
		 *
		 * In cases 1) and 2) we activate the pages to get them out of
		 * the way while we continue scanning for clean pages on the
		 * inactive list and refilling from the active list. The
		 * observation here is that waiting for disk writes is more
		 * expensive than potentially causing reloads down the line.
		 * Since they're marked for immediate reclaim, they won't put
		 * memory pressure on the cache working set any longer than it
		 * takes to write them to disk.
		 */
		if (PageWriteback(page)) {
			/* Case 1 above */
			if (current_is_kswapd() &&
			    PageReclaim(page) &&
			    test_bit(PGDAT_WRITEBACK, &pgdat->flags)) {
				stat->nr_immediate++;
				goto activate_locked;

			/* Case 2 above */
			} else if (writeback_throttling_sane(sc) ||
			    !PageReclaim(page) || !may_enter_fs) {
				/*
				 * This is slightly racy - end_page_writeback()
				 * might have just cleared PageReclaim, then
				 * setting PageReclaim here end up interpreted
				 * as PageReadahead - but that does not matter
				 * enough to care.  What we do want is for this
				 * page to have PageReclaim set next time memcg
				 * reclaim reaches the tests above, so it will
				 * then wait_on_page_writeback() to avoid OOM;
				 * and it's also appropriate in global reclaim.
				 */
				SetPageReclaim(page);
				stat->nr_writeback++;
				goto activate_locked;

			/* Case 3 above */
			} else {
				unlock_page(page);
				wait_on_page_writeback(page);
				/* then go back and try same page again */
				list_add_tail(&page->lru, page_list);
				continue;
			}
		}

		if (!ignore_references)
			references = page_check_references(page, sc);

		switch (references) {
		case PAGEREF_ACTIVATE:
			goto activate_locked;
		case PAGEREF_KEEP:
			stat->nr_ref_keep += nr_pages;
			goto keep_locked;
		case PAGEREF_RECLAIM:
		case PAGEREF_RECLAIM_CLEAN:
			; /* try to reclaim the page below */
		}

		/*
		 * Anonymous process memory has backing store?
		 * Try to allocate it some swap space here.
		 * Lazyfree page could be freed directly
		 */
		if (PageAnon(page) && PageSwapBacked(page)) {
			if (!PageSwapCache(page)) {
				if (!(sc->gfp_mask & __GFP_IO))
					goto keep_locked;
				if (page_maybe_dma_pinned(page))
					goto keep_locked;
				if (PageTransHuge(page)) {
					/* cannot split THP, skip it */
					if (!can_split_huge_page(page, NULL))
						goto activate_locked;
					/*
					 * Split pages without a PMD map right
					 * away. Chances are some or all of the
					 * tail pages can be freed without IO.
					 */
					if (!compound_mapcount(page) &&
					    split_huge_page_to_list(page,
								    page_list))
						goto activate_locked;
				}
				if (!add_to_swap(page)) {
					if (!PageTransHuge(page))
						goto activate_locked_split;
					/* Fallback to swap normal pages */
					if (split_huge_page_to_list(page,
								    page_list))
						goto activate_locked;
#ifdef CONFIG_TRANSPARENT_HUGEPAGE
					count_vm_event(THP_SWPOUT_FALLBACK);
#endif
					if (!add_to_swap(page))
						goto activate_locked_split;
				}

				may_enter_fs = true;

				/* Adding to swap updated mapping */
				mapping = page_mapping(page);
			}
		} else if (unlikely(PageTransHuge(page))) {
			/* Split file THP */
			if (split_huge_page_to_list(page, page_list))
				goto keep_locked;
		}

		/*
		 * THP may get split above, need minus tail pages and update
		 * nr_pages to avoid accounting tail pages twice.
		 *
		 * The tail pages that are added into swap cache successfully
		 * reach here.
		 */
		if ((nr_pages > 1) && !PageTransHuge(page)) {
			sc->nr_scanned -= (nr_pages - 1);
			nr_pages = 1;
		}

		/*
		 * The page is mapped into the page tables of one or more
		 * processes. Try to unmap it here.
		 */
		if (page_mapped(page)) {
			enum ttu_flags flags = TTU_BATCH_FLUSH;
			bool was_swapbacked = PageSwapBacked(page);

			if (unlikely(PageTransHuge(page)))
				flags |= TTU_SPLIT_HUGE_PMD;

			if (!try_to_unmap(page, flags)) {
				stat->nr_unmap_fail += nr_pages;
				if (!was_swapbacked && PageSwapBacked(page))
					stat->nr_lazyfree_fail += nr_pages;
				goto activate_locked;
			}
		}

		if (PageDirty(page)) {
			/*
			 * Only kswapd can writeback filesystem pages
			 * to avoid risk of stack overflow. But avoid
			 * injecting inefficient single-page IO into
			 * flusher writeback as much as possible: only
			 * write pages when we've encountered many
			 * dirty pages, and when we've already scanned
			 * the rest of the LRU for clean pages and see
			 * the same dirty pages again (PageReclaim).
			 */
			if (page_is_file_lru(page) &&
			    (!current_is_kswapd() || !PageReclaim(page) ||
			     !test_bit(PGDAT_DIRTY, &pgdat->flags))) {
				/*
				 * Immediately reclaim when written back.
				 * Similar in principal to deactivate_page()
				 * except we already have the page isolated
				 * and know it's dirty
				 */
				inc_node_page_state(page, NR_VMSCAN_IMMEDIATE);
				SetPageReclaim(page);

				goto activate_locked;
			}

			if (references == PAGEREF_RECLAIM_CLEAN)
				goto keep_locked;
			if (!may_enter_fs)
				goto keep_locked;
			if (!sc->may_writepage)
				goto keep_locked;

			/*
			 * Page is dirty. Flush the TLB if a writable entry
			 * potentially exists to avoid CPU writes after IO
			 * starts and then write it out here.
			 */
			try_to_unmap_flush_dirty();
			switch (pageout(page, mapping)) {
			case PAGE_KEEP:
				goto keep_locked;
			case PAGE_ACTIVATE:
				goto activate_locked;
			case PAGE_SUCCESS:
				stat->nr_pageout += thp_nr_pages(page);

				if (PageWriteback(page))
					goto keep;
				if (PageDirty(page))
					goto keep;

				/*
				 * A synchronous write - probably a ramdisk.  Go
				 * ahead and try to reclaim the page.
				 */
				if (!trylock_page(page))
					goto keep;
				if (PageDirty(page) || PageWriteback(page))
					goto keep_locked;
				mapping = page_mapping(page);
			case PAGE_CLEAN:
				; /* try to free the page below */
			}
		}

		/*
		 * If the page has buffers, try to free the buffer mappings
		 * associated with this page. If we succeed we try to free
		 * the page as well.
		 *
		 * We do this even if the page is PageDirty().
		 * try_to_release_page() does not perform I/O, but it is
		 * possible for a page to have PageDirty set, but it is actually
		 * clean (all its buffers are clean).  This happens if the
		 * buffers were written out directly, with submit_bh(). ext3
		 * will do this, as well as the blockdev mapping.
		 * try_to_release_page() will discover that cleanness and will
		 * drop the buffers and mark the page clean - it can be freed.
		 *
		 * Rarely, pages can have buffers and no ->mapping.  These are
		 * the pages which were not successfully invalidated in
		 * truncate_complete_page().  We try to drop those buffers here
		 * and if that worked, and the page is no longer mapped into
		 * process address space (page_count == 1) it can be freed.
		 * Otherwise, leave the page on the LRU so it is swappable.
		 */
		if (page_has_private(page)) {
			if (!try_to_release_page(page, sc->gfp_mask))
				goto activate_locked;
			if (!mapping && page_count(page) == 1) {
				unlock_page(page);
				if (put_page_testzero(page))
					goto free_it;
				else {
					/*
					 * rare race with speculative reference.
					 * the speculative reference will free
					 * this page shortly, so we may
					 * increment nr_reclaimed here (and
					 * leave it off the LRU).
					 */
					nr_reclaimed++;
					continue;
				}
			}
		}

		if (PageAnon(page) && !PageSwapBacked(page)) {
			/* follow __remove_mapping for reference */
			if (!page_ref_freeze(page, 1))
				goto keep_locked;
			if (PageDirty(page)) {
				page_ref_unfreeze(page, 1);
				goto keep_locked;
			}

			count_vm_event(PGLAZYFREED);
			count_memcg_page_event(page, PGLAZYFREED);
		} else if (!mapping || !__remove_mapping(mapping, page, true,
							 sc->target_mem_cgroup))
			goto keep_locked;

		unlock_page(page);
free_it:
		/*
		 * THP may get swapped out in a whole, need account
		 * all base pages.
		 */
		nr_reclaimed += nr_pages;

		/*
		 * Is there need to periodically free_page_list? It would
		 * appear not as the counts should be low
		 */
		if (unlikely(PageTransHuge(page)))
			destroy_compound_page(page);
		else
			list_add(&page->lru, &free_pages);
		continue;

activate_locked_split:
		/*
		 * The tail pages that are failed to add into swap cache
		 * reach here.  Fixup nr_scanned and nr_pages.
		 */
		if (nr_pages > 1) {
			sc->nr_scanned -= (nr_pages - 1);
			nr_pages = 1;
		}
activate_locked:
		/* Not a candidate for swapping, so reclaim swap space. */
		if (PageSwapCache(page) && (mem_cgroup_swap_full(page) ||
						PageMlocked(page)))
			try_to_free_swap(page);
		VM_BUG_ON_PAGE(PageActive(page), page);
		if (!PageMlocked(page)) {
			int type = page_is_file_lru(page);
			SetPageActive(page);
			stat->nr_activate[type] += nr_pages;
			count_memcg_page_event(page, PGACTIVATE);
		}
keep_locked:
		unlock_page(page);
keep:
		list_add(&page->lru, &ret_pages);
		VM_BUG_ON_PAGE(PageLRU(page) || PageUnevictable(page), page);
	}

	pgactivate = stat->nr_activate[0] + stat->nr_activate[1];

	mem_cgroup_uncharge_list(&free_pages);
	try_to_unmap_flush();
	free_unref_page_list(&free_pages);

	list_splice(&ret_pages, page_list);
	count_vm_events(PGACTIVATE, pgactivate);

	return nr_reclaimed;
}

unsigned int reclaim_clean_pages_from_list(struct zone *zone,
					    struct list_head *page_list)
{
	struct scan_control sc = {
		.gfp_mask = GFP_KERNEL,
		.priority = DEF_PRIORITY,
		.may_unmap = 1,
	};
	struct reclaim_stat stat;
	unsigned int nr_reclaimed;
	struct page *page, *next;
	LIST_HEAD(clean_pages);

	list_for_each_entry_safe(page, next, page_list, lru) {
		if (page_is_file_lru(page) && !PageDirty(page) &&
		    !__PageMovable(page) && !PageUnevictable(page)) {
			ClearPageActive(page);
			list_move(&page->lru, &clean_pages);
		}
	}

	nr_reclaimed = shrink_page_list(&clean_pages, zone->zone_pgdat, &sc,
					&stat, true);
	list_splice(&clean_pages, page_list);
	mod_node_page_state(zone->zone_pgdat, NR_ISOLATED_FILE,
			    -(long)nr_reclaimed);
	/*
	 * Since lazyfree pages are isolated from file LRU from the beginning,
	 * they will rotate back to anonymous LRU in the end if it failed to
	 * discard so isolated count will be mismatched.
	 * Compensate the isolated count for both LRU lists.
	 */
	mod_node_page_state(zone->zone_pgdat, NR_ISOLATED_ANON,
			    stat.nr_lazyfree_fail);
	mod_node_page_state(zone->zone_pgdat, NR_ISOLATED_FILE,
			    -(long)stat.nr_lazyfree_fail);
	return nr_reclaimed;
}

int reclaim_pages_from_list(struct list_head *page_list)
{
	struct scan_control sc = {
		.gfp_mask = GFP_KERNEL,
		.priority = DEF_PRIORITY,
		.may_writepage = 1,
		.may_unmap = 1,
		.may_swap = 1,
	};
	unsigned long nr_reclaimed;
	struct reclaim_stat dummy_stat;
	struct page *page;

	list_for_each_entry(page, page_list, lru)
		ClearPageActive(page);

	nr_reclaimed = shrink_page_list(page_list, NULL, &sc,
				&dummy_stat, false);
	while (!list_empty(page_list)) {

		page = lru_to_page(page_list);
		list_del(&page->lru);
		dec_node_page_state(page, NR_ISOLATED_ANON +
				page_is_file_lru(page));
		putback_lru_page(page);
	}

	return nr_reclaimed;
}

/*
 * Attempt to remove the specified page from its LRU.  Only take this page
 * if it is of the appropriate PageActive status.  Pages which are being
 * freed elsewhere are also ignored.
 *
 * page:	page to consider
 * mode:	one of the LRU isolation modes defined above
 *
 * returns 0 on success, -ve errno on failure.
 */
int __isolate_lru_page(struct page *page, isolate_mode_t mode)
{
	int ret = -EINVAL;

	/* Only take pages on the LRU. */
	if (!PageLRU(page))
		return ret;

	/* Compaction should not handle unevictable pages but CMA can do so */
	if (PageUnevictable(page) && !(mode & ISOLATE_UNEVICTABLE))
		return ret;

	ret = -EBUSY;

	/*
	 * To minimise LRU disruption, the caller can indicate that it only
	 * wants to isolate pages it will be able to operate on without
	 * blocking - clean pages for the most part.
	 *
	 * ISOLATE_ASYNC_MIGRATE is used to indicate that it only wants to pages
	 * that it is possible to migrate without blocking
	 */
	if (mode & ISOLATE_ASYNC_MIGRATE) {
		/* All the caller can do on PageWriteback is block */
		if (PageWriteback(page))
			return ret;

		if (PageDirty(page)) {
			struct address_space *mapping;
			bool migrate_dirty;

			/*
			 * Only pages without mappings or that have a
			 * ->migratepage callback are possible to migrate
			 * without blocking. However, we can be racing with
			 * truncation so it's necessary to lock the page
			 * to stabilise the mapping as truncation holds
			 * the page lock until after the page is removed
			 * from the page cache.
			 */
			if (!trylock_page(page))
				return ret;

			mapping = page_mapping(page);
			migrate_dirty = !mapping || mapping->a_ops->migratepage;
			unlock_page(page);
			if (!migrate_dirty)
				return ret;
		}
	}

	if ((mode & ISOLATE_UNMAPPED) && page_mapped(page))
		return ret;

	if (likely(get_page_unless_zero(page))) {
		/*
		 * Be careful not to clear PageLRU until after we're
		 * sure the page is not being freed elsewhere -- the
		 * page release code relies on it.
		 */
		ClearPageLRU(page);
		ret = 0;
	}

	return ret;
}


/*
 * Update LRU sizes after isolating pages. The LRU size updates must
 * be complete before mem_cgroup_update_lru_size due to a sanity check.
 */
static __always_inline void update_lru_sizes(struct lruvec *lruvec,
			enum lru_list lru, unsigned long *nr_zone_taken)
{
	int zid;

	for (zid = 0; zid < MAX_NR_ZONES; zid++) {
		if (!nr_zone_taken[zid])
			continue;

		update_lru_size(lruvec, lru, zid, -nr_zone_taken[zid]);
	}

}

/**
 * pgdat->lru_lock is heavily contended.  Some of the functions that
 * shrink the lists perform better by taking out a batch of pages
 * and working on them outside the LRU lock.
 *
 * For pagecache intensive workloads, this function is the hottest
 * spot in the kernel (apart from copy_*_user functions).
 *
 * Appropriate locks must be held before calling this function.
 *
 * @nr_to_scan:	The number of eligible pages to look through on the list.
 * @lruvec:	The LRU vector to pull pages from.
 * @dst:	The temp list to put pages on to.
 * @nr_scanned:	The number of pages that were scanned.
 * @sc:		The scan_control struct for this reclaim session
 * @lru:	LRU list id for isolating
 *
 * returns how many pages were moved onto *@dst.
 */
static unsigned long isolate_lru_pages(unsigned long nr_to_scan,
		struct lruvec *lruvec, struct list_head *dst,
		unsigned long *nr_scanned, struct scan_control *sc,
		enum lru_list lru)
{
	struct list_head *src = &lruvec->lists[lru];
	unsigned long nr_taken = 0;
	unsigned long nr_zone_taken[MAX_NR_ZONES] = { 0 };
	unsigned long nr_skipped[MAX_NR_ZONES] = { 0, };
	unsigned long skipped = 0;
	unsigned long scan, total_scan, nr_pages;
	LIST_HEAD(pages_skipped);
	isolate_mode_t mode = (sc->may_unmap ? 0 : ISOLATE_UNMAPPED);

	total_scan = 0;
	scan = 0;
	while (scan < nr_to_scan && !list_empty(src)) {
		struct page *page;

		page = lru_to_page(src);
		prefetchw_prev_lru_page(page, src, flags);

		VM_BUG_ON_PAGE(!PageLRU(page), page);

		nr_pages = compound_nr(page);
		total_scan += nr_pages;

		if (page_zonenum(page) > sc->reclaim_idx) {
			list_move(&page->lru, &pages_skipped);
			nr_skipped[page_zonenum(page)] += nr_pages;
			continue;
		}

		/*
		 * Do not count skipped pages because that makes the function
		 * return with no isolated pages if the LRU mostly contains
		 * ineligible pages.  This causes the VM to not reclaim any
		 * pages, triggering a premature OOM.
		 *
		 * Account all tail pages of THP.  This would not cause
		 * premature OOM since __isolate_lru_page() returns -EBUSY
		 * only when the page is being freed somewhere else.
		 */
		scan += nr_pages;
		switch (__isolate_lru_page(page, mode)) {
		case 0:
			nr_taken += nr_pages;
			nr_zone_taken[page_zonenum(page)] += nr_pages;
			list_move(&page->lru, dst);
			break;

		case -EBUSY:
			/* else it is being freed elsewhere */
			list_move(&page->lru, src);
			continue;

		default:
			BUG();
		}
	}

	/*
	 * Splice any skipped pages to the start of the LRU list. Note that
	 * this disrupts the LRU order when reclaiming for lower zones but
	 * we cannot splice to the tail. If we did then the SWAP_CLUSTER_MAX
	 * scanning would soon rescan the same pages to skip and put the
	 * system at risk of premature OOM.
	 */
	if (!list_empty(&pages_skipped)) {
		int zid;

		list_splice(&pages_skipped, src);
		for (zid = 0; zid < MAX_NR_ZONES; zid++) {
			if (!nr_skipped[zid])
				continue;

			__count_zid_vm_events(PGSCAN_SKIP, zid, nr_skipped[zid]);
			skipped += nr_skipped[zid];
		}
	}
	*nr_scanned = total_scan;
	trace_mm_vmscan_lru_isolate(sc->reclaim_idx, sc->order, nr_to_scan,
				    total_scan, skipped, nr_taken, mode, lru);
	update_lru_sizes(lruvec, lru, nr_zone_taken);
	return nr_taken;
}

/**
 * isolate_lru_page - tries to isolate a page from its LRU list
 * @page: page to isolate from its LRU list
 *
 * Isolates a @page from an LRU list, clears PageLRU and adjusts the
 * vmstat statistic corresponding to whatever LRU list the page was on.
 *
 * Returns 0 if the page was removed from an LRU list.
 * Returns -EBUSY if the page was not on an LRU list.
 *
 * The returned page will have PageLRU() cleared.  If it was found on
 * the active list, it will have PageActive set.  If it was found on
 * the unevictable list, it will have the PageUnevictable bit set. That flag
 * may need to be cleared by the caller before letting the page go.
 *
 * The vmstat statistic corresponding to the list on which the page was
 * found will be decremented.
 *
 * Restrictions:
 *
 * (1) Must be called with an elevated refcount on the page. This is a
 *     fundamental difference from isolate_lru_pages (which is called
 *     without a stable reference).
 * (2) the lru_lock must not be held.
 * (3) interrupts must be enabled.
 */
int isolate_lru_page(struct page *page)
{
	int ret = -EBUSY;

	VM_BUG_ON_PAGE(!page_count(page), page);
	WARN_RATELIMIT(PageTail(page), "trying to isolate tail page");

	if (PageLRU(page)) {
		pg_data_t *pgdat = page_pgdat(page);
		struct lruvec *lruvec;

		spin_lock_irq(&pgdat->lru_lock);
		lruvec = mem_cgroup_page_lruvec(page, pgdat);
		if (PageLRU(page)) {
			get_page(page);
			ClearPageLRU(page);
			del_page_from_lru_list(page, lruvec);
			ret = 0;
		}
		spin_unlock_irq(&pgdat->lru_lock);
	}
	return ret;
}

/*
 * A direct reclaimer may isolate SWAP_CLUSTER_MAX pages from the LRU list and
 * then get rescheduled. When there are massive number of tasks doing page
 * allocation, such sleeping direct reclaimers may keep piling up on each CPU,
 * the LRU list will go small and be scanned faster than necessary, leading to
 * unnecessary swapping, thrashing and OOM.
 */
static int too_many_isolated(struct pglist_data *pgdat, int file,
		struct scan_control *sc)
{
	unsigned long inactive, isolated;

	if (current_is_kswapd())
		return 0;

	if (!writeback_throttling_sane(sc))
		return 0;

	if (file) {
		inactive = node_page_state(pgdat, NR_INACTIVE_FILE);
		isolated = node_page_state(pgdat, NR_ISOLATED_FILE);
	} else {
		inactive = node_page_state(pgdat, NR_INACTIVE_ANON);
		isolated = node_page_state(pgdat, NR_ISOLATED_ANON);
	}

	/*
	 * GFP_NOIO/GFP_NOFS callers are allowed to isolate more pages, so they
	 * won't get blocked by normal direct-reclaimers, forming a circular
	 * deadlock.
	 */
	if ((sc->gfp_mask & (__GFP_IO | __GFP_FS)) == (__GFP_IO | __GFP_FS))
		inactive >>= 3;

	return isolated > inactive;
}

/*
 * This moves pages from @list to corresponding LRU list.
 *
 * We move them the other way if the page is referenced by one or more
 * processes, from rmap.
 *
 * If the pages are mostly unmapped, the processing is fast and it is
 * appropriate to hold zone_lru_lock across the whole operation.  But if
 * the pages are mapped, the processing is slow (page_referenced()) so we
 * should drop zone_lru_lock around each page.  It's impossible to balance
 * this, so instead we remove the pages from the LRU while processing them.
 * It is safe to rely on PG_active against the non-LRU pages in here because
 * nobody will play with that bit on a non-LRU page.
 *
 * The downside is that we have to touch page->_refcount against each page.
 * But we had to alter page->flags anyway.
 *
 * Returns the number of pages moved to the given lruvec.
 */

static unsigned noinline_for_stack move_pages_to_lru(struct lruvec *lruvec,
						     struct list_head *list)
{
	struct pglist_data *pgdat = lruvec_pgdat(lruvec);
	int nr_pages, nr_moved = 0;
	LIST_HEAD(pages_to_free);
	struct page *page;

	while (!list_empty(list)) {
		page = lru_to_page(list);
		VM_BUG_ON_PAGE(PageLRU(page), page);
		list_del(&page->lru);
		if (unlikely(!page_evictable(page))) {
			spin_unlock_irq(&pgdat->lru_lock);
			putback_lru_page(page);
			spin_lock_irq(&pgdat->lru_lock);
			continue;
		}
		lruvec = mem_cgroup_page_lruvec(page, pgdat);

		SetPageLRU(page);
		add_page_to_lru_list(page, lruvec);

		if (put_page_testzero(page)) {
			del_page_from_lru_list(page, lruvec);
			__clear_page_lru_flags(page);

			if (unlikely(PageCompound(page))) {
				spin_unlock_irq(&pgdat->lru_lock);
				destroy_compound_page(page);
				spin_lock_irq(&pgdat->lru_lock);
			} else
				list_add(&page->lru, &pages_to_free);
		} else {
			nr_pages = thp_nr_pages(page);
			nr_moved += nr_pages;
			if (PageActive(page))
				workingset_age_nonresident(lruvec, nr_pages);
		}
	}

	/*
	 * To save our caller's stack, now use input list for pages to free.
	 */
	list_splice(&pages_to_free, list);

	return nr_moved;
}

/*
 * If a kernel thread (such as nfsd for loop-back mounts) services
 * a backing device by writing to the page cache it sets PF_LOCAL_THROTTLE.
 * In that case we should only throttle if the backing device it is
 * writing to is congested.  In other cases it is safe to throttle.
 */
static int current_may_throttle(void)
{
	return !(current->flags & PF_LOCAL_THROTTLE) ||
		current->backing_dev_info == NULL ||
		bdi_write_congested(current->backing_dev_info);
}

/*
 * shrink_inactive_list() is a helper for shrink_node().  It returns the number
 * of reclaimed pages
 */
static noinline_for_stack unsigned long
shrink_inactive_list(unsigned long nr_to_scan, struct lruvec *lruvec,
		     struct scan_control *sc, enum lru_list lru)
{
	LIST_HEAD(page_list);
	unsigned long nr_scanned;
	unsigned int nr_reclaimed = 0;
	unsigned long nr_taken;
	struct reclaim_stat stat;
	bool file = is_file_lru(lru);
	enum vm_event_item item;
	struct pglist_data *pgdat = lruvec_pgdat(lruvec);
	bool stalled = false;

	while (unlikely(too_many_isolated(pgdat, file, sc))) {
		if (stalled)
			return 0;

		/* wait a bit for the reclaimer. */
		msleep(100);
		stalled = true;

		/* We are about to die and free our memory. Return now. */
		if (fatal_signal_pending(current))
			return SWAP_CLUSTER_MAX;
	}

	lru_add_drain();

	spin_lock_irq(&pgdat->lru_lock);

	nr_taken = isolate_lru_pages(nr_to_scan, lruvec, &page_list,
				     &nr_scanned, sc, lru);

	__mod_node_page_state(pgdat, NR_ISOLATED_ANON + file, nr_taken);
	item = current_is_kswapd() ? PGSCAN_KSWAPD : PGSCAN_DIRECT;
	if (!cgroup_reclaim(sc))
		__count_vm_events(item, nr_scanned);
	__count_memcg_events(lruvec_memcg(lruvec), item, nr_scanned);
	__count_vm_events(PGSCAN_ANON + file, nr_scanned);

	spin_unlock_irq(&pgdat->lru_lock);

	if (nr_taken == 0)
		return 0;

	nr_reclaimed = shrink_page_list(&page_list, pgdat, sc, &stat, false);

	spin_lock_irq(&pgdat->lru_lock);

	move_pages_to_lru(lruvec, &page_list);

	__mod_node_page_state(pgdat, NR_ISOLATED_ANON + file, -nr_taken);
	lru_note_cost(lruvec, file, stat.nr_pageout);
	item = current_is_kswapd() ? PGSTEAL_KSWAPD : PGSTEAL_DIRECT;
	if (!cgroup_reclaim(sc))
		__count_vm_events(item, nr_reclaimed);
	__count_memcg_events(lruvec_memcg(lruvec), item, nr_reclaimed);
	__count_vm_events(PGSTEAL_ANON + file, nr_reclaimed);

	spin_unlock_irq(&pgdat->lru_lock);

	mem_cgroup_uncharge_list(&page_list);
	free_unref_page_list(&page_list);

	/*
	 * If dirty pages are scanned that are not queued for IO, it
	 * implies that flushers are not doing their job. This can
	 * happen when memory pressure pushes dirty pages to the end of
	 * the LRU before the dirty limits are breached and the dirty
	 * data has expired. It can also happen when the proportion of
	 * dirty pages grows not through writes but through memory
	 * pressure reclaiming all the clean cache. And in some cases,
	 * the flushers simply cannot keep up with the allocation
	 * rate. Nudge the flusher threads in case they are asleep.
	 */
	if (stat.nr_unqueued_dirty == nr_taken)
		wakeup_flusher_threads(WB_REASON_VMSCAN);

	sc->nr.dirty += stat.nr_dirty;
	sc->nr.congested += stat.nr_congested;
	sc->nr.unqueued_dirty += stat.nr_unqueued_dirty;
	sc->nr.writeback += stat.nr_writeback;
	sc->nr.immediate += stat.nr_immediate;
	sc->nr.taken += nr_taken;
	if (file)
		sc->nr.file_taken += nr_taken;

	trace_mm_vmscan_lru_shrink_inactive(pgdat->node_id,
			nr_scanned, nr_reclaimed, &stat, sc->priority, file);
	return nr_reclaimed;
}

static void shrink_active_list(unsigned long nr_to_scan,
			       struct lruvec *lruvec,
			       struct scan_control *sc,
			       enum lru_list lru)
{
	unsigned long nr_taken;
	unsigned long nr_scanned;
	unsigned long vm_flags;
	LIST_HEAD(l_hold);	/* The pages which were snipped off */
	LIST_HEAD(l_active);
	LIST_HEAD(l_inactive);
	struct page *page;
	unsigned nr_deactivate, nr_activate;
	unsigned nr_rotated = 0;
	int file = is_file_lru(lru);
	struct pglist_data *pgdat = lruvec_pgdat(lruvec);

	lru_add_drain();

	spin_lock_irq(&pgdat->lru_lock);

	nr_taken = isolate_lru_pages(nr_to_scan, lruvec, &l_hold,
				     &nr_scanned, sc, lru);

	__mod_node_page_state(pgdat, NR_ISOLATED_ANON + file, nr_taken);

	if (!cgroup_reclaim(sc))
		__count_vm_events(PGREFILL, nr_scanned);
	__count_memcg_events(lruvec_memcg(lruvec), PGREFILL, nr_scanned);

	spin_unlock_irq(&pgdat->lru_lock);

	while (!list_empty(&l_hold)) {
		cond_resched();
		page = lru_to_page(&l_hold);
		list_del(&page->lru);

		if (unlikely(!page_evictable(page))) {
			putback_lru_page(page);
			continue;
		}

		if (unlikely(buffer_heads_over_limit)) {
			if (page_has_private(page) && trylock_page(page)) {
				if (page_has_private(page))
					try_to_release_page(page, 0);
				unlock_page(page);
			}
		}

		if (page_referenced(page, 0, sc->target_mem_cgroup,
				    &vm_flags)) {
			/*
			 * Identify referenced, file-backed active pages and
			 * give them one more trip around the active list. So
			 * that executable code get better chances to stay in
			 * memory under moderate memory pressure.  Anon pages
			 * are not likely to be evicted by use-once streaming
			 * IO, plus JVM can create lots of anon VM_EXEC pages,
			 * so we ignore them here.
			 */
			if ((vm_flags & VM_EXEC) && page_is_file_lru(page)) {
				nr_rotated += thp_nr_pages(page);
				list_add(&page->lru, &l_active);
				continue;
			}
		}

		ClearPageActive(page);	/* we are de-activating */
		SetPageWorkingset(page);
		list_add(&page->lru, &l_inactive);
	}

	/*
	 * Move pages back to the lru list.
	 */
	spin_lock_irq(&pgdat->lru_lock);

	nr_activate = move_pages_to_lru(lruvec, &l_active);
	nr_deactivate = move_pages_to_lru(lruvec, &l_inactive);
	/* Keep all free pages in l_active list */
	list_splice(&l_inactive, &l_active);

	__count_vm_events(PGDEACTIVATE, nr_deactivate);
	__count_memcg_events(lruvec_memcg(lruvec), PGDEACTIVATE, nr_deactivate);

	__mod_node_page_state(pgdat, NR_ISOLATED_ANON + file, -nr_taken);
	spin_unlock_irq(&pgdat->lru_lock);

	mem_cgroup_uncharge_list(&l_active);
	free_unref_page_list(&l_active);
	trace_mm_vmscan_lru_shrink_active(pgdat->node_id, nr_taken, nr_activate,
			nr_deactivate, nr_rotated, sc->priority, file);
}

unsigned long reclaim_pages(struct list_head *page_list)
{
	int nid = NUMA_NO_NODE;
	unsigned int nr_reclaimed = 0;
	LIST_HEAD(node_page_list);
	struct reclaim_stat dummy_stat;
	struct page *page;
	struct scan_control sc = {
		.gfp_mask = GFP_KERNEL,
		.priority = DEF_PRIORITY,
		.may_writepage = 1,
		.may_unmap = 1,
		.may_swap = 1,
	};

	while (!list_empty(page_list)) {
		page = lru_to_page(page_list);
		if (nid == NUMA_NO_NODE) {
			nid = page_to_nid(page);
			INIT_LIST_HEAD(&node_page_list);
		}

		if (nid == page_to_nid(page)) {
			ClearPageActive(page);
			list_move(&page->lru, &node_page_list);
			continue;
		}

		nr_reclaimed += shrink_page_list(&node_page_list,
						NODE_DATA(nid),
						&sc, &dummy_stat, false);
		while (!list_empty(&node_page_list)) {
			page = lru_to_page(&node_page_list);
			list_del(&page->lru);
			putback_lru_page(page);
		}

		nid = NUMA_NO_NODE;
	}

	if (!list_empty(&node_page_list)) {
		nr_reclaimed += shrink_page_list(&node_page_list,
						NODE_DATA(nid),
						&sc, &dummy_stat, false);
		while (!list_empty(&node_page_list)) {
			page = lru_to_page(&node_page_list);
			list_del(&page->lru);
			putback_lru_page(page);
		}
	}

	return nr_reclaimed;
}

static unsigned long shrink_list(enum lru_list lru, unsigned long nr_to_scan,
				 struct lruvec *lruvec, struct scan_control *sc)
{
	if (is_active_lru(lru)) {
		if (sc->may_deactivate & (1 << is_file_lru(lru)))
			shrink_active_list(nr_to_scan, lruvec, sc, lru);
		else
			sc->skipped_deactivate = 1;
		return 0;
	}

	return shrink_inactive_list(nr_to_scan, lruvec, sc, lru);
}

/*
 * The inactive anon list should be small enough that the VM never has
 * to do too much work.
 *
 * The inactive file list should be small enough to leave most memory
 * to the established workingset on the scan-resistant active list,
 * but large enough to avoid thrashing the aggregate readahead window.
 *
 * Both inactive lists should also be large enough that each inactive
 * page has a chance to be referenced again before it is reclaimed.
 *
 * If that fails and refaulting is observed, the inactive list grows.
 *
 * The inactive_ratio is the target ratio of ACTIVE to INACTIVE pages
 * on this LRU, maintained by the pageout code. An inactive_ratio
 * of 3 means 3:1 or 25% of the pages are kept on the inactive list.
 *
 * total     target    max
 * memory    ratio     inactive
 * -------------------------------------
 *   10MB       1         5MB
 *  100MB       1        50MB
 *    1GB       3       250MB
 *   10GB      10       0.9GB
 *  100GB      31         3GB
 *    1TB     101        10GB
 *   10TB     320        32GB
 */
static bool inactive_is_low(struct lruvec *lruvec, enum lru_list inactive_lru)
{
	enum lru_list active_lru = inactive_lru + LRU_ACTIVE;
	unsigned long inactive, active;
	unsigned long inactive_ratio;
	unsigned long gb;

	inactive = lruvec_page_state(lruvec, NR_LRU_BASE + inactive_lru);
	active = lruvec_page_state(lruvec, NR_LRU_BASE + active_lru);

	gb = (inactive + active) >> (30 - PAGE_SHIFT);
	if (gb)
		inactive_ratio = int_sqrt(10 * gb);
	else
		inactive_ratio = 1;

	trace_android_vh_tune_inactive_ratio(&inactive_ratio, is_file_lru(inactive_lru));

	return inactive * inactive_ratio < active;
}

enum scan_balance {
	SCAN_EQUAL,
	SCAN_FRACT,
	SCAN_ANON,
	SCAN_FILE,
};

static void prepare_scan_count(pg_data_t *pgdat, struct scan_control *sc)
{
	unsigned long file;
	struct lruvec *target_lruvec;

	if (lru_gen_enabled())
		return;

	target_lruvec = mem_cgroup_lruvec(sc->target_mem_cgroup, pgdat);

	/*
	 * Determine the scan balance between anon and file LRUs.
	 */
	spin_lock_irq(&pgdat->lru_lock);
	sc->anon_cost = target_lruvec->anon_cost;
	sc->file_cost = target_lruvec->file_cost;
	spin_unlock_irq(&pgdat->lru_lock);

	/*
	 * Target desirable inactive:active list ratios for the anon
	 * and file LRU lists.
	 */
	if (!sc->force_deactivate) {
		unsigned long refaults;

		refaults = lruvec_page_state(target_lruvec,
				WORKINGSET_ACTIVATE_ANON);
		if (refaults != target_lruvec->refaults[0] ||
			inactive_is_low(target_lruvec, LRU_INACTIVE_ANON))
			sc->may_deactivate |= DEACTIVATE_ANON;
		else
			sc->may_deactivate &= ~DEACTIVATE_ANON;

		/*
		 * When refaults are being observed, it means a new
		 * workingset is being established. Deactivate to get
		 * rid of any stale active pages quickly.
		 */
		refaults = lruvec_page_state(target_lruvec,
				WORKINGSET_ACTIVATE_FILE);
		if (refaults != target_lruvec->refaults[1] ||
		    inactive_is_low(target_lruvec, LRU_INACTIVE_FILE))
			sc->may_deactivate |= DEACTIVATE_FILE;
		else
			sc->may_deactivate &= ~DEACTIVATE_FILE;
	} else
		sc->may_deactivate = DEACTIVATE_ANON | DEACTIVATE_FILE;

	/*
	 * If we have plenty of inactive file pages that aren't
	 * thrashing, try to reclaim those first before touching
	 * anonymous pages.
	 */
	file = lruvec_page_state(target_lruvec, NR_INACTIVE_FILE);
	if (file >> sc->priority && !(sc->may_deactivate & DEACTIVATE_FILE))
		sc->cache_trim_mode = 1;
	else
		sc->cache_trim_mode = 0;

	/*
	 * Prevent the reclaimer from falling into the cache trap: as
	 * cache pages start out inactive, every cache fault will tip
	 * the scan balance towards the file LRU.  And as the file LRU
	 * shrinks, so does the window for rotation from references.
	 * This means we have a runaway feedback loop where a tiny
	 * thrashing file LRU becomes infinitely more attractive than
	 * anon pages.  Try to detect this based on file LRU size.
	 */
	if (!cgroup_reclaim(sc)) {
		unsigned long total_high_wmark = 0;
		unsigned long free, anon;
		int z;

		free = sum_zone_node_page_state(pgdat->node_id, NR_FREE_PAGES);
		file = node_page_state(pgdat, NR_ACTIVE_FILE) +
			   node_page_state(pgdat, NR_INACTIVE_FILE);

		for (z = 0; z < MAX_NR_ZONES; z++) {
			struct zone *zone = &pgdat->node_zones[z];

			if (!managed_zone(zone))
				continue;

			total_high_wmark += high_wmark_pages(zone);
		}

		/*
		 * Consider anon: if that's low too, this isn't a
		 * runaway file reclaim problem, but rather just
		 * extreme pressure. Reclaim as per usual then.
		 */
		anon = node_page_state(pgdat, NR_INACTIVE_ANON);

		sc->file_is_tiny =
			file + free <= total_high_wmark &&
			!(sc->may_deactivate & DEACTIVATE_ANON) &&
			anon >> sc->priority;
	}
}

/*
 * Low watermark used to prevent fscache thrashing during low memory.
 */
int min_filelist_kbytes;

/*
 * Check low watermark used to prevent fscache thrashing during low memory.
 */
static int file_is_low(struct lruvec *lruvec)
{
	unsigned long size;

	if (!mem_cgroup_disabled())
		return false;

	size = node_page_state(lruvec_pgdat(lruvec), NR_ACTIVE_FILE);
	size += node_page_state(lruvec_pgdat(lruvec), NR_INACTIVE_FILE);
	size <<= (PAGE_SHIFT - 10);

	return size < min_filelist_kbytes;
}

/*
 * Determine how aggressively the anon and file LRU lists should be
 * scanned.  The relative value of each set of LRU lists is determined
 * by looking at the fraction of the pages scanned we did rotate back
 * onto the active list instead of evict.
 *
 * nr[0] = anon inactive pages to scan; nr[1] = anon active pages to scan
 * nr[2] = file inactive pages to scan; nr[3] = file active pages to scan
 */
static void get_scan_count(struct lruvec *lruvec, struct scan_control *sc,
			   unsigned long *nr)
{
	struct mem_cgroup *memcg = lruvec_memcg(lruvec);
	unsigned long anon_cost, file_cost, total_cost;
	int swappiness = mem_cgroup_swappiness(memcg);
	u64 fraction[ANON_AND_FILE];
	u64 denominator = 0;	/* gcc */
	enum scan_balance scan_balance;
	unsigned long ap, fp;
	enum lru_list lru;
	bool balance_anon_file_reclaim = false;

	/* If we have no swap space, do not bother scanning anon pages. */
	if (!sc->may_swap || mem_cgroup_get_nr_swap_pages(memcg) <= 0) {
		scan_balance = SCAN_FILE;
		goto out;
	}

	trace_android_vh_tune_swappiness(&swappiness);
	/*
	 * Global reclaim will swap to prevent OOM even with no
	 * swappiness, but memcg users want to use this knob to
	 * disable swapping for individual groups completely when
	 * using the memory controller's swap limit feature would be
	 * too expensive.
	 */
	if (cgroup_reclaim(sc) && !swappiness) {
		scan_balance = SCAN_FILE;
		goto out;
	}

	/*
	 * Do not scan file pages when swap is allowed by __GFP_IO and
	 * file page count is low.
	 */
	if ((sc->gfp_mask & __GFP_IO) && file_is_low(lruvec)) {
		scan_balance = SCAN_ANON;
		goto out;
	}

	/*
	 * Do not apply any pressure balancing cleverness when the
	 * system is close to OOM, scan both anon and file equally
	 * (unless the swappiness setting disagrees with swapping).
	 */
	if (!sc->priority && swappiness) {
		scan_balance = SCAN_EQUAL;
		goto out;
	}

	/*
	 * If the system is almost out of file pages, force-scan anon.
	 */
	if (sc->file_is_tiny) {
		scan_balance = SCAN_ANON;
		goto out;
	}

	trace_android_rvh_set_balance_anon_file_reclaim(&balance_anon_file_reclaim);

	/*
	 * If there is enough inactive page cache, we do not reclaim
	 * anything from the anonymous working right now. But when balancing
	 * anon and page cache files for reclaim, allow swapping of anon pages
	 * even if there are a number of inactive file cache pages.
	 */
	if (!balance_anon_file_reclaim && sc->cache_trim_mode) {
		scan_balance = SCAN_FILE;
		goto out;
	}

	scan_balance = SCAN_FRACT;
	/*
	 * Calculate the pressure balance between anon and file pages.
	 *
	 * The amount of pressure we put on each LRU is inversely
	 * proportional to the cost of reclaiming each list, as
	 * determined by the share of pages that are refaulting, times
	 * the relative IO cost of bringing back a swapped out
	 * anonymous page vs reloading a filesystem page (swappiness).
	 *
	 * Although we limit that influence to ensure no list gets
	 * left behind completely: at least a third of the pressure is
	 * applied, before swappiness.
	 *
	 * With swappiness at 100, anon and file have equal IO cost.
	 */
	total_cost = sc->anon_cost + sc->file_cost;
	anon_cost = total_cost + sc->anon_cost;
	file_cost = total_cost + sc->file_cost;
	total_cost = anon_cost + file_cost;

	ap = swappiness * (total_cost + 1);
	ap /= anon_cost + 1;

	fp = (200 - swappiness) * (total_cost + 1);
	fp /= file_cost + 1;

	fraction[0] = ap;
	fraction[1] = fp;
	denominator = ap + fp;
out:
	trace_android_vh_tune_scan_type((char *)(&scan_balance));
	for_each_evictable_lru(lru) {
		int file = is_file_lru(lru);
		unsigned long lruvec_size;
		unsigned long low, min;
		unsigned long scan;

		lruvec_size = lruvec_lru_size(lruvec, lru, sc->reclaim_idx);
		mem_cgroup_protection(sc->target_mem_cgroup, memcg,
				      &min, &low);

		if (min || low) {
			/*
			 * Scale a cgroup's reclaim pressure by proportioning
			 * its current usage to its memory.low or memory.min
			 * setting.
			 *
			 * This is important, as otherwise scanning aggression
			 * becomes extremely binary -- from nothing as we
			 * approach the memory protection threshold, to totally
			 * nominal as we exceed it.  This results in requiring
			 * setting extremely liberal protection thresholds. It
			 * also means we simply get no protection at all if we
			 * set it too low, which is not ideal.
			 *
			 * If there is any protection in place, we reduce scan
			 * pressure by how much of the total memory used is
			 * within protection thresholds.
			 *
			 * There is one special case: in the first reclaim pass,
			 * we skip over all groups that are within their low
			 * protection. If that fails to reclaim enough pages to
			 * satisfy the reclaim goal, we come back and override
			 * the best-effort low protection. However, we still
			 * ideally want to honor how well-behaved groups are in
			 * that case instead of simply punishing them all
			 * equally. As such, we reclaim them based on how much
			 * memory they are using, reducing the scan pressure
			 * again by how much of the total memory used is under
			 * hard protection.
			 */
			unsigned long cgroup_size = mem_cgroup_size(memcg);
			unsigned long protection;

			/* memory.low scaling, make sure we retry before OOM */
			if (!sc->memcg_low_reclaim && low > min) {
				protection = low;
				sc->memcg_low_skipped = 1;
			} else {
				protection = min;
			}

			/* Avoid TOCTOU with earlier protection check */
			cgroup_size = max(cgroup_size, protection);

			scan = lruvec_size - lruvec_size * protection /
				(cgroup_size + 1);

			/*
			 * Minimally target SWAP_CLUSTER_MAX pages to keep
			 * reclaim moving forwards, avoiding decrementing
			 * sc->priority further than desirable.
			 */
			scan = max(scan, SWAP_CLUSTER_MAX);
		} else {
			scan = lruvec_size;
		}

		scan >>= sc->priority;

		/*
		 * If the cgroup's already been deleted, make sure to
		 * scrape out the remaining cache.
		 */
		if (!scan && !mem_cgroup_online(memcg))
			scan = min(lruvec_size, SWAP_CLUSTER_MAX);

		switch (scan_balance) {
		case SCAN_EQUAL:
			/* Scan lists relative to size */
			break;
		case SCAN_FRACT:
			/*
			 * Scan types proportional to swappiness and
			 * their relative recent reclaim efficiency.
			 * Make sure we don't miss the last page on
			 * the offlined memory cgroups because of a
			 * round-off error.
			 */
			scan = mem_cgroup_online(memcg) ?
			       div64_u64(scan * fraction[file], denominator) :
			       DIV64_U64_ROUND_UP(scan * fraction[file],
						  denominator);
			break;
		case SCAN_FILE:
		case SCAN_ANON:
			/* Scan one type exclusively */
			if ((scan_balance == SCAN_FILE) != file)
				scan = 0;
			break;
		default:
			/* Look ma, no brain */
			BUG();
		}

		nr[lru] = scan;
	}
}

#ifdef CONFIG_LRU_GEN

/*
 * After pages are faulted in, the aging must scan them twice before the
 * eviction can consider them. The first scan clears the accessed bit set during
 * initial faults. And the second scan makes sure they haven't been used since
 * the first scan.
 */
#define MIN_NR_GENS	2

#define MAX_BATCH_SIZE	8192

/******************************************************************************
 *                          shorthand helpers
 ******************************************************************************/

#define DEFINE_MAX_SEQ()						\
	unsigned long max_seq = READ_ONCE(lruvec->evictable.max_seq)

#define DEFINE_MIN_SEQ()						\
	unsigned long min_seq[ANON_AND_FILE] = {			\
		READ_ONCE(lruvec->evictable.min_seq[0]),		\
		READ_ONCE(lruvec->evictable.min_seq[1]),		\
	}

#define for_each_type_zone(type, zone)					\
	for ((type) = 0; (type) < ANON_AND_FILE; (type)++)		\
		for ((zone) = 0; (zone) < MAX_NR_ZONES; (zone)++)

#define for_each_gen_type_zone(gen, type, zone)				\
	for ((gen) = 0; (gen) < MAX_NR_GENS; (gen)++)			\
		for ((type) = 0; (type) < ANON_AND_FILE; (type)++)	\
			for ((zone) = 0; (zone) < MAX_NR_ZONES; (zone)++)

static int page_lru_gen(struct page *page)
{
	return ((page->flags & LRU_GEN_MASK) >> LRU_GEN_PGOFF) - 1;
}

static int get_lo_wmark(unsigned long max_seq, unsigned long *min_seq, int swappiness)
{
	return max_seq - max(min_seq[!swappiness], min_seq[1]) + 1;
}

static int get_hi_wmark(unsigned long max_seq, unsigned long *min_seq, int swappiness)
{
	return max_seq - min(min_seq[!swappiness], min_seq[1]) + 1;
}

static int get_nr_gens(struct lruvec *lruvec, int type)
{
	return lruvec->evictable.max_seq - lruvec->evictable.min_seq[type] + 1;
}

static bool __maybe_unused seq_is_valid(struct lruvec *lruvec)
{
	lockdep_assert_held(&lruvec_pgdat(lruvec)->lru_lock);

	return get_nr_gens(lruvec, 0) >= MIN_NR_GENS &&
	       get_nr_gens(lruvec, 0) <= MAX_NR_GENS &&
	       get_nr_gens(lruvec, 1) >= MIN_NR_GENS &&
	       get_nr_gens(lruvec, 1) <= MAX_NR_GENS;
}

/******************************************************************************
 *                          refault feedback loop
 ******************************************************************************/

/*
 * A feedback loop modeled after the PID controller. Currently supports the
 * proportional (P) and the integral (I) terms; the derivative (D) term can be
 * added if necessary. The setpoint (SP) is the desired position; the process
 * variable (PV) is the measured position. The error is the difference between
 * the SP and the PV. A positive error results in a positive control output
 * correction, which, in our case, is to allow eviction.
 *
 * The P term is the current refault rate refaulted/(evicted+activated), which
 * has a weight of 1. The I term is the arithmetic mean of the last N refault
 * rates, weighted by geometric series 1/2, 1/4, ..., 1/(1<<N).
 *
 * Our goal is to make sure upper tiers have similar refault rates as the base
 * tier. That is we try to be fair to all tiers by maintaining similar refault
 * rates across them.
 */
struct controller_pos {
	unsigned long refaulted;
	unsigned long total;
	int gain;
};

static void read_controller_pos(struct controller_pos *pos, struct lruvec *lruvec,
				int type, int tier, int gain)
{
	struct lrugen *lrugen = &lruvec->evictable;
	int hist = hist_from_seq_or_gen(lrugen->min_seq[type]);

	pos->refaulted = lrugen->avg_refaulted[type][tier] +
			 atomic_long_read(&lrugen->refaulted[hist][type][tier]);
	pos->total = lrugen->avg_total[type][tier] +
		     atomic_long_read(&lrugen->evicted[hist][type][tier]);
	if (tier)
		pos->total += lrugen->activated[hist][type][tier - 1];
	pos->gain = gain;
}

static void reset_controller_pos(struct lruvec *lruvec, int gen, int type)
{
	int tier;
	int hist = hist_from_seq_or_gen(gen);
	struct lrugen *lrugen = &lruvec->evictable;
	bool carryover = gen == lru_gen_from_seq(lrugen->min_seq[type]);

	if (!carryover && NR_STAT_GENS == 1)
		return;

	for (tier = 0; tier < MAX_NR_TIERS; tier++) {
		if (carryover) {
			unsigned long sum;

			sum = lrugen->avg_refaulted[type][tier] +
			      atomic_long_read(&lrugen->refaulted[hist][type][tier]);
			WRITE_ONCE(lrugen->avg_refaulted[type][tier], sum / 2);

			sum = lrugen->avg_total[type][tier] +
			      atomic_long_read(&lrugen->evicted[hist][type][tier]);
			if (tier)
				sum += lrugen->activated[hist][type][tier - 1];
			WRITE_ONCE(lrugen->avg_total[type][tier], sum / 2);

			if (NR_STAT_GENS > 1)
				continue;
		}

		atomic_long_set(&lrugen->refaulted[hist][type][tier], 0);
		atomic_long_set(&lrugen->evicted[hist][type][tier], 0);
		if (tier)
			WRITE_ONCE(lrugen->activated[hist][type][tier - 1], 0);
	}
}

static bool positive_ctrl_err(struct controller_pos *sp, struct controller_pos *pv)
{
	/*
	 * Allow eviction if the PV has a limited number of refaulted pages or a
	 * lower refault rate than the SP.
	 */
	return pv->refaulted < SWAP_CLUSTER_MAX ||
	       pv->refaulted * max(sp->total, 1UL) * sp->gain <=
	       sp->refaulted * max(pv->total, 1UL) * pv->gain;
}

/******************************************************************************
 *                          mm_struct list
 ******************************************************************************/

enum {
	MM_SCHED_ACTIVE,	/* running processes */
	MM_SCHED_INACTIVE,	/* sleeping processes */
	MM_LOCK_CONTENTION,	/* lock contentions */
	MM_VMA_INTERVAL,	/* VMAs within the range of each PUD/PMD/PTE */
	MM_LEAF_OTHER_NODE,	/* entries not from the node under reclaim */
	MM_LEAF_OTHER_MEMCG,	/* entries not from the memcg under reclaim */
	MM_LEAF_OLD,		/* old entries */
	MM_LEAF_YOUNG,		/* young entries */
	MM_LEAF_DIRTY,		/* dirty entries */
	MM_LEAF_HOLE,		/* non-present entries */
	MM_NONLEAF_OLD,		/* old non-leaf PMD entries */
	MM_NONLEAF_YOUNG,	/* young non-leaf PMD entries */
	NR_MM_STATS
};

/* mnemonic codes for the stats above */
#define MM_STAT_CODES		"aicvnmoydhlu"

struct lru_gen_mm_list {
	/* the head of a global or per-memcg mm_struct list */
	struct list_head head;
	/* protects the list */
	spinlock_t lock;
	struct {
		/* set to max_seq after each round of walk */
		unsigned long cur_seq;
		/* the next mm on the list to walk */
		struct list_head *iter;
		/* to wait for the last worker to finish */
		struct wait_queue_head wait;
		/* the number of concurrent workers */
		int nr_workers;
		/* stats for debugging */
		unsigned long stats[NR_STAT_GENS][NR_MM_STATS];
	} nodes[0];
};

static struct lru_gen_mm_list *global_mm_list;

static struct lru_gen_mm_list *alloc_mm_list(void)
{
	int nid;
	struct lru_gen_mm_list *mm_list;

	mm_list = kzalloc(struct_size(mm_list, nodes, nr_node_ids), GFP_KERNEL);
	if (!mm_list)
		return NULL;

	INIT_LIST_HEAD(&mm_list->head);
	spin_lock_init(&mm_list->lock);

	for_each_node(nid) {
		mm_list->nodes[nid].cur_seq = MIN_NR_GENS;
		mm_list->nodes[nid].iter = &mm_list->head;
		init_waitqueue_head(&mm_list->nodes[nid].wait);
	}

	return mm_list;
}

static struct lru_gen_mm_list *get_mm_list(struct mem_cgroup *memcg)
{
#ifdef CONFIG_MEMCG
	if (!mem_cgroup_disabled())
		return memcg ? memcg->mm_list : root_mem_cgroup->mm_list;
#endif
	VM_BUG_ON(memcg);

	return global_mm_list;
}

void lru_gen_init_mm(struct mm_struct *mm)
{
	INIT_LIST_HEAD(&mm->lrugen.list);
#ifdef CONFIG_MEMCG
	mm->lrugen.memcg = NULL;
#endif
#ifndef CONFIG_ARCH_WANT_BATCHED_UNMAP_TLB_FLUSH
	atomic_set(&mm->lrugen.nr_cpus, 0);
#endif
	nodes_clear(mm->lrugen.nodes);
}

void lru_gen_add_mm(struct mm_struct *mm)
{
	struct mem_cgroup *memcg = get_mem_cgroup_from_mm(mm);
	struct lru_gen_mm_list *mm_list = get_mm_list(memcg);

	VM_BUG_ON_MM(!list_empty(&mm->lrugen.list), mm);
#ifdef CONFIG_MEMCG
	VM_BUG_ON_MM(mm->lrugen.memcg, mm);
	WRITE_ONCE(mm->lrugen.memcg, memcg);
#endif
	spin_lock(&mm_list->lock);
	list_add_tail(&mm->lrugen.list, &mm_list->head);
	spin_unlock(&mm_list->lock);
}

void lru_gen_del_mm(struct mm_struct *mm)
{
	int nid;
#ifdef CONFIG_MEMCG
	struct lru_gen_mm_list *mm_list = get_mm_list(mm->lrugen.memcg);
#else
	struct lru_gen_mm_list *mm_list = get_mm_list(NULL);
#endif

	spin_lock(&mm_list->lock);

	for_each_node(nid) {
		if (mm_list->nodes[nid].iter != &mm->lrugen.list)
			continue;

		mm_list->nodes[nid].iter = mm_list->nodes[nid].iter->next;
		if (mm_list->nodes[nid].iter == &mm_list->head)
			WRITE_ONCE(mm_list->nodes[nid].cur_seq,
				   mm_list->nodes[nid].cur_seq + 1);
	}

	list_del_init(&mm->lrugen.list);

	spin_unlock(&mm_list->lock);

#ifdef CONFIG_MEMCG
	mem_cgroup_put(mm->lrugen.memcg);
	WRITE_ONCE(mm->lrugen.memcg, NULL);
#endif
}

#ifdef CONFIG_MEMCG
int lru_gen_alloc_mm_list(struct mem_cgroup *memcg)
{
	if (mem_cgroup_disabled())
		return 0;

	memcg->mm_list = alloc_mm_list();

	return memcg->mm_list ? 0 : -ENOMEM;
}

void lru_gen_free_mm_list(struct mem_cgroup *memcg)
{
	kfree(memcg->mm_list);
	memcg->mm_list = NULL;
}

void lru_gen_migrate_mm(struct mm_struct *mm)
{
	struct mem_cgroup *memcg;

	lockdep_assert_held(&mm->owner->alloc_lock);

	if (mem_cgroup_disabled())
		return;

	rcu_read_lock();
	memcg = mem_cgroup_from_task(mm->owner);
	rcu_read_unlock();
	if (memcg == mm->lrugen.memcg)
		return;

	VM_BUG_ON_MM(!mm->lrugen.memcg, mm);
	VM_BUG_ON_MM(list_empty(&mm->lrugen.list), mm);

	lru_gen_del_mm(mm);
	lru_gen_add_mm(mm);
}

static bool mm_has_migrated(struct mm_struct *mm, struct mem_cgroup *memcg)
{
	return READ_ONCE(mm->lrugen.memcg) != memcg;
}
#else
static bool mm_has_migrated(struct mm_struct *mm, struct mem_cgroup *memcg)
{
	return false;
}
#endif

struct mm_walk_args {
	struct mem_cgroup *memcg;
	unsigned long max_seq;
	unsigned long start_pfn;
	unsigned long end_pfn;
	unsigned long next_addr;
	int node_id;
	int swappiness;
	int batch_size;
	int nr_pages[MAX_NR_GENS][ANON_AND_FILE][MAX_NR_ZONES];
	int mm_stats[NR_MM_STATS];
	unsigned long bitmap[0];
};

static int size_of_mm_walk_args(void)
{
	int size = sizeof(struct mm_walk_args);

	if (IS_ENABLED(CONFIG_TRANSPARENT_HUGEPAGE) ||
	    IS_ENABLED(CONFIG_HAVE_ARCH_PARENT_PMD_YOUNG))
		size += sizeof(unsigned long) * BITS_TO_LONGS(PTRS_PER_PMD);

	return size;
}

static void reset_mm_stats(struct lru_gen_mm_list *mm_list, bool last,
			   struct mm_walk_args *args)
{
	int i;
	int nid = args->node_id;
	int hist = hist_from_seq_or_gen(args->max_seq);

	lockdep_assert_held(&mm_list->lock);

	for (i = 0; i < NR_MM_STATS; i++) {
		WRITE_ONCE(mm_list->nodes[nid].stats[hist][i],
			   mm_list->nodes[nid].stats[hist][i] + args->mm_stats[i]);
		args->mm_stats[i] = 0;
	}

	if (!last || NR_STAT_GENS == 1)
		return;

	hist = hist_from_seq_or_gen(args->max_seq + 1);
	for (i = 0; i < NR_MM_STATS; i++)
		WRITE_ONCE(mm_list->nodes[nid].stats[hist][i], 0);
}

static bool should_skip_mm(struct mm_struct *mm, struct mm_walk_args *args)
{
	int type;
	unsigned long size = 0;

	if (!lru_gen_mm_is_active(mm) && !node_isset(args->node_id, mm->lrugen.nodes))
		return true;

	if (mm_is_oom_victim(mm))
		return true;

	for (type = !args->swappiness; type < ANON_AND_FILE; type++) {
		size += type ? get_mm_counter(mm, MM_FILEPAGES) :
			       get_mm_counter(mm, MM_ANONPAGES) +
			       get_mm_counter(mm, MM_SHMEMPAGES);
	}

	/* leave the legwork to the rmap if mappings are too sparse */
	if (size < max(SWAP_CLUSTER_MAX, mm_pgtables_bytes(mm) / PAGE_SIZE))
		return true;

	return !mmget_not_zero(mm);
}

/* To support multiple workers that concurrently walk an mm_struct list. */
static bool get_next_mm(struct mm_walk_args *args, struct mm_struct **iter)
{
	bool last = true;
	struct mm_struct *mm = NULL;
	int nid = args->node_id;
	struct lru_gen_mm_list *mm_list = get_mm_list(args->memcg);

	if (*iter)
		mmput_async(*iter);
	else if (args->max_seq <= READ_ONCE(mm_list->nodes[nid].cur_seq))
		return false;

	spin_lock(&mm_list->lock);

	VM_BUG_ON(args->max_seq > mm_list->nodes[nid].cur_seq + 1);
	VM_BUG_ON(*iter && args->max_seq < mm_list->nodes[nid].cur_seq);
	VM_BUG_ON(*iter && !mm_list->nodes[nid].nr_workers);

	if (args->max_seq <= mm_list->nodes[nid].cur_seq) {
		last = *iter;
		goto done;
	}

	if (mm_list->nodes[nid].iter == &mm_list->head) {
		VM_BUG_ON(*iter || mm_list->nodes[nid].nr_workers);
		mm_list->nodes[nid].iter = mm_list->nodes[nid].iter->next;
	}

	while (!mm && mm_list->nodes[nid].iter != &mm_list->head) {
		mm = list_entry(mm_list->nodes[nid].iter, struct mm_struct, lrugen.list);
		mm_list->nodes[nid].iter = mm_list->nodes[nid].iter->next;
		if (should_skip_mm(mm, args))
			mm = NULL;

		args->mm_stats[mm ? MM_SCHED_ACTIVE : MM_SCHED_INACTIVE]++;
	}

	if (mm_list->nodes[nid].iter == &mm_list->head)
		WRITE_ONCE(mm_list->nodes[nid].cur_seq,
			   mm_list->nodes[nid].cur_seq + 1);
done:
	if (*iter && !mm)
		mm_list->nodes[nid].nr_workers--;
	if (!*iter && mm)
		mm_list->nodes[nid].nr_workers++;

	last = last && !mm_list->nodes[nid].nr_workers &&
	       mm_list->nodes[nid].iter == &mm_list->head;

	reset_mm_stats(mm_list, last, args);

	spin_unlock(&mm_list->lock);

	*iter = mm;
	if (mm)
		node_clear(nid, mm->lrugen.nodes);

	return last;
}

/******************************************************************************
 *                          the aging
 ******************************************************************************/

static void update_batch_size(struct page *page, int old_gen, int new_gen,
			      struct mm_walk_args *args)
{
	int type = page_is_file_lru(page);
	int zone = page_zonenum(page);
	int delta = thp_nr_pages(page);

	VM_BUG_ON(old_gen >= MAX_NR_GENS);
	VM_BUG_ON(new_gen >= MAX_NR_GENS);

	args->batch_size++;

	args->nr_pages[old_gen][type][zone] -= delta;
	args->nr_pages[new_gen][type][zone] += delta;
}

static void reset_batch_size(struct lruvec *lruvec, struct mm_walk_args *args)
{
	int gen, type, zone;
	struct lrugen *lrugen = &lruvec->evictable;
	struct pglist_data *pgdat = lruvec_pgdat(lruvec);

	if (!args->batch_size)
		return;

	args->batch_size = 0;

	spin_lock_irq(&pgdat->lru_lock);

	for_each_gen_type_zone(gen, type, zone) {
		enum lru_list lru = type * LRU_FILE;
		int total = args->nr_pages[gen][type][zone];

		if (!total)
			continue;

		args->nr_pages[gen][type][zone] = 0;
		WRITE_ONCE(lrugen->sizes[gen][type][zone],
			   lrugen->sizes[gen][type][zone] + total);

		if (lru_gen_is_active(lruvec, gen))
			lru += LRU_ACTIVE;
		update_lru_size(lruvec, lru, zone, total);
	}

	spin_unlock_irq(&pgdat->lru_lock);
}

static int page_update_gen(struct page *page, int new_gen)
{
	int old_gen;
	unsigned long old_flags, new_flags;

	VM_BUG_ON(new_gen >= MAX_NR_GENS);

	do {
		old_flags = READ_ONCE(page->flags);

		old_gen = ((old_flags & LRU_GEN_MASK) >> LRU_GEN_PGOFF) - 1;
		if (old_gen < 0) {
			new_flags = old_flags | BIT(PG_referenced);
			continue;
		}

		new_flags = (old_flags & ~(LRU_GEN_MASK | LRU_USAGE_MASK | LRU_TIER_FLAGS)) |
			    ((new_gen + 1UL) << LRU_GEN_PGOFF);
	} while (new_flags != old_flags &&
		 cmpxchg(&page->flags, old_flags, new_flags) != old_flags);

	return old_gen;
}

static int should_skip_vma(unsigned long start, unsigned long end, struct mm_walk *walk)
{
	struct address_space *mapping;
	struct vm_area_struct *vma = walk->vma;
	struct mm_walk_args *args = walk->private;

	if (!vma_is_accessible(vma) || is_vm_hugetlb_page(vma) ||
	    (vma->vm_flags & (VM_LOCKED | VM_SPECIAL)))
		return true;

	if (vma_is_anonymous(vma))
		return !args->swappiness;

	if (WARN_ON_ONCE(!vma->vm_file || !vma->vm_file->f_mapping))
		return true;

	mapping = vma->vm_file->f_mapping;
	if (!mapping->a_ops->writepage)
		return true;

	return (shmem_mapping(mapping) && !args->swappiness) || mapping_unevictable(mapping);
}

/*
 * Some userspace memory allocators create many single-page VMAs. So instead of
 * returning back to the PGD table for each of such VMAs, we finish at least an
 * entire PMD table and therefore avoid many zigzags. This optimizes page table
 * walks for workloads that have large numbers of tiny VMAs.
 *
 * We scan PMD tables in two passes. The first pass reaches to PTE tables and
 * doesn't take the PMD lock. The second pass clears the accessed bit on PMD
 * entries and needs to take the PMD lock. The second pass is only done on the
 * PMD entries that first pass has found the accessed bit is set, namely
 *   1) leaf entries mapping huge pages from the node under reclaim, and
 *   2) non-leaf entries whose leaf entries only map pages from the node under
 *   reclaim, when CONFIG_HAVE_ARCH_PARENT_PMD_YOUNG=y.
 */
static bool get_next_vma(struct mm_walk *walk, unsigned long mask, unsigned long size,
			 unsigned long *start, unsigned long *end)
{
	unsigned long next = round_up(*end, size);
	struct mm_walk_args *args = walk->private;

	VM_BUG_ON(mask & size);
	VM_BUG_ON(*start >= *end);
	VM_BUG_ON((next & mask) != (*start & mask));

	while (walk->vma) {
		if (next >= walk->vma->vm_end) {
			walk->vma = walk->vma->vm_next;
			continue;
		}

		if ((next & mask) != (walk->vma->vm_start & mask))
			return false;

		if (should_skip_vma(walk->vma->vm_start, walk->vma->vm_end, walk)) {
			walk->vma = walk->vma->vm_next;
			continue;
		}

		*start = max(next, walk->vma->vm_start);
		next = (next | ~mask) + 1;
		/* rounded-up boundaries can wrap to 0 */
		*end = next && next < walk->vma->vm_end ? next : walk->vma->vm_end;

		args->mm_stats[MM_VMA_INTERVAL]++;

		return true;
	}

	return false;
}

static bool walk_pte_range(pmd_t *pmd, unsigned long start, unsigned long end,
			   struct mm_walk *walk)
{
	int i;
	pte_t *pte;
	spinlock_t *ptl;
	unsigned long addr;
	int remote = 0;
	struct mm_walk_args *args = walk->private;
	int old_gen, new_gen = lru_gen_from_seq(args->max_seq);

	VM_BUG_ON(pmd_leaf(*pmd));

	pte = pte_offset_map_lock(walk->mm, pmd, start & PMD_MASK, &ptl);
	arch_enter_lazy_mmu_mode();
restart:
	for (i = pte_index(start), addr = start; addr != end; i++, addr += PAGE_SIZE) {
		struct page *page;
		unsigned long pfn = pte_pfn(pte[i]);

		if (!pte_present(pte[i]) || is_zero_pfn(pfn)) {
			args->mm_stats[MM_LEAF_HOLE]++;
			continue;
		}

		if (WARN_ON_ONCE(pte_devmap(pte[i]) || pte_special(pte[i])))
			continue;

		if (!pte_young(pte[i])) {
			args->mm_stats[MM_LEAF_OLD]++;
			continue;
		}

		VM_BUG_ON(!pfn_valid(pfn));
		if (pfn < args->start_pfn || pfn >= args->end_pfn) {
			args->mm_stats[MM_LEAF_OTHER_NODE]++;
			remote++;
			continue;
		}

		page = compound_head(pfn_to_page(pfn));
		if (page_to_nid(page) != args->node_id) {
			args->mm_stats[MM_LEAF_OTHER_NODE]++;
			remote++;
			continue;
		}

		if (page_memcg_rcu(page) != args->memcg) {
			args->mm_stats[MM_LEAF_OTHER_MEMCG]++;
			continue;
		}

		VM_BUG_ON(addr < walk->vma->vm_start || addr >= walk->vma->vm_end);
		if (!ptep_test_and_clear_young(walk->vma, addr, pte + i))
			continue;

		if (pte_dirty(pte[i]) && !PageDirty(page) &&
		    !(PageAnon(page) && PageSwapBacked(page) && !PageSwapCache(page))) {
			set_page_dirty(page);
			args->mm_stats[MM_LEAF_DIRTY]++;
		}

		old_gen = page_update_gen(page, new_gen);
		if (old_gen >= 0 && old_gen != new_gen)
			update_batch_size(page, old_gen, new_gen, args);
		args->mm_stats[MM_LEAF_YOUNG]++;
	}

	if (i < PTRS_PER_PTE && get_next_vma(walk, PMD_MASK, PAGE_SIZE, &start, &end))
		goto restart;

	arch_leave_lazy_mmu_mode();
	pte_unmap_unlock(pte, ptl);

	return IS_ENABLED(CONFIG_HAVE_ARCH_PARENT_PMD_YOUNG) && !remote;
}

#if defined(CONFIG_TRANSPARENT_HUGEPAGE) || defined(CONFIG_HAVE_ARCH_PARENT_PMD_YOUNG)
static void __walk_pmd_range(pud_t *pud, unsigned long start,
			     struct vm_area_struct *vma, struct mm_walk *walk)
{
	int i;
	pmd_t *pmd;
	spinlock_t *ptl;
	struct mm_walk_args *args = walk->private;
	int old_gen, new_gen = lru_gen_from_seq(args->max_seq);

	VM_BUG_ON(pud_leaf(*pud));

	start &= PUD_MASK;
	pmd = pmd_offset(pud, start);
	ptl = pmd_lock(walk->mm, pmd);
	arch_enter_lazy_mmu_mode();

	for_each_set_bit(i, args->bitmap, PTRS_PER_PMD) {
		struct page *page;
		unsigned long pfn = pmd_pfn(pmd[i]);
		unsigned long addr = start + i * PMD_SIZE;

		if (!pmd_present(pmd[i]) || is_huge_zero_pmd(pmd[i])) {
			args->mm_stats[MM_LEAF_HOLE]++;
			continue;
		}

		if (WARN_ON_ONCE(pmd_devmap(pmd[i])))
			continue;

		if (!pmd_young(pmd[i])) {
			args->mm_stats[MM_LEAF_OLD]++;
			continue;
		}

		if (!pmd_trans_huge(pmd[i])) {
			if (IS_ENABLED(CONFIG_HAVE_ARCH_PARENT_PMD_YOUNG) &&
			    pmdp_test_and_clear_young(vma, addr, pmd + i))
				args->mm_stats[MM_NONLEAF_YOUNG]++;
			continue;
		}

		VM_BUG_ON(!pfn_valid(pfn));
		if (pfn < args->start_pfn || pfn >= args->end_pfn) {
			args->mm_stats[MM_LEAF_OTHER_NODE]++;
			continue;
		}

		page = pfn_to_page(pfn);
		VM_BUG_ON_PAGE(PageTail(page), page);
		if (page_to_nid(page) != args->node_id) {
			args->mm_stats[MM_LEAF_OTHER_NODE]++;
			continue;
		}

		if (page_memcg_rcu(page) != args->memcg) {
			args->mm_stats[MM_LEAF_OTHER_MEMCG]++;
			continue;
		}

		VM_BUG_ON(addr < vma->vm_start || addr >= vma->vm_end);
		if (!pmdp_test_and_clear_young(vma, addr, pmd + i))
			continue;

		if (pmd_dirty(pmd[i]) && !PageDirty(page) &&
		    !(PageAnon(page) && PageSwapBacked(page) && !PageSwapCache(page))) {
			set_page_dirty(page);
			args->mm_stats[MM_LEAF_DIRTY]++;
		}

		old_gen = page_update_gen(page, new_gen);
		if (old_gen >= 0 && old_gen != new_gen)
			update_batch_size(page, old_gen, new_gen, args);
		args->mm_stats[MM_LEAF_YOUNG]++;
	}

	arch_leave_lazy_mmu_mode();
	spin_unlock(ptl);

	bitmap_zero(args->bitmap, PTRS_PER_PMD);
}
#else
static void __walk_pmd_range(pud_t *pud, unsigned long start,
			     struct vm_area_struct *vma, struct mm_walk *walk)
{
}
#endif

static void walk_pmd_range(pud_t *pud, unsigned long start, unsigned long end,
			   struct mm_walk *walk)
{
	int i;
	pmd_t *pmd;
	unsigned long next;
	unsigned long addr;
	struct vm_area_struct *vma;
	int leaf = 0;
	int nonleaf = 0;
	struct mm_walk_args *args = walk->private;

	VM_BUG_ON(pud_leaf(*pud));

	pmd = pmd_offset(pud, start & PUD_MASK);
restart:
	vma = walk->vma;
	for (i = pmd_index(start), addr = start; addr != end; i++, addr = next) {
		pmd_t val = pmd_read_atomic(pmd + i);

		/* for pmd_read_atomic() */
		barrier();

		next = pmd_addr_end(addr, end);

		if (!pmd_present(val)) {
			args->mm_stats[MM_LEAF_HOLE]++;
			continue;
		}

#ifdef CONFIG_TRANSPARENT_HUGEPAGE
		if (pmd_trans_huge(val)) {
			unsigned long pfn = pmd_pfn(val);

			if (is_huge_zero_pmd(val)) {
				args->mm_stats[MM_LEAF_HOLE]++;
				continue;
			}

			if (!pmd_young(val)) {
				args->mm_stats[MM_LEAF_OLD]++;
				continue;
			}

			if (pfn < args->start_pfn || pfn >= args->end_pfn) {
				args->mm_stats[MM_LEAF_OTHER_NODE]++;
				continue;
			}

			__set_bit(i, args->bitmap);
			leaf++;
			continue;
		}
#endif

#ifdef CONFIG_HAVE_ARCH_PARENT_PMD_YOUNG
		if (!pmd_young(val)) {
			args->mm_stats[MM_NONLEAF_OLD]++;
			continue;
		}
#endif
		if (walk_pte_range(&val, addr, next, walk)) {
			__set_bit(i, args->bitmap);
			nonleaf++;
		}
	}

	if (leaf) {
		__walk_pmd_range(pud, start, vma, walk);
		leaf = nonleaf = 0;
	}

	if (i < PTRS_PER_PMD && get_next_vma(walk, PUD_MASK, PMD_SIZE, &start, &end))
		goto restart;

	if (nonleaf)
		__walk_pmd_range(pud, start, vma, walk);
}

static int walk_pud_range(p4d_t *p4d, unsigned long start, unsigned long end,
			  struct mm_walk *walk)
{
	int i;
	pud_t *pud;
	unsigned long addr;
	unsigned long next;
	struct mm_walk_args *args = walk->private;

	VM_BUG_ON(p4d_leaf(*p4d));

	pud = pud_offset(p4d, start & P4D_MASK);
restart:
	for (i = pud_index(start), addr = start; addr != end; i++, addr = next) {
		pud_t val = READ_ONCE(pud[i]);

		next = pud_addr_end(addr, end);

		if (!pud_present(val) || WARN_ON_ONCE(pud_leaf(val)))
			continue;

		walk_pmd_range(&val, addr, next, walk);

		if (args->batch_size >= MAX_BATCH_SIZE) {
			end = (addr | ~PUD_MASK) + 1;
			goto done;
		}
	}

	if (i < PTRS_PER_PUD && get_next_vma(walk, P4D_MASK, PUD_SIZE, &start, &end))
		goto restart;

	end = round_up(end, P4D_SIZE);
done:
	/* rounded-up boundaries can wrap to 0 */
	args->next_addr = end && walk->vma ? max(end, walk->vma->vm_start) : 0;

	return -EAGAIN;
}

static void walk_mm(struct mm_walk_args *args, struct mm_struct *mm)
{
	static const struct mm_walk_ops mm_walk_ops = {
		.test_walk = should_skip_vma,
		.p4d_entry = walk_pud_range,
	};

	int err;
	struct mem_cgroup *memcg = args->memcg;
	struct lruvec *lruvec = mem_cgroup_lruvec(memcg, NODE_DATA(args->node_id));

	args->next_addr = FIRST_USER_ADDRESS;

	do {
		unsigned long start = args->next_addr;
		unsigned long end = mm->highest_vm_end;

		err = -EBUSY;

		rcu_read_lock();
#ifdef CONFIG_MEMCG
		if (memcg && atomic_read(&memcg->moving_account)) {
			args->mm_stats[MM_LOCK_CONTENTION]++;
			goto contended;
		}
#endif
		if (!mmap_read_trylock(mm)) {
			args->mm_stats[MM_LOCK_CONTENTION]++;
			goto contended;
		}

		err = walk_page_range(mm, start, end, &mm_walk_ops, args);

		mmap_read_unlock(mm);

		reset_batch_size(lruvec, args);
contended:
		rcu_read_unlock();

		cond_resched();
	} while (err == -EAGAIN && args->next_addr &&
		 !mm_is_oom_victim(mm) && !mm_has_migrated(mm, memcg));

}

static bool mmu_notifier_start_batch(struct mm_struct *mm, void *priv)
{
	struct mm_walk_args *args = priv;
	struct mem_cgroup *memcg = args->memcg;

	VM_BUG_ON(!rcu_read_lock_held());

#ifdef CONFIG_MEMCG
	if (memcg && atomic_read(&memcg->moving_account)) {
		args->mm_stats[MM_LOCK_CONTENTION]++;
		return false;
	}
#endif
	return !mm_is_oom_victim(mm) && !mm_has_migrated(mm, memcg);
}

static bool mmu_notifier_end_batch(void *priv, bool last)
{
	struct lruvec *lruvec;
	struct mm_walk_args *args = priv;

	VM_BUG_ON(!rcu_read_lock_held());

	if (!last && args->batch_size < MAX_BATCH_SIZE)
		return false;

	lruvec = mem_cgroup_lruvec(args->memcg, NODE_DATA(args->node_id));
	reset_batch_size(lruvec, args);

	return true;
}

static struct page *mmu_notifier_get_page(void *priv, unsigned long pfn, bool young)
{
	struct page *page;
	struct mm_walk_args *args = priv;

	if (pfn == -1 || is_zero_pfn(pfn)) {
		args->mm_stats[MM_LEAF_HOLE]++;
		return NULL;
	}

	if (!young) {
		args->mm_stats[MM_LEAF_OLD]++;
		return NULL;
	}

	VM_BUG_ON(!pfn_valid(pfn));
	if (pfn < args->start_pfn || pfn >= args->end_pfn) {
		args->mm_stats[MM_LEAF_OTHER_NODE]++;
		return NULL;
	}

	page = compound_head(pfn_to_page(pfn));
	if (page_to_nid(page) != args->node_id) {
		args->mm_stats[MM_LEAF_OTHER_NODE]++;
		return NULL;
	}

	if (page_memcg_rcu(page) != args->memcg) {
		args->mm_stats[MM_LEAF_OTHER_MEMCG]++;
		return NULL;
	}

	if (!PageLRU(page)) {
		args->mm_stats[MM_LEAF_HOLE]++;
		return NULL;
	}

	return get_page_unless_zero(page) ? page : NULL;
}

static void mmu_notifier_update_page(void *priv, struct page *page)
{
	struct mm_walk_args *args = priv;
	int old_gen, new_gen = lru_gen_from_seq(args->max_seq);

	if (page_memcg_rcu(page) != args->memcg) {
		args->mm_stats[MM_LEAF_OTHER_MEMCG]++;
		return;
	}

	if (!PageLRU(page)) {
		args->mm_stats[MM_LEAF_HOLE]++;
		return;
	}

	old_gen = page_update_gen(page, new_gen);
	if (old_gen >= 0 && old_gen != new_gen)
		update_batch_size(page, old_gen, new_gen, args);
	args->mm_stats[MM_LEAF_YOUNG]++;
}

static void call_mmu_notifier(struct mm_walk_args *args, struct mm_struct *mm)
{
	struct mmu_notifier_walk walk = {
		.start_batch = mmu_notifier_start_batch,
		.end_batch = mmu_notifier_end_batch,
		.get_page = mmu_notifier_get_page,
		.update_page = mmu_notifier_update_page,
		.private = args,
	};

	mmu_notifier_clear_young_walk(mm, &walk);
}

static void page_inc_gen(struct page *page, struct lruvec *lruvec, bool front)
{
	int old_gen, new_gen;
	unsigned long old_flags, new_flags;
	int type = page_is_file_lru(page);
	int zone = page_zonenum(page);
	struct lrugen *lrugen = &lruvec->evictable;

	old_gen = lru_gen_from_seq(lrugen->min_seq[type]);

	do {
		old_flags = READ_ONCE(page->flags);

		/* in case the aging has updated old_gen */
		new_gen = ((old_flags & LRU_GEN_MASK) >> LRU_GEN_PGOFF) - 1;
		VM_BUG_ON_PAGE(new_gen < 0, page);
		if (new_gen >= 0 && new_gen != old_gen)
			goto sort;

		new_gen = (old_gen + 1) % MAX_NR_GENS;

		new_flags = (old_flags & ~(LRU_GEN_MASK | LRU_USAGE_MASK | LRU_TIER_FLAGS)) |
			    ((new_gen + 1UL) << LRU_GEN_PGOFF);
		/* mark the page for reclaim if it's pending writeback */
		if (front)
			new_flags |= BIT(PG_reclaim);
	} while (cmpxchg(&page->flags, old_flags, new_flags) != old_flags);

	lru_gen_update_size(page, lruvec, old_gen, new_gen);
sort:
	if (front)
		list_move(&page->lru, &lrugen->lists[new_gen][type][zone]);
	else
		list_move_tail(&page->lru, &lrugen->lists[new_gen][type][zone]);
}

static bool try_inc_min_seq(struct lruvec *lruvec, int type)
{
	int gen, zone;
	bool success = false;
	struct lrugen *lrugen = &lruvec->evictable;

	VM_BUG_ON(!seq_is_valid(lruvec));

	while (get_nr_gens(lruvec, type) > MIN_NR_GENS) {
		gen = lru_gen_from_seq(lrugen->min_seq[type]);

		for (zone = 0; zone < MAX_NR_ZONES; zone++) {
			if (!list_empty(&lrugen->lists[gen][type][zone]))
				return success;
		}

		reset_controller_pos(lruvec, gen, type);
		WRITE_ONCE(lrugen->min_seq[type], lrugen->min_seq[type] + 1);

		success = true;
	}

	return success;
}

static bool inc_min_seq(struct lruvec *lruvec, int type)
{
	int gen, zone;
	int batch_size = 0;
	struct lrugen *lrugen = &lruvec->evictable;

	VM_BUG_ON(!seq_is_valid(lruvec));

	if (get_nr_gens(lruvec, type) != MAX_NR_GENS)
		return true;

	gen = lru_gen_from_seq(lrugen->min_seq[type]);

	for (zone = 0; zone < MAX_NR_ZONES; zone++) {
		struct list_head *head = &lrugen->lists[gen][type][zone];

		while (!list_empty(head)) {
			struct page *page = lru_to_page(head);

			VM_BUG_ON_PAGE(PageTail(page), page);
			VM_BUG_ON_PAGE(PageUnevictable(page), page);
			VM_BUG_ON_PAGE(PageActive(page), page);
			VM_BUG_ON_PAGE(page_is_file_lru(page) != type, page);
			VM_BUG_ON_PAGE(page_zonenum(page) != zone, page);

			prefetchw_prev_lru_page(page, head, flags);

			page_inc_gen(page, lruvec, false);

			if (++batch_size == MAX_BATCH_SIZE)
				return false;
		}

		VM_BUG_ON(lrugen->sizes[gen][type][zone]);
	}

	reset_controller_pos(lruvec, gen, type);
	WRITE_ONCE(lrugen->min_seq[type], lrugen->min_seq[type] + 1);

	return true;
}

static void inc_max_seq(struct lruvec *lruvec, unsigned long max_seq)
{
	int gen, type, zone;
	struct lrugen *lrugen = &lruvec->evictable;
	struct pglist_data *pgdat = lruvec_pgdat(lruvec);

	spin_lock_irq(&pgdat->lru_lock);

	VM_BUG_ON(!seq_is_valid(lruvec));

	if (lrugen->max_seq != max_seq)
		goto unlock;

	for (type = 0; type < ANON_AND_FILE; type++) {
		if (try_inc_min_seq(lruvec, type))
			continue;

		while (!inc_min_seq(lruvec, type)) {
			spin_unlock_irq(&pgdat->lru_lock);
			cond_resched();
			spin_lock_irq(&pgdat->lru_lock);
		}
	}

	gen = lru_gen_from_seq(lrugen->max_seq - 1);
	for_each_type_zone(type, zone) {
		enum lru_list lru = type * LRU_FILE;
		long total = lrugen->sizes[gen][type][zone];

		if (!total)
			continue;

		WARN_ON_ONCE(total != (int)total);

		update_lru_size(lruvec, lru, zone, total);
		update_lru_size(lruvec, lru + LRU_ACTIVE, zone, -total);
	}

	gen = lru_gen_from_seq(lrugen->max_seq + 1);
	for_each_type_zone(type, zone) {
		VM_BUG_ON(lrugen->sizes[gen][type][zone]);
		VM_BUG_ON(!list_empty(&lrugen->lists[gen][type][zone]));
	}

	for (type = 0; type < ANON_AND_FILE; type++)
		reset_controller_pos(lruvec, gen, type);

	WRITE_ONCE(lrugen->timestamps[gen], jiffies);
	/* make sure all preceding modifications appear first */
	smp_store_release(&lrugen->max_seq, lrugen->max_seq + 1);
unlock:
	spin_unlock_irq(&pgdat->lru_lock);
}

/* Main function used by the foreground, the background and the user-triggered aging. */
static bool walk_mm_list(struct lruvec *lruvec, unsigned long max_seq,
			 struct scan_control *sc, int swappiness, struct mm_walk_args *args)
{
	bool last;
	bool alloc = !args;
	struct mm_struct *mm = NULL;
	struct lrugen *lrugen = &lruvec->evictable;
	struct pglist_data *pgdat = lruvec_pgdat(lruvec);
	int nid = pgdat->node_id;
	struct mem_cgroup *memcg = lruvec_memcg(lruvec);
	struct lru_gen_mm_list *mm_list = get_mm_list(memcg);

	VM_BUG_ON(max_seq > READ_ONCE(lrugen->max_seq));

	if (alloc) {
		args = kvzalloc_node(size_of_mm_walk_args(), GFP_KERNEL, nid);
		if (WARN_ON_ONCE(!args))
			return false;
	}

	args->memcg = memcg;
	args->max_seq = max_seq;
	args->start_pfn = pgdat->node_start_pfn;
	args->end_pfn = pgdat_end_pfn(pgdat);
	args->node_id = nid;
	args->swappiness = swappiness;

	do {
		last = get_next_mm(args, &mm);
		if (mm) {
			walk_mm(args, mm);
			call_mmu_notifier(args, mm);
		}

		cond_resched();
	} while (mm);

	if (alloc)
		kvfree(args);

	if (!last) {
		/* the foreground aging prefers not to wait */
		if (!current_is_kswapd() && sc->priority < DEF_PRIORITY - 2)
			wait_event_killable(mm_list->nodes[nid].wait,
					    max_seq < READ_ONCE(lrugen->max_seq));

		return max_seq < READ_ONCE(lrugen->max_seq);
	}

	VM_BUG_ON(max_seq != READ_ONCE(lrugen->max_seq));

	inc_max_seq(lruvec, max_seq);
	/* either we see any waiters or they will see updated max_seq */
	if (wq_has_sleeper(&mm_list->nodes[nid].wait))
		wake_up_all(&mm_list->nodes[nid].wait);

	wakeup_flusher_threads(WB_REASON_VMSCAN);

	return true;
}

void lru_gen_scan_around(struct page_vma_mapped_walk *pvmw)
{
	int i;
	pte_t *pte;
	int old_gen, new_gen;
	unsigned long start;
	unsigned long end;
	unsigned long addr;
	struct lruvec *lruvec;
	struct mem_cgroup *memcg;
	struct pglist_data *pgdat = page_pgdat(pvmw->page);
	unsigned long bitmap[BITS_TO_LONGS(SWAP_CLUSTER_MAX * 2)] = {};

	lockdep_assert_held(pvmw->ptl);
	VM_BUG_ON_PAGE(PageTail(pvmw->page), pvmw->page);

	start = max(pvmw->address & PMD_MASK, pvmw->vma->vm_start);
	end = pmd_addr_end(pvmw->address, pvmw->vma->vm_end);

	if (end - start > SWAP_CLUSTER_MAX * 2 * PAGE_SIZE) {
		if (pvmw->address - start < SWAP_CLUSTER_MAX * PAGE_SIZE)
			end = start + SWAP_CLUSTER_MAX * 2 * PAGE_SIZE;
		else if (end - pvmw->address < SWAP_CLUSTER_MAX * PAGE_SIZE)
			start = end - SWAP_CLUSTER_MAX * 2 * PAGE_SIZE;
		else {
			start = pvmw->address - SWAP_CLUSTER_MAX * PAGE_SIZE;
			end = pvmw->address + SWAP_CLUSTER_MAX * PAGE_SIZE;
		}
	}

	pte = pvmw->pte - (pvmw->address - start) / PAGE_SIZE;

	arch_enter_lazy_mmu_mode();

	memcg = lock_page_memcg(pvmw->page);
	spin_lock_irq(&pgdat->lru_lock);

	lruvec = mem_cgroup_lruvec(memcg, pgdat);
	new_gen = lru_gen_from_seq(lruvec->evictable.max_seq);

	for (i = 0, addr = start; addr != end; i++, addr += PAGE_SIZE) {
		struct page *page;
		unsigned long pfn = pte_pfn(pte[i]);

		if (!pte_present(pte[i]) || is_zero_pfn(pfn))
			continue;

		if (WARN_ON_ONCE(pte_devmap(pte[i]) || pte_special(pte[i])))
			continue;

		if (!pte_young(pte[i]))
			continue;

		VM_BUG_ON(!pfn_valid(pfn));
		if (pfn < pgdat->node_start_pfn || pfn >= pgdat_end_pfn(pgdat))
			continue;

		page = compound_head(pfn_to_page(pfn));
		if (page_to_nid(page) != pgdat->node_id)
			continue;

		if (page_memcg_rcu(page) != memcg)
			continue;

		VM_BUG_ON(addr < pvmw->vma->vm_start || addr >= pvmw->vma->vm_end);
		if (!ptep_test_and_clear_young(pvmw->vma, addr, pte + i))
			continue;

		if (pte_dirty(pte[i]) && !PageDirty(page) &&
		    !(PageAnon(page) && PageSwapBacked(page) && !PageSwapCache(page)))
			__set_bit(i, bitmap);

		old_gen = page_update_gen(page, new_gen);
		if (old_gen >= 0 && old_gen != new_gen)
			lru_gen_update_size(page, lruvec, old_gen, new_gen);
	}

	spin_unlock_irq(&pgdat->lru_lock);
	unlock_page_memcg(pvmw->page);

	arch_leave_lazy_mmu_mode();

	for_each_set_bit(i, bitmap, SWAP_CLUSTER_MAX * 2)
		set_page_dirty(pte_page(pte[i]));
}

/******************************************************************************
 *                          the eviction
 ******************************************************************************/

static bool should_skip_page(struct page *page, struct scan_control *sc)
{
	if (!sc->may_unmap && page_mapped(page))
		return true;

	if (!(sc->may_writepage && (sc->gfp_mask & __GFP_IO)) &&
	    (PageDirty(page) || (PageAnon(page) && !PageSwapCache(page))))
		return true;

	if (!get_page_unless_zero(page))
		return true;

	return false;
}

static bool sort_page(struct page *page, struct lruvec *lruvec, int tier_to_isolate)
{
	bool success;
	int gen = page_lru_gen(page);
	int type = page_is_file_lru(page);
	int zone = page_zonenum(page);
	int tier = lru_tier_from_usage(page_tier_usage(page));
	struct lrugen *lrugen = &lruvec->evictable;

	VM_BUG_ON_PAGE(gen == -1, page);
	VM_BUG_ON_PAGE(tier_to_isolate < 0, page);

	/* a lazy-free page that has been written into? */
	if (type && PageDirty(page) && PageAnon(page)) {
		success = lru_gen_deletion(page, lruvec);
		VM_BUG_ON_PAGE(!success, page);
		SetPageSwapBacked(page);
		add_page_to_lru_list_tail(page, lruvec);
		return true;
	}

	/* page_update_gen() has updated the gen #? */
	if (gen != lru_gen_from_seq(lrugen->min_seq[type])) {
		list_move(&page->lru, &lrugen->lists[gen][type][zone]);
		return true;
	}

	/* activate this page if its tier has a higher refault rate */
	if (tier_to_isolate < tier) {
		int hist = hist_from_seq_or_gen(gen);

		page_inc_gen(page, lruvec, false);
		WRITE_ONCE(lrugen->activated[hist][type][tier - 1],
			   lrugen->activated[hist][type][tier - 1] + thp_nr_pages(page));
		inc_lruvec_state(lruvec, WORKINGSET_ACTIVATE_BASE + type);
		return true;
	}

	/* mark this page for reclaim if it's pending writeback */
	if (PageWriteback(page) || (type && PageDirty(page))) {
		page_inc_gen(page, lruvec, true);
		return true;
	}

	return false;
}

static void isolate_page(struct page *page, struct lruvec *lruvec)
{
	bool success;

	success = lru_gen_deletion(page, lruvec);
	VM_BUG_ON_PAGE(!success, page);

	ClearPageLRU(page);

	if (PageActive(page)) {
		ClearPageActive(page);
		/* make sure shrink_page_list() rejects this page */
		SetPageReferenced(page);
		return;
	}

	/* make sure shrink_page_list() doesn't try to write this page */
	ClearPageReclaim(page);
	/* make sure shrink_page_list() doesn't reject this page */
	ClearPageReferenced(page);
}

static int scan_pages(struct lruvec *lruvec, struct scan_control *sc, long *nr_to_scan,
		      int type, int tier, struct list_head *list)
{
	bool success;
	int gen, zone;
	enum vm_event_item item;
	int sorted = 0;
	int scanned = 0;
	int isolated = 0;
	int batch_size = 0;
	struct lrugen *lrugen = &lruvec->evictable;
	struct mem_cgroup *memcg = lruvec_memcg(lruvec);

	VM_BUG_ON(!list_empty(list));

	if (get_nr_gens(lruvec, type) == MIN_NR_GENS)
		return -ENOENT;

	gen = lru_gen_from_seq(lrugen->min_seq[type]);

	for (zone = sc->reclaim_idx; zone >= 0; zone--) {
		LIST_HEAD(moved);
		int skipped = 0;
		struct list_head *head = &lrugen->lists[gen][type][zone];

		while (!list_empty(head)) {
			struct page *page = lru_to_page(head);
			int delta = thp_nr_pages(page);

			VM_BUG_ON_PAGE(PageTail(page), page);
			VM_BUG_ON_PAGE(PageUnevictable(page), page);
			VM_BUG_ON_PAGE(PageActive(page), page);
			VM_BUG_ON_PAGE(page_is_file_lru(page) != type, page);
			VM_BUG_ON_PAGE(page_zonenum(page) != zone, page);

			prefetchw_prev_lru_page(page, head, flags);

			scanned += delta;

			if (sort_page(page, lruvec, tier))
				sorted += delta;
			else if (should_skip_page(page, sc)) {
				list_move(&page->lru, &moved);
				skipped += delta;
			} else {
				isolate_page(page, lruvec);
				list_add(&page->lru, list);
				isolated += delta;
			}

			if (scanned >= *nr_to_scan || isolated >= SWAP_CLUSTER_MAX ||
			    ++batch_size == MAX_BATCH_SIZE)
				break;
		}

		list_splice(&moved, head);
		__count_zid_vm_events(PGSCAN_SKIP, zone, skipped);

		if (scanned >= *nr_to_scan || isolated >= SWAP_CLUSTER_MAX ||
		    batch_size == MAX_BATCH_SIZE)
			break;
	}

	success = try_inc_min_seq(lruvec, type);

	item = current_is_kswapd() ? PGSCAN_KSWAPD : PGSCAN_DIRECT;
	if (!cgroup_reclaim(sc)) {
		__count_vm_events(item, isolated);
		__count_vm_events(PGREFILL, sorted);
	}
	__count_memcg_events(memcg, item, isolated);
	__count_memcg_events(memcg, PGREFILL, sorted);
	__count_vm_events(PGSCAN_ANON + type, isolated);

	*nr_to_scan -= scanned;

	if (*nr_to_scan <= 0 || success || isolated)
		return isolated;
	/*
	 * We may have trouble finding eligible pages due to reclaim_idx,
	 * may_unmap and may_writepage. The following check makes sure we won't
	 * be stuck if we aren't making enough progress.
	 */
	return batch_size == MAX_BATCH_SIZE && sorted >= SWAP_CLUSTER_MAX ? 0 : -ENOENT;
}

static int get_tier_to_isolate(struct lruvec *lruvec, int type)
{
	int tier;
	struct controller_pos sp, pv;

	/*
	 * Ideally we don't want to evict upper tiers that have higher refault
	 * rates. However, we need to leave a margin for the fluctuations in
	 * refault rates. So we use a larger gain factor to make sure upper
	 * tiers are indeed more active. We choose 2 because the lowest upper
	 * tier would have twice of the refault rate of the base tier, according
	 * to their numbers of accesses.
	 */
	read_controller_pos(&sp, lruvec, type, 0, 1);
	for (tier = 1; tier < MAX_NR_TIERS; tier++) {
		read_controller_pos(&pv, lruvec, type, tier, 2);
		if (!positive_ctrl_err(&sp, &pv))
			break;
	}

	return tier - 1;
}

static int get_type_to_scan(struct lruvec *lruvec, int swappiness, int *tier_to_isolate)
{
	int type, tier;
	struct controller_pos sp, pv;
	int gain[ANON_AND_FILE] = { swappiness, 200 - swappiness };

	/*
	 * Compare the refault rates between the base tiers of anon and file to
	 * determine which type to evict. Also need to compare the refault rates
	 * of the upper tiers of the selected type with that of the base tier of
	 * the other type to determine which tier of the selected type to evict.
	 */
	read_controller_pos(&sp, lruvec, 0, 0, gain[0]);
	read_controller_pos(&pv, lruvec, 1, 0, gain[1]);
	type = positive_ctrl_err(&sp, &pv);

	read_controller_pos(&sp, lruvec, !type, 0, gain[!type]);
	for (tier = 1; tier < MAX_NR_TIERS; tier++) {
		read_controller_pos(&pv, lruvec, type, tier, gain[type]);
		if (!positive_ctrl_err(&sp, &pv))
			break;
	}

	*tier_to_isolate = tier - 1;

	return type;
}

static int isolate_pages(struct lruvec *lruvec, struct scan_control *sc, int swappiness,
			 long *nr_to_scan, int *type_to_scan, struct list_head *list)
{
	int i;
	int type;
	int isolated;
	int tier = -1;
	DEFINE_MAX_SEQ();
	DEFINE_MIN_SEQ();

	VM_BUG_ON(!seq_is_valid(lruvec));

	if (get_hi_wmark(max_seq, min_seq, swappiness) == MIN_NR_GENS)
		return 0;
	/*
	 * Try to select a type based on generations and swappiness, and if that
	 * fails, fall back to get_type_to_scan(). When anon and file are both
	 * available from the same generation, swappiness 200 is interpreted as
	 * anon first and swappiness 1 is interpreted as file first.
	 */
	type = !swappiness || min_seq[0] > min_seq[1] ||
	       (min_seq[0] == min_seq[1] && swappiness != 200 &&
		(swappiness == 1 || get_type_to_scan(lruvec, swappiness, &tier)));

	if (tier == -1)
		tier = get_tier_to_isolate(lruvec, type);

	for (i = !swappiness; i < ANON_AND_FILE; i++) {
		isolated = scan_pages(lruvec, sc, nr_to_scan, type, tier, list);
		if (isolated >= 0)
			break;

		type = !type;
		tier = get_tier_to_isolate(lruvec, type);
	}

	if (isolated < 0)
		isolated = *nr_to_scan = 0;

	*type_to_scan = type;

	return isolated;
}

/* Main function used by the foreground, the background and the user-triggered eviction. */
static bool evict_pages(struct lruvec *lruvec, struct scan_control *sc, int swappiness,
			long *nr_to_scan)
{
	int type;
	int isolated;
	int reclaimed;
	LIST_HEAD(list);
	struct page *page;
	enum vm_event_item item;
	struct reclaim_stat stat;
	struct pglist_data *pgdat = lruvec_pgdat(lruvec);

	spin_lock_irq(&pgdat->lru_lock);

	isolated = isolate_pages(lruvec, sc, swappiness, nr_to_scan, &type, &list);
	VM_BUG_ON(list_empty(&list) == !!isolated);

	if (isolated)
		__mod_node_page_state(pgdat, NR_ISOLATED_ANON + type, isolated);

	spin_unlock_irq(&pgdat->lru_lock);

	if (!isolated)
		goto done;

	reclaimed = shrink_page_list(&list, pgdat, sc, &stat, false);
	/*
	 * We need to prevent rejected pages from being added back to the same
	 * lists they were isolated from. Otherwise we may risk looping on them
	 * forever. We use PageActive() or !PageReferenced() && PageWorkingset()
	 * to tell lru_gen_addition() not to add them to the oldest generation.
	 */
	list_for_each_entry(page, &list, lru) {
		if (PageMlocked(page))
			continue;

		if (page_mapped(page) && PageReferenced(page))
			SetPageActive(page);
		else {
			ClearPageActive(page);
			SetPageWorkingset(page);
		}
		ClearPageReferenced(page);
	}

	spin_lock_irq(&pgdat->lru_lock);

	move_pages_to_lru(lruvec, &list);

	__mod_node_page_state(pgdat, NR_ISOLATED_ANON + type, -isolated);

	item = current_is_kswapd() ? PGSTEAL_KSWAPD : PGSTEAL_DIRECT;
	if (!cgroup_reclaim(sc))
		__count_vm_events(item, reclaimed);
	__count_memcg_events(lruvec_memcg(lruvec), item, reclaimed);
	__count_vm_events(PGSTEAL_ANON + type, reclaimed);

	spin_unlock_irq(&pgdat->lru_lock);

	mem_cgroup_uncharge_list(&list);
	free_unref_page_list(&list);

	sc->nr_reclaimed += reclaimed;
done:
	return *nr_to_scan > 0 && sc->nr_reclaimed < sc->nr_to_reclaim;
}

/******************************************************************************
 *                          page reclaim
 ******************************************************************************/

static int get_swappiness(struct lruvec *lruvec)
{
	struct mem_cgroup *memcg = lruvec_memcg(lruvec);
	int swappiness = mem_cgroup_get_nr_swap_pages(memcg) >= (long)SWAP_CLUSTER_MAX ?
			 mem_cgroup_swappiness(memcg) : 0;

	VM_BUG_ON(swappiness > 200U);

	return swappiness;
}

static long get_nr_to_scan(struct lruvec *lruvec, struct scan_control *sc, int swappiness)
{
	int gen, type, zone;
	long nr_to_scan = 0;
	struct lrugen *lrugen = &lruvec->evictable;
	DEFINE_MAX_SEQ();
	DEFINE_MIN_SEQ();

	lru_add_drain();

	for (type = !swappiness; type < ANON_AND_FILE; type++) {
		unsigned long seq;

		for (seq = min_seq[type]; seq <= max_seq; seq++) {
			gen = lru_gen_from_seq(seq);

			for (zone = 0; zone <= sc->reclaim_idx; zone++)
				nr_to_scan += READ_ONCE(lrugen->sizes[gen][type][zone]);
		}
	}

	nr_to_scan = max(nr_to_scan, 0L);
	nr_to_scan = round_up(nr_to_scan >> sc->priority, SWAP_CLUSTER_MAX);

	if (get_hi_wmark(max_seq, min_seq, swappiness) > MIN_NR_GENS)
		return nr_to_scan;

	if (!arch_has_hw_pte_young()) {
		inc_max_seq(lruvec, max_seq);
		return nr_to_scan;
	}

	/* kswapd uses lru_gen_age_node() */
	if (current_is_kswapd())
		return 0;

	return walk_mm_list(lruvec, max_seq, sc, swappiness, NULL) ? nr_to_scan : 0;
}

static void lru_gen_shrink_lruvec(struct lruvec *lruvec, struct scan_control *sc)
{
	struct blk_plug plug;
	long scanned = 0;
	struct mem_cgroup *memcg = lruvec_memcg(lruvec);

	blk_start_plug(&plug);

	while (true) {
		long nr_to_scan;
		int swappiness = sc->may_swap ? get_swappiness(lruvec) : 0;

		nr_to_scan = get_nr_to_scan(lruvec, sc, swappiness) - scanned;
		if (nr_to_scan < (long)SWAP_CLUSTER_MAX)
			break;

		scanned += nr_to_scan;

		if (!evict_pages(lruvec, sc, swappiness, &nr_to_scan))
			break;

		scanned -= nr_to_scan;

		if (mem_cgroup_below_min(memcg) ||
		    (mem_cgroup_below_low(memcg) && !sc->memcg_low_reclaim))
			break;

		cond_resched();
	}

	blk_finish_plug(&plug);
}

/******************************************************************************
 *                          the background aging
 ******************************************************************************/

static int lru_gen_spread = MIN_NR_GENS;

static void try_walk_mm_list(struct lruvec *lruvec, struct scan_control *sc)
{
	int gen, type, zone;
	long old_and_young[2] = {};
	int spread = READ_ONCE(lru_gen_spread);
	int swappiness = get_swappiness(lruvec);
	struct lrugen *lrugen = &lruvec->evictable;
	struct pglist_data *pgdat = lruvec_pgdat(lruvec);
	DEFINE_MAX_SEQ();
	DEFINE_MIN_SEQ();

	lru_add_drain();

	for (type = !swappiness; type < ANON_AND_FILE; type++) {
		unsigned long seq;

		for (seq = min_seq[type]; seq <= max_seq; seq++) {
			gen = lru_gen_from_seq(seq);

			for (zone = 0; zone < MAX_NR_ZONES; zone++)
				old_and_young[seq == max_seq] +=
					READ_ONCE(lrugen->sizes[gen][type][zone]);
		}
	}

	old_and_young[0] = max(old_and_young[0], 0L);
	old_and_young[1] = max(old_and_young[1], 0L);

	/* try to spread pages out across spread+1 generations */
	if (old_and_young[0] >= old_and_young[1] * spread &&
	    get_lo_wmark(max_seq, min_seq, swappiness) > max(spread, MIN_NR_GENS))
		return;

	walk_mm_list(lruvec, max_seq, sc, swappiness, pgdat->mm_walk_args);
}

static void lru_gen_age_node(struct pglist_data *pgdat, struct scan_control *sc)
{
	struct mem_cgroup *memcg;

	VM_BUG_ON(!current_is_kswapd());

	if (!arch_has_hw_pte_young())
		return;

	memcg = mem_cgroup_iter(NULL, NULL, NULL);
	do {
		struct lruvec *lruvec = mem_cgroup_lruvec(memcg, pgdat);

		if (!mem_cgroup_below_min(memcg) &&
		    (!mem_cgroup_below_low(memcg) || sc->memcg_low_reclaim))
			try_walk_mm_list(lruvec, sc);

		cond_resched();
	} while ((memcg = mem_cgroup_iter(NULL, memcg, NULL)));
}

/******************************************************************************
 *                          state change
 ******************************************************************************/

#ifdef CONFIG_LRU_GEN_ENABLED
DEFINE_STATIC_KEY_TRUE(lru_gen_static_key);
#else
DEFINE_STATIC_KEY_FALSE(lru_gen_static_key);
#endif

static DEFINE_MUTEX(lru_gen_state_mutex);
static int lru_gen_nr_swapfiles __read_mostly;

static bool __maybe_unused state_is_valid(struct lruvec *lruvec)
{
	int gen, type, zone;
	enum lru_list lru;
	struct lrugen *lrugen = &lruvec->evictable;

	for_each_evictable_lru(lru) {
		type = is_file_lru(lru);

		if (lrugen->enabled[type] && !list_empty(&lruvec->lists[lru]))
			return false;
	}

	for_each_gen_type_zone(gen, type, zone) {
		if (!lrugen->enabled[type] && !list_empty(&lrugen->lists[gen][type][zone]))
			return false;

		VM_WARN_ON_ONCE(!lrugen->enabled[type] && lrugen->sizes[gen][type][zone]);
	}

	return true;
}

static bool fill_lru_gen_lists(struct lruvec *lruvec)
{
	enum lru_list lru;
	int batch_size = 0;

	for_each_evictable_lru(lru) {
		int type = is_file_lru(lru);
		bool active = is_active_lru(lru);
		struct list_head *head = &lruvec->lists[lru];

		if (!lruvec->evictable.enabled[type])
			continue;

		while (!list_empty(head)) {
			bool success;
			struct page *page = lru_to_page(head);

			VM_BUG_ON_PAGE(PageTail(page), page);
			VM_BUG_ON_PAGE(PageUnevictable(page), page);
			VM_BUG_ON_PAGE(PageActive(page) != active, page);
			VM_BUG_ON_PAGE(page_lru_gen(page) != -1, page);
			VM_BUG_ON_PAGE(page_is_file_lru(page) != type, page);

			prefetchw_prev_lru_page(page, head, flags);

			del_page_from_lru_list(page, lruvec);
			success = lru_gen_addition(page, lruvec, true);
			VM_BUG_ON(!success);

			if (++batch_size == MAX_BATCH_SIZE)
				return false;
		}
	}

	return true;
}

static bool drain_lru_gen_lists(struct lruvec *lruvec)
{
	int gen, type, zone;
	int batch_size = 0;

	for_each_gen_type_zone(gen, type, zone) {
		struct list_head *head = &lruvec->evictable.lists[gen][type][zone];

		if (lruvec->evictable.enabled[type])
			continue;

		while (!list_empty(head)) {
			bool success;
			struct page *page = lru_to_page(head);

			VM_BUG_ON_PAGE(PageTail(page), page);
			VM_BUG_ON_PAGE(PageUnevictable(page), page);
			VM_BUG_ON_PAGE(PageActive(page), page);
			VM_BUG_ON_PAGE(page_is_file_lru(page) != type, page);
			VM_BUG_ON_PAGE(page_zonenum(page) != zone, page);

			prefetchw_prev_lru_page(page, head, flags);

			success = lru_gen_deletion(page, lruvec);
			VM_BUG_ON(!success);
			add_page_to_lru_list(page, lruvec);

			if (++batch_size == MAX_BATCH_SIZE)
				return false;
		}
	}

	return true;
}

/*
 * For file page tracking, we enable/disable it according to the main switch.
 * For anon page tracking, we only enabled it when the main switch is on and
 * there is at least one swapfile; we disable it when there are no swapfiles
 * regardless of the value of the main switch. Otherwise, we will eventually
 * reach the max size of the sliding window and have to call inc_min_seq(),
 * which brings an unnecessary overhead.
 */
void lru_gen_set_state(bool enable, bool main, bool swap)
{
	struct mem_cgroup *memcg;

	mem_hotplug_begin();
	mutex_lock(&lru_gen_state_mutex);
	cgroup_lock();

	main = main && enable != lru_gen_enabled();
	swap = swap && !(enable ? lru_gen_nr_swapfiles++ : --lru_gen_nr_swapfiles);
	swap = swap && lru_gen_enabled();
	if (!main && !swap)
		goto unlock;

	if (main) {
		if (enable)
			static_branch_enable(&lru_gen_static_key);
		else
			static_branch_disable(&lru_gen_static_key);
	}

	memcg = mem_cgroup_iter(NULL, NULL, NULL);
	do {
		int nid;

		for_each_node_state(nid, N_MEMORY) {
			struct pglist_data *pgdat = NODE_DATA(nid);
			struct lruvec *lruvec = mem_cgroup_lruvec(memcg, pgdat);
			struct lrugen *lrugen = &lruvec->evictable;

			spin_lock_irq(&pgdat->lru_lock);

			VM_BUG_ON(!seq_is_valid(lruvec));
			VM_BUG_ON(!state_is_valid(lruvec));

			WRITE_ONCE(lrugen->enabled[0], lru_gen_enabled() && lru_gen_nr_swapfiles);
			WRITE_ONCE(lrugen->enabled[1], lru_gen_enabled());

			while (!(enable ? fill_lru_gen_lists(lruvec) :
					  drain_lru_gen_lists(lruvec))) {
				spin_unlock_irq(&pgdat->lru_lock);
				cond_resched();
				spin_lock_irq(&pgdat->lru_lock);
			}

			spin_unlock_irq(&pgdat->lru_lock);
		}

		cond_resched();
	} while ((memcg = mem_cgroup_iter(NULL, memcg, NULL)));
unlock:
	cgroup_unlock();
	mutex_unlock(&lru_gen_state_mutex);
	mem_hotplug_done();
}

static int __meminit __maybe_unused lru_gen_online_mem(struct notifier_block *self,
						       unsigned long action, void *arg)
{
	struct mem_cgroup *memcg;
	struct memory_notify *mnb = arg;
	int nid = mnb->status_change_nid;

	if (action != MEM_GOING_ONLINE || nid == NUMA_NO_NODE)
		return NOTIFY_DONE;

	mutex_lock(&lru_gen_state_mutex);
	cgroup_lock();

	memcg = mem_cgroup_iter(NULL, NULL, NULL);
	do {
		struct lruvec *lruvec = mem_cgroup_lruvec(memcg, NODE_DATA(nid));
		struct lrugen *lrugen = &lruvec->evictable;

		VM_BUG_ON(!seq_is_valid(lruvec));
		VM_BUG_ON(!state_is_valid(lruvec));

		WRITE_ONCE(lrugen->enabled[0], lru_gen_enabled() && lru_gen_nr_swapfiles);
		WRITE_ONCE(lrugen->enabled[1], lru_gen_enabled());
	} while ((memcg = mem_cgroup_iter(NULL, memcg, NULL)));

	cgroup_unlock();
	mutex_unlock(&lru_gen_state_mutex);

	return NOTIFY_DONE;
}

static void lru_gen_start_kswapd(int nid)
{
	struct pglist_data *pgdat = NODE_DATA(nid);

	pgdat->mm_walk_args = kvzalloc_node(size_of_mm_walk_args(), GFP_KERNEL, nid);
	WARN_ON_ONCE(!pgdat->mm_walk_args);
}

static void lru_gen_stop_kswapd(int nid)
{
	struct pglist_data *pgdat = NODE_DATA(nid);

	kvfree(pgdat->mm_walk_args);
}

/******************************************************************************
 *                          sysfs interface
 ******************************************************************************/

static ssize_t show_lru_gen_spread(struct kobject *kobj, struct kobj_attribute *attr,
				   char *buf)
{
	return sprintf(buf, "%d\n", READ_ONCE(lru_gen_spread));
}

static ssize_t store_lru_gen_spread(struct kobject *kobj, struct kobj_attribute *attr,
				    const char *buf, size_t len)
{
	int spread;

	if (kstrtoint(buf, 10, &spread) || spread >= MAX_NR_GENS)
		return -EINVAL;

	WRITE_ONCE(lru_gen_spread, spread);

	return len;
}

static struct kobj_attribute lru_gen_spread_attr = __ATTR(
	spread, 0644, show_lru_gen_spread, store_lru_gen_spread
);

static ssize_t show_lru_gen_enabled(struct kobject *kobj, struct kobj_attribute *attr,
				    char *buf)
{
	return snprintf(buf, PAGE_SIZE, "%d\n", lru_gen_enabled());
}

static ssize_t store_lru_gen_enabled(struct kobject *kobj, struct kobj_attribute *attr,
				     const char *buf, size_t len)
{
	int enable;

	if (kstrtoint(buf, 10, &enable))
		return -EINVAL;

	lru_gen_set_state(enable, true, false);

	return len;
}

static struct kobj_attribute lru_gen_enabled_attr = __ATTR(
	enabled, 0644, show_lru_gen_enabled, store_lru_gen_enabled
);

static struct attribute *lru_gen_attrs[] = {
	&lru_gen_spread_attr.attr,
	&lru_gen_enabled_attr.attr,
	NULL
};

static struct attribute_group lru_gen_attr_group = {
	.name = "lru_gen",
	.attrs = lru_gen_attrs,
};

/******************************************************************************
 *                          debugfs interface
 ******************************************************************************/

static void *lru_gen_seq_start(struct seq_file *m, loff_t *pos)
{
	struct mem_cgroup *memcg;
	loff_t nr_to_skip = *pos;

	m->private = kzalloc(PATH_MAX, GFP_KERNEL);
	if (!m->private)
		return ERR_PTR(-ENOMEM);

	memcg = mem_cgroup_iter(NULL, NULL, NULL);
	do {
		int nid;

		for_each_node_state(nid, N_MEMORY) {
			if (!nr_to_skip--)
				return mem_cgroup_lruvec(memcg, NODE_DATA(nid));
		}
	} while ((memcg = mem_cgroup_iter(NULL, memcg, NULL)));

	return NULL;
}

static void lru_gen_seq_stop(struct seq_file *m, void *v)
{
	if (!IS_ERR_OR_NULL(v))
		mem_cgroup_iter_break(NULL, lruvec_memcg(v));

	kfree(m->private);
	m->private = NULL;
}

static void *lru_gen_seq_next(struct seq_file *m, void *v, loff_t *pos)
{
	int nid = lruvec_pgdat(v)->node_id;
	struct mem_cgroup *memcg = lruvec_memcg(v);

	++*pos;

	nid = next_memory_node(nid);
	if (nid == MAX_NUMNODES) {
		memcg = mem_cgroup_iter(NULL, memcg, NULL);
		if (!memcg)
			return NULL;

		nid = first_memory_node;
	}

	return mem_cgroup_lruvec(memcg, NODE_DATA(nid));
}

static void lru_gen_seq_show_full(struct seq_file *m, struct lruvec *lruvec,
				  unsigned long max_seq, unsigned long *min_seq,
				  unsigned long seq)
{
	int i;
	int type, tier;
	int hist = hist_from_seq_or_gen(seq);
	struct lrugen *lrugen = &lruvec->evictable;
	int nid = lruvec_pgdat(lruvec)->node_id;
	struct mem_cgroup *memcg = lruvec_memcg(lruvec);
	struct lru_gen_mm_list *mm_list = get_mm_list(memcg);

	for (tier = 0; tier < MAX_NR_TIERS; tier++) {
		seq_printf(m, "            %10d", tier);
		for (type = 0; type < ANON_AND_FILE; type++) {
			unsigned long n[3] = {};

			if (seq == max_seq) {
				n[0] = READ_ONCE(lrugen->avg_refaulted[type][tier]);
				n[1] = READ_ONCE(lrugen->avg_total[type][tier]);

				seq_printf(m, " %10luR %10luT %10lu ", n[0], n[1], n[2]);
			} else if (seq == min_seq[type] || NR_STAT_GENS > 1) {
				n[0] = atomic_long_read(&lrugen->refaulted[hist][type][tier]);
				n[1] = atomic_long_read(&lrugen->evicted[hist][type][tier]);
				if (tier)
					n[2] = READ_ONCE(lrugen->activated[hist][type][tier - 1]);

				seq_printf(m, " %10lur %10lue %10lua", n[0], n[1], n[2]);
			} else
				seq_puts(m, "          0           0           0 ");
		}
		seq_putc(m, '\n');
	}

	seq_puts(m, "                      ");
	for (i = 0; i < NR_MM_STATS; i++) {
		if (seq == max_seq && NR_STAT_GENS == 1)
			seq_printf(m, " %10lu%c", READ_ONCE(mm_list->nodes[nid].stats[hist][i]),
				   toupper(MM_STAT_CODES[i]));
		else if (seq != max_seq && NR_STAT_GENS > 1)
			seq_printf(m, " %10lu%c", READ_ONCE(mm_list->nodes[nid].stats[hist][i]),
				   MM_STAT_CODES[i]);
		else
			seq_puts(m, "          0 ");
	}
	seq_putc(m, '\n');
}

static int lru_gen_seq_show(struct seq_file *m, void *v)
{
	unsigned long seq;
	bool full = !debugfs_real_fops(m->file)->write;
	struct lruvec *lruvec = v;
	struct lrugen *lrugen = &lruvec->evictable;
	int nid = lruvec_pgdat(lruvec)->node_id;
	struct mem_cgroup *memcg = lruvec_memcg(lruvec);
	DEFINE_MAX_SEQ();
	DEFINE_MIN_SEQ();

	if (nid == first_memory_node) {
#ifdef CONFIG_MEMCG
		if (memcg)
			cgroup_path(memcg->css.cgroup, m->private, PATH_MAX);
#endif
		seq_printf(m, "memcg %5hu %s\n", mem_cgroup_id(memcg), (char *)m->private);
	}

	seq_printf(m, " node %5d\n", nid);

	seq = full ? (max_seq < MAX_NR_GENS ? 0 : max_seq - MAX_NR_GENS + 1) :
		     min(min_seq[0], min_seq[1]);

	for (; seq <= max_seq; seq++) {
		int gen, type, zone;
		unsigned int msecs;

		gen = lru_gen_from_seq(seq);
		msecs = jiffies_to_msecs(jiffies - READ_ONCE(lrugen->timestamps[gen]));

		seq_printf(m, " %10lu %10u", seq, msecs);

		for (type = 0; type < ANON_AND_FILE; type++) {
			long size = 0;

			if (seq < min_seq[type]) {
				seq_puts(m, "         -0 ");
				continue;
			}

			for (zone = 0; zone < MAX_NR_ZONES; zone++)
				size += READ_ONCE(lrugen->sizes[gen][type][zone]);

			seq_printf(m, " %10lu ", max(size, 0L));
		}

		seq_putc(m, '\n');

		if (full)
			lru_gen_seq_show_full(m, lruvec, max_seq, min_seq, seq);
	}

	return 0;
}

static const struct seq_operations lru_gen_seq_ops = {
	.start = lru_gen_seq_start,
	.stop = lru_gen_seq_stop,
	.next = lru_gen_seq_next,
	.show = lru_gen_seq_show,
};

static int advance_max_seq(struct lruvec *lruvec, unsigned long seq, int swappiness)
{
	struct scan_control sc = {
		.target_mem_cgroup = lruvec_memcg(lruvec),
	};
	DEFINE_MAX_SEQ();

	if (seq == max_seq)
		walk_mm_list(lruvec, max_seq, &sc, swappiness, NULL);

	return seq > max_seq ? -EINVAL : 0;
}

static int advance_min_seq(struct lruvec *lruvec, unsigned long seq, int swappiness,
			   unsigned long nr_to_reclaim)
{
	struct blk_plug plug;
	int err = -EINTR;
	long nr_to_scan = LONG_MAX;
	struct scan_control sc = {
		.nr_to_reclaim = nr_to_reclaim,
		.target_mem_cgroup = lruvec_memcg(lruvec),
		.may_writepage = 1,
		.may_unmap = 1,
		.may_swap = 1,
		.reclaim_idx = MAX_NR_ZONES - 1,
		.gfp_mask = GFP_KERNEL,
	};
	DEFINE_MAX_SEQ();

	if (seq >= max_seq - 1)
		return -EINVAL;

	blk_start_plug(&plug);

	while (!signal_pending(current)) {
		DEFINE_MIN_SEQ();

		if (seq < min(min_seq[!swappiness], min_seq[swappiness < 200]) ||
		    !evict_pages(lruvec, &sc, swappiness, &nr_to_scan)) {
			err = 0;
			break;
		}

		cond_resched();
	}

	blk_finish_plug(&plug);

	return err;
}

static int advance_seq(char cmd, int memcg_id, int nid, unsigned long seq,
		       int swappiness, unsigned long nr_to_reclaim)
{
	struct lruvec *lruvec;
	int err = -EINVAL;
	struct mem_cgroup *memcg = NULL;

	if (!mem_cgroup_disabled()) {
		rcu_read_lock();
		memcg = mem_cgroup_from_id(memcg_id);
#ifdef CONFIG_MEMCG
		if (memcg && !css_tryget(&memcg->css))
			memcg = NULL;
#endif
		rcu_read_unlock();

		if (!memcg)
			goto done;
	}
	if (memcg_id != mem_cgroup_id(memcg))
		goto done;

	if (nid < 0 || nid >= MAX_NUMNODES || !node_state(nid, N_MEMORY))
		goto done;

	lruvec = mem_cgroup_lruvec(memcg, NODE_DATA(nid));

	if (swappiness == -1)
		swappiness = get_swappiness(lruvec);
	else if (swappiness > 200U)
		goto done;

	switch (cmd) {
	case '+':
		err = advance_max_seq(lruvec, seq, swappiness);
		break;
	case '-':
		err = advance_min_seq(lruvec, seq, swappiness, nr_to_reclaim);
		break;
	}
done:
	mem_cgroup_put(memcg);

	return err;
}

static ssize_t lru_gen_seq_write(struct file *file, const char __user *src,
				 size_t len, loff_t *pos)
{
	void *buf;
	char *cur, *next;
	int err = 0;

	buf = kvmalloc(len + 1, GFP_USER);
	if (!buf)
		return -ENOMEM;

	if (copy_from_user(buf, src, len)) {
		kvfree(buf);
		return -EFAULT;
	}

	next = buf;
	next[len] = '\0';

	while ((cur = strsep(&next, ",;\n"))) {
		int n;
		int end;
		char cmd;
		unsigned int memcg_id;
		unsigned int nid;
		unsigned long seq;
		unsigned int swappiness = -1;
		unsigned long nr_to_reclaim = -1;

		cur = skip_spaces(cur);
		if (!*cur)
			continue;

		n = sscanf(cur, "%c %u %u %lu %n %u %n %lu %n", &cmd, &memcg_id, &nid,
			   &seq, &end, &swappiness, &end, &nr_to_reclaim, &end);
		if (n < 4 || cur[end]) {
			err = -EINVAL;
			break;
		}

		err = advance_seq(cmd, memcg_id, nid, seq, swappiness, nr_to_reclaim);
		if (err)
			break;
	}

	kvfree(buf);

	return err ? : len;
}

static int lru_gen_seq_open(struct inode *inode, struct file *file)
{
	return seq_open(file, &lru_gen_seq_ops);
}

static const struct file_operations lru_gen_rw_fops = {
	.open = lru_gen_seq_open,
	.read = seq_read,
	.write = lru_gen_seq_write,
	.llseek = seq_lseek,
	.release = seq_release,
};

static const struct file_operations lru_gen_ro_fops = {
	.open = lru_gen_seq_open,
	.read = seq_read,
	.llseek = seq_lseek,
	.release = seq_release,
};

/******************************************************************************
 *                          initialization
 ******************************************************************************/

void lru_gen_init_lruvec(struct lruvec *lruvec)
{
	int i;
	int gen, type, zone;
	struct lrugen *lrugen = &lruvec->evictable;

	lrugen->max_seq = MIN_NR_GENS + 1;
	lrugen->enabled[0] = lru_gen_enabled() && lru_gen_nr_swapfiles;
	lrugen->enabled[1] = lru_gen_enabled();

	for (i = 0; i <= MIN_NR_GENS + 1; i++)
		lrugen->timestamps[i] = jiffies;

	for_each_gen_type_zone(gen, type, zone)
		INIT_LIST_HEAD(&lrugen->lists[gen][type][zone]);
}

static int __init init_lru_gen(void)
{
	BUILD_BUG_ON(MIN_NR_GENS + 1 >= MAX_NR_GENS);
	BUILD_BUG_ON(BIT(LRU_GEN_WIDTH) <= MAX_NR_GENS);
	BUILD_BUG_ON(sizeof(MM_STAT_CODES) != NR_MM_STATS + 1);

	VM_BUG_ON(PMD_SIZE / PAGE_SIZE != PTRS_PER_PTE);
	VM_BUG_ON(PUD_SIZE / PMD_SIZE != PTRS_PER_PMD);
	VM_BUG_ON(P4D_SIZE / PUD_SIZE != PTRS_PER_PUD);

	if (mem_cgroup_disabled()) {
		global_mm_list = alloc_mm_list();
		if (WARN_ON_ONCE(!global_mm_list))
			return -ENOMEM;
	}

	if (hotplug_memory_notifier(lru_gen_online_mem, 0))
		pr_err("lru_gen: failed to subscribe hotplug notifications\n");

	if (sysfs_create_group(mm_kobj, &lru_gen_attr_group))
		pr_err("lru_gen: failed to create sysfs group\n");

	debugfs_create_file("lru_gen", 0644, NULL, NULL, &lru_gen_rw_fops);
	debugfs_create_file("lru_gen_full", 0444, NULL, NULL, &lru_gen_ro_fops);

	return 0;
};
/*
 * We want to run as early as possible because debug code may call mm_alloc()
 * and mmput(). Our only dependency mm_kobj is initialized one stage earlier.
 */
arch_initcall(init_lru_gen);

#else /* CONFIG_LRU_GEN */

static void lru_gen_shrink_lruvec(struct lruvec *lruvec, struct scan_control *sc)
{
}

static void lru_gen_age_node(struct pglist_data *pgdat, struct scan_control *sc)
{
}

static void lru_gen_start_kswapd(int nid)
{
}

static void lru_gen_stop_kswapd(int nid)
{
}

#endif /* CONFIG_LRU_GEN */

static void shrink_lruvec(struct lruvec *lruvec, struct scan_control *sc)
{
	unsigned long nr[NR_LRU_LISTS];
	unsigned long targets[NR_LRU_LISTS];
	unsigned long nr_to_scan;
	enum lru_list lru;
	unsigned long nr_reclaimed = 0;
	unsigned long nr_to_reclaim = sc->nr_to_reclaim;
	struct blk_plug plug;
	bool scan_adjusted;

	if (lru_gen_enabled()) {
		lru_gen_shrink_lruvec(lruvec, sc);
		return;
	}

	get_scan_count(lruvec, sc, nr);

	/* Record the original scan target for proportional adjustments later */
	memcpy(targets, nr, sizeof(nr));

	/*
	 * Global reclaiming within direct reclaim at DEF_PRIORITY is a normal
	 * event that can occur when there is little memory pressure e.g.
	 * multiple streaming readers/writers. Hence, we do not abort scanning
	 * when the requested number of pages are reclaimed when scanning at
	 * DEF_PRIORITY on the assumption that the fact we are direct
	 * reclaiming implies that kswapd is not keeping up and it is best to
	 * do a batch of work at once. For memcg reclaim one check is made to
	 * abort proportional reclaim if either the file or anon lru has already
	 * dropped to zero at the first pass.
	 */
	scan_adjusted = (!cgroup_reclaim(sc) && !current_is_kswapd() &&
			 sc->priority == DEF_PRIORITY);

	blk_start_plug(&plug);
	while (nr[LRU_INACTIVE_ANON] || nr[LRU_ACTIVE_FILE] ||
					nr[LRU_INACTIVE_FILE]) {
		unsigned long nr_anon, nr_file, percentage;
		unsigned long nr_scanned;

		for_each_evictable_lru(lru) {
			if (nr[lru]) {
				nr_to_scan = min(nr[lru], SWAP_CLUSTER_MAX);
				nr[lru] -= nr_to_scan;

				nr_reclaimed += shrink_list(lru, nr_to_scan,
							    lruvec, sc);
			}
		}

		cond_resched();

		if (nr_reclaimed < nr_to_reclaim || scan_adjusted)
			continue;

		/*
		 * For kswapd and memcg, reclaim at least the number of pages
		 * requested. Ensure that the anon and file LRUs are scanned
		 * proportionally what was requested by get_scan_count(). We
		 * stop reclaiming one LRU and reduce the amount scanning
		 * proportional to the original scan target.
		 */
		nr_file = nr[LRU_INACTIVE_FILE] + nr[LRU_ACTIVE_FILE];
		nr_anon = nr[LRU_INACTIVE_ANON] + nr[LRU_ACTIVE_ANON];

		/*
		 * It's just vindictive to attack the larger once the smaller
		 * has gone to zero.  And given the way we stop scanning the
		 * smaller below, this makes sure that we only make one nudge
		 * towards proportionality once we've got nr_to_reclaim.
		 */
		if (!nr_file || !nr_anon)
			break;

		if (nr_file > nr_anon) {
			unsigned long scan_target = targets[LRU_INACTIVE_ANON] +
						targets[LRU_ACTIVE_ANON] + 1;
			lru = LRU_BASE;
			percentage = nr_anon * 100 / scan_target;
		} else {
			unsigned long scan_target = targets[LRU_INACTIVE_FILE] +
						targets[LRU_ACTIVE_FILE] + 1;
			lru = LRU_FILE;
			percentage = nr_file * 100 / scan_target;
		}

		/* Stop scanning the smaller of the LRU */
		nr[lru] = 0;
		nr[lru + LRU_ACTIVE] = 0;

		/*
		 * Recalculate the other LRU scan count based on its original
		 * scan target and the percentage scanning already complete
		 */
		lru = (lru == LRU_FILE) ? LRU_BASE : LRU_FILE;
		nr_scanned = targets[lru] - nr[lru];
		nr[lru] = targets[lru] * (100 - percentage) / 100;
		nr[lru] -= min(nr[lru], nr_scanned);

		lru += LRU_ACTIVE;
		nr_scanned = targets[lru] - nr[lru];
		nr[lru] = targets[lru] * (100 - percentage) / 100;
		nr[lru] -= min(nr[lru], nr_scanned);

		scan_adjusted = true;
	}
	blk_finish_plug(&plug);
	sc->nr_reclaimed += nr_reclaimed;

	/*
	 * Even if we did not try to evict anon pages at all, we want to
	 * rebalance the anon lru active/inactive ratio.
	 */
	if (total_swap_pages && inactive_is_low(lruvec, LRU_INACTIVE_ANON))
		shrink_active_list(SWAP_CLUSTER_MAX, lruvec,
				   sc, LRU_ACTIVE_ANON);
}

/* Use reclaim/compaction for costly allocs or under memory pressure */
static bool in_reclaim_compaction(struct scan_control *sc)
{
	if (IS_ENABLED(CONFIG_COMPACTION) && sc->order &&
			(sc->order > PAGE_ALLOC_COSTLY_ORDER ||
			 sc->priority < DEF_PRIORITY - 2))
		return true;

	return false;
}

/*
 * Reclaim/compaction is used for high-order allocation requests. It reclaims
 * order-0 pages before compacting the zone. should_continue_reclaim() returns
 * true if more pages should be reclaimed such that when the page allocator
 * calls try_to_compact_pages() that it will have enough free pages to succeed.
 * It will give up earlier than that if there is difficulty reclaiming pages.
 */
static inline bool should_continue_reclaim(struct pglist_data *pgdat,
					unsigned long nr_reclaimed,
					struct scan_control *sc)
{
	unsigned long pages_for_compaction;
	unsigned long inactive_lru_pages;
	int z;

	/* If not in reclaim/compaction mode, stop */
	if (!in_reclaim_compaction(sc))
		return false;

	/*
	 * Stop if we failed to reclaim any pages from the last SWAP_CLUSTER_MAX
	 * number of pages that were scanned. This will return to the caller
	 * with the risk reclaim/compaction and the resulting allocation attempt
	 * fails. In the past we have tried harder for __GFP_RETRY_MAYFAIL
	 * allocations through requiring that the full LRU list has been scanned
	 * first, by assuming that zero delta of sc->nr_scanned means full LRU
	 * scan, but that approximation was wrong, and there were corner cases
	 * where always a non-zero amount of pages were scanned.
	 */
	if (!nr_reclaimed)
		return false;

	/* If compaction would go ahead or the allocation would succeed, stop */
	for (z = 0; z <= sc->reclaim_idx; z++) {
		struct zone *zone = &pgdat->node_zones[z];
		if (!managed_zone(zone))
			continue;

		switch (compaction_suitable(zone, sc->order, 0, sc->reclaim_idx)) {
		case COMPACT_SUCCESS:
		case COMPACT_CONTINUE:
			return false;
		default:
			/* check next zone */
			;
		}
	}

	/*
	 * If we have not reclaimed enough pages for compaction and the
	 * inactive lists are large enough, continue reclaiming
	 */
	pages_for_compaction = compact_gap(sc->order);
	inactive_lru_pages = node_page_state(pgdat, NR_INACTIVE_FILE);
	if (get_nr_swap_pages() > 0)
		inactive_lru_pages += node_page_state(pgdat, NR_INACTIVE_ANON);

	return inactive_lru_pages > pages_for_compaction;
}

static void shrink_node_memcgs(pg_data_t *pgdat, struct scan_control *sc)
{
	struct mem_cgroup *target_memcg = sc->target_mem_cgroup;
	struct mem_cgroup *memcg;

	memcg = mem_cgroup_iter(target_memcg, NULL, NULL);
	do {
		struct lruvec *lruvec = mem_cgroup_lruvec(memcg, pgdat);
		unsigned long reclaimed;
		unsigned long scanned;

		/*
		 * This loop can become CPU-bound when target memcgs
		 * aren't eligible for reclaim - either because they
		 * don't have any reclaimable pages, or because their
		 * memory is explicitly protected. Avoid soft lockups.
		 */
		cond_resched();

		mem_cgroup_calculate_protection(target_memcg, memcg);

		if (mem_cgroup_below_min(memcg)) {
			/*
			 * Hard protection.
			 * If there is no reclaimable memory, OOM.
			 */
			continue;
		} else if (mem_cgroup_below_low(memcg)) {
			/*
			 * Soft protection.
			 * Respect the protection only as long as
			 * there is an unprotected supply
			 * of reclaimable memory from other cgroups.
			 */
			if (!sc->memcg_low_reclaim) {
				sc->memcg_low_skipped = 1;
				continue;
			}
			memcg_memory_event(memcg, MEMCG_LOW);
		}

		reclaimed = sc->nr_reclaimed;
		scanned = sc->nr_scanned;

		shrink_lruvec(lruvec, sc);

		shrink_slab(sc->gfp_mask, pgdat->node_id, memcg,
			    sc->priority);

		/* Record the group's reclaim efficiency */
		vmpressure(sc->gfp_mask, memcg, false,
			   sc->nr_scanned - scanned,
			   sc->nr_reclaimed - reclaimed);

	} while ((memcg = mem_cgroup_iter(target_memcg, memcg, NULL)));
}

static void shrink_node(pg_data_t *pgdat, struct scan_control *sc)
{
	struct reclaim_state *reclaim_state = current->reclaim_state;
	unsigned long nr_reclaimed, nr_scanned;
	struct lruvec *target_lruvec;
	bool reclaimable = false;

	target_lruvec = mem_cgroup_lruvec(sc->target_mem_cgroup, pgdat);

again:
	memset(&sc->nr, 0, sizeof(sc->nr));

	nr_reclaimed = sc->nr_reclaimed;
	nr_scanned = sc->nr_scanned;

	prepare_scan_count(pgdat, sc);

	shrink_node_memcgs(pgdat, sc);

	if (reclaim_state) {
		sc->nr_reclaimed += reclaim_state->reclaimed_slab;
		reclaim_state->reclaimed_slab = 0;
	}

	/* Record the subtree's reclaim efficiency */
	vmpressure(sc->gfp_mask, sc->target_mem_cgroup, true,
		   sc->nr_scanned - nr_scanned,
		   sc->nr_reclaimed - nr_reclaimed);

	if (sc->nr_reclaimed - nr_reclaimed)
		reclaimable = true;

	if (current_is_kswapd()) {
		/*
		 * If reclaim is isolating dirty pages under writeback,
		 * it implies that the long-lived page allocation rate
		 * is exceeding the page laundering rate. Either the
		 * global limits are not being effective at throttling
		 * processes due to the page distribution throughout
		 * zones or there is heavy usage of a slow backing
		 * device. The only option is to throttle from reclaim
		 * context which is not ideal as there is no guarantee
		 * the dirtying process is throttled in the same way
		 * balance_dirty_pages() manages.
		 *
		 * Once a node is flagged PGDAT_WRITEBACK, kswapd will
		 * count the number of pages under pages flagged for
		 * immediate reclaim and stall if any are encountered
		 * in the nr_immediate check below.
		 */
		if (sc->nr.writeback && sc->nr.writeback == sc->nr.taken)
			set_bit(PGDAT_WRITEBACK, &pgdat->flags);

		/* Allow kswapd to start writing pages during reclaim.*/
		if (sc->nr.unqueued_dirty == sc->nr.file_taken)
			set_bit(PGDAT_DIRTY, &pgdat->flags);

		/*
		 * If kswapd scans pages marked for immediate
		 * reclaim and under writeback (nr_immediate), it
		 * implies that pages are cycling through the LRU
		 * faster than they are written so also forcibly stall.
		 */
		if (sc->nr.immediate)
			congestion_wait(BLK_RW_ASYNC, HZ/10);
	}

	/*
	 * Tag a node/memcg as congested if all the dirty pages
	 * scanned were backed by a congested BDI and
	 * wait_iff_congested will stall.
	 *
	 * Legacy memcg will stall in page writeback so avoid forcibly
	 * stalling in wait_iff_congested().
	 */
	if ((current_is_kswapd() ||
	     (cgroup_reclaim(sc) && writeback_throttling_sane(sc))) &&
	    sc->nr.dirty && sc->nr.dirty == sc->nr.congested)
		set_bit(LRUVEC_CONGESTED, &target_lruvec->flags);

	/*
	 * Stall direct reclaim for IO completions if underlying BDIs
	 * and node is congested. Allow kswapd to continue until it
	 * starts encountering unqueued dirty pages or cycling through
	 * the LRU too quickly.
	 */
	if (!current_is_kswapd() && current_may_throttle() &&
	    !sc->hibernation_mode &&
	    test_bit(LRUVEC_CONGESTED, &target_lruvec->flags))
		wait_iff_congested(BLK_RW_ASYNC, HZ/10);

	if (should_continue_reclaim(pgdat, sc->nr_reclaimed - nr_reclaimed,
				    sc))
		goto again;

	/*
	 * Kswapd gives up on balancing particular nodes after too
	 * many failures to reclaim anything from them and goes to
	 * sleep. On reclaim progress, reset the failure counter. A
	 * successful direct reclaim run will revive a dormant kswapd.
	 */
	if (reclaimable)
		pgdat->kswapd_failures = 0;
}

/*
 * Returns true if compaction should go ahead for a costly-order request, or
 * the allocation would already succeed without compaction. Return false if we
 * should reclaim first.
 */
static inline bool compaction_ready(struct zone *zone, struct scan_control *sc)
{
	unsigned long watermark;
	enum compact_result suitable;

	suitable = compaction_suitable(zone, sc->order, 0, sc->reclaim_idx);
	if (suitable == COMPACT_SUCCESS)
		/* Allocation should succeed already. Don't reclaim. */
		return true;
	if (suitable == COMPACT_SKIPPED)
		/* Compaction cannot yet proceed. Do reclaim. */
		return false;

	/*
	 * Compaction is already possible, but it takes time to run and there
	 * are potentially other callers using the pages just freed. So proceed
	 * with reclaim to make a buffer of free pages available to give
	 * compaction a reasonable chance of completing and allocating the page.
	 * Note that we won't actually reclaim the whole buffer in one attempt
	 * as the target watermark in should_continue_reclaim() is lower. But if
	 * we are already above the high+gap watermark, don't reclaim at all.
	 */
	watermark = high_wmark_pages(zone) + compact_gap(sc->order);

	return zone_watermark_ok_safe(zone, 0, watermark, sc->reclaim_idx);
}

/*
 * This is the direct reclaim path, for page-allocating processes.  We only
 * try to reclaim pages from zones which will satisfy the caller's allocation
 * request.
 *
 * If a zone is deemed to be full of pinned pages then just give it a light
 * scan then give up on it.
 */
static void shrink_zones(struct zonelist *zonelist, struct scan_control *sc)
{
	struct zoneref *z;
	struct zone *zone;
	unsigned long nr_soft_reclaimed;
	unsigned long nr_soft_scanned;
	gfp_t orig_mask;
	pg_data_t *last_pgdat = NULL;

	/*
	 * If the number of buffer_heads in the machine exceeds the maximum
	 * allowed level, force direct reclaim to scan the highmem zone as
	 * highmem pages could be pinning lowmem pages storing buffer_heads
	 */
	orig_mask = sc->gfp_mask;
	if (buffer_heads_over_limit) {
		sc->gfp_mask |= __GFP_HIGHMEM;
		sc->reclaim_idx = gfp_zone(sc->gfp_mask);
	}

	for_each_zone_zonelist_nodemask(zone, z, zonelist,
					sc->reclaim_idx, sc->nodemask) {
		/*
		 * Take care memory controller reclaiming has small influence
		 * to global LRU.
		 */
		if (!cgroup_reclaim(sc)) {
			if (!cpuset_zone_allowed(zone,
						 GFP_KERNEL | __GFP_HARDWALL))
				continue;

			/*
			 * If we already have plenty of memory free for
			 * compaction in this zone, don't free any more.
			 * Even though compaction is invoked for any
			 * non-zero order, only frequent costly order
			 * reclamation is disruptive enough to become a
			 * noticeable problem, like transparent huge
			 * page allocations.
			 */
			if (IS_ENABLED(CONFIG_COMPACTION) &&
			    sc->order > PAGE_ALLOC_COSTLY_ORDER &&
			    compaction_ready(zone, sc)) {
				sc->compaction_ready = true;
				continue;
			}

			/*
			 * Shrink each node in the zonelist once. If the
			 * zonelist is ordered by zone (not the default) then a
			 * node may be shrunk multiple times but in that case
			 * the user prefers lower zones being preserved.
			 */
			if (zone->zone_pgdat == last_pgdat)
				continue;

			/*
			 * This steals pages from memory cgroups over softlimit
			 * and returns the number of reclaimed pages and
			 * scanned pages. This works for global memory pressure
			 * and balancing, not for a memcg's limit.
			 */
			nr_soft_scanned = 0;
			nr_soft_reclaimed = mem_cgroup_soft_limit_reclaim(zone->zone_pgdat,
						sc->order, sc->gfp_mask,
						&nr_soft_scanned);
			sc->nr_reclaimed += nr_soft_reclaimed;
			sc->nr_scanned += nr_soft_scanned;
			/* need some check for avoid more shrink_zone() */
		}

		/* See comment about same check for global reclaim above */
		if (zone->zone_pgdat == last_pgdat)
			continue;
		last_pgdat = zone->zone_pgdat;
		shrink_node(zone->zone_pgdat, sc);
	}

	/*
	 * Restore to original mask to avoid the impact on the caller if we
	 * promoted it to __GFP_HIGHMEM.
	 */
	sc->gfp_mask = orig_mask;
}

static void snapshot_refaults(struct mem_cgroup *target_memcg, pg_data_t *pgdat)
{
	struct lruvec *target_lruvec;
	unsigned long refaults;

	if (lru_gen_enabled())
		return;

	target_lruvec = mem_cgroup_lruvec(target_memcg, pgdat);
	refaults = lruvec_page_state(target_lruvec, WORKINGSET_ACTIVATE_ANON);
	target_lruvec->refaults[0] = refaults;
	refaults = lruvec_page_state(target_lruvec, WORKINGSET_ACTIVATE_FILE);
	target_lruvec->refaults[1] = refaults;
}

/*
 * This is the main entry point to direct page reclaim.
 *
 * If a full scan of the inactive list fails to free enough memory then we
 * are "out of memory" and something needs to be killed.
 *
 * If the caller is !__GFP_FS then the probability of a failure is reasonably
 * high - the zone may be full of dirty or under-writeback pages, which this
 * caller can't do much about.  We kick the writeback threads and take explicit
 * naps in the hope that some of these pages can be written.  But if the
 * allocating task holds filesystem locks which prevent writeout this might not
 * work, and the allocation attempt will fail.
 *
 * returns:	0, if no pages reclaimed
 * 		else, the number of pages reclaimed
 */
static unsigned long do_try_to_free_pages(struct zonelist *zonelist,
					  struct scan_control *sc)
{
	int initial_priority = sc->priority;
	pg_data_t *last_pgdat;
	struct zoneref *z;
	struct zone *zone;
retry:
	delayacct_freepages_start();

	if (!cgroup_reclaim(sc))
		__count_zid_vm_events(ALLOCSTALL, sc->reclaim_idx, 1);

	do {
		vmpressure_prio(sc->gfp_mask, sc->target_mem_cgroup,
				sc->priority);
		sc->nr_scanned = 0;
		shrink_zones(zonelist, sc);

		if (sc->nr_reclaimed >= sc->nr_to_reclaim)
			break;

		if (sc->compaction_ready)
			break;

		/*
		 * If we're getting trouble reclaiming, start doing
		 * writepage even in laptop mode.
		 */
		if (sc->priority < DEF_PRIORITY - 2)
			sc->may_writepage = 1;
	} while (--sc->priority >= 0);

	last_pgdat = NULL;
	for_each_zone_zonelist_nodemask(zone, z, zonelist, sc->reclaim_idx,
					sc->nodemask) {
		if (zone->zone_pgdat == last_pgdat)
			continue;
		last_pgdat = zone->zone_pgdat;

		snapshot_refaults(sc->target_mem_cgroup, zone->zone_pgdat);

		if (cgroup_reclaim(sc)) {
			struct lruvec *lruvec;

			lruvec = mem_cgroup_lruvec(sc->target_mem_cgroup,
						   zone->zone_pgdat);
			clear_bit(LRUVEC_CONGESTED, &lruvec->flags);
		}
	}

	delayacct_freepages_end();

	if (sc->nr_reclaimed)
		return sc->nr_reclaimed;

	/* Aborted reclaim to try compaction? don't OOM, then */
	if (sc->compaction_ready)
		return 1;

	/*
	 * We make inactive:active ratio decisions based on the node's
	 * composition of memory, but a restrictive reclaim_idx or a
	 * memory.low cgroup setting can exempt large amounts of
	 * memory from reclaim. Neither of which are very common, so
	 * instead of doing costly eligibility calculations of the
	 * entire cgroup subtree up front, we assume the estimates are
	 * good, and retry with forcible deactivation if that fails.
	 */
	if (sc->skipped_deactivate) {
		sc->priority = initial_priority;
		sc->force_deactivate = 1;
		sc->skipped_deactivate = 0;
		goto retry;
	}

	/* Untapped cgroup reserves?  Don't OOM, retry. */
	if (sc->memcg_low_skipped) {
		sc->priority = initial_priority;
		sc->force_deactivate = 0;
		sc->memcg_low_reclaim = 1;
		sc->memcg_low_skipped = 0;
		goto retry;
	}

	return 0;
}

static bool allow_direct_reclaim(pg_data_t *pgdat)
{
	struct zone *zone;
	unsigned long pfmemalloc_reserve = 0;
	unsigned long free_pages = 0;
	int i;
	bool wmark_ok;

	if (pgdat->kswapd_failures >= MAX_RECLAIM_RETRIES)
		return true;

	for (i = 0; i <= ZONE_NORMAL; i++) {
		zone = &pgdat->node_zones[i];
		if (!managed_zone(zone))
			continue;

		if (!zone_reclaimable_pages(zone))
			continue;

		pfmemalloc_reserve += min_wmark_pages(zone);
		free_pages += zone_page_state(zone, NR_FREE_PAGES);
	}

	/* If there are no reserves (unexpected config) then do not throttle */
	if (!pfmemalloc_reserve)
		return true;

	wmark_ok = free_pages > pfmemalloc_reserve / 2;

	/* kswapd must be awake if processes are being throttled */
	if (!wmark_ok && waitqueue_active(&pgdat->kswapd_wait)) {
		if (READ_ONCE(pgdat->kswapd_highest_zoneidx) > ZONE_NORMAL)
			WRITE_ONCE(pgdat->kswapd_highest_zoneidx, ZONE_NORMAL);

		wake_up_interruptible(&pgdat->kswapd_wait);
	}

	return wmark_ok;
}

/*
 * Throttle direct reclaimers if backing storage is backed by the network
 * and the PFMEMALLOC reserve for the preferred node is getting dangerously
 * depleted. kswapd will continue to make progress and wake the processes
 * when the low watermark is reached.
 *
 * Returns true if a fatal signal was delivered during throttling. If this
 * happens, the page allocator should not consider triggering the OOM killer.
 */
static bool throttle_direct_reclaim(gfp_t gfp_mask, struct zonelist *zonelist,
					nodemask_t *nodemask)
{
	struct zoneref *z;
	struct zone *zone;
	pg_data_t *pgdat = NULL;

	/*
	 * Kernel threads should not be throttled as they may be indirectly
	 * responsible for cleaning pages necessary for reclaim to make forward
	 * progress. kjournald for example may enter direct reclaim while
	 * committing a transaction where throttling it could forcing other
	 * processes to block on log_wait_commit().
	 */
	if (current->flags & PF_KTHREAD)
		goto out;

	/*
	 * If a fatal signal is pending, this process should not throttle.
	 * It should return quickly so it can exit and free its memory
	 */
	if (fatal_signal_pending(current))
		goto out;

	/*
	 * Check if the pfmemalloc reserves are ok by finding the first node
	 * with a usable ZONE_NORMAL or lower zone. The expectation is that
	 * GFP_KERNEL will be required for allocating network buffers when
	 * swapping over the network so ZONE_HIGHMEM is unusable.
	 *
	 * Throttling is based on the first usable node and throttled processes
	 * wait on a queue until kswapd makes progress and wakes them. There
	 * is an affinity then between processes waking up and where reclaim
	 * progress has been made assuming the process wakes on the same node.
	 * More importantly, processes running on remote nodes will not compete
	 * for remote pfmemalloc reserves and processes on different nodes
	 * should make reasonable progress.
	 */
	for_each_zone_zonelist_nodemask(zone, z, zonelist,
					gfp_zone(gfp_mask), nodemask) {
		if (zone_idx(zone) > ZONE_NORMAL)
			continue;

		/* Throttle based on the first usable node */
		pgdat = zone->zone_pgdat;
		if (allow_direct_reclaim(pgdat))
			goto out;
		break;
	}

	/* If no zone was usable by the allocation flags then do not throttle */
	if (!pgdat)
		goto out;

	/* Account for the throttling */
	count_vm_event(PGSCAN_DIRECT_THROTTLE);

	/*
	 * If the caller cannot enter the filesystem, it's possible that it
	 * is due to the caller holding an FS lock or performing a journal
	 * transaction in the case of a filesystem like ext[3|4]. In this case,
	 * it is not safe to block on pfmemalloc_wait as kswapd could be
	 * blocked waiting on the same lock. Instead, throttle for up to a
	 * second before continuing.
	 */
	if (!(gfp_mask & __GFP_FS)) {
		wait_event_interruptible_timeout(pgdat->pfmemalloc_wait,
			allow_direct_reclaim(pgdat), HZ);

		goto check_pending;
	}

	/* Throttle until kswapd wakes the process */
	wait_event_killable(zone->zone_pgdat->pfmemalloc_wait,
		allow_direct_reclaim(pgdat));

check_pending:
	if (fatal_signal_pending(current))
		return true;

out:
	return false;
}

unsigned long try_to_free_pages(struct zonelist *zonelist, int order,
				gfp_t gfp_mask, nodemask_t *nodemask)
{
	unsigned long nr_reclaimed;
	struct scan_control sc = {
		.nr_to_reclaim = SWAP_CLUSTER_MAX,
		.gfp_mask = current_gfp_context(gfp_mask),
		.reclaim_idx = gfp_zone(gfp_mask),
		.order = order,
		.nodemask = nodemask,
		.priority = DEF_PRIORITY,
		.may_writepage = !laptop_mode,
		.may_unmap = 1,
		.may_swap = 1,
	};

	/*
	 * scan_control uses s8 fields for order, priority, and reclaim_idx.
	 * Confirm they are large enough for max values.
	 */
	BUILD_BUG_ON(MAX_ORDER > S8_MAX);
	BUILD_BUG_ON(DEF_PRIORITY > S8_MAX);
	BUILD_BUG_ON(MAX_NR_ZONES > S8_MAX);

	/*
	 * Do not enter reclaim if fatal signal was delivered while throttled.
	 * 1 is returned so that the page allocator does not OOM kill at this
	 * point.
	 */
	if (throttle_direct_reclaim(sc.gfp_mask, zonelist, nodemask))
		return 1;

	set_task_reclaim_state(current, &sc.reclaim_state);
	trace_mm_vmscan_direct_reclaim_begin(order, sc.gfp_mask);

	nr_reclaimed = do_try_to_free_pages(zonelist, &sc);

	trace_mm_vmscan_direct_reclaim_end(nr_reclaimed);
	set_task_reclaim_state(current, NULL);

	return nr_reclaimed;
}

#ifdef CONFIG_MEMCG

/* Only used by soft limit reclaim. Do not reuse for anything else. */
unsigned long mem_cgroup_shrink_node(struct mem_cgroup *memcg,
						gfp_t gfp_mask, bool noswap,
						pg_data_t *pgdat,
						unsigned long *nr_scanned)
{
	struct lruvec *lruvec = mem_cgroup_lruvec(memcg, pgdat);
	struct scan_control sc = {
		.nr_to_reclaim = SWAP_CLUSTER_MAX,
		.target_mem_cgroup = memcg,
		.may_writepage = !laptop_mode,
		.may_unmap = 1,
		.reclaim_idx = MAX_NR_ZONES - 1,
		.may_swap = !noswap,
	};

	WARN_ON_ONCE(!current->reclaim_state);

	sc.gfp_mask = (gfp_mask & GFP_RECLAIM_MASK) |
			(GFP_HIGHUSER_MOVABLE & ~GFP_RECLAIM_MASK);

	trace_mm_vmscan_memcg_softlimit_reclaim_begin(sc.order,
						      sc.gfp_mask);

	/*
	 * NOTE: Although we can get the priority field, using it
	 * here is not a good idea, since it limits the pages we can scan.
	 * if we don't reclaim here, the shrink_node from balance_pgdat
	 * will pick up pages from other mem cgroup's as well. We hack
	 * the priority and make it zero.
	 */
	shrink_lruvec(lruvec, &sc);

	trace_mm_vmscan_memcg_softlimit_reclaim_end(sc.nr_reclaimed);

	*nr_scanned = sc.nr_scanned;

	return sc.nr_reclaimed;
}

unsigned long try_to_free_mem_cgroup_pages(struct mem_cgroup *memcg,
					   unsigned long nr_pages,
					   gfp_t gfp_mask,
					   bool may_swap)
{
	unsigned long nr_reclaimed;
	unsigned int noreclaim_flag;
	struct scan_control sc = {
		.nr_to_reclaim = max(nr_pages, SWAP_CLUSTER_MAX),
		.gfp_mask = (current_gfp_context(gfp_mask) & GFP_RECLAIM_MASK) |
				(GFP_HIGHUSER_MOVABLE & ~GFP_RECLAIM_MASK),
		.reclaim_idx = MAX_NR_ZONES - 1,
		.target_mem_cgroup = memcg,
		.priority = DEF_PRIORITY,
		.may_writepage = !laptop_mode,
		.may_unmap = 1,
		.may_swap = may_swap,
	};
	/*
	 * Traverse the ZONELIST_FALLBACK zonelist of the current node to put
	 * equal pressure on all the nodes. This is based on the assumption that
	 * the reclaim does not bail out early.
	 */
	struct zonelist *zonelist = node_zonelist(numa_node_id(), sc.gfp_mask);

	set_task_reclaim_state(current, &sc.reclaim_state);
	trace_mm_vmscan_memcg_reclaim_begin(0, sc.gfp_mask);
	noreclaim_flag = memalloc_noreclaim_save();

	nr_reclaimed = do_try_to_free_pages(zonelist, &sc);

	memalloc_noreclaim_restore(noreclaim_flag);
	trace_mm_vmscan_memcg_reclaim_end(nr_reclaimed);
	set_task_reclaim_state(current, NULL);

	return nr_reclaimed;
}
EXPORT_SYMBOL_GPL(try_to_free_mem_cgroup_pages);
#endif

static void age_active_anon(struct pglist_data *pgdat,
				struct scan_control *sc)
{
	struct mem_cgroup *memcg;
	struct lruvec *lruvec;

	if (lru_gen_enabled()) {
		lru_gen_age_node(pgdat, sc);
		return;
	}

	if (!total_swap_pages)
		return;

	lruvec = mem_cgroup_lruvec(NULL, pgdat);
	if (!inactive_is_low(lruvec, LRU_INACTIVE_ANON))
		return;

	memcg = mem_cgroup_iter(NULL, NULL, NULL);
	do {
		lruvec = mem_cgroup_lruvec(memcg, pgdat);
		shrink_active_list(SWAP_CLUSTER_MAX, lruvec,
				   sc, LRU_ACTIVE_ANON);
		memcg = mem_cgroup_iter(NULL, memcg, NULL);
	} while (memcg);
}

static bool pgdat_watermark_boosted(pg_data_t *pgdat, int highest_zoneidx)
{
	int i;
	struct zone *zone;

	/*
	 * Check for watermark boosts top-down as the higher zones
	 * are more likely to be boosted. Both watermarks and boosts
	 * should not be checked at the same time as reclaim would
	 * start prematurely when there is no boosting and a lower
	 * zone is balanced.
	 */
	for (i = highest_zoneidx; i >= 0; i--) {
		zone = pgdat->node_zones + i;
		if (!managed_zone(zone))
			continue;

		if (zone->watermark_boost)
			return true;
	}

	return false;
}

/*
 * Returns true if there is an eligible zone balanced for the request order
 * and highest_zoneidx
 */
static bool pgdat_balanced(pg_data_t *pgdat, int order, int highest_zoneidx)
{
	int i;
	unsigned long mark = -1;
	struct zone *zone;

	/*
	 * Check watermarks bottom-up as lower zones are more likely to
	 * meet watermarks.
	 */
	for (i = 0; i <= highest_zoneidx; i++) {
		zone = pgdat->node_zones + i;

		if (!managed_zone(zone))
			continue;

		mark = high_wmark_pages(zone);
		if (zone_watermark_ok_safe(zone, order, mark, highest_zoneidx))
			return true;
	}

	/*
	 * If a node has no populated zone within highest_zoneidx, it does not
	 * need balancing by definition. This can happen if a zone-restricted
	 * allocation tries to wake a remote kswapd.
	 */
	if (mark == -1)
		return true;

	return false;
}

/* Clear pgdat state for congested, dirty or under writeback. */
static void clear_pgdat_congested(pg_data_t *pgdat)
{
	struct lruvec *lruvec = mem_cgroup_lruvec(NULL, pgdat);

	clear_bit(LRUVEC_CONGESTED, &lruvec->flags);
	clear_bit(PGDAT_DIRTY, &pgdat->flags);
	clear_bit(PGDAT_WRITEBACK, &pgdat->flags);
}

/*
 * Prepare kswapd for sleeping. This verifies that there are no processes
 * waiting in throttle_direct_reclaim() and that watermarks have been met.
 *
 * Returns true if kswapd is ready to sleep
 */
static bool prepare_kswapd_sleep(pg_data_t *pgdat, int order,
				int highest_zoneidx)
{
	/*
	 * The throttled processes are normally woken up in balance_pgdat() as
	 * soon as allow_direct_reclaim() is true. But there is a potential
	 * race between when kswapd checks the watermarks and a process gets
	 * throttled. There is also a potential race if processes get
	 * throttled, kswapd wakes, a large process exits thereby balancing the
	 * zones, which causes kswapd to exit balance_pgdat() before reaching
	 * the wake up checks. If kswapd is going to sleep, no process should
	 * be sleeping on pfmemalloc_wait, so wake them now if necessary. If
	 * the wake up is premature, processes will wake kswapd and get
	 * throttled again. The difference from wake ups in balance_pgdat() is
	 * that here we are under prepare_to_wait().
	 */
	if (waitqueue_active(&pgdat->pfmemalloc_wait))
		wake_up_all(&pgdat->pfmemalloc_wait);

	/* Hopeless node, leave it to direct reclaim */
	if (pgdat->kswapd_failures >= MAX_RECLAIM_RETRIES)
		return true;

	if (pgdat_balanced(pgdat, order, highest_zoneidx)) {
		clear_pgdat_congested(pgdat);
		return true;
	}

	return false;
}

/*
 * kswapd shrinks a node of pages that are at or below the highest usable
 * zone that is currently unbalanced.
 *
 * Returns true if kswapd scanned at least the requested number of pages to
 * reclaim or if the lack of progress was due to pages under writeback.
 * This is used to determine if the scanning priority needs to be raised.
 */
static bool kswapd_shrink_node(pg_data_t *pgdat,
			       struct scan_control *sc)
{
	struct zone *zone;
	int z;

	/* Reclaim a number of pages proportional to the number of zones */
	sc->nr_to_reclaim = 0;
	for (z = 0; z <= sc->reclaim_idx; z++) {
		zone = pgdat->node_zones + z;
		if (!managed_zone(zone))
			continue;

		sc->nr_to_reclaim += max(high_wmark_pages(zone), SWAP_CLUSTER_MAX);
	}

	/*
	 * Historically care was taken to put equal pressure on all zones but
	 * now pressure is applied based on node LRU order.
	 */
	shrink_node(pgdat, sc);

	/*
	 * Fragmentation may mean that the system cannot be rebalanced for
	 * high-order allocations. If twice the allocation size has been
	 * reclaimed then recheck watermarks only at order-0 to prevent
	 * excessive reclaim. Assume that a process requested a high-order
	 * can direct reclaim/compact.
	 */
	if (sc->order && sc->nr_reclaimed >= compact_gap(sc->order))
		sc->order = 0;

	return sc->nr_scanned >= sc->nr_to_reclaim;
}

/*
 * For kswapd, balance_pgdat() will reclaim pages across a node from zones
 * that are eligible for use by the caller until at least one zone is
 * balanced.
 *
 * Returns the order kswapd finished reclaiming at.
 *
 * kswapd scans the zones in the highmem->normal->dma direction.  It skips
 * zones which have free_pages > high_wmark_pages(zone), but once a zone is
 * found to have free_pages <= high_wmark_pages(zone), any page in that zone
 * or lower is eligible for reclaim until at least one usable zone is
 * balanced.
 */
static int balance_pgdat(pg_data_t *pgdat, int order, int highest_zoneidx)
{
	int i;
	unsigned long nr_soft_reclaimed;
	unsigned long nr_soft_scanned;
	unsigned long pflags;
	unsigned long nr_boost_reclaim;
	unsigned long zone_boosts[MAX_NR_ZONES] = { 0, };
	bool boosted;
	struct zone *zone;
	struct scan_control sc = {
		.gfp_mask = GFP_KERNEL,
		.order = order,
		.may_unmap = 1,
	};

	set_task_reclaim_state(current, &sc.reclaim_state);
	psi_memstall_enter(&pflags);
	__fs_reclaim_acquire();

	count_vm_event(PAGEOUTRUN);

	/*
	 * Account for the reclaim boost. Note that the zone boost is left in
	 * place so that parallel allocations that are near the watermark will
	 * stall or direct reclaim until kswapd is finished.
	 */
	nr_boost_reclaim = 0;
	for (i = 0; i <= highest_zoneidx; i++) {
		zone = pgdat->node_zones + i;
		if (!managed_zone(zone))
			continue;

		nr_boost_reclaim += zone->watermark_boost;
		zone_boosts[i] = zone->watermark_boost;
	}
	boosted = nr_boost_reclaim;

restart:
	sc.priority = DEF_PRIORITY;
	do {
		unsigned long nr_reclaimed = sc.nr_reclaimed;
		bool raise_priority = true;
		bool balanced;
		bool ret;

		sc.reclaim_idx = highest_zoneidx;

		/*
		 * If the number of buffer_heads exceeds the maximum allowed
		 * then consider reclaiming from all zones. This has a dual
		 * purpose -- on 64-bit systems it is expected that
		 * buffer_heads are stripped during active rotation. On 32-bit
		 * systems, highmem pages can pin lowmem memory and shrinking
		 * buffers can relieve lowmem pressure. Reclaim may still not
		 * go ahead if all eligible zones for the original allocation
		 * request are balanced to avoid excessive reclaim from kswapd.
		 */
		if (buffer_heads_over_limit) {
			for (i = MAX_NR_ZONES - 1; i >= 0; i--) {
				zone = pgdat->node_zones + i;
				if (!managed_zone(zone))
					continue;

				sc.reclaim_idx = i;
				break;
			}
		}

		/*
		 * If the pgdat is imbalanced then ignore boosting and preserve
		 * the watermarks for a later time and restart. Note that the
		 * zone watermarks will be still reset at the end of balancing
		 * on the grounds that the normal reclaim should be enough to
		 * re-evaluate if boosting is required when kswapd next wakes.
		 */
		balanced = pgdat_balanced(pgdat, sc.order, highest_zoneidx);
		if (!balanced && nr_boost_reclaim) {
			nr_boost_reclaim = 0;
			goto restart;
		}

		/*
		 * If boosting is not active then only reclaim if there are no
		 * eligible zones. Note that sc.reclaim_idx is not used as
		 * buffer_heads_over_limit may have adjusted it.
		 */
		if (!nr_boost_reclaim && balanced)
			goto out;

		/* Limit the priority of boosting to avoid reclaim writeback */
		if (nr_boost_reclaim && sc.priority == DEF_PRIORITY - 2)
			raise_priority = false;

		/*
		 * Do not writeback or swap pages for boosted reclaim. The
		 * intent is to relieve pressure not issue sub-optimal IO
		 * from reclaim context. If no pages are reclaimed, the
		 * reclaim will be aborted.
		 */
		sc.may_writepage = !laptop_mode && !nr_boost_reclaim;
		sc.may_swap = !nr_boost_reclaim;

		/*
		 * Do some background aging of the anon list, to give
		 * pages a chance to be referenced before reclaiming. All
		 * pages are rotated regardless of classzone as this is
		 * about consistent aging.
		 */
		age_active_anon(pgdat, &sc);

		/*
		 * If we're getting trouble reclaiming, start doing writepage
		 * even in laptop mode.
		 */
		if (sc.priority < DEF_PRIORITY - 2)
			sc.may_writepage = 1;

		/* Call soft limit reclaim before calling shrink_node. */
		sc.nr_scanned = 0;
		nr_soft_scanned = 0;
		nr_soft_reclaimed = mem_cgroup_soft_limit_reclaim(pgdat, sc.order,
						sc.gfp_mask, &nr_soft_scanned);
		sc.nr_reclaimed += nr_soft_reclaimed;

		/*
		 * There should be no need to raise the scanning priority if
		 * enough pages are already being scanned that that high
		 * watermark would be met at 100% efficiency.
		 */
		if (kswapd_shrink_node(pgdat, &sc))
			raise_priority = false;

		/*
		 * If the low watermark is met there is no need for processes
		 * to be throttled on pfmemalloc_wait as they should not be
		 * able to safely make forward progress. Wake them
		 */
		if (waitqueue_active(&pgdat->pfmemalloc_wait) &&
				allow_direct_reclaim(pgdat))
			wake_up_all(&pgdat->pfmemalloc_wait);

		/* Check if kswapd should be suspending */
		__fs_reclaim_release();
		ret = try_to_freeze();
		__fs_reclaim_acquire();
		if (ret || kthread_should_stop())
			break;

		/*
		 * Raise priority if scanning rate is too low or there was no
		 * progress in reclaiming pages
		 */
		nr_reclaimed = sc.nr_reclaimed - nr_reclaimed;
		nr_boost_reclaim -= min(nr_boost_reclaim, nr_reclaimed);

		/*
		 * If reclaim made no progress for a boost, stop reclaim as
		 * IO cannot be queued and it could be an infinite loop in
		 * extreme circumstances.
		 */
		if (nr_boost_reclaim && !nr_reclaimed)
			break;

		if (raise_priority || !nr_reclaimed)
			sc.priority--;
	} while (sc.priority >= 1);

	if (!sc.nr_reclaimed)
		pgdat->kswapd_failures++;

out:
	/* If reclaim was boosted, account for the reclaim done in this pass */
	if (boosted) {
		unsigned long flags;

		for (i = 0; i <= highest_zoneidx; i++) {
			if (!zone_boosts[i])
				continue;

			/* Increments are under the zone lock */
			zone = pgdat->node_zones + i;
			spin_lock_irqsave(&zone->lock, flags);
			zone->watermark_boost -= min(zone->watermark_boost, zone_boosts[i]);
			spin_unlock_irqrestore(&zone->lock, flags);
		}

		/*
		 * As there is now likely space, wakeup kcompact to defragment
		 * pageblocks.
		 */
		wakeup_kcompactd(pgdat, pageblock_order, highest_zoneidx);
	}

	snapshot_refaults(NULL, pgdat);
	__fs_reclaim_release();
	psi_memstall_leave(&pflags);
	set_task_reclaim_state(current, NULL);

	/*
	 * Return the order kswapd stopped reclaiming at as
	 * prepare_kswapd_sleep() takes it into account. If another caller
	 * entered the allocator slow path while kswapd was awake, order will
	 * remain at the higher level.
	 */
	return sc.order;
}

/*
 * The pgdat->kswapd_highest_zoneidx is used to pass the highest zone index to
 * be reclaimed by kswapd from the waker. If the value is MAX_NR_ZONES which is
 * not a valid index then either kswapd runs for first time or kswapd couldn't
 * sleep after previous reclaim attempt (node is still unbalanced). In that
 * case return the zone index of the previous kswapd reclaim cycle.
 */
static enum zone_type kswapd_highest_zoneidx(pg_data_t *pgdat,
					   enum zone_type prev_highest_zoneidx)
{
	enum zone_type curr_idx = READ_ONCE(pgdat->kswapd_highest_zoneidx);

	return curr_idx == MAX_NR_ZONES ? prev_highest_zoneidx : curr_idx;
}

static void kswapd_try_to_sleep(pg_data_t *pgdat, int alloc_order, int reclaim_order,
				unsigned int highest_zoneidx)
{
	long remaining = 0;
	DEFINE_WAIT(wait);

	if (freezing(current) || kthread_should_stop())
		return;

	prepare_to_wait(&pgdat->kswapd_wait, &wait, TASK_INTERRUPTIBLE);

	/*
	 * Try to sleep for a short interval. Note that kcompactd will only be
	 * woken if it is possible to sleep for a short interval. This is
	 * deliberate on the assumption that if reclaim cannot keep an
	 * eligible zone balanced that it's also unlikely that compaction will
	 * succeed.
	 */
	if (prepare_kswapd_sleep(pgdat, reclaim_order, highest_zoneidx)) {
		/*
		 * Compaction records what page blocks it recently failed to
		 * isolate pages from and skips them in the future scanning.
		 * When kswapd is going to sleep, it is reasonable to assume
		 * that pages and compaction may succeed so reset the cache.
		 */
		reset_isolation_suitable(pgdat);

		/*
		 * We have freed the memory, now we should compact it to make
		 * allocation of the requested order possible.
		 */
		wakeup_kcompactd(pgdat, alloc_order, highest_zoneidx);

		remaining = schedule_timeout(HZ/10);

		/*
		 * If woken prematurely then reset kswapd_highest_zoneidx and
		 * order. The values will either be from a wakeup request or
		 * the previous request that slept prematurely.
		 */
		if (remaining) {
			WRITE_ONCE(pgdat->kswapd_highest_zoneidx,
					kswapd_highest_zoneidx(pgdat,
							highest_zoneidx));

			if (READ_ONCE(pgdat->kswapd_order) < reclaim_order)
				WRITE_ONCE(pgdat->kswapd_order, reclaim_order);
		}

		finish_wait(&pgdat->kswapd_wait, &wait);
		prepare_to_wait(&pgdat->kswapd_wait, &wait, TASK_INTERRUPTIBLE);
	}

	/*
	 * After a short sleep, check if it was a premature sleep. If not, then
	 * go fully to sleep until explicitly woken up.
	 */
	if (!remaining &&
	    prepare_kswapd_sleep(pgdat, reclaim_order, highest_zoneidx)) {
		trace_mm_vmscan_kswapd_sleep(pgdat->node_id);

		/*
		 * vmstat counters are not perfectly accurate and the estimated
		 * value for counters such as NR_FREE_PAGES can deviate from the
		 * true value by nr_online_cpus * threshold. To avoid the zone
		 * watermarks being breached while under pressure, we reduce the
		 * per-cpu vmstat threshold while kswapd is awake and restore
		 * them before going back to sleep.
		 */
		set_pgdat_percpu_threshold(pgdat, calculate_normal_threshold);

		if (!kthread_should_stop())
			schedule();

		set_pgdat_percpu_threshold(pgdat, calculate_pressure_threshold);
	} else {
		if (remaining)
			count_vm_event(KSWAPD_LOW_WMARK_HIT_QUICKLY);
		else
			count_vm_event(KSWAPD_HIGH_WMARK_HIT_QUICKLY);
	}
	finish_wait(&pgdat->kswapd_wait, &wait);
}

/*
 * The background pageout daemon, started as a kernel thread
 * from the init process.
 *
 * This basically trickles out pages so that we have _some_
 * free memory available even if there is no other activity
 * that frees anything up. This is needed for things like routing
 * etc, where we otherwise might have all activity going on in
 * asynchronous contexts that cannot page things out.
 *
 * If there are applications that are active memory-allocators
 * (most normal use), this basically shouldn't matter.
 */
static int kswapd(void *p)
{
	unsigned int alloc_order, reclaim_order;
	unsigned int highest_zoneidx = MAX_NR_ZONES - 1;
	pg_data_t *pgdat = (pg_data_t*)p;
	struct task_struct *tsk = current;
	const struct cpumask *cpumask = cpumask_of_node(pgdat->node_id);

	if (!cpumask_empty(cpumask))
		set_cpus_allowed_ptr(tsk, cpumask);

	/*
	 * Tell the memory management that we're a "memory allocator",
	 * and that if we need more memory we should get access to it
	 * regardless (see "__alloc_pages()"). "kswapd" should
	 * never get caught in the normal page freeing logic.
	 *
	 * (Kswapd normally doesn't need memory anyway, but sometimes
	 * you need a small amount of memory in order to be able to
	 * page out something else, and this flag essentially protects
	 * us from recursively trying to free more memory as we're
	 * trying to free the first piece of memory in the first place).
	 */
	tsk->flags |= PF_MEMALLOC | PF_SWAPWRITE | PF_KSWAPD;
	set_freezable();

	WRITE_ONCE(pgdat->kswapd_order, 0);
	WRITE_ONCE(pgdat->kswapd_highest_zoneidx, MAX_NR_ZONES);
	for ( ; ; ) {
		bool ret;

		alloc_order = reclaim_order = READ_ONCE(pgdat->kswapd_order);
		highest_zoneidx = kswapd_highest_zoneidx(pgdat,
							highest_zoneidx);

kswapd_try_sleep:
		kswapd_try_to_sleep(pgdat, alloc_order, reclaim_order,
					highest_zoneidx);

		/* Read the new order and highest_zoneidx */
		alloc_order = reclaim_order = READ_ONCE(pgdat->kswapd_order);
		highest_zoneidx = kswapd_highest_zoneidx(pgdat,
							highest_zoneidx);
		WRITE_ONCE(pgdat->kswapd_order, 0);
		WRITE_ONCE(pgdat->kswapd_highest_zoneidx, MAX_NR_ZONES);

		ret = try_to_freeze();
		if (kthread_should_stop())
			break;

		/*
		 * We can speed up thawing tasks if we don't call balance_pgdat
		 * after returning from the refrigerator
		 */
		if (ret)
			continue;

		/*
		 * Reclaim begins at the requested order but if a high-order
		 * reclaim fails then kswapd falls back to reclaiming for
		 * order-0. If that happens, kswapd will consider sleeping
		 * for the order it finished reclaiming at (reclaim_order)
		 * but kcompactd is woken to compact for the original
		 * request (alloc_order).
		 */
		trace_mm_vmscan_kswapd_wake(pgdat->node_id, highest_zoneidx,
						alloc_order);
		reclaim_order = balance_pgdat(pgdat, alloc_order,
						highest_zoneidx);
		if (reclaim_order < alloc_order)
			goto kswapd_try_sleep;
	}

	tsk->flags &= ~(PF_MEMALLOC | PF_SWAPWRITE | PF_KSWAPD);

	return 0;
}

static int kswapd_per_node_run(int nid)
{
	pg_data_t *pgdat = NODE_DATA(nid);
	int hid;
	int ret = 0;

	for (hid = 0; hid < kswapd_threads; ++hid) {
		pgdat->mkswapd[hid] = kthread_run(kswapd, pgdat, "kswapd%d:%d",
								nid, hid);
		if (IS_ERR(pgdat->mkswapd[hid])) {
			/* failure at boot is fatal */
			WARN_ON(system_state < SYSTEM_RUNNING);
			pr_err("Failed to start kswapd%d on node %d\n",
				hid, nid);
			ret = PTR_ERR(pgdat->mkswapd[hid]);
			pgdat->mkswapd[hid] = NULL;
			continue;
		}
		if (!pgdat->kswapd)
			pgdat->kswapd = pgdat->mkswapd[hid];
	}

	return ret;
}

static void kswapd_per_node_stop(int nid)
{
	int hid = 0;
	struct task_struct *kswapd;

	for (hid = 0; hid < kswapd_threads; hid++) {
		kswapd = NODE_DATA(nid)->mkswapd[hid];
		if (kswapd) {
			kthread_stop(kswapd);
			NODE_DATA(nid)->mkswapd[hid] = NULL;
		}
	}
	NODE_DATA(nid)->kswapd = NULL;
}

/*
 * A zone is low on free memory or too fragmented for high-order memory.  If
 * kswapd should reclaim (direct reclaim is deferred), wake it up for the zone's
 * pgdat.  It will wake up kcompactd after reclaiming memory.  If kswapd reclaim
 * has failed or is not needed, still wake up kcompactd if only compaction is
 * needed.
 */
void wakeup_kswapd(struct zone *zone, gfp_t gfp_flags, int order,
		   enum zone_type highest_zoneidx)
{
	pg_data_t *pgdat;
	enum zone_type curr_idx;

	if (!managed_zone(zone))
		return;

	if (!cpuset_zone_allowed(zone, gfp_flags))
		return;

	pgdat = zone->zone_pgdat;
	curr_idx = READ_ONCE(pgdat->kswapd_highest_zoneidx);

	if (curr_idx == MAX_NR_ZONES || curr_idx < highest_zoneidx)
		WRITE_ONCE(pgdat->kswapd_highest_zoneidx, highest_zoneidx);

	if (READ_ONCE(pgdat->kswapd_order) < order)
		WRITE_ONCE(pgdat->kswapd_order, order);

	if (!waitqueue_active(&pgdat->kswapd_wait))
		return;

	/* Hopeless node, leave it to direct reclaim if possible */
	if (pgdat->kswapd_failures >= MAX_RECLAIM_RETRIES ||
	    (pgdat_balanced(pgdat, order, highest_zoneidx) &&
	     !pgdat_watermark_boosted(pgdat, highest_zoneidx))) {
		/*
		 * There may be plenty of free memory available, but it's too
		 * fragmented for high-order allocations.  Wake up kcompactd
		 * and rely on compaction_suitable() to determine if it's
		 * needed.  If it fails, it will defer subsequent attempts to
		 * ratelimit its work.
		 */
		if (!(gfp_flags & __GFP_DIRECT_RECLAIM))
			wakeup_kcompactd(pgdat, order, highest_zoneidx);
		return;
	}

	trace_mm_vmscan_wakeup_kswapd(pgdat->node_id, highest_zoneidx, order,
				      gfp_flags);
	wake_up_interruptible(&pgdat->kswapd_wait);
}

#ifdef CONFIG_HIBERNATION
/*
 * Try to free `nr_to_reclaim' of memory, system-wide, and return the number of
 * freed pages.
 *
 * Rather than trying to age LRUs the aim is to preserve the overall
 * LRU order by reclaiming preferentially
 * inactive > active > active referenced > active mapped
 */
unsigned long shrink_all_memory(unsigned long nr_to_reclaim)
{
	struct scan_control sc = {
		.nr_to_reclaim = nr_to_reclaim,
		.gfp_mask = GFP_HIGHUSER_MOVABLE,
		.reclaim_idx = MAX_NR_ZONES - 1,
		.priority = DEF_PRIORITY,
		.may_writepage = 1,
		.may_unmap = 1,
		.may_swap = 1,
		.hibernation_mode = 1,
	};
	struct zonelist *zonelist = node_zonelist(numa_node_id(), sc.gfp_mask);
	unsigned long nr_reclaimed;
	unsigned int noreclaim_flag;

	fs_reclaim_acquire(sc.gfp_mask);
	noreclaim_flag = memalloc_noreclaim_save();
	set_task_reclaim_state(current, &sc.reclaim_state);

	nr_reclaimed = do_try_to_free_pages(zonelist, &sc);

	set_task_reclaim_state(current, NULL);
	memalloc_noreclaim_restore(noreclaim_flag);
	fs_reclaim_release(sc.gfp_mask);

	return nr_reclaimed;
}
#endif /* CONFIG_HIBERNATION */

/*
 * This kswapd start function will be called by init and node-hot-add.
 * On node-hot-add, kswapd will moved to proper cpus if cpus are hot-added.
 */
int kswapd_run(int nid)
{
	pg_data_t *pgdat = NODE_DATA(nid);
	int ret = 0;

	if (pgdat->kswapd)
		return 0;

<<<<<<< HEAD
	lru_gen_start_kswapd(nid);
=======
	if (kswapd_threads > 1)
		return kswapd_per_node_run(nid);
>>>>>>> d3c86f46

	pgdat->kswapd = kthread_run(kswapd, pgdat, "kswapd%d", nid);
	if (IS_ERR(pgdat->kswapd)) {
		/* failure at boot is fatal */
		BUG_ON(system_state < SYSTEM_RUNNING);
		pr_err("Failed to start kswapd on node %d\n", nid);
		ret = PTR_ERR(pgdat->kswapd);
		pgdat->kswapd = NULL;
	}
	return ret;
}

/*
 * Called by memory hotplug when all memory in a node is offlined.  Caller must
 * hold mem_hotplug_begin/end().
 */
void kswapd_stop(int nid)
{
	struct task_struct *kswapd = NODE_DATA(nid)->kswapd;

	if (kswapd_threads > 1) {
		kswapd_per_node_stop(nid);
		return;
	}

	if (kswapd) {
		kthread_stop(kswapd);
		NODE_DATA(nid)->kswapd = NULL;
		lru_gen_stop_kswapd(nid);
	}
}

static int __init kswapd_init(void)
{
	int nid;

	swap_setup();
	for_each_node_state(nid, N_MEMORY)
 		kswapd_run(nid);
	return 0;
}

module_init(kswapd_init)

#ifdef CONFIG_NUMA
/*
 * Node reclaim mode
 *
 * If non-zero call node_reclaim when the number of free pages falls below
 * the watermarks.
 */
int node_reclaim_mode __read_mostly;

/*
 * These bit locations are exposed in the vm.zone_reclaim_mode sysctl
 * ABI.  New bits are OK, but existing bits can never change.
 */
#define RECLAIM_ZONE  (1<<0)   /* Run shrink_inactive_list on the zone */
#define RECLAIM_WRITE (1<<1)   /* Writeout pages during reclaim */
#define RECLAIM_UNMAP (1<<2)   /* Unmap pages during reclaim */

/*
 * Priority for NODE_RECLAIM. This determines the fraction of pages
 * of a node considered for each zone_reclaim. 4 scans 1/16th of
 * a zone.
 */
#define NODE_RECLAIM_PRIORITY 4

/*
 * Percentage of pages in a zone that must be unmapped for node_reclaim to
 * occur.
 */
int sysctl_min_unmapped_ratio = 1;

/*
 * If the number of slab pages in a zone grows beyond this percentage then
 * slab reclaim needs to occur.
 */
int sysctl_min_slab_ratio = 5;

static inline unsigned long node_unmapped_file_pages(struct pglist_data *pgdat)
{
	unsigned long file_mapped = node_page_state(pgdat, NR_FILE_MAPPED);
	unsigned long file_lru = node_page_state(pgdat, NR_INACTIVE_FILE) +
		node_page_state(pgdat, NR_ACTIVE_FILE);

	/*
	 * It's possible for there to be more file mapped pages than
	 * accounted for by the pages on the file LRU lists because
	 * tmpfs pages accounted for as ANON can also be FILE_MAPPED
	 */
	return (file_lru > file_mapped) ? (file_lru - file_mapped) : 0;
}

/* Work out how many page cache pages we can reclaim in this reclaim_mode */
static unsigned long node_pagecache_reclaimable(struct pglist_data *pgdat)
{
	unsigned long nr_pagecache_reclaimable;
	unsigned long delta = 0;

	/*
	 * If RECLAIM_UNMAP is set, then all file pages are considered
	 * potentially reclaimable. Otherwise, we have to worry about
	 * pages like swapcache and node_unmapped_file_pages() provides
	 * a better estimate
	 */
	if (node_reclaim_mode & RECLAIM_UNMAP)
		nr_pagecache_reclaimable = node_page_state(pgdat, NR_FILE_PAGES);
	else
		nr_pagecache_reclaimable = node_unmapped_file_pages(pgdat);

	/* If we can't clean pages, remove dirty pages from consideration */
	if (!(node_reclaim_mode & RECLAIM_WRITE))
		delta += node_page_state(pgdat, NR_FILE_DIRTY);

	/* Watch for any possible underflows due to delta */
	if (unlikely(delta > nr_pagecache_reclaimable))
		delta = nr_pagecache_reclaimable;

	return nr_pagecache_reclaimable - delta;
}

/*
 * Try to free up some pages from this node through reclaim.
 */
static int __node_reclaim(struct pglist_data *pgdat, gfp_t gfp_mask, unsigned int order)
{
	/* Minimum pages needed in order to stay on node */
	const unsigned long nr_pages = 1 << order;
	struct task_struct *p = current;
	unsigned int noreclaim_flag;
	struct scan_control sc = {
		.nr_to_reclaim = max(nr_pages, SWAP_CLUSTER_MAX),
		.gfp_mask = current_gfp_context(gfp_mask),
		.order = order,
		.priority = NODE_RECLAIM_PRIORITY,
		.may_writepage = !!(node_reclaim_mode & RECLAIM_WRITE),
		.may_unmap = !!(node_reclaim_mode & RECLAIM_UNMAP),
		.may_swap = 1,
		.reclaim_idx = gfp_zone(gfp_mask),
	};

	trace_mm_vmscan_node_reclaim_begin(pgdat->node_id, order,
					   sc.gfp_mask);

	cond_resched();
	fs_reclaim_acquire(sc.gfp_mask);
	/*
	 * We need to be able to allocate from the reserves for RECLAIM_UNMAP
	 * and we also need to be able to write out pages for RECLAIM_WRITE
	 * and RECLAIM_UNMAP.
	 */
	noreclaim_flag = memalloc_noreclaim_save();
	p->flags |= PF_SWAPWRITE;
	set_task_reclaim_state(p, &sc.reclaim_state);

	if (node_pagecache_reclaimable(pgdat) > pgdat->min_unmapped_pages) {
		/*
		 * Free memory by calling shrink node with increasing
		 * priorities until we have enough memory freed.
		 */
		do {
			shrink_node(pgdat, &sc);
		} while (sc.nr_reclaimed < nr_pages && --sc.priority >= 0);
	}

	set_task_reclaim_state(p, NULL);
	current->flags &= ~PF_SWAPWRITE;
	memalloc_noreclaim_restore(noreclaim_flag);
	fs_reclaim_release(sc.gfp_mask);

	trace_mm_vmscan_node_reclaim_end(sc.nr_reclaimed);

	return sc.nr_reclaimed >= nr_pages;
}

int node_reclaim(struct pglist_data *pgdat, gfp_t gfp_mask, unsigned int order)
{
	int ret;

	/*
	 * Node reclaim reclaims unmapped file backed pages and
	 * slab pages if we are over the defined limits.
	 *
	 * A small portion of unmapped file backed pages is needed for
	 * file I/O otherwise pages read by file I/O will be immediately
	 * thrown out if the node is overallocated. So we do not reclaim
	 * if less than a specified percentage of the node is used by
	 * unmapped file backed pages.
	 */
	if (node_pagecache_reclaimable(pgdat) <= pgdat->min_unmapped_pages &&
	    node_page_state_pages(pgdat, NR_SLAB_RECLAIMABLE_B) <=
	    pgdat->min_slab_pages)
		return NODE_RECLAIM_FULL;

	/*
	 * Do not scan if the allocation should not be delayed.
	 */
	if (!gfpflags_allow_blocking(gfp_mask) || (current->flags & PF_MEMALLOC))
		return NODE_RECLAIM_NOSCAN;

	/*
	 * Only run node reclaim on the local node or on nodes that do not
	 * have associated processors. This will favor the local processor
	 * over remote processors and spread off node memory allocations
	 * as wide as possible.
	 */
	if (node_state(pgdat->node_id, N_CPU) && pgdat->node_id != numa_node_id())
		return NODE_RECLAIM_NOSCAN;

	if (test_and_set_bit(PGDAT_RECLAIM_LOCKED, &pgdat->flags))
		return NODE_RECLAIM_NOSCAN;

	ret = __node_reclaim(pgdat, gfp_mask, order);
	clear_bit(PGDAT_RECLAIM_LOCKED, &pgdat->flags);

	if (!ret)
		count_vm_event(PGSCAN_ZONE_RECLAIM_FAILED);

	return ret;
}
#endif

/**
 * check_move_unevictable_pages - check pages for evictability and move to
 * appropriate zone lru list
 * @pvec: pagevec with lru pages to check
 *
 * Checks pages for evictability, if an evictable page is in the unevictable
 * lru list, moves it to the appropriate evictable lru list. This function
 * should be only used for lru pages.
 */
void check_move_unevictable_pages(struct pagevec *pvec)
{
	struct lruvec *lruvec;
	struct pglist_data *pgdat = NULL;
	int pgscanned = 0;
	int pgrescued = 0;
	int i;

	for (i = 0; i < pvec->nr; i++) {
		struct page *page = pvec->pages[i];
		struct pglist_data *pagepgdat = page_pgdat(page);
		int nr_pages;

		if (PageTransTail(page))
			continue;

		nr_pages = thp_nr_pages(page);
		pgscanned += nr_pages;

		if (pagepgdat != pgdat) {
			if (pgdat)
				spin_unlock_irq(&pgdat->lru_lock);
			pgdat = pagepgdat;
			spin_lock_irq(&pgdat->lru_lock);
		}
		lruvec = mem_cgroup_page_lruvec(page, pgdat);

		if (!PageLRU(page) || !PageUnevictable(page))
			continue;

		if (page_evictable(page)) {
			del_page_from_lru_list(page, lruvec);
			ClearPageUnevictable(page);
			add_page_to_lru_list(page, lruvec);
			pgrescued += nr_pages;
		}
	}

	if (pgdat) {
		__count_vm_events(UNEVICTABLE_PGRESCUED, pgrescued);
		__count_vm_events(UNEVICTABLE_PGSCANNED, pgscanned);
		spin_unlock_irq(&pgdat->lru_lock);
	}
}
EXPORT_SYMBOL_GPL(check_move_unevictable_pages);<|MERGE_RESOLUTION|>--- conflicted
+++ resolved
@@ -6777,12 +6777,10 @@
 	if (pgdat->kswapd)
 		return 0;
 
-<<<<<<< HEAD
-	lru_gen_start_kswapd(nid);
-=======
 	if (kswapd_threads > 1)
 		return kswapd_per_node_run(nid);
->>>>>>> d3c86f46
+
+	lru_gen_start_kswapd(nid);
 
 	pgdat->kswapd = kthread_run(kswapd, pgdat, "kswapd%d", nid);
 	if (IS_ERR(pgdat->kswapd)) {
