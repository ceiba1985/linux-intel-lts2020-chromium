--- conflicted
+++ resolved
@@ -6783,11 +6783,8 @@
 	if (kswapd_threads > 1)
 		return kswapd_per_node_run(nid);
 
-<<<<<<< HEAD
 	lru_gen_start_kswapd(nid);
 
-=======
->>>>>>> 95f4203f
 	pgdat->kswapd = kthread_run(kswapd, pgdat, "kswapd%d", nid);
 	if (IS_ERR(pgdat->kswapd)) {
 		/* failure at boot is fatal */
