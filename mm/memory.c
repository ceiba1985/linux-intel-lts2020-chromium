// SPDX-License-Identifier: GPL-2.0-only
/*
 *  linux/mm/memory.c
 *
 *  Copyright (C) 1991, 1992, 1993, 1994  Linus Torvalds
 */

/*
 * demand-loading started 01.12.91 - seems it is high on the list of
 * things wanted, and it should be easy to implement. - Linus
 */

/*
 * Ok, demand-loading was easy, shared pages a little bit tricker. Shared
 * pages started 02.12.91, seems to work. - Linus.
 *
 * Tested sharing by executing about 30 /bin/sh: under the old kernel it
 * would have taken more than the 6M I have free, but it worked well as
 * far as I could see.
 *
 * Also corrected some "invalidate()"s - I wasn't doing enough of them.
 */

/*
 * Real VM (paging to/from disk) started 18.12.91. Much more work and
 * thought has to go into this. Oh, well..
 * 19.12.91  -  works, somewhat. Sometimes I get faults, don't know why.
 *		Found it. Everything seems to work now.
 * 20.12.91  -  Ok, making the swap-device changeable like the root.
 */

/*
 * 05.04.94  -  Multi-page memory management added for v1.1.
 *              Idea by Alex Bligh (alex@cconcepts.co.uk)
 *
 * 16.07.99  -  Support of BIGMEM added by Gerhard Wichert, Siemens AG
 *		(Gerhard.Wichert@pdb.siemens.de)
 *
 * Aug/Sep 2004 Changed to four level page tables (Andi Kleen)
 */

#include <linux/kernel_stat.h>
#include <linux/mm.h>
#include <linux/sched/mm.h>
#include <linux/sched/coredump.h>
#include <linux/sched/numa_balancing.h>
#include <linux/sched/task.h>
#include <linux/hugetlb.h>
#include <linux/mman.h>
#include <linux/swap.h>
#include <linux/highmem.h>
#include <linux/pagemap.h>
#include <linux/memremap.h>
#include <linux/ksm.h>
#include <linux/rmap.h>
#include <linux/export.h>
#include <linux/delayacct.h>
#include <linux/init.h>
#include <linux/pfn_t.h>
#include <linux/writeback.h>
#include <linux/memcontrol.h>
#include <linux/mmu_notifier.h>
#include <linux/swapops.h>
#include <linux/elf.h>
#include <linux/gfp.h>
#include <linux/migrate.h>
#include <linux/string.h>
#include <linux/debugfs.h>
#include <linux/userfaultfd_k.h>
#include <linux/dax.h>
#include <linux/oom.h>
#include <linux/numa.h>
#include <linux/perf_event.h>
#include <linux/ptrace.h>
#include <linux/vmalloc.h>
#include <trace/hooks/mm.h>

#include <trace/events/kmem.h>

#include <asm/io.h>
#include <asm/mmu_context.h>
#include <asm/pgalloc.h>
#include <linux/uaccess.h>
#include <asm/tlb.h>
#include <asm/tlbflush.h>

#include "pgalloc-track.h"
#include "internal.h"

#define CREATE_TRACE_POINTS
#include <trace/events/pagefault.h>

#if defined(LAST_CPUPID_NOT_IN_PAGE_FLAGS) && !defined(CONFIG_COMPILE_TEST)
#warning Unfortunate NUMA and NUMA Balancing config, growing page-frame for last_cpupid.
#endif

#ifndef CONFIG_NEED_MULTIPLE_NODES
/* use the per-pgdat data instead for discontigmem - mbligh */
unsigned long max_mapnr;
EXPORT_SYMBOL(max_mapnr);

struct page *mem_map;
EXPORT_SYMBOL(mem_map);
#endif

/*
 * A number of key systems in x86 including ioremap() rely on the assumption
 * that high_memory defines the upper bound on direct map memory, then end
 * of ZONE_NORMAL.  Under CONFIG_DISCONTIG this means that max_low_pfn and
 * highstart_pfn must be the same; there must be no gap between ZONE_NORMAL
 * and ZONE_HIGHMEM.
 */
void *high_memory;
EXPORT_SYMBOL(high_memory);

/*
 * Randomize the address space (stacks, mmaps, brk, etc.).
 *
 * ( When CONFIG_COMPAT_BRK=y we exclude brk from randomization,
 *   as ancient (libc5 based) binaries can segfault. )
 */
int randomize_va_space __read_mostly =
#ifdef CONFIG_COMPAT_BRK
					1;
#else
					2;
#endif

#ifndef arch_faults_on_old_pte
static inline bool arch_faults_on_old_pte(void)
{
	/*
	 * Those arches which don't have hw access flag feature need to
	 * implement their own helper. By default, "true" means pagefault
	 * will be hit on old pte.
	 */
	return true;
}
#endif

#ifndef arch_wants_old_prefaulted_pte
static inline bool arch_wants_old_prefaulted_pte(void)
{
	/*
	 * Transitioning a PTE from 'old' to 'young' can be expensive on
	 * some architectures, even if it's performed in hardware. By
	 * default, "false" means prefaulted entries will be 'young'.
	 */
	return false;
}
#endif

static int __init disable_randmaps(char *s)
{
	randomize_va_space = 0;
	return 1;
}
__setup("norandmaps", disable_randmaps);

unsigned long zero_pfn __read_mostly;
EXPORT_SYMBOL(zero_pfn);

unsigned long highest_memmap_pfn __read_mostly;

/*
 * CONFIG_MMU architectures set up ZERO_PAGE in their paging_init()
 */
static int __init init_zero_pfn(void)
{
	zero_pfn = page_to_pfn(ZERO_PAGE(0));
	return 0;
}
early_initcall(init_zero_pfn);

/*
 * Only trace rss_stat when there is a 512kb cross over.
 * Smaller changes may be lost unless every small change is
 * crossing into or returning to a 512kb boundary.
 */
#define TRACE_MM_COUNTER_THRESHOLD 128

void mm_trace_rss_stat(struct mm_struct *mm, int member, long count,
		       long value)
{
	long thresh_mask = ~(TRACE_MM_COUNTER_THRESHOLD - 1);

	/* Threshold roll-over, trace it */
	if ((count & thresh_mask) != ((count - value) & thresh_mask))
		trace_rss_stat(mm, member, count);
}
EXPORT_SYMBOL_GPL(mm_trace_rss_stat);

#if defined(SPLIT_RSS_COUNTING)

void sync_mm_rss(struct mm_struct *mm)
{
	int i;

	for (i = 0; i < NR_MM_COUNTERS; i++) {
		if (current->rss_stat.count[i]) {
			add_mm_counter(mm, i, current->rss_stat.count[i]);
			current->rss_stat.count[i] = 0;
		}
	}
	current->rss_stat.events = 0;
}

static void add_mm_counter_fast(struct mm_struct *mm, int member, int val)
{
	struct task_struct *task = current;

	if (likely(task->mm == mm))
		task->rss_stat.count[member] += val;
	else
		add_mm_counter(mm, member, val);
}
#define inc_mm_counter_fast(mm, member) add_mm_counter_fast(mm, member, 1)
#define dec_mm_counter_fast(mm, member) add_mm_counter_fast(mm, member, -1)

/* sync counter once per 64 page faults */
#define TASK_RSS_EVENTS_THRESH	(64)
static void check_sync_rss_stat(struct task_struct *task)
{
	if (unlikely(task != current))
		return;
	if (unlikely(task->rss_stat.events++ > TASK_RSS_EVENTS_THRESH))
		sync_mm_rss(task->mm);
}
#else /* SPLIT_RSS_COUNTING */

#define inc_mm_counter_fast(mm, member) inc_mm_counter(mm, member)
#define dec_mm_counter_fast(mm, member) dec_mm_counter(mm, member)

static void check_sync_rss_stat(struct task_struct *task)
{
}

#endif /* SPLIT_RSS_COUNTING */

/*
 * Note: this doesn't free the actual pages themselves. That
 * has been handled earlier when unmapping all the memory regions.
 */
static void free_pte_range(struct mmu_gather *tlb, pmd_t *pmd,
			   unsigned long addr)
{
	pgtable_t token = pmd_pgtable(*pmd);
	pmd_clear(pmd);
	pte_free_tlb(tlb, token, addr);
	mm_dec_nr_ptes(tlb->mm);
}

static inline void free_pmd_range(struct mmu_gather *tlb, pud_t *pud,
				unsigned long addr, unsigned long end,
				unsigned long floor, unsigned long ceiling)
{
	pmd_t *pmd;
	unsigned long next;
	unsigned long start;

	start = addr;
	pmd = pmd_offset(pud, addr);
	do {
		next = pmd_addr_end(addr, end);
		if (pmd_none_or_clear_bad(pmd))
			continue;
		free_pte_range(tlb, pmd, addr);
	} while (pmd++, addr = next, addr != end);

	start &= PUD_MASK;
	if (start < floor)
		return;
	if (ceiling) {
		ceiling &= PUD_MASK;
		if (!ceiling)
			return;
	}
	if (end - 1 > ceiling - 1)
		return;

	pmd = pmd_offset(pud, start);
	pud_clear(pud);
	pmd_free_tlb(tlb, pmd, start);
	mm_dec_nr_pmds(tlb->mm);
}

static inline void free_pud_range(struct mmu_gather *tlb, p4d_t *p4d,
				unsigned long addr, unsigned long end,
				unsigned long floor, unsigned long ceiling)
{
	pud_t *pud;
	unsigned long next;
	unsigned long start;

	start = addr;
	pud = pud_offset(p4d, addr);
	do {
		next = pud_addr_end(addr, end);
		if (pud_none_or_clear_bad(pud))
			continue;
		free_pmd_range(tlb, pud, addr, next, floor, ceiling);
	} while (pud++, addr = next, addr != end);

	start &= P4D_MASK;
	if (start < floor)
		return;
	if (ceiling) {
		ceiling &= P4D_MASK;
		if (!ceiling)
			return;
	}
	if (end - 1 > ceiling - 1)
		return;

	pud = pud_offset(p4d, start);
	p4d_clear(p4d);
	pud_free_tlb(tlb, pud, start);
	mm_dec_nr_puds(tlb->mm);
}

static inline void free_p4d_range(struct mmu_gather *tlb, pgd_t *pgd,
				unsigned long addr, unsigned long end,
				unsigned long floor, unsigned long ceiling)
{
	p4d_t *p4d;
	unsigned long next;
	unsigned long start;

	start = addr;
	p4d = p4d_offset(pgd, addr);
	do {
		next = p4d_addr_end(addr, end);
		if (p4d_none_or_clear_bad(p4d))
			continue;
		free_pud_range(tlb, p4d, addr, next, floor, ceiling);
	} while (p4d++, addr = next, addr != end);

	start &= PGDIR_MASK;
	if (start < floor)
		return;
	if (ceiling) {
		ceiling &= PGDIR_MASK;
		if (!ceiling)
			return;
	}
	if (end - 1 > ceiling - 1)
		return;

	p4d = p4d_offset(pgd, start);
	pgd_clear(pgd);
	p4d_free_tlb(tlb, p4d, start);
}

/*
 * This function frees user-level page tables of a process.
 */
void free_pgd_range(struct mmu_gather *tlb,
			unsigned long addr, unsigned long end,
			unsigned long floor, unsigned long ceiling)
{
	pgd_t *pgd;
	unsigned long next;

	/*
	 * The next few lines have given us lots of grief...
	 *
	 * Why are we testing PMD* at this top level?  Because often
	 * there will be no work to do at all, and we'd prefer not to
	 * go all the way down to the bottom just to discover that.
	 *
	 * Why all these "- 1"s?  Because 0 represents both the bottom
	 * of the address space and the top of it (using -1 for the
	 * top wouldn't help much: the masks would do the wrong thing).
	 * The rule is that addr 0 and floor 0 refer to the bottom of
	 * the address space, but end 0 and ceiling 0 refer to the top
	 * Comparisons need to use "end - 1" and "ceiling - 1" (though
	 * that end 0 case should be mythical).
	 *
	 * Wherever addr is brought up or ceiling brought down, we must
	 * be careful to reject "the opposite 0" before it confuses the
	 * subsequent tests.  But what about where end is brought down
	 * by PMD_SIZE below? no, end can't go down to 0 there.
	 *
	 * Whereas we round start (addr) and ceiling down, by different
	 * masks at different levels, in order to test whether a table
	 * now has no other vmas using it, so can be freed, we don't
	 * bother to round floor or end up - the tests don't need that.
	 */

	addr &= PMD_MASK;
	if (addr < floor) {
		addr += PMD_SIZE;
		if (!addr)
			return;
	}
	if (ceiling) {
		ceiling &= PMD_MASK;
		if (!ceiling)
			return;
	}
	if (end - 1 > ceiling - 1)
		end -= PMD_SIZE;
	if (addr > end - 1)
		return;
	/*
	 * We add page table cache pages with PAGE_SIZE,
	 * (see pte_free_tlb()), flush the tlb if we need
	 */
	tlb_change_page_size(tlb, PAGE_SIZE);
	pgd = pgd_offset(tlb->mm, addr);
	do {
		next = pgd_addr_end(addr, end);
		if (pgd_none_or_clear_bad(pgd))
			continue;
		free_p4d_range(tlb, pgd, addr, next, floor, ceiling);
	} while (pgd++, addr = next, addr != end);
}

void free_pgtables(struct mmu_gather *tlb, struct vm_area_struct *vma,
		unsigned long floor, unsigned long ceiling)
{
	while (vma) {
		struct vm_area_struct *next = vma->vm_next;
		unsigned long addr = vma->vm_start;

		/*
		 * Hide vma from rmap and truncate_pagecache before freeing
		 * pgtables
		 */
		vm_write_begin(vma);
		unlink_anon_vmas(vma);
		vm_write_end(vma);
		unlink_file_vma(vma);

		if (is_vm_hugetlb_page(vma)) {
			hugetlb_free_pgd_range(tlb, addr, vma->vm_end,
				floor, next ? next->vm_start : ceiling);
		} else {
			/*
			 * Optimization: gather nearby vmas into one call down
			 */
			while (next && next->vm_start <= vma->vm_end + PMD_SIZE
			       && !is_vm_hugetlb_page(next)) {
				vma = next;
				next = vma->vm_next;
				vm_write_begin(vma);
				unlink_anon_vmas(vma);
				vm_write_end(vma);
				unlink_file_vma(vma);
			}
			free_pgd_range(tlb, addr, vma->vm_end,
				floor, next ? next->vm_start : ceiling);
		}
		vma = next;
	}
}

int __pte_alloc(struct mm_struct *mm, pmd_t *pmd)
{
	spinlock_t *ptl;
	pgtable_t new = pte_alloc_one(mm);
	if (!new)
		return -ENOMEM;

	/*
	 * Ensure all pte setup (eg. pte page lock and page clearing) are
	 * visible before the pte is made visible to other CPUs by being
	 * put into page tables.
	 *
	 * The other side of the story is the pointer chasing in the page
	 * table walking code (when walking the page table without locking;
	 * ie. most of the time). Fortunately, these data accesses consist
	 * of a chain of data-dependent loads, meaning most CPUs (alpha
	 * being the notable exception) will already guarantee loads are
	 * seen in-order. See the alpha page table accessors for the
	 * smp_rmb() barriers in page table walking code.
	 */
	smp_wmb(); /* Could be smp_wmb__xxx(before|after)_spin_lock */

	ptl = pmd_lock(mm, pmd);
	if (likely(pmd_none(*pmd))) {	/* Has another populated it ? */
		mm_inc_nr_ptes(mm);
		pmd_populate(mm, pmd, new);
		new = NULL;
	}
	spin_unlock(ptl);
	if (new)
		pte_free(mm, new);
	return 0;
}

int __pte_alloc_kernel(pmd_t *pmd)
{
	pte_t *new = pte_alloc_one_kernel(&init_mm);
	if (!new)
		return -ENOMEM;

	smp_wmb(); /* See comment in __pte_alloc */

	spin_lock(&init_mm.page_table_lock);
	if (likely(pmd_none(*pmd))) {	/* Has another populated it ? */
		pmd_populate_kernel(&init_mm, pmd, new);
		new = NULL;
	}
	spin_unlock(&init_mm.page_table_lock);
	if (new)
		pte_free_kernel(&init_mm, new);
	return 0;
}

static inline void init_rss_vec(int *rss)
{
	memset(rss, 0, sizeof(int) * NR_MM_COUNTERS);
}

static inline void add_mm_rss_vec(struct mm_struct *mm, int *rss)
{
	int i;

	if (current->mm == mm)
		sync_mm_rss(mm);
	for (i = 0; i < NR_MM_COUNTERS; i++)
		if (rss[i])
			add_mm_counter(mm, i, rss[i]);
}

/*
 * This function is called to print an error when a bad pte
 * is found. For example, we might have a PFN-mapped pte in
 * a region that doesn't allow it.
 *
 * The calling function must still handle the error.
 */
static void print_bad_pte(struct vm_area_struct *vma, unsigned long addr,
			  pte_t pte, struct page *page)
{
	pgd_t *pgd = pgd_offset(vma->vm_mm, addr);
	p4d_t *p4d = p4d_offset(pgd, addr);
	pud_t *pud = pud_offset(p4d, addr);
	pmd_t *pmd = pmd_offset(pud, addr);
	struct address_space *mapping;
	pgoff_t index;
	static unsigned long resume;
	static unsigned long nr_shown;
	static unsigned long nr_unshown;

	/*
	 * Allow a burst of 60 reports, then keep quiet for that minute;
	 * or allow a steady drip of one report per second.
	 */
	if (nr_shown == 60) {
		if (time_before(jiffies, resume)) {
			nr_unshown++;
			return;
		}
		if (nr_unshown) {
			pr_alert("BUG: Bad page map: %lu messages suppressed\n",
				 nr_unshown);
			nr_unshown = 0;
		}
		nr_shown = 0;
	}
	if (nr_shown++ == 0)
		resume = jiffies + 60 * HZ;

	mapping = vma->vm_file ? vma->vm_file->f_mapping : NULL;
	index = linear_page_index(vma, addr);

	pr_alert("BUG: Bad page map in process %s  pte:%08llx pmd:%08llx\n",
		 current->comm,
		 (long long)pte_val(pte), (long long)pmd_val(*pmd));
	if (page)
		dump_page(page, "bad pte");
	pr_alert("addr:%px vm_flags:%08lx anon_vma:%px mapping:%px index:%lx\n",
		 (void *)addr, READ_ONCE(vma->vm_flags), vma->anon_vma, mapping, index);
	pr_alert("file:%pD fault:%ps mmap:%ps readpage:%ps\n",
		 vma->vm_file,
		 vma->vm_ops ? vma->vm_ops->fault : NULL,
		 vma->vm_file ? vma->vm_file->f_op->mmap : NULL,
		 mapping ? mapping->a_ops->readpage : NULL);
	dump_stack();
	add_taint(TAINT_BAD_PAGE, LOCKDEP_NOW_UNRELIABLE);
}

/*
 * __vm_normal_page -- This function gets the "struct page" associated with
 * a pte.
 *
 * "Special" mappings do not wish to be associated with a "struct page" (either
 * it doesn't exist, or it exists but they don't want to touch it). In this
 * case, NULL is returned here. "Normal" mappings do have a struct page.
 *
 * There are 2 broad cases. Firstly, an architecture may define a pte_special()
 * pte bit, in which case this function is trivial. Secondly, an architecture
 * may not have a spare pte bit, which requires a more complicated scheme,
 * described below.
 *
 * A raw VM_PFNMAP mapping (ie. one that is not COWed) is always considered a
 * special mapping (even if there are underlying and valid "struct pages").
 * COWed pages of a VM_PFNMAP are always normal.
 *
 * The way we recognize COWed pages within VM_PFNMAP mappings is through the
 * rules set up by "remap_pfn_range()": the vma will have the VM_PFNMAP bit
 * set, and the vm_pgoff will point to the first PFN mapped: thus every special
 * mapping will always honor the rule
 *
 *	pfn_of_page == vma->vm_pgoff + ((addr - vma->vm_start) >> PAGE_SHIFT)
 *
 * And for normal mappings this is false.
 *
 * This restricts such mappings to be a linear translation from virtual address
 * to pfn. To get around this restriction, we allow arbitrary mappings so long
 * as the vma is not a COW mapping; in that case, we know that all ptes are
 * special (because none can have been COWed).
 *
 *
 * In order to support COW of arbitrary special mappings, we have VM_MIXEDMAP.
 *
 * VM_MIXEDMAP mappings can likewise contain memory with or without "struct
 * page" backing, however the difference is that _all_ pages with a struct
 * page (that is, those where pfn_valid is true) are refcounted and considered
 * normal pages by the VM. The disadvantage is that pages are refcounted
 * (which can be slower and simply not an option for some PFNMAP users). The
 * advantage is that we don't have to follow the strict linearity rule of
 * PFNMAP mappings in order to support COWable mappings.
 *
 */
struct page *_vm_normal_page(struct vm_area_struct *vma, unsigned long addr,
			      pte_t pte, unsigned long vma_flags)
{
	unsigned long pfn = pte_pfn(pte);

	if (IS_ENABLED(CONFIG_ARCH_HAS_PTE_SPECIAL)) {
		if (likely(!pte_special(pte)))
			goto check_pfn;
		if (vma->vm_ops && vma->vm_ops->find_special_page)
			return vma->vm_ops->find_special_page(vma, addr);
		if (vma_flags & (VM_PFNMAP | VM_MIXEDMAP))
			return NULL;
		if (is_zero_pfn(pfn))
			return NULL;
		if (pte_devmap(pte))
			return NULL;

		print_bad_pte(vma, addr, pte, NULL);
		return NULL;
	}

	/* !CONFIG_ARCH_HAS_PTE_SPECIAL case follows: */
	/*
	 * This part should never get called when CONFIG_SPECULATIVE_PAGE_FAULT
	 * is set. This is mainly because we can't rely on vm_start.
	 */

	if (unlikely(vma_flags & (VM_PFNMAP|VM_MIXEDMAP))) {
		if (vma_flags & VM_MIXEDMAP) {
			if (!pfn_valid(pfn))
				return NULL;
			goto out;
		} else {
			unsigned long off;
			off = (addr - vma->vm_start) >> PAGE_SHIFT;
			if (pfn == vma->vm_pgoff + off)
				return NULL;
			if (!is_cow_mapping(vma_flags))
				return NULL;
		}
	}

	if (is_zero_pfn(pfn))
		return NULL;

check_pfn:
	if (unlikely(pfn > highest_memmap_pfn)) {
		print_bad_pte(vma, addr, pte, NULL);
		return NULL;
	}

	/*
	 * NOTE! We still have PageReserved() pages in the page tables.
	 * eg. VDSO mappings can cause them to exist.
	 */
out:
	return pfn_to_page(pfn);
}

#ifdef CONFIG_TRANSPARENT_HUGEPAGE
struct page *vm_normal_page_pmd(struct vm_area_struct *vma, unsigned long addr,
				pmd_t pmd)
{
	unsigned long pfn = pmd_pfn(pmd);

	/*
	 * There is no pmd_special() but there may be special pmds, e.g.
	 * in a direct-access (dax) mapping, so let's just replicate the
	 * !CONFIG_ARCH_HAS_PTE_SPECIAL case from vm_normal_page() here.
	 */
	if (unlikely(vma->vm_flags & (VM_PFNMAP|VM_MIXEDMAP))) {
		if (vma->vm_flags & VM_MIXEDMAP) {
			if (!pfn_valid(pfn))
				return NULL;
			goto out;
		} else {
			unsigned long off;
			off = (addr - vma->vm_start) >> PAGE_SHIFT;
			if (pfn == vma->vm_pgoff + off)
				return NULL;
			if (!is_cow_mapping(vma->vm_flags))
				return NULL;
		}
	}

	if (pmd_devmap(pmd))
		return NULL;
	if (is_huge_zero_pmd(pmd))
		return NULL;
	if (unlikely(pfn > highest_memmap_pfn))
		return NULL;

	/*
	 * NOTE! We still have PageReserved() pages in the page tables.
	 * eg. VDSO mappings can cause them to exist.
	 */
out:
	return pfn_to_page(pfn);
}
#endif

/*
 * copy one vm_area from one task to the other. Assumes the page tables
 * already present in the new task to be cleared in the whole range
 * covered by this vma.
 */

static unsigned long
copy_nonpresent_pte(struct mm_struct *dst_mm, struct mm_struct *src_mm,
		pte_t *dst_pte, pte_t *src_pte, struct vm_area_struct *dst_vma,
		struct vm_area_struct *src_vma, unsigned long addr, int *rss)
{
	unsigned long vm_flags = dst_vma->vm_flags;
	pte_t pte = *src_pte;
	struct page *page;
	swp_entry_t entry = pte_to_swp_entry(pte);

	if (likely(!non_swap_entry(entry))) {
		if (swap_duplicate(entry) < 0)
			return entry.val;

		/* make sure dst_mm is on swapoff's mmlist. */
		if (unlikely(list_empty(&dst_mm->mmlist))) {
			spin_lock(&mmlist_lock);
			if (list_empty(&dst_mm->mmlist))
				list_add(&dst_mm->mmlist,
						&src_mm->mmlist);
			spin_unlock(&mmlist_lock);
		}
		rss[MM_SWAPENTS]++;
	} else if (is_migration_entry(entry)) {
		page = migration_entry_to_page(entry);

		rss[mm_counter(page)]++;

		if (is_write_migration_entry(entry) &&
				is_cow_mapping(vm_flags)) {
			/*
			 * COW mappings require pages in both
			 * parent and child to be set to read.
			 */
			make_migration_entry_read(&entry);
			pte = swp_entry_to_pte(entry);
			if (pte_swp_soft_dirty(*src_pte))
				pte = pte_swp_mksoft_dirty(pte);
			if (pte_swp_uffd_wp(*src_pte))
				pte = pte_swp_mkuffd_wp(pte);
			set_pte_at(src_mm, addr, src_pte, pte);
		}
	} else if (is_device_private_entry(entry)) {
		page = device_private_entry_to_page(entry);

		/*
		 * Update rss count even for unaddressable pages, as
		 * they should treated just like normal pages in this
		 * respect.
		 *
		 * We will likely want to have some new rss counters
		 * for unaddressable pages, at some point. But for now
		 * keep things as they are.
		 */
		get_page(page);
		rss[mm_counter(page)]++;
		page_dup_rmap(page, false);

		/*
		 * We do not preserve soft-dirty information, because so
		 * far, checkpoint/restore is the only feature that
		 * requires that. And checkpoint/restore does not work
		 * when a device driver is involved (you cannot easily
		 * save and restore device driver state).
		 */
		if (is_write_device_private_entry(entry) &&
		    is_cow_mapping(vm_flags)) {
			make_device_private_entry_read(&entry);
			pte = swp_entry_to_pte(entry);
			if (pte_swp_uffd_wp(*src_pte))
				pte = pte_swp_mkuffd_wp(pte);
			set_pte_at(src_mm, addr, src_pte, pte);
		}
	}
	if (!userfaultfd_wp(dst_vma))
		pte = pte_swp_clear_uffd_wp(pte);
	set_pte_at(dst_mm, addr, dst_pte, pte);
	return 0;
}

/*
 * Copy a present and normal page if necessary.
 *
 * NOTE! The usual case is that this doesn't need to do
 * anything, and can just return a positive value. That
 * will let the caller know that it can just increase
 * the page refcount and re-use the pte the traditional
 * way.
 *
 * But _if_ we need to copy it because it needs to be
 * pinned in the parent (and the child should get its own
 * copy rather than just a reference to the same page),
 * we'll do that here and return zero to let the caller
 * know we're done.
 *
 * And if we need a pre-allocated page but don't yet have
 * one, return a negative error to let the preallocation
 * code know so that it can do so outside the page table
 * lock.
 */
static inline int
copy_present_page(struct vm_area_struct *dst_vma, struct vm_area_struct *src_vma,
		  pte_t *dst_pte, pte_t *src_pte, unsigned long addr, int *rss,
		  struct page **prealloc, pte_t pte, struct page *page)
{
	struct page *new_page;

	/*
	 * What we want to do is to check whether this page may
	 * have been pinned by the parent process.  If so,
	 * instead of wrprotect the pte on both sides, we copy
	 * the page immediately so that we'll always guarantee
	 * the pinned page won't be randomly replaced in the
	 * future.
	 *
	 * The page pinning checks are just "has this mm ever
	 * seen pinning", along with the (inexact) check of
	 * the page count. That might give false positives for
	 * for pinning, but it will work correctly.
	 */
	if (likely(!page_needs_cow_for_dma(src_vma, page)))
		return 1;

	new_page = *prealloc;
	if (!new_page)
		return -EAGAIN;

	/*
	 * We have a prealloc page, all good!  Take it
	 * over and copy the page & arm it.
	 */
	*prealloc = NULL;
	copy_user_highpage(new_page, page, addr, src_vma);
	__SetPageUptodate(new_page);
	page_add_new_anon_rmap(new_page, dst_vma, addr, false);
	lru_cache_add_inactive_or_unevictable(new_page, dst_vma);
	rss[mm_counter(new_page)]++;

	/* All done, just insert the new page copy in the child */
	pte = mk_pte(new_page, dst_vma->vm_page_prot);
	pte = maybe_mkwrite(pte_mkdirty(pte), dst_vma->vm_flags);
	if (userfaultfd_pte_wp(dst_vma, *src_pte))
		/* Uffd-wp needs to be delivered to dest pte as well */
		pte = pte_wrprotect(pte_mkuffd_wp(pte));
	set_pte_at(dst_vma->vm_mm, addr, dst_pte, pte);
	return 0;
}

/*
 * Copy one pte.  Returns 0 if succeeded, or -EAGAIN if one preallocated page
 * is required to copy this pte.
 */
static inline int
copy_present_pte(struct vm_area_struct *dst_vma, struct vm_area_struct *src_vma,
		 pte_t *dst_pte, pte_t *src_pte, unsigned long addr, int *rss,
		 struct page **prealloc)
{
	struct mm_struct *src_mm = src_vma->vm_mm;
	unsigned long vm_flags = src_vma->vm_flags;
	pte_t pte = *src_pte;
	struct page *page;

	page = vm_normal_page(src_vma, addr, pte);
	if (page) {
		int retval;

		retval = copy_present_page(dst_vma, src_vma, dst_pte, src_pte,
					   addr, rss, prealloc, pte, page);
		if (retval <= 0)
			return retval;

		get_page(page);
		page_dup_rmap(page, false);
		rss[mm_counter(page)]++;
	}

	/*
	 * If it's a COW mapping, write protect it both
	 * in the parent and the child
	 */
	if (is_cow_mapping(vm_flags) && pte_write(pte)) {
		ptep_set_wrprotect(src_mm, addr, src_pte);
		pte = pte_wrprotect(pte);
	}

	/*
	 * If it's a shared mapping, mark it clean in
	 * the child
	 */
	if (vm_flags & VM_SHARED)
		pte = pte_mkclean(pte);
	pte = pte_mkold(pte);

	if (!userfaultfd_wp(dst_vma))
		pte = pte_clear_uffd_wp(pte);

	set_pte_at(dst_vma->vm_mm, addr, dst_pte, pte);
	return 0;
}

static inline struct page *
page_copy_prealloc(struct mm_struct *src_mm, struct vm_area_struct *vma,
		   unsigned long addr)
{
	struct page *new_page;

	new_page = alloc_page_vma(GFP_HIGHUSER_MOVABLE, vma, addr);
	if (!new_page)
		return NULL;

	if (mem_cgroup_charge(new_page, src_mm, GFP_KERNEL)) {
		put_page(new_page);
		return NULL;
	}
	cgroup_throttle_swaprate(new_page, GFP_KERNEL);

	return new_page;
}

static int
copy_pte_range(struct vm_area_struct *dst_vma, struct vm_area_struct *src_vma,
	       pmd_t *dst_pmd, pmd_t *src_pmd, unsigned long addr,
	       unsigned long end)
{
	struct mm_struct *dst_mm = dst_vma->vm_mm;
	struct mm_struct *src_mm = src_vma->vm_mm;
	pte_t *orig_src_pte, *orig_dst_pte;
	pte_t *src_pte, *dst_pte;
	spinlock_t *src_ptl, *dst_ptl;
	int progress, ret = 0;
	int rss[NR_MM_COUNTERS];
	swp_entry_t entry = (swp_entry_t){0};
	struct page *prealloc = NULL;

again:
	progress = 0;
	init_rss_vec(rss);

	dst_pte = pte_alloc_map_lock(dst_mm, dst_pmd, addr, &dst_ptl);
	if (!dst_pte) {
		ret = -ENOMEM;
		goto out;
	}
	src_pte = pte_offset_map(src_pmd, addr);
	src_ptl = pte_lockptr(src_mm, src_pmd);
	spin_lock_nested(src_ptl, SINGLE_DEPTH_NESTING);
	orig_src_pte = src_pte;
	orig_dst_pte = dst_pte;
	arch_enter_lazy_mmu_mode();

	do {
		/*
		 * We are holding two locks at this point - either of them
		 * could generate latencies in another task on another CPU.
		 */
		if (progress >= 32) {
			progress = 0;
			if (need_resched() ||
			    spin_needbreak(src_ptl) || spin_needbreak(dst_ptl))
				break;
		}
		if (pte_none(*src_pte)) {
			progress++;
			continue;
		}
		if (unlikely(!pte_present(*src_pte))) {
			entry.val = copy_nonpresent_pte(dst_mm, src_mm,
							dst_pte, src_pte,
							dst_vma, src_vma,
							addr, rss);
			if (entry.val)
				break;
			progress += 8;
			continue;
		}
		/* copy_present_pte() will clear `*prealloc' if consumed */
		ret = copy_present_pte(dst_vma, src_vma, dst_pte, src_pte,
				       addr, rss, &prealloc);
		/*
		 * If we need a pre-allocated page for this pte, drop the
		 * locks, allocate, and try again.
		 */
		if (unlikely(ret == -EAGAIN))
			break;
		if (unlikely(prealloc)) {
			/*
			 * pre-alloc page cannot be reused by next time so as
			 * to strictly follow mempolicy (e.g., alloc_page_vma()
			 * will allocate page according to address).  This
			 * could only happen if one pinned pte changed.
			 */
			put_page(prealloc);
			prealloc = NULL;
		}
		progress += 8;
	} while (dst_pte++, src_pte++, addr += PAGE_SIZE, addr != end);

	arch_leave_lazy_mmu_mode();
	spin_unlock(src_ptl);
	pte_unmap(orig_src_pte);
	add_mm_rss_vec(dst_mm, rss);
	pte_unmap_unlock(orig_dst_pte, dst_ptl);
	cond_resched();

	if (entry.val) {
		if (add_swap_count_continuation(entry, GFP_KERNEL) < 0) {
			ret = -ENOMEM;
			goto out;
		}
		entry.val = 0;
	} else if (ret) {
		WARN_ON_ONCE(ret != -EAGAIN);
		prealloc = page_copy_prealloc(src_mm, src_vma, addr);
		if (!prealloc)
			return -ENOMEM;
		/* We've captured and resolved the error. Reset, try again. */
		ret = 0;
	}
	if (addr != end)
		goto again;
out:
	if (unlikely(prealloc))
		put_page(prealloc);
	return ret;
}

static inline int
copy_pmd_range(struct vm_area_struct *dst_vma, struct vm_area_struct *src_vma,
	       pud_t *dst_pud, pud_t *src_pud, unsigned long addr,
	       unsigned long end)
{
	struct mm_struct *dst_mm = dst_vma->vm_mm;
	struct mm_struct *src_mm = src_vma->vm_mm;
	pmd_t *src_pmd, *dst_pmd;
	unsigned long next;

	dst_pmd = pmd_alloc(dst_mm, dst_pud, addr);
	if (!dst_pmd)
		return -ENOMEM;
	src_pmd = pmd_offset(src_pud, addr);
	do {
		next = pmd_addr_end(addr, end);
		if (is_swap_pmd(*src_pmd) || pmd_trans_huge(*src_pmd)
			|| pmd_devmap(*src_pmd)) {
			int err;
			VM_BUG_ON_VMA(next-addr != HPAGE_PMD_SIZE, src_vma);
			err = copy_huge_pmd(dst_mm, src_mm, dst_pmd, src_pmd,
					    addr, dst_vma, src_vma);
			if (err == -ENOMEM)
				return -ENOMEM;
			if (!err)
				continue;
			/* fall through */
		}
		if (pmd_none_or_clear_bad(src_pmd))
			continue;
		if (copy_pte_range(dst_vma, src_vma, dst_pmd, src_pmd,
				   addr, next))
			return -ENOMEM;
	} while (dst_pmd++, src_pmd++, addr = next, addr != end);
	return 0;
}

static inline int
copy_pud_range(struct vm_area_struct *dst_vma, struct vm_area_struct *src_vma,
	       p4d_t *dst_p4d, p4d_t *src_p4d, unsigned long addr,
	       unsigned long end)
{
	struct mm_struct *dst_mm = dst_vma->vm_mm;
	struct mm_struct *src_mm = src_vma->vm_mm;
	pud_t *src_pud, *dst_pud;
	unsigned long next;

	dst_pud = pud_alloc(dst_mm, dst_p4d, addr);
	if (!dst_pud)
		return -ENOMEM;
	src_pud = pud_offset(src_p4d, addr);
	do {
		next = pud_addr_end(addr, end);
		if (pud_trans_huge(*src_pud) || pud_devmap(*src_pud)) {
			int err;

			VM_BUG_ON_VMA(next-addr != HPAGE_PUD_SIZE, src_vma);
			err = copy_huge_pud(dst_mm, src_mm,
					    dst_pud, src_pud, addr, src_vma);
			if (err == -ENOMEM)
				return -ENOMEM;
			if (!err)
				continue;
			/* fall through */
		}
		if (pud_none_or_clear_bad(src_pud))
			continue;
		if (copy_pmd_range(dst_vma, src_vma, dst_pud, src_pud,
				   addr, next))
			return -ENOMEM;
	} while (dst_pud++, src_pud++, addr = next, addr != end);
	return 0;
}

static inline int
copy_p4d_range(struct vm_area_struct *dst_vma, struct vm_area_struct *src_vma,
	       pgd_t *dst_pgd, pgd_t *src_pgd, unsigned long addr,
	       unsigned long end)
{
	struct mm_struct *dst_mm = dst_vma->vm_mm;
	p4d_t *src_p4d, *dst_p4d;
	unsigned long next;

	dst_p4d = p4d_alloc(dst_mm, dst_pgd, addr);
	if (!dst_p4d)
		return -ENOMEM;
	src_p4d = p4d_offset(src_pgd, addr);
	do {
		next = p4d_addr_end(addr, end);
		if (p4d_none_or_clear_bad(src_p4d))
			continue;
		if (copy_pud_range(dst_vma, src_vma, dst_p4d, src_p4d,
				   addr, next))
			return -ENOMEM;
	} while (dst_p4d++, src_p4d++, addr = next, addr != end);
	return 0;
}

int
copy_page_range(struct vm_area_struct *dst_vma, struct vm_area_struct *src_vma)
{
	pgd_t *src_pgd, *dst_pgd;
	unsigned long next;
	unsigned long addr = src_vma->vm_start;
	unsigned long end = src_vma->vm_end;
	struct mm_struct *dst_mm = dst_vma->vm_mm;
	struct mm_struct *src_mm = src_vma->vm_mm;
	struct mmu_notifier_range range;
	bool is_cow;
	int ret;

	/*
	 * Don't copy ptes where a page fault will fill them correctly.
	 * Fork becomes much lighter when there are big shared or private
	 * readonly mappings. The tradeoff is that copy_page_range is more
	 * efficient than faulting.
	 */
	if (!(src_vma->vm_flags & (VM_HUGETLB | VM_PFNMAP | VM_MIXEDMAP)) &&
	    !src_vma->anon_vma)
		return 0;

	if (is_vm_hugetlb_page(src_vma))
		return copy_hugetlb_page_range(dst_mm, src_mm, src_vma);

	if (unlikely(src_vma->vm_flags & VM_PFNMAP)) {
		/*
		 * We do not free on error cases below as remove_vma
		 * gets called on error from higher level routine
		 */
		ret = track_pfn_copy(src_vma);
		if (ret)
			return ret;
	}

	/*
	 * We need to invalidate the secondary MMU mappings only when
	 * there could be a permission downgrade on the ptes of the
	 * parent mm. And a permission downgrade will only happen if
	 * is_cow_mapping() returns true.
	 */
	is_cow = is_cow_mapping(src_vma->vm_flags);

	if (is_cow) {
		mmu_notifier_range_init(&range, MMU_NOTIFY_PROTECTION_PAGE,
					0, src_vma, src_mm, addr, end);
		mmu_notifier_invalidate_range_start(&range);
		/*
		 * Disabling preemption is not needed for the write side, as
		 * the read side doesn't spin, but goes to the mmap_lock.
		 *
		 * Use the raw variant of the seqcount_t write API to avoid
		 * lockdep complaining about preemptibility.
		 */
		mmap_assert_write_locked(src_mm);
		raw_write_seqcount_begin(&src_mm->write_protect_seq);
	}

	ret = 0;
	dst_pgd = pgd_offset(dst_mm, addr);
	src_pgd = pgd_offset(src_mm, addr);
	do {
		next = pgd_addr_end(addr, end);
		if (pgd_none_or_clear_bad(src_pgd))
			continue;
		if (unlikely(copy_p4d_range(dst_vma, src_vma, dst_pgd, src_pgd,
					    addr, next))) {
			ret = -ENOMEM;
			break;
		}
	} while (dst_pgd++, src_pgd++, addr = next, addr != end);

	if (is_cow) {
		raw_write_seqcount_end(&src_mm->write_protect_seq);
		mmu_notifier_invalidate_range_end(&range);
	}
	return ret;
}

static unsigned long zap_pte_range(struct mmu_gather *tlb,
				struct vm_area_struct *vma, pmd_t *pmd,
				unsigned long addr, unsigned long end,
				struct zap_details *details)
{
	struct mm_struct *mm = tlb->mm;
	int force_flush = 0;
	int rss[NR_MM_COUNTERS];
	spinlock_t *ptl;
	pte_t *start_pte;
	pte_t *pte;
	swp_entry_t entry;

	tlb_change_page_size(tlb, PAGE_SIZE);
again:
	init_rss_vec(rss);
	start_pte = pte_offset_map_lock(mm, pmd, addr, &ptl);
	pte = start_pte;
	flush_tlb_batched_pending(mm);
	arch_enter_lazy_mmu_mode();
	do {
		pte_t ptent = *pte;
		if (pte_none(ptent))
			continue;

		if (need_resched())
			break;

		if (pte_present(ptent)) {
			struct page *page;

			page = vm_normal_page(vma, addr, ptent);
			if (unlikely(details) && page) {
				/*
				 * unmap_shared_mapping_pages() wants to
				 * invalidate cache without truncating:
				 * unmap shared but keep private pages.
				 */
				if (details->check_mapping &&
				    details->check_mapping != page_rmapping(page))
					continue;
			}
			ptent = ptep_get_and_clear_full(mm, addr, pte,
							tlb->fullmm);
			tlb_remove_tlb_entry(tlb, pte, addr);
			if (unlikely(!page))
				continue;

			if (!PageAnon(page)) {
				if (pte_dirty(ptent)) {
					force_flush = 1;
					set_page_dirty(page);
				}
				if (pte_young(ptent) &&
				    likely(!(vma->vm_flags & VM_SEQ_READ)))
					mark_page_accessed(page);
			}
			rss[mm_counter(page)]--;
			page_remove_rmap(page, false);
			if (unlikely(page_mapcount(page) < 0))
				print_bad_pte(vma, addr, ptent, page);
			if (unlikely(__tlb_remove_page(tlb, page)) ||
				     lru_cache_disabled()) {
				force_flush = 1;
				addr += PAGE_SIZE;
				break;
			}
			continue;
		}

		entry = pte_to_swp_entry(ptent);
		if (is_device_private_entry(entry)) {
			struct page *page = device_private_entry_to_page(entry);

			if (unlikely(details && details->check_mapping)) {
				/*
				 * unmap_shared_mapping_pages() wants to
				 * invalidate cache without truncating:
				 * unmap shared but keep private pages.
				 */
				if (details->check_mapping !=
				    page_rmapping(page))
					continue;
			}

			pte_clear_not_present_full(mm, addr, pte, tlb->fullmm);
			rss[mm_counter(page)]--;
			page_remove_rmap(page, false);
			put_page(page);
			continue;
		}

		/* If details->check_mapping, we leave swap entries. */
		if (unlikely(details))
			continue;

		if (!non_swap_entry(entry))
			rss[MM_SWAPENTS]--;
		else if (is_migration_entry(entry)) {
			struct page *page;

			page = migration_entry_to_page(entry);
			rss[mm_counter(page)]--;
		}
		if (unlikely(!free_swap_and_cache(entry)))
			print_bad_pte(vma, addr, ptent, NULL);
		pte_clear_not_present_full(mm, addr, pte, tlb->fullmm);
	} while (pte++, addr += PAGE_SIZE, addr != end);

	add_mm_rss_vec(mm, rss);
	arch_leave_lazy_mmu_mode();

	/* Do the actual TLB flush before dropping ptl */
	if (force_flush)
		tlb_flush_mmu_tlbonly(tlb);
	pte_unmap_unlock(start_pte, ptl);

	/*
	 * If we forced a TLB flush (either due to running out of
	 * batch buffers or because we needed to flush dirty TLB
	 * entries before releasing the ptl), free the batched
	 * memory too. Restart if we didn't do everything.
	 */
	if (force_flush) {
		force_flush = 0;
		tlb_flush_mmu(tlb);
	}

	if (addr != end) {
		cond_resched();
		goto again;
	}

	return addr;
}

static inline unsigned long zap_pmd_range(struct mmu_gather *tlb,
				struct vm_area_struct *vma, pud_t *pud,
				unsigned long addr, unsigned long end,
				struct zap_details *details)
{
	pmd_t *pmd;
	unsigned long next;

	pmd = pmd_offset(pud, addr);
	do {
		next = pmd_addr_end(addr, end);
		if (is_swap_pmd(*pmd) || pmd_trans_huge(*pmd) || pmd_devmap(*pmd)) {
			if (next - addr != HPAGE_PMD_SIZE)
				__split_huge_pmd(vma, pmd, addr, false, NULL);
			else if (zap_huge_pmd(tlb, vma, pmd, addr))
				goto next;
			/* fall through */
		} else if (details && details->single_page &&
			   PageTransCompound(details->single_page) &&
			   next - addr == HPAGE_PMD_SIZE && pmd_none(*pmd)) {
			spinlock_t *ptl = pmd_lock(tlb->mm, pmd);
			/*
			 * Take and drop THP pmd lock so that we cannot return
			 * prematurely, while zap_huge_pmd() has cleared *pmd,
			 * but not yet decremented compound_mapcount().
			 */
			spin_unlock(ptl);
		}

		/*
		 * Here there can be other concurrent MADV_DONTNEED or
		 * trans huge page faults running, and if the pmd is
		 * none or trans huge it can change under us. This is
		 * because MADV_DONTNEED holds the mmap_lock in read
		 * mode.
		 */
		if (pmd_none_or_trans_huge_or_clear_bad(pmd))
			goto next;
		next = zap_pte_range(tlb, vma, pmd, addr, next, details);
next:
		cond_resched();
	} while (pmd++, addr = next, addr != end);

	return addr;
}

static inline unsigned long zap_pud_range(struct mmu_gather *tlb,
				struct vm_area_struct *vma, p4d_t *p4d,
				unsigned long addr, unsigned long end,
				struct zap_details *details)
{
	pud_t *pud;
	unsigned long next;

	pud = pud_offset(p4d, addr);
	do {
		next = pud_addr_end(addr, end);
		if (pud_trans_huge(*pud) || pud_devmap(*pud)) {
			if (next - addr != HPAGE_PUD_SIZE) {
				mmap_assert_locked(tlb->mm);
				split_huge_pud(vma, pud, addr);
			} else if (zap_huge_pud(tlb, vma, pud, addr))
				goto next;
			/* fall through */
		}
		if (pud_none_or_clear_bad(pud))
			continue;
		next = zap_pmd_range(tlb, vma, pud, addr, next, details);
next:
		cond_resched();
	} while (pud++, addr = next, addr != end);

	return addr;
}

static inline unsigned long zap_p4d_range(struct mmu_gather *tlb,
				struct vm_area_struct *vma, pgd_t *pgd,
				unsigned long addr, unsigned long end,
				struct zap_details *details)
{
	p4d_t *p4d;
	unsigned long next;

	p4d = p4d_offset(pgd, addr);
	do {
		next = p4d_addr_end(addr, end);
		if (p4d_none_or_clear_bad(p4d))
			continue;
		next = zap_pud_range(tlb, vma, p4d, addr, next, details);
	} while (p4d++, addr = next, addr != end);

	return addr;
}

void unmap_page_range(struct mmu_gather *tlb,
			     struct vm_area_struct *vma,
			     unsigned long addr, unsigned long end,
			     struct zap_details *details)
{
	pgd_t *pgd;
	unsigned long next;

	BUG_ON(addr >= end);
	vm_write_begin(vma);
	tlb_start_vma(tlb, vma);
	pgd = pgd_offset(vma->vm_mm, addr);
	do {
		next = pgd_addr_end(addr, end);
		if (pgd_none_or_clear_bad(pgd))
			continue;
		next = zap_p4d_range(tlb, vma, pgd, addr, next, details);
	} while (pgd++, addr = next, addr != end);
	tlb_end_vma(tlb, vma);
	vm_write_end(vma);
}


static void unmap_single_vma(struct mmu_gather *tlb,
		struct vm_area_struct *vma, unsigned long start_addr,
		unsigned long end_addr,
		struct zap_details *details)
{
	unsigned long start = max(vma->vm_start, start_addr);
	unsigned long end;

	if (start >= vma->vm_end)
		return;
	end = min(vma->vm_end, end_addr);
	if (end <= vma->vm_start)
		return;

	if (vma->vm_file)
		uprobe_munmap(vma, start, end);

	if (unlikely(vma->vm_flags & VM_PFNMAP))
		untrack_pfn(vma, 0, 0);

	if (start != end) {
		if (unlikely(is_vm_hugetlb_page(vma))) {
			/*
			 * It is undesirable to test vma->vm_file as it
			 * should be non-null for valid hugetlb area.
			 * However, vm_file will be NULL in the error
			 * cleanup path of mmap_region. When
			 * hugetlbfs ->mmap method fails,
			 * mmap_region() nullifies vma->vm_file
			 * before calling this function to clean up.
			 * Since no pte has actually been setup, it is
			 * safe to do nothing in this case.
			 */
			if (vma->vm_file) {
				i_mmap_lock_write(vma->vm_file->f_mapping);
				__unmap_hugepage_range_final(tlb, vma, start, end, NULL);
				i_mmap_unlock_write(vma->vm_file->f_mapping);
			}
		} else
			unmap_page_range(tlb, vma, start, end, details);
	}
}

/**
 * unmap_vmas - unmap a range of memory covered by a list of vma's
 * @tlb: address of the caller's struct mmu_gather
 * @vma: the starting vma
 * @start_addr: virtual address at which to start unmapping
 * @end_addr: virtual address at which to end unmapping
 *
 * Unmap all pages in the vma list.
 *
 * Only addresses between `start' and `end' will be unmapped.
 *
 * The VMA list must be sorted in ascending virtual address order.
 *
 * unmap_vmas() assumes that the caller will flush the whole unmapped address
 * range after unmap_vmas() returns.  So the only responsibility here is to
 * ensure that any thus-far unmapped pages are flushed before unmap_vmas()
 * drops the lock and schedules.
 */
void unmap_vmas(struct mmu_gather *tlb,
		struct vm_area_struct *vma, unsigned long start_addr,
		unsigned long end_addr)
{
	struct mmu_notifier_range range;

	mmu_notifier_range_init(&range, MMU_NOTIFY_UNMAP, 0, vma, vma->vm_mm,
				start_addr, end_addr);
	mmu_notifier_invalidate_range_start(&range);
	for ( ; vma && vma->vm_start < end_addr; vma = vma->vm_next)
		unmap_single_vma(tlb, vma, start_addr, end_addr, NULL);
	mmu_notifier_invalidate_range_end(&range);
}

/**
 * zap_page_range - remove user pages in a given range
 * @vma: vm_area_struct holding the applicable pages
 * @start: starting address of pages to zap
 * @size: number of bytes to zap
 *
 * Caller must protect the VMA list
 */
void zap_page_range(struct vm_area_struct *vma, unsigned long start,
		unsigned long size)
{
	struct mmu_notifier_range range;
	struct mmu_gather tlb;

	lru_add_drain();
	mmu_notifier_range_init(&range, MMU_NOTIFY_CLEAR, 0, vma, vma->vm_mm,
				start, start + size);
	tlb_gather_mmu(&tlb, vma->vm_mm, start, range.end);
	update_hiwater_rss(vma->vm_mm);
	mmu_notifier_invalidate_range_start(&range);
	for ( ; vma && vma->vm_start < range.end; vma = vma->vm_next)
		unmap_single_vma(&tlb, vma, start, range.end, NULL);
	mmu_notifier_invalidate_range_end(&range);
	tlb_finish_mmu(&tlb, start, range.end);
}

/**
 * zap_page_range_single - remove user pages in a given range
 * @vma: vm_area_struct holding the applicable pages
 * @address: starting address of pages to zap
 * @size: number of bytes to zap
 * @details: details of shared cache invalidation
 *
 * The range must fit into one VMA.
 */
static void zap_page_range_single(struct vm_area_struct *vma, unsigned long address,
		unsigned long size, struct zap_details *details)
{
	struct mmu_notifier_range range;
	struct mmu_gather tlb;

	lru_add_drain();
	mmu_notifier_range_init(&range, MMU_NOTIFY_CLEAR, 0, vma, vma->vm_mm,
				address, address + size);
	tlb_gather_mmu(&tlb, vma->vm_mm, address, range.end);
	update_hiwater_rss(vma->vm_mm);
	mmu_notifier_invalidate_range_start(&range);
	unmap_single_vma(&tlb, vma, address, range.end, details);
	mmu_notifier_invalidate_range_end(&range);
	tlb_finish_mmu(&tlb, address, range.end);
}

/**
 * zap_vma_ptes - remove ptes mapping the vma
 * @vma: vm_area_struct holding ptes to be zapped
 * @address: starting address of pages to zap
 * @size: number of bytes to zap
 *
 * This function only unmaps ptes assigned to VM_PFNMAP vmas.
 *
 * The entire address range must be fully contained within the vma.
 *
 */
void zap_vma_ptes(struct vm_area_struct *vma, unsigned long address,
		unsigned long size)
{
	if (address < vma->vm_start || address + size > vma->vm_end ||
	    		!(vma->vm_flags & VM_PFNMAP))
		return;

	zap_page_range_single(vma, address, size, NULL);
}
EXPORT_SYMBOL_GPL(zap_vma_ptes);

static pmd_t *walk_to_pmd(struct mm_struct *mm, unsigned long addr)
{
	pgd_t *pgd;
	p4d_t *p4d;
	pud_t *pud;
	pmd_t *pmd;

	pgd = pgd_offset(mm, addr);
	p4d = p4d_alloc(mm, pgd, addr);
	if (!p4d)
		return NULL;
	pud = pud_alloc(mm, p4d, addr);
	if (!pud)
		return NULL;
	pmd = pmd_alloc(mm, pud, addr);
	if (!pmd)
		return NULL;

	VM_BUG_ON(pmd_trans_huge(*pmd));
	return pmd;
}

pte_t *__get_locked_pte(struct mm_struct *mm, unsigned long addr,
			spinlock_t **ptl)
{
	pmd_t *pmd = walk_to_pmd(mm, addr);

	if (!pmd)
		return NULL;
	return pte_alloc_map_lock(mm, pmd, addr, ptl);
}

static int validate_page_before_insert(struct page *page)
{
	if (PageAnon(page) || PageSlab(page) || page_has_type(page))
		return -EINVAL;
	flush_dcache_page(page);
	return 0;
}

static int insert_page_into_pte_locked(struct mm_struct *mm, pte_t *pte,
			unsigned long addr, struct page *page, pgprot_t prot)
{
	if (!pte_none(*pte))
		return -EBUSY;
	/* Ok, finally just insert the thing.. */
	get_page(page);
	inc_mm_counter_fast(mm, mm_counter_file(page));
	page_add_file_rmap(page, false);
	set_pte_at(mm, addr, pte, mk_pte(page, prot));
	return 0;
}

/*
 * This is the old fallback for page remapping.
 *
 * For historical reasons, it only allows reserved pages. Only
 * old drivers should use this, and they needed to mark their
 * pages reserved for the old functions anyway.
 */
static int insert_page(struct vm_area_struct *vma, unsigned long addr,
			struct page *page, pgprot_t prot)
{
	struct mm_struct *mm = vma->vm_mm;
	int retval;
	pte_t *pte;
	spinlock_t *ptl;

	retval = validate_page_before_insert(page);
	if (retval)
		goto out;
	retval = -ENOMEM;
	pte = get_locked_pte(mm, addr, &ptl);
	if (!pte)
		goto out;
	retval = insert_page_into_pte_locked(mm, pte, addr, page, prot);
	pte_unmap_unlock(pte, ptl);
out:
	return retval;
}

#ifdef pte_index
static int insert_page_in_batch_locked(struct mm_struct *mm, pte_t *pte,
			unsigned long addr, struct page *page, pgprot_t prot)
{
	int err;

	if (!page_count(page))
		return -EINVAL;
	err = validate_page_before_insert(page);
	if (err)
		return err;
	return insert_page_into_pte_locked(mm, pte, addr, page, prot);
}

/* insert_pages() amortizes the cost of spinlock operations
 * when inserting pages in a loop. Arch *must* define pte_index.
 */
static int insert_pages(struct vm_area_struct *vma, unsigned long addr,
			struct page **pages, unsigned long *num, pgprot_t prot)
{
	pmd_t *pmd = NULL;
	pte_t *start_pte, *pte;
	spinlock_t *pte_lock;
	struct mm_struct *const mm = vma->vm_mm;
	unsigned long curr_page_idx = 0;
	unsigned long remaining_pages_total = *num;
	unsigned long pages_to_write_in_pmd;
	int ret;
more:
	ret = -EFAULT;
	pmd = walk_to_pmd(mm, addr);
	if (!pmd)
		goto out;

	pages_to_write_in_pmd = min_t(unsigned long,
		remaining_pages_total, PTRS_PER_PTE - pte_index(addr));

	/* Allocate the PTE if necessary; takes PMD lock once only. */
	ret = -ENOMEM;
	if (pte_alloc(mm, pmd))
		goto out;

	while (pages_to_write_in_pmd) {
		int pte_idx = 0;
		const int batch_size = min_t(int, pages_to_write_in_pmd, 8);

		start_pte = pte_offset_map_lock(mm, pmd, addr, &pte_lock);
		for (pte = start_pte; pte_idx < batch_size; ++pte, ++pte_idx) {
			int err = insert_page_in_batch_locked(mm, pte,
				addr, pages[curr_page_idx], prot);
			if (unlikely(err)) {
				pte_unmap_unlock(start_pte, pte_lock);
				ret = err;
				remaining_pages_total -= pte_idx;
				goto out;
			}
			addr += PAGE_SIZE;
			++curr_page_idx;
		}
		pte_unmap_unlock(start_pte, pte_lock);
		pages_to_write_in_pmd -= batch_size;
		remaining_pages_total -= batch_size;
	}
	if (remaining_pages_total)
		goto more;
	ret = 0;
out:
	*num = remaining_pages_total;
	return ret;
}
#endif  /* ifdef pte_index */

/**
 * vm_insert_pages - insert multiple pages into user vma, batching the pmd lock.
 * @vma: user vma to map to
 * @addr: target start user address of these pages
 * @pages: source kernel pages
 * @num: in: number of pages to map. out: number of pages that were *not*
 * mapped. (0 means all pages were successfully mapped).
 *
 * Preferred over vm_insert_page() when inserting multiple pages.
 *
 * In case of error, we may have mapped a subset of the provided
 * pages. It is the caller's responsibility to account for this case.
 *
 * The same restrictions apply as in vm_insert_page().
 */
int vm_insert_pages(struct vm_area_struct *vma, unsigned long addr,
			struct page **pages, unsigned long *num)
{
#ifdef pte_index
	const unsigned long end_addr = addr + (*num * PAGE_SIZE) - 1;

	if (addr < vma->vm_start || end_addr >= vma->vm_end)
		return -EFAULT;
	if (!(vma->vm_flags & VM_MIXEDMAP)) {
		BUG_ON(mmap_read_trylock(vma->vm_mm));
		BUG_ON(vma->vm_flags & VM_PFNMAP);
		vma->vm_flags |= VM_MIXEDMAP;
	}
	/* Defer page refcount checking till we're about to map that page. */
	return insert_pages(vma, addr, pages, num, vma->vm_page_prot);
#else
	unsigned long idx = 0, pgcount = *num;
	int err = -EINVAL;

	for (; idx < pgcount; ++idx) {
		err = vm_insert_page(vma, addr + (PAGE_SIZE * idx), pages[idx]);
		if (err)
			break;
	}
	*num = pgcount - idx;
	return err;
#endif  /* ifdef pte_index */
}
EXPORT_SYMBOL(vm_insert_pages);

/**
 * vm_insert_page - insert single page into user vma
 * @vma: user vma to map to
 * @addr: target user address of this page
 * @page: source kernel page
 *
 * This allows drivers to insert individual pages they've allocated
 * into a user vma.
 *
 * The page has to be a nice clean _individual_ kernel allocation.
 * If you allocate a compound page, you need to have marked it as
 * such (__GFP_COMP), or manually just split the page up yourself
 * (see split_page()).
 *
 * NOTE! Traditionally this was done with "remap_pfn_range()" which
 * took an arbitrary page protection parameter. This doesn't allow
 * that. Your vma protection will have to be set up correctly, which
 * means that if you want a shared writable mapping, you'd better
 * ask for a shared writable mapping!
 *
 * The page does not need to be reserved.
 *
 * Usually this function is called from f_op->mmap() handler
 * under mm->mmap_lock write-lock, so it can change vma->vm_flags.
 * Caller must set VM_MIXEDMAP on vma if it wants to call this
 * function from other places, for example from page-fault handler.
 *
 * Return: %0 on success, negative error code otherwise.
 */
int vm_insert_page(struct vm_area_struct *vma, unsigned long addr,
			struct page *page)
{
	if (addr < vma->vm_start || addr >= vma->vm_end)
		return -EFAULT;
	if (!page_count(page))
		return -EINVAL;
	if (!(vma->vm_flags & VM_MIXEDMAP)) {
		BUG_ON(mmap_read_trylock(vma->vm_mm));
		BUG_ON(vma->vm_flags & VM_PFNMAP);
		vma->vm_flags |= VM_MIXEDMAP;
	}
	return insert_page(vma, addr, page, vma->vm_page_prot);
}
EXPORT_SYMBOL(vm_insert_page);

/*
 * __vm_map_pages - maps range of kernel pages into user vma
 * @vma: user vma to map to
 * @pages: pointer to array of source kernel pages
 * @num: number of pages in page array
 * @offset: user's requested vm_pgoff
 *
 * This allows drivers to map range of kernel pages into a user vma.
 *
 * Return: 0 on success and error code otherwise.
 */
static int __vm_map_pages(struct vm_area_struct *vma, struct page **pages,
				unsigned long num, unsigned long offset)
{
	unsigned long count = vma_pages(vma);
	unsigned long uaddr = vma->vm_start;
	int ret, i;

	/* Fail if the user requested offset is beyond the end of the object */
	if (offset >= num)
		return -ENXIO;

	/* Fail if the user requested size exceeds available object size */
	if (count > num - offset)
		return -ENXIO;

	for (i = 0; i < count; i++) {
		ret = vm_insert_page(vma, uaddr, pages[offset + i]);
		if (ret < 0)
			return ret;
		uaddr += PAGE_SIZE;
	}

	return 0;
}

/**
 * vm_map_pages - maps range of kernel pages starts with non zero offset
 * @vma: user vma to map to
 * @pages: pointer to array of source kernel pages
 * @num: number of pages in page array
 *
 * Maps an object consisting of @num pages, catering for the user's
 * requested vm_pgoff
 *
 * If we fail to insert any page into the vma, the function will return
 * immediately leaving any previously inserted pages present.  Callers
 * from the mmap handler may immediately return the error as their caller
 * will destroy the vma, removing any successfully inserted pages. Other
 * callers should make their own arrangements for calling unmap_region().
 *
 * Context: Process context. Called by mmap handlers.
 * Return: 0 on success and error code otherwise.
 */
int vm_map_pages(struct vm_area_struct *vma, struct page **pages,
				unsigned long num)
{
	return __vm_map_pages(vma, pages, num, vma->vm_pgoff);
}
EXPORT_SYMBOL(vm_map_pages);

/**
 * vm_map_pages_zero - map range of kernel pages starts with zero offset
 * @vma: user vma to map to
 * @pages: pointer to array of source kernel pages
 * @num: number of pages in page array
 *
 * Similar to vm_map_pages(), except that it explicitly sets the offset
 * to 0. This function is intended for the drivers that did not consider
 * vm_pgoff.
 *
 * Context: Process context. Called by mmap handlers.
 * Return: 0 on success and error code otherwise.
 */
int vm_map_pages_zero(struct vm_area_struct *vma, struct page **pages,
				unsigned long num)
{
	return __vm_map_pages(vma, pages, num, 0);
}
EXPORT_SYMBOL(vm_map_pages_zero);

static vm_fault_t insert_pfn(struct vm_area_struct *vma, unsigned long addr,
			pfn_t pfn, pgprot_t prot, bool mkwrite)
{
	struct mm_struct *mm = vma->vm_mm;
	pte_t *pte, entry;
	spinlock_t *ptl;

	pte = get_locked_pte(mm, addr, &ptl);
	if (!pte)
		return VM_FAULT_OOM;
	if (!pte_none(*pte)) {
		if (mkwrite) {
			/*
			 * For read faults on private mappings the PFN passed
			 * in may not match the PFN we have mapped if the
			 * mapped PFN is a writeable COW page.  In the mkwrite
			 * case we are creating a writable PTE for a shared
			 * mapping and we expect the PFNs to match. If they
			 * don't match, we are likely racing with block
			 * allocation and mapping invalidation so just skip the
			 * update.
			 */
			if (pte_pfn(*pte) != pfn_t_to_pfn(pfn)) {
				WARN_ON_ONCE(!is_zero_pfn(pte_pfn(*pte)));
				goto out_unlock;
			}
			entry = pte_mkyoung(*pte);
			entry = maybe_mkwrite(pte_mkdirty(entry),
							vma->vm_flags);
			if (ptep_set_access_flags(vma, addr, pte, entry, 1))
				update_mmu_cache(vma, addr, pte);
		}
		goto out_unlock;
	}

	/* Ok, finally just insert the thing.. */
	if (pfn_t_devmap(pfn))
		entry = pte_mkdevmap(pfn_t_pte(pfn, prot));
	else
		entry = pte_mkspecial(pfn_t_pte(pfn, prot));

	if (mkwrite) {
		entry = pte_mkyoung(entry);
		entry = maybe_mkwrite(pte_mkdirty(entry), vma->vm_flags);
	}

	set_pte_at(mm, addr, pte, entry);
	update_mmu_cache(vma, addr, pte); /* XXX: why not for insert_page? */

out_unlock:
	pte_unmap_unlock(pte, ptl);
	return VM_FAULT_NOPAGE;
}

/**
 * vmf_insert_pfn_prot - insert single pfn into user vma with specified pgprot
 * @vma: user vma to map to
 * @addr: target user address of this page
 * @pfn: source kernel pfn
 * @pgprot: pgprot flags for the inserted page
 *
 * This is exactly like vmf_insert_pfn(), except that it allows drivers
 * to override pgprot on a per-page basis.
 *
 * This only makes sense for IO mappings, and it makes no sense for
 * COW mappings.  In general, using multiple vmas is preferable;
 * vmf_insert_pfn_prot should only be used if using multiple VMAs is
 * impractical.
 *
 * See vmf_insert_mixed_prot() for a discussion of the implication of using
 * a value of @pgprot different from that of @vma->vm_page_prot.
 *
 * Context: Process context.  May allocate using %GFP_KERNEL.
 * Return: vm_fault_t value.
 */
vm_fault_t vmf_insert_pfn_prot(struct vm_area_struct *vma, unsigned long addr,
			unsigned long pfn, pgprot_t pgprot)
{
	/*
	 * Technically, architectures with pte_special can avoid all these
	 * restrictions (same for remap_pfn_range).  However we would like
	 * consistency in testing and feature parity among all, so we should
	 * try to keep these invariants in place for everybody.
	 */
	BUG_ON(!(vma->vm_flags & (VM_PFNMAP|VM_MIXEDMAP)));
	BUG_ON((vma->vm_flags & (VM_PFNMAP|VM_MIXEDMAP)) ==
						(VM_PFNMAP|VM_MIXEDMAP));
	BUG_ON((vma->vm_flags & VM_PFNMAP) && is_cow_mapping(vma->vm_flags));
	BUG_ON((vma->vm_flags & VM_MIXEDMAP) && pfn_valid(pfn));

	if (addr < vma->vm_start || addr >= vma->vm_end)
		return VM_FAULT_SIGBUS;

	if (!pfn_modify_allowed(pfn, pgprot))
		return VM_FAULT_SIGBUS;

	track_pfn_insert(vma, &pgprot, __pfn_to_pfn_t(pfn, PFN_DEV));

	return insert_pfn(vma, addr, __pfn_to_pfn_t(pfn, PFN_DEV), pgprot,
			false);
}
EXPORT_SYMBOL(vmf_insert_pfn_prot);

/**
 * vmf_insert_pfn - insert single pfn into user vma
 * @vma: user vma to map to
 * @addr: target user address of this page
 * @pfn: source kernel pfn
 *
 * Similar to vm_insert_page, this allows drivers to insert individual pages
 * they've allocated into a user vma. Same comments apply.
 *
 * This function should only be called from a vm_ops->fault handler, and
 * in that case the handler should return the result of this function.
 *
 * vma cannot be a COW mapping.
 *
 * As this is called only for pages that do not currently exist, we
 * do not need to flush old virtual caches or the TLB.
 *
 * Context: Process context.  May allocate using %GFP_KERNEL.
 * Return: vm_fault_t value.
 */
vm_fault_t vmf_insert_pfn(struct vm_area_struct *vma, unsigned long addr,
			unsigned long pfn)
{
	return vmf_insert_pfn_prot(vma, addr, pfn, vma->vm_page_prot);
}
EXPORT_SYMBOL(vmf_insert_pfn);

static bool vm_mixed_ok(struct vm_area_struct *vma, pfn_t pfn)
{
	/* these checks mirror the abort conditions in vm_normal_page */
	if (vma->vm_flags & VM_MIXEDMAP)
		return true;
	if (pfn_t_devmap(pfn))
		return true;
	if (pfn_t_special(pfn))
		return true;
	if (is_zero_pfn(pfn_t_to_pfn(pfn)))
		return true;
	return false;
}

static vm_fault_t __vm_insert_mixed(struct vm_area_struct *vma,
		unsigned long addr, pfn_t pfn, pgprot_t pgprot,
		bool mkwrite)
{
	int err;

	BUG_ON(!vm_mixed_ok(vma, pfn));

	if (addr < vma->vm_start || addr >= vma->vm_end)
		return VM_FAULT_SIGBUS;

	track_pfn_insert(vma, &pgprot, pfn);

	if (!pfn_modify_allowed(pfn_t_to_pfn(pfn), pgprot))
		return VM_FAULT_SIGBUS;

	/*
	 * If we don't have pte special, then we have to use the pfn_valid()
	 * based VM_MIXEDMAP scheme (see vm_normal_page), and thus we *must*
	 * refcount the page if pfn_valid is true (hence insert_page rather
	 * than insert_pfn).  If a zero_pfn were inserted into a VM_MIXEDMAP
	 * without pte special, it would there be refcounted as a normal page.
	 */
	if (!IS_ENABLED(CONFIG_ARCH_HAS_PTE_SPECIAL) &&
	    !pfn_t_devmap(pfn) && pfn_t_valid(pfn)) {
		struct page *page;

		/*
		 * At this point we are committed to insert_page()
		 * regardless of whether the caller specified flags that
		 * result in pfn_t_has_page() == false.
		 */
		page = pfn_to_page(pfn_t_to_pfn(pfn));
		err = insert_page(vma, addr, page, pgprot);
	} else {
		return insert_pfn(vma, addr, pfn, pgprot, mkwrite);
	}

	if (err == -ENOMEM)
		return VM_FAULT_OOM;
	if (err < 0 && err != -EBUSY)
		return VM_FAULT_SIGBUS;

	return VM_FAULT_NOPAGE;
}

/**
 * vmf_insert_mixed_prot - insert single pfn into user vma with specified pgprot
 * @vma: user vma to map to
 * @addr: target user address of this page
 * @pfn: source kernel pfn
 * @pgprot: pgprot flags for the inserted page
 *
 * This is exactly like vmf_insert_mixed(), except that it allows drivers
 * to override pgprot on a per-page basis.
 *
 * Typically this function should be used by drivers to set caching- and
 * encryption bits different than those of @vma->vm_page_prot, because
 * the caching- or encryption mode may not be known at mmap() time.
 * This is ok as long as @vma->vm_page_prot is not used by the core vm
 * to set caching and encryption bits for those vmas (except for COW pages).
 * This is ensured by core vm only modifying these page table entries using
 * functions that don't touch caching- or encryption bits, using pte_modify()
 * if needed. (See for example mprotect()).
 * Also when new page-table entries are created, this is only done using the
 * fault() callback, and never using the value of vma->vm_page_prot,
 * except for page-table entries that point to anonymous pages as the result
 * of COW.
 *
 * Context: Process context.  May allocate using %GFP_KERNEL.
 * Return: vm_fault_t value.
 */
vm_fault_t vmf_insert_mixed_prot(struct vm_area_struct *vma, unsigned long addr,
				 pfn_t pfn, pgprot_t pgprot)
{
	return __vm_insert_mixed(vma, addr, pfn, pgprot, false);
}
EXPORT_SYMBOL(vmf_insert_mixed_prot);

vm_fault_t vmf_insert_mixed(struct vm_area_struct *vma, unsigned long addr,
		pfn_t pfn)
{
	return __vm_insert_mixed(vma, addr, pfn, vma->vm_page_prot, false);
}
EXPORT_SYMBOL(vmf_insert_mixed);

/*
 *  If the insertion of PTE failed because someone else already added a
 *  different entry in the mean time, we treat that as success as we assume
 *  the same entry was actually inserted.
 */
vm_fault_t vmf_insert_mixed_mkwrite(struct vm_area_struct *vma,
		unsigned long addr, pfn_t pfn)
{
	return __vm_insert_mixed(vma, addr, pfn, vma->vm_page_prot, true);
}
EXPORT_SYMBOL(vmf_insert_mixed_mkwrite);

/*
 * maps a range of physical memory into the requested pages. the old
 * mappings are removed. any references to nonexistent pages results
 * in null mappings (currently treated as "copy-on-access")
 */
static int remap_pte_range(struct mm_struct *mm, pmd_t *pmd,
			unsigned long addr, unsigned long end,
			unsigned long pfn, pgprot_t prot)
{
	pte_t *pte, *mapped_pte;
	spinlock_t *ptl;
	int err = 0;

	mapped_pte = pte = pte_alloc_map_lock(mm, pmd, addr, &ptl);
	if (!pte)
		return -ENOMEM;
	arch_enter_lazy_mmu_mode();
	do {
		BUG_ON(!pte_none(*pte));
		if (!pfn_modify_allowed(pfn, prot)) {
			err = -EACCES;
			break;
		}
		set_pte_at(mm, addr, pte, pte_mkspecial(pfn_pte(pfn, prot)));
		pfn++;
	} while (pte++, addr += PAGE_SIZE, addr != end);
	arch_leave_lazy_mmu_mode();
	pte_unmap_unlock(mapped_pte, ptl);
	return err;
}

static inline int remap_pmd_range(struct mm_struct *mm, pud_t *pud,
			unsigned long addr, unsigned long end,
			unsigned long pfn, pgprot_t prot)
{
	pmd_t *pmd;
	unsigned long next;
	int err;

	pfn -= addr >> PAGE_SHIFT;
	pmd = pmd_alloc(mm, pud, addr);
	if (!pmd)
		return -ENOMEM;
	VM_BUG_ON(pmd_trans_huge(*pmd));
	do {
		next = pmd_addr_end(addr, end);
		err = remap_pte_range(mm, pmd, addr, next,
				pfn + (addr >> PAGE_SHIFT), prot);
		if (err)
			return err;
	} while (pmd++, addr = next, addr != end);
	return 0;
}

static inline int remap_pud_range(struct mm_struct *mm, p4d_t *p4d,
			unsigned long addr, unsigned long end,
			unsigned long pfn, pgprot_t prot)
{
	pud_t *pud;
	unsigned long next;
	int err;

	pfn -= addr >> PAGE_SHIFT;
	pud = pud_alloc(mm, p4d, addr);
	if (!pud)
		return -ENOMEM;
	do {
		next = pud_addr_end(addr, end);
		err = remap_pmd_range(mm, pud, addr, next,
				pfn + (addr >> PAGE_SHIFT), prot);
		if (err)
			return err;
	} while (pud++, addr = next, addr != end);
	return 0;
}

static inline int remap_p4d_range(struct mm_struct *mm, pgd_t *pgd,
			unsigned long addr, unsigned long end,
			unsigned long pfn, pgprot_t prot)
{
	p4d_t *p4d;
	unsigned long next;
	int err;

	pfn -= addr >> PAGE_SHIFT;
	p4d = p4d_alloc(mm, pgd, addr);
	if (!p4d)
		return -ENOMEM;
	do {
		next = p4d_addr_end(addr, end);
		err = remap_pud_range(mm, p4d, addr, next,
				pfn + (addr >> PAGE_SHIFT), prot);
		if (err)
			return err;
	} while (p4d++, addr = next, addr != end);
	return 0;
}

/**
 * remap_pfn_range - remap kernel memory to userspace
 * @vma: user vma to map to
 * @addr: target page aligned user address to start at
 * @pfn: page frame number of kernel physical memory address
 * @size: size of mapping area
 * @prot: page protection flags for this mapping
 *
 * Note: this is only safe if the mm semaphore is held when called.
 *
 * Return: %0 on success, negative error code otherwise.
 */
int remap_pfn_range(struct vm_area_struct *vma, unsigned long addr,
		    unsigned long pfn, unsigned long size, pgprot_t prot)
{
	pgd_t *pgd;
	unsigned long next;
	unsigned long end = addr + PAGE_ALIGN(size);
	struct mm_struct *mm = vma->vm_mm;
	unsigned long remap_pfn = pfn;
	int err;

	if (WARN_ON_ONCE(!PAGE_ALIGNED(addr)))
		return -EINVAL;

	/*
	 * Physically remapped pages are special. Tell the
	 * rest of the world about it:
	 *   VM_IO tells people not to look at these pages
	 *	(accesses can have side effects).
	 *   VM_PFNMAP tells the core MM that the base pages are just
	 *	raw PFN mappings, and do not have a "struct page" associated
	 *	with them.
	 *   VM_DONTEXPAND
	 *      Disable vma merging and expanding with mremap().
	 *   VM_DONTDUMP
	 *      Omit vma from core dump, even when VM_IO turned off.
	 *
	 * There's a horrible special case to handle copy-on-write
	 * behaviour that some programs depend on. We mark the "original"
	 * un-COW'ed pages by matching them up with "vma->vm_pgoff".
	 * See vm_normal_page() for details.
	 */
	if (is_cow_mapping(vma->vm_flags)) {
		if (addr != vma->vm_start || end != vma->vm_end)
			return -EINVAL;
		vma->vm_pgoff = pfn;
	}

	err = track_pfn_remap(vma, &prot, remap_pfn, addr, PAGE_ALIGN(size));
	if (err)
		return -EINVAL;

	vma->vm_flags |= VM_IO | VM_PFNMAP | VM_DONTEXPAND | VM_DONTDUMP;

	BUG_ON(addr >= end);
	pfn -= addr >> PAGE_SHIFT;
	pgd = pgd_offset(mm, addr);
	flush_cache_range(vma, addr, end);
	do {
		next = pgd_addr_end(addr, end);
		err = remap_p4d_range(mm, pgd, addr, next,
				pfn + (addr >> PAGE_SHIFT), prot);
		if (err)
			break;
	} while (pgd++, addr = next, addr != end);

	if (err)
		untrack_pfn(vma, remap_pfn, PAGE_ALIGN(size));

	return err;
}
EXPORT_SYMBOL(remap_pfn_range);

/**
 * vm_iomap_memory - remap memory to userspace
 * @vma: user vma to map to
 * @start: start of the physical memory to be mapped
 * @len: size of area
 *
 * This is a simplified io_remap_pfn_range() for common driver use. The
 * driver just needs to give us the physical memory range to be mapped,
 * we'll figure out the rest from the vma information.
 *
 * NOTE! Some drivers might want to tweak vma->vm_page_prot first to get
 * whatever write-combining details or similar.
 *
 * Return: %0 on success, negative error code otherwise.
 */
int vm_iomap_memory(struct vm_area_struct *vma, phys_addr_t start, unsigned long len)
{
	unsigned long vm_len, pfn, pages;

	/* Check that the physical memory area passed in looks valid */
	if (start + len < start)
		return -EINVAL;
	/*
	 * You *really* shouldn't map things that aren't page-aligned,
	 * but we've historically allowed it because IO memory might
	 * just have smaller alignment.
	 */
	len += start & ~PAGE_MASK;
	pfn = start >> PAGE_SHIFT;
	pages = (len + ~PAGE_MASK) >> PAGE_SHIFT;
	if (pfn + pages < pfn)
		return -EINVAL;

	/* We start the mapping 'vm_pgoff' pages into the area */
	if (vma->vm_pgoff > pages)
		return -EINVAL;
	pfn += vma->vm_pgoff;
	pages -= vma->vm_pgoff;

	/* Can we fit all of the mapping? */
	vm_len = vma->vm_end - vma->vm_start;
	if (vm_len >> PAGE_SHIFT > pages)
		return -EINVAL;

	/* Ok, let it rip */
	return io_remap_pfn_range(vma, vma->vm_start, pfn, vm_len, vma->vm_page_prot);
}
EXPORT_SYMBOL(vm_iomap_memory);

static int apply_to_pte_range(struct mm_struct *mm, pmd_t *pmd,
				     unsigned long addr, unsigned long end,
				     pte_fn_t fn, void *data, bool create,
				     pgtbl_mod_mask *mask)
{
	pte_t *pte;
	int err = 0;
	spinlock_t *ptl;

	if (create) {
		pte = (mm == &init_mm) ?
			pte_alloc_kernel_track(pmd, addr, mask) :
			pte_alloc_map_lock(mm, pmd, addr, &ptl);
		if (!pte)
			return -ENOMEM;
	} else {
		pte = (mm == &init_mm) ?
			pte_offset_kernel(pmd, addr) :
			pte_offset_map_lock(mm, pmd, addr, &ptl);
	}

	BUG_ON(pmd_huge(*pmd));

	arch_enter_lazy_mmu_mode();

	if (fn) {
		do {
			if (create || !pte_none(*pte)) {
				err = fn(pte++, addr, data);
				if (err)
					break;
			}
		} while (addr += PAGE_SIZE, addr != end);
	}
	*mask |= PGTBL_PTE_MODIFIED;

	arch_leave_lazy_mmu_mode();

	if (mm != &init_mm)
		pte_unmap_unlock(pte-1, ptl);
	return err;
}

static int apply_to_pmd_range(struct mm_struct *mm, pud_t *pud,
				     unsigned long addr, unsigned long end,
				     pte_fn_t fn, void *data, bool create,
				     pgtbl_mod_mask *mask)
{
	pmd_t *pmd;
	unsigned long next;
	int err = 0;

	BUG_ON(pud_huge(*pud));

	if (create) {
		pmd = pmd_alloc_track(mm, pud, addr, mask);
		if (!pmd)
			return -ENOMEM;
	} else {
		pmd = pmd_offset(pud, addr);
	}
	do {
		next = pmd_addr_end(addr, end);
		if (create || !pmd_none_or_clear_bad(pmd)) {
			err = apply_to_pte_range(mm, pmd, addr, next, fn, data,
						 create, mask);
			if (err)
				break;
		}
	} while (pmd++, addr = next, addr != end);
	return err;
}

static int apply_to_pud_range(struct mm_struct *mm, p4d_t *p4d,
				     unsigned long addr, unsigned long end,
				     pte_fn_t fn, void *data, bool create,
				     pgtbl_mod_mask *mask)
{
	pud_t *pud;
	unsigned long next;
	int err = 0;

	if (create) {
		pud = pud_alloc_track(mm, p4d, addr, mask);
		if (!pud)
			return -ENOMEM;
	} else {
		pud = pud_offset(p4d, addr);
	}
	do {
		next = pud_addr_end(addr, end);
		if (create || !pud_none_or_clear_bad(pud)) {
			err = apply_to_pmd_range(mm, pud, addr, next, fn, data,
						 create, mask);
			if (err)
				break;
		}
	} while (pud++, addr = next, addr != end);
	return err;
}

static int apply_to_p4d_range(struct mm_struct *mm, pgd_t *pgd,
				     unsigned long addr, unsigned long end,
				     pte_fn_t fn, void *data, bool create,
				     pgtbl_mod_mask *mask)
{
	p4d_t *p4d;
	unsigned long next;
	int err = 0;

	if (create) {
		p4d = p4d_alloc_track(mm, pgd, addr, mask);
		if (!p4d)
			return -ENOMEM;
	} else {
		p4d = p4d_offset(pgd, addr);
	}
	do {
		next = p4d_addr_end(addr, end);
		if (create || !p4d_none_or_clear_bad(p4d)) {
			err = apply_to_pud_range(mm, p4d, addr, next, fn, data,
						 create, mask);
			if (err)
				break;
		}
	} while (p4d++, addr = next, addr != end);
	return err;
}

static int __apply_to_page_range(struct mm_struct *mm, unsigned long addr,
				 unsigned long size, pte_fn_t fn,
				 void *data, bool create)
{
	pgd_t *pgd;
	unsigned long start = addr, next;
	unsigned long end = addr + size;
	pgtbl_mod_mask mask = 0;
	int err = 0;

	if (WARN_ON(addr >= end))
		return -EINVAL;

	pgd = pgd_offset(mm, addr);
	do {
		next = pgd_addr_end(addr, end);
		if (!create && pgd_none_or_clear_bad(pgd))
			continue;
		err = apply_to_p4d_range(mm, pgd, addr, next, fn, data, create, &mask);
		if (err)
			break;
	} while (pgd++, addr = next, addr != end);

	if (mask & ARCH_PAGE_TABLE_SYNC_MASK)
		arch_sync_kernel_mappings(start, start + size);

	return err;
}

/*
 * Scan a region of virtual memory, filling in page tables as necessary
 * and calling a provided function on each leaf page table.
 */
int apply_to_page_range(struct mm_struct *mm, unsigned long addr,
			unsigned long size, pte_fn_t fn, void *data)
{
	return __apply_to_page_range(mm, addr, size, fn, data, true);
}
EXPORT_SYMBOL_GPL(apply_to_page_range);

#ifdef CONFIG_SPECULATIVE_PAGE_FAULT
static bool pte_spinlock(struct vm_fault *vmf)
{
	bool ret = false;
#ifdef CONFIG_TRANSPARENT_HUGEPAGE
	pmd_t pmdval;
#endif

	/* Check if vma is still valid */
	if (!(vmf->flags & FAULT_FLAG_SPECULATIVE)) {
		vmf->ptl = pte_lockptr(vmf->vma->vm_mm, vmf->pmd);
		spin_lock(vmf->ptl);
		return true;
	}

	local_irq_disable();
	if (vma_has_changed(vmf)) {
		trace_spf_vma_changed(_RET_IP_, vmf->vma, vmf->address);
		goto out;
	}

#ifdef CONFIG_TRANSPARENT_HUGEPAGE
	/*
	 * We check if the pmd value is still the same to ensure that there
	 * is not a huge collapse operation in progress in our back.
	 */
	pmdval = READ_ONCE(*vmf->pmd);
	if (!pmd_same(pmdval, vmf->orig_pmd)) {
		trace_spf_pmd_changed(_RET_IP_, vmf->vma, vmf->address);
		goto out;
	}
#endif

	vmf->ptl = pte_lockptr(vmf->vma->vm_mm, vmf->pmd);
	if (unlikely(!spin_trylock(vmf->ptl))) {
		trace_spf_pte_lock(_RET_IP_, vmf->vma, vmf->address);
		goto out;
	}

	if (vma_has_changed(vmf)) {
		spin_unlock(vmf->ptl);
		trace_spf_vma_changed(_RET_IP_, vmf->vma, vmf->address);
		goto out;
	}

	ret = true;
out:
	local_irq_enable();
	return ret;
}

static bool __pte_map_lock_speculative(struct vm_fault *vmf, unsigned long addr)
{
	bool ret = false;
	pte_t *pte;
	spinlock_t *ptl;
#ifdef CONFIG_TRANSPARENT_HUGEPAGE
	pmd_t pmdval;
#endif

	/*
	 * The first vma_has_changed() guarantees the page-tables are still
	 * valid, having IRQs disabled ensures they stay around, hence the
	 * second vma_has_changed() to make sure they are still valid once
	 * we've got the lock. After that a concurrent zap_pte_range() will
	 * block on the PTL and thus we're safe.
	 */
	local_irq_disable();
	if (vma_has_changed(vmf)) {
		trace_spf_vma_changed(_RET_IP_, vmf->vma, addr);
		goto out;
	}

#ifdef CONFIG_TRANSPARENT_HUGEPAGE
	/*
	 * We check if the pmd value is still the same to ensure that there
	 * is not a huge collapse operation in progress in our back.
	 */
	pmdval = READ_ONCE(*vmf->pmd);
	if (!pmd_same(pmdval, vmf->orig_pmd)) {
		trace_spf_pmd_changed(_RET_IP_, vmf->vma, addr);
		goto out;
	}
#endif

	/*
	 * Same as pte_offset_map_lock() except that we call
	 * spin_trylock() in place of spin_lock() to avoid race with
	 * unmap path which may have the lock and wait for this CPU
	 * to invalidate TLB but this CPU has irq disabled.
	 * Since we are in a speculative patch, accept it could fail
	 */
	ptl = pte_lockptr(vmf->vma->vm_mm, vmf->pmd);
	pte = pte_offset_map(vmf->pmd, addr);
	if (unlikely(!spin_trylock(ptl))) {
		pte_unmap(pte);
		trace_spf_pte_lock(_RET_IP_, vmf->vma, addr);
		goto out;
	}

	if (vma_has_changed(vmf)) {
		pte_unmap_unlock(pte, ptl);
		trace_spf_vma_changed(_RET_IP_, vmf->vma, addr);
		goto out;
	}

	vmf->pte = pte;
	vmf->ptl = ptl;
	ret = true;
out:
	local_irq_enable();
	return ret;
}

static bool pte_map_lock(struct vm_fault *vmf)
{
	if (!(vmf->flags & FAULT_FLAG_SPECULATIVE)) {
		vmf->pte = pte_offset_map_lock(vmf->vma->vm_mm, vmf->pmd,
					       vmf->address, &vmf->ptl);
		return true;
	}

	return __pte_map_lock_speculative(vmf, vmf->address);
}

bool pte_map_lock_addr(struct vm_fault *vmf, unsigned long addr)
{
	if (!(vmf->flags & FAULT_FLAG_SPECULATIVE)) {
		vmf->pte = pte_offset_map_lock(vmf->vma->vm_mm, vmf->pmd,
					       addr, &vmf->ptl);
		return true;
	}

	return __pte_map_lock_speculative(vmf, addr);
}

static bool __read_mostly allow_file_spec_access;
static int __init allow_file_spec_access_setup(char *str)
{
	allow_file_spec_access = true;
	return 1;
}
__setup("allow_file_spec_access", allow_file_spec_access_setup);

static bool vmf_allows_speculation(struct vm_fault *vmf)
{
	if (vma_is_anonymous(vmf->vma)) {
		/*
		 * __anon_vma_prepare() requires the mmap_sem to be held
		 * because vm_next and vm_prev must be safe. This can't be
		 * guaranteed in the speculative path.
		 */
		if (!vmf->vma->anon_vma) {
			trace_spf_vma_notsup(_RET_IP_, vmf->vma, vmf->address);
			return false;
		}
		return true;
	}

	if (!allow_file_spec_access) {
		/*
		 * Can't call vm_ops service has we don't know what they would
		 * do with the VMA.
		 * This include huge page from hugetlbfs.
		 */
		trace_spf_vma_notsup(_RET_IP_, vmf->vma, vmf->address);
		return false;
	}

	if (!(vmf->vma->vm_flags & VM_SHARED) &&
		(vmf->flags & FAULT_FLAG_WRITE) &&
		!vmf->vma->anon_vma) {
		/*
		 * non-anonymous private COW without anon_vma.
		 * See above.
		 */
		trace_spf_vma_notsup(_RET_IP_, vmf->vma, vmf->address);
		return false;
	}

	if (vmf->vma->vm_ops->allow_speculation &&
		vmf->vma->vm_ops->allow_speculation()) {
		return true;
	}

	trace_spf_vma_notsup(_RET_IP_, vmf->vma, vmf->address);
	return false;
}

#else
static inline bool pte_spinlock(struct vm_fault *vmf)
{
	vmf->ptl = pte_lockptr(vmf->vma->vm_mm, vmf->pmd);
	spin_lock(vmf->ptl);
	return true;
}

static inline bool pte_map_lock(struct vm_fault *vmf)
{
	vmf->pte = pte_offset_map_lock(vmf->vma->vm_mm, vmf->pmd,
				       vmf->address, &vmf->ptl);
	return true;
}

inline bool pte_map_lock_addr(struct vm_fault *vmf, unsigned long addr)
{
	vmf->pte = pte_offset_map_lock(vmf->vma->vm_mm, vmf->pmd,
					addr, &vmf->ptl);
	return true;
}

static inline bool vmf_allows_speculation(struct vm_fault *vmf)
{
	return false;
}
#endif /* CONFIG_SPECULATIVE_PAGE_FAULT */

/*
 * Scan a region of virtual memory, calling a provided function on
 * each leaf page table where it exists.
 *
 * Unlike apply_to_page_range, this does _not_ fill in page tables
 * where they are absent.
 */
int apply_to_existing_page_range(struct mm_struct *mm, unsigned long addr,
				 unsigned long size, pte_fn_t fn, void *data)
{
	return __apply_to_page_range(mm, addr, size, fn, data, false);
}
EXPORT_SYMBOL_GPL(apply_to_existing_page_range);

/*
 * handle_pte_fault chooses page fault handler according to an entry which was
 * read non-atomically.  Before making any commitment, on those architectures
 * or configurations (e.g. i386 with PAE) which might give a mix of unmatched
 * parts, do_swap_page must check under lock before unmapping the pte and
 * proceeding (but do_wp_page is only called after already making such a check;
 * and do_anonymous_page can safely check later on).
 *
 * pte_unmap_same() returns:
 *	0			if the PTE are the same
 *	VM_FAULT_PTNOTSAME	if the PTE are different
 *	VM_FAULT_RETRY		if the VMA has changed in our back during
 *				a speculative page fault handling.
 */
static inline int pte_unmap_same(struct vm_fault *vmf)
{
	int ret = 0;

#if defined(CONFIG_SMP) || defined(CONFIG_PREEMPT)
	if (sizeof(pte_t) > sizeof(unsigned long)) {
		if (pte_spinlock(vmf)) {
			if (!pte_same(*vmf->pte, vmf->orig_pte))
				ret = VM_FAULT_PTNOTSAME;
			spin_unlock(vmf->ptl);
		} else
			ret = VM_FAULT_RETRY;
	}
#endif
	pte_unmap(vmf->pte);
	return ret;
}

static inline bool cow_user_page(struct page *dst, struct page *src,
				 struct vm_fault *vmf)
{
	bool ret;
	void *kaddr;
	void __user *uaddr;
	bool locked = false;
	struct vm_area_struct *vma = vmf->vma;
	struct mm_struct *mm = vma->vm_mm;
	unsigned long addr = vmf->address;

	if (likely(src)) {
		copy_user_highpage(dst, src, addr, vma);
		return true;
	}

	/*
	 * If the source page was a PFN mapping, we don't have
	 * a "struct page" for it. We do a best-effort copy by
	 * just copying from the original user address. If that
	 * fails, we just zero-fill it. Live with it.
	 */
	kaddr = kmap_atomic(dst);
	uaddr = (void __user *)(addr & PAGE_MASK);

	/*
	 * On architectures with software "accessed" bits, we would
	 * take a double page fault, so mark it accessed here.
	 */
	if (arch_faults_on_old_pte() && !pte_young(vmf->orig_pte)) {
		pte_t entry;

		vmf->pte = pte_offset_map_lock(mm, vmf->pmd, addr, &vmf->ptl);
		locked = true;
		if (!likely(pte_same(*vmf->pte, vmf->orig_pte))) {
			/*
			 * Other thread has already handled the fault
			 * and update local tlb only
			 */
			update_mmu_tlb(vma, addr, vmf->pte);
			ret = false;
			goto pte_unlock;
		}

		entry = pte_mkyoung(vmf->orig_pte);
		if (ptep_set_access_flags(vma, addr, vmf->pte, entry, 0))
			update_mmu_cache(vma, addr, vmf->pte);
	}

	/*
	 * This really shouldn't fail, because the page is there
	 * in the page tables. But it might just be unreadable,
	 * in which case we just give up and fill the result with
	 * zeroes.
	 */
	if (__copy_from_user_inatomic(kaddr, uaddr, PAGE_SIZE)) {
		if (locked)
			goto warn;

		/* Re-validate under PTL if the page is still mapped */
		vmf->pte = pte_offset_map_lock(mm, vmf->pmd, addr, &vmf->ptl);
		locked = true;
		if (!likely(pte_same(*vmf->pte, vmf->orig_pte))) {
			/* The PTE changed under us, update local tlb */
			update_mmu_tlb(vma, addr, vmf->pte);
			ret = false;
			goto pte_unlock;
		}

		/*
		 * The same page can be mapped back since last copy attempt.
		 * Try to copy again under PTL.
		 */
		if (__copy_from_user_inatomic(kaddr, uaddr, PAGE_SIZE)) {
			/*
			 * Give a warn in case there can be some obscure
			 * use-case
			 */
warn:
			WARN_ON_ONCE(1);
			clear_page(kaddr);
		}
	}

	ret = true;

pte_unlock:
	if (locked)
		pte_unmap_unlock(vmf->pte, vmf->ptl);
	kunmap_atomic(kaddr);
	flush_dcache_page(dst);

	return ret;
}

static gfp_t __get_fault_gfp_mask(struct vm_area_struct *vma)
{
	struct file *vm_file = vma->vm_file;

	if (vm_file)
		return mapping_gfp_mask(vm_file->f_mapping) | __GFP_FS | __GFP_IO;

	/*
	 * Special mappings (e.g. VDSO) do not have any file so fake
	 * a default GFP_KERNEL for them.
	 */
	return GFP_KERNEL;
}

/*
 * Notify the address space that the page is about to become writable so that
 * it can prohibit this or wait for the page to get into an appropriate state.
 *
 * We do this without the lock held, so that it can sleep if it needs to.
 */
static vm_fault_t do_page_mkwrite(struct vm_fault *vmf)
{
	vm_fault_t ret;
	struct page *page = vmf->page;
	unsigned int old_flags = vmf->flags;

	vmf->flags = FAULT_FLAG_WRITE|FAULT_FLAG_MKWRITE;

	if (vmf->vma->vm_file &&
	    IS_SWAPFILE(vmf->vma->vm_file->f_mapping->host))
		return VM_FAULT_SIGBUS;

	ret = vmf->vma->vm_ops->page_mkwrite(vmf);
	/* Restore original flags so that caller is not surprised */
	vmf->flags = old_flags;
	if (unlikely(ret & (VM_FAULT_ERROR | VM_FAULT_NOPAGE)))
		return ret;
	if (unlikely(!(ret & VM_FAULT_LOCKED))) {
		lock_page(page);
		if (!page->mapping) {
			unlock_page(page);
			return 0; /* retry */
		}
		ret |= VM_FAULT_LOCKED;
	} else
		VM_BUG_ON_PAGE(!PageLocked(page), page);
	return ret;
}

/*
 * Handle dirtying of a page in shared file mapping on a write fault.
 *
 * The function expects the page to be locked and unlocks it.
 */
static vm_fault_t fault_dirty_shared_page(struct vm_fault *vmf)
{
	struct vm_area_struct *vma = vmf->vma;
	struct address_space *mapping;
	struct page *page = vmf->page;
	bool dirtied;
	bool page_mkwrite = vma->vm_ops && vma->vm_ops->page_mkwrite;

	dirtied = set_page_dirty(page);
	VM_BUG_ON_PAGE(PageAnon(page), page);
	/*
	 * Take a local copy of the address_space - page.mapping may be zeroed
	 * by truncate after unlock_page().   The address_space itself remains
	 * pinned by vma->vm_file's reference.  We rely on unlock_page()'s
	 * release semantics to prevent the compiler from undoing this copying.
	 */
	mapping = page_rmapping(page);
	unlock_page(page);

	if (!page_mkwrite)
		file_update_time(vma->vm_file);

	/*
	 * Throttle page dirtying rate down to writeback speed.
	 *
	 * mapping may be NULL here because some device drivers do not
	 * set page.mapping but still dirty their pages
	 *
	 * Drop the mmap_lock before waiting on IO, if we can. The file
	 * is pinning the mapping, as per above.
	 */
	if ((dirtied || page_mkwrite) && mapping) {
		struct file *fpin;

		fpin = maybe_unlock_mmap_for_io(vmf, NULL);
		balance_dirty_pages_ratelimited(mapping);
		if (fpin) {
			fput(fpin);
			return VM_FAULT_RETRY;
		}
	}

	return 0;
}

/*
 * Handle write page faults for pages that can be reused in the current vma
 *
 * This can happen either due to the mapping being with the VM_SHARED flag,
 * or due to us being the last reference standing to the page. In either
 * case, all we need to do here is to mark the page as writable and update
 * any related book-keeping.
 */
static inline void wp_page_reuse(struct vm_fault *vmf)
	__releases(vmf->ptl)
{
	struct vm_area_struct *vma = vmf->vma;
	struct page *page = vmf->page;
	pte_t entry;
	/*
	 * Clear the pages cpupid information as the existing
	 * information potentially belongs to a now completely
	 * unrelated process.
	 */
	if (page)
		page_cpupid_xchg_last(page, (1 << LAST_CPUPID_SHIFT) - 1);

	flush_cache_page(vma, vmf->address, pte_pfn(vmf->orig_pte));
	entry = pte_mkyoung(vmf->orig_pte);
	entry = maybe_mkwrite(pte_mkdirty(entry), vmf->vma_flags);
	if (ptep_set_access_flags(vma, vmf->address, vmf->pte, entry, 1))
		update_mmu_cache(vma, vmf->address, vmf->pte);
	pte_unmap_unlock(vmf->pte, vmf->ptl);
	count_vm_event(PGREUSE);
}

/*
 * Handle the case of a page which we actually need to copy to a new page.
 *
 * Called with mmap_lock locked and the old page referenced, but
 * without the ptl held.
 *
 * High level logic flow:
 *
 * - Allocate a page, copy the content of the old page to the new one.
 * - Handle book keeping and accounting - cgroups, mmu-notifiers, etc.
 * - Take the PTL. If the pte changed, bail out and release the allocated page
 * - If the pte is still the way we remember it, update the page table and all
 *   relevant references. This includes dropping the reference the page-table
 *   held to the old page, as well as updating the rmap.
 * - In any case, unlock the PTL and drop the reference we took to the old page.
 */
static vm_fault_t wp_page_copy(struct vm_fault *vmf)
{
	struct vm_area_struct *vma = vmf->vma;
	struct mm_struct *mm = vma->vm_mm;
	struct page *old_page = vmf->page;
	struct page *new_page = NULL;
	pte_t entry;
	int page_copied = 0;
	struct mmu_notifier_range range;
	vm_fault_t ret = VM_FAULT_OOM;

	if (unlikely(anon_vma_prepare(vma)))
		goto out;

	if (is_zero_pfn(pte_pfn(vmf->orig_pte))) {
		new_page = alloc_zeroed_user_highpage_movable(vma,
							      vmf->address);
		if (!new_page)
			goto out;
	} else {
		new_page = alloc_page_vma(GFP_HIGHUSER_MOVABLE, vma,
				vmf->address);
		if (!new_page)
			goto out;

		if (!cow_user_page(new_page, old_page, vmf)) {
			/*
			 * COW failed, if the fault was solved by other,
			 * it's fine. If not, userspace would re-fault on
			 * the same address and we will handle the fault
			 * from the second attempt.
			 */
			put_page(new_page);
			if (old_page)
				put_page(old_page);
			return 0;
		}
	}

	if (mem_cgroup_charge(new_page, mm, GFP_KERNEL))
		goto out_free_new;
	cgroup_throttle_swaprate(new_page, GFP_KERNEL);

	__SetPageUptodate(new_page);

	mmu_notifier_range_init(&range, MMU_NOTIFY_CLEAR, 0, vma, mm,
				vmf->address & PAGE_MASK,
				(vmf->address & PAGE_MASK) + PAGE_SIZE);
	mmu_notifier_invalidate_range_start(&range);

	/*
	 * Re-check the pte - we dropped the lock
	 */
	if (!pte_map_lock(vmf)) {
		ret = VM_FAULT_RETRY;
		goto out_invalidate_end;
	}
	if (likely(pte_same(*vmf->pte, vmf->orig_pte))) {
		if (old_page) {
			if (!PageAnon(old_page)) {
				dec_mm_counter_fast(mm,
						mm_counter_file(old_page));
				inc_mm_counter_fast(mm, MM_ANONPAGES);
			}
		} else {
			inc_mm_counter_fast(mm, MM_ANONPAGES);
		}
		flush_cache_page(vma, vmf->address, pte_pfn(vmf->orig_pte));
		entry = mk_pte(new_page, vmf->vma_page_prot);
		entry = pte_sw_mkyoung(entry);
		entry = maybe_mkwrite(pte_mkdirty(entry), vmf->vma_flags);
		/*
		 * Clear the pte entry and flush it first, before updating the
		 * pte with the new entry. This will avoid a race condition
		 * seen in the presence of one thread doing SMC and another
		 * thread doing COW.
		 */
		ptep_clear_flush_notify(vma, vmf->address, vmf->pte);
		__page_add_new_anon_rmap(new_page, vma, vmf->address, false);
		__lru_cache_add_inactive_or_unevictable(new_page, vmf->vma_flags);
		/*
		 * We call the notify macro here because, when using secondary
		 * mmu page tables (such as kvm shadow page tables), we want the
		 * new page to be mapped directly into the secondary page table.
		 */
		set_pte_at_notify(mm, vmf->address, vmf->pte, entry);
		update_mmu_cache(vma, vmf->address, vmf->pte);
		if (old_page) {
			/*
			 * Only after switching the pte to the new page may
			 * we remove the mapcount here. Otherwise another
			 * process may come and find the rmap count decremented
			 * before the pte is switched to the new page, and
			 * "reuse" the old page writing into it while our pte
			 * here still points into it and can be read by other
			 * threads.
			 *
			 * The critical issue is to order this
			 * page_remove_rmap with the ptp_clear_flush above.
			 * Those stores are ordered by (if nothing else,)
			 * the barrier present in the atomic_add_negative
			 * in page_remove_rmap.
			 *
			 * Then the TLB flush in ptep_clear_flush ensures that
			 * no process can access the old page before the
			 * decremented mapcount is visible. And the old page
			 * cannot be reused until after the decremented
			 * mapcount is visible. So transitively, TLBs to
			 * old page will be flushed before it can be reused.
			 */
			page_remove_rmap(old_page, false);
		}

		/* Free the old page.. */
		new_page = old_page;
		page_copied = 1;
	} else {
		update_mmu_tlb(vma, vmf->address, vmf->pte);
	}

	if (new_page)
		put_page(new_page);

	pte_unmap_unlock(vmf->pte, vmf->ptl);
	/*
	 * No need to double call mmu_notifier->invalidate_range() callback as
	 * the above ptep_clear_flush_notify() did already call it.
	 */
	mmu_notifier_invalidate_range_only_end(&range);
	if (old_page) {
		/*
		 * Don't let another task, with possibly unlocked vma,
		 * keep the mlocked page.
		 */
		if (page_copied && (vmf->vma_flags & VM_LOCKED)) {
			lock_page(old_page);	/* LRU manipulation */
			if (PageMlocked(old_page))
				munlock_vma_page(old_page);
			unlock_page(old_page);
		}
		put_page(old_page);
	}
	return page_copied ? VM_FAULT_WRITE : 0;
out_invalidate_end:
	mmu_notifier_invalidate_range_only_end(&range);
out_free_new:
	put_page(new_page);
out:
	if (old_page)
		put_page(old_page);
	return ret;
}

/**
 * finish_mkwrite_fault - finish page fault for a shared mapping, making PTE
 *			  writeable once the page is prepared
 *
 * @vmf: structure describing the fault
 *
 * This function handles all that is needed to finish a write page fault in a
 * shared mapping due to PTE being read-only once the mapped page is prepared.
 * It handles locking of PTE and modifying it.
 *
 * The function expects the page to be locked or other protection against
 * concurrent faults / writeback (such as DAX radix tree locks).
 *
 * Return: %VM_FAULT_WRITE on success, %0 when PTE got changed before
 * we acquired PTE lock.
 */
vm_fault_t finish_mkwrite_fault(struct vm_fault *vmf)
{
	WARN_ON_ONCE(!(vmf->vma_flags & VM_SHARED));
	if (!pte_map_lock(vmf))
		return VM_FAULT_RETRY;
	/*
	 * We might have raced with another page fault while we released the
	 * pte_offset_map_lock.
	 */
	if (!pte_same(*vmf->pte, vmf->orig_pte)) {
		update_mmu_tlb(vmf->vma, vmf->address, vmf->pte);
		pte_unmap_unlock(vmf->pte, vmf->ptl);
		return VM_FAULT_NOPAGE;
	}
	wp_page_reuse(vmf);
	return 0;
}

/*
 * Handle write page faults for VM_MIXEDMAP or VM_PFNMAP for a VM_SHARED
 * mapping
 */
static vm_fault_t wp_pfn_shared(struct vm_fault *vmf)
{
	struct vm_area_struct *vma = vmf->vma;

	if (vma->vm_ops && vma->vm_ops->pfn_mkwrite) {
		vm_fault_t ret;

		pte_unmap_unlock(vmf->pte, vmf->ptl);
		vmf->flags |= FAULT_FLAG_MKWRITE;
		ret = vma->vm_ops->pfn_mkwrite(vmf);
		if (ret & (VM_FAULT_ERROR | VM_FAULT_NOPAGE))
			return ret;
		return finish_mkwrite_fault(vmf);
	}
	wp_page_reuse(vmf);
	return VM_FAULT_WRITE;
}

static vm_fault_t wp_page_shared(struct vm_fault *vmf)
	__releases(vmf->ptl)
{
	struct vm_area_struct *vma = vmf->vma;
	vm_fault_t ret = VM_FAULT_WRITE;

	get_page(vmf->page);

	if (vma->vm_ops && vma->vm_ops->page_mkwrite) {
		vm_fault_t tmp;

		pte_unmap_unlock(vmf->pte, vmf->ptl);
		tmp = do_page_mkwrite(vmf);
		if (unlikely(!tmp || (tmp &
				      (VM_FAULT_ERROR | VM_FAULT_NOPAGE)))) {
			put_page(vmf->page);
			return tmp;
		}
		tmp = finish_mkwrite_fault(vmf);
		if (unlikely(tmp & (VM_FAULT_ERROR | VM_FAULT_NOPAGE))) {
			unlock_page(vmf->page);
			put_page(vmf->page);
			return tmp;
		}
	} else {
		wp_page_reuse(vmf);
		lock_page(vmf->page);
	}
	ret |= fault_dirty_shared_page(vmf);
	put_page(vmf->page);

	return ret;
}

/*
 * This routine handles present pages, when users try to write
 * to a shared page. It is done by copying the page to a new address
 * and decrementing the shared-page counter for the old page.
 *
 * Note that this routine assumes that the protection checks have been
 * done by the caller (the low-level page fault routine in most cases).
 * Thus we can safely just mark it writable once we've done any necessary
 * COW.
 *
 * We also mark the page dirty at this point even though the page will
 * change only once the write actually happens. This avoids a few races,
 * and potentially makes it more efficient.
 *
 * We enter with non-exclusive mmap_lock (to exclude vma changes,
 * but allow concurrent faults), with pte both mapped and locked.
 * We return with mmap_lock still held, but pte unmapped and unlocked.
 */
static vm_fault_t do_wp_page(struct vm_fault *vmf)
	__releases(vmf->ptl)
{
	struct vm_area_struct *vma = vmf->vma;

	if (userfaultfd_pte_wp(vma, *vmf->pte)) {
		pte_unmap_unlock(vmf->pte, vmf->ptl);
		return handle_userfault(vmf, VM_UFFD_WP);
	}

	/*
	 * Userfaultfd write-protect can defer flushes. Ensure the TLB
	 * is flushed in this case before copying.
	 */
	if (unlikely(userfaultfd_wp(vmf->vma) &&
		     mm_tlb_flush_pending(vmf->vma->vm_mm)))
		flush_tlb_page(vmf->vma, vmf->address);

	vmf->page = _vm_normal_page(vma, vmf->address, vmf->orig_pte,
					vmf->vma_flags);
	if (!vmf->page) {
		/*
		 * VM_MIXEDMAP !pfn_valid() case, or VM_SOFTDIRTY clear on a
		 * VM_PFNMAP VMA.
		 *
		 * We should not cow pages in a shared writeable mapping.
		 * Just mark the pages writable and/or call ops->pfn_mkwrite.
		 */
		if ((vmf->vma_flags & (VM_WRITE|VM_SHARED)) ==
				     (VM_WRITE|VM_SHARED))
			return wp_pfn_shared(vmf);

		pte_unmap_unlock(vmf->pte, vmf->ptl);
		return wp_page_copy(vmf);
	}

	/*
	 * Take out anonymous pages first, anonymous shared vmas are
	 * not dirty accountable.
	 */
	if (PageAnon(vmf->page)) {
		struct page *page = vmf->page;

		/* PageKsm() doesn't necessarily raise the page refcount */
		if (PageKsm(page) || page_count(page) != 1)
			goto copy;
		if (!trylock_page(page))
			goto copy;
		if (PageKsm(page) || page_mapcount(page) != 1 || page_count(page) != 1) {
			unlock_page(page);
			goto copy;
		}
		/*
		 * Ok, we've got the only map reference, and the only
		 * page count reference, and the page is locked,
		 * it's dark out, and we're wearing sunglasses. Hit it.
		 */
		unlock_page(page);
		wp_page_reuse(vmf);
		return VM_FAULT_WRITE;
	} else if (unlikely((vmf->vma_flags & (VM_WRITE|VM_SHARED)) ==
					(VM_WRITE|VM_SHARED))) {
		return wp_page_shared(vmf);
	}
copy:
	/*
	 * Ok, we need to copy. Oh, well..
	 */
	get_page(vmf->page);

	pte_unmap_unlock(vmf->pte, vmf->ptl);
	return wp_page_copy(vmf);
}

static void unmap_mapping_range_vma(struct vm_area_struct *vma,
		unsigned long start_addr, unsigned long end_addr,
		struct zap_details *details)
{
	zap_page_range_single(vma, start_addr, end_addr - start_addr, details);
}

static inline void unmap_mapping_range_tree(struct rb_root_cached *root,
					    struct zap_details *details)
{
	struct vm_area_struct *vma;
	pgoff_t vba, vea, zba, zea;

	vma_interval_tree_foreach(vma, root,
			details->first_index, details->last_index) {

		vba = vma->vm_pgoff;
		vea = vba + vma_pages(vma) - 1;
		zba = details->first_index;
		if (zba < vba)
			zba = vba;
		zea = details->last_index;
		if (zea > vea)
			zea = vea;

		unmap_mapping_range_vma(vma,
			((zba - vba) << PAGE_SHIFT) + vma->vm_start,
			((zea - vba + 1) << PAGE_SHIFT) + vma->vm_start,
				details);
	}
}

/**
 * unmap_mapping_page() - Unmap single page from processes.
 * @page: The locked page to be unmapped.
 *
 * Unmap this page from any userspace process which still has it mmaped.
 * Typically, for efficiency, the range of nearby pages has already been
 * unmapped by unmap_mapping_pages() or unmap_mapping_range().  But once
 * truncation or invalidation holds the lock on a page, it may find that
 * the page has been remapped again: and then uses unmap_mapping_page()
 * to unmap it finally.
 */
void unmap_mapping_page(struct page *page)
{
	struct address_space *mapping = page->mapping;
	struct zap_details details = { };

	VM_BUG_ON(!PageLocked(page));
	VM_BUG_ON(PageTail(page));

	details.check_mapping = mapping;
	details.first_index = page->index;
	details.last_index = page->index + thp_nr_pages(page) - 1;
	details.single_page = page;

	i_mmap_lock_write(mapping);
	if (unlikely(!RB_EMPTY_ROOT(&mapping->i_mmap.rb_root)))
		unmap_mapping_range_tree(&mapping->i_mmap, &details);
	i_mmap_unlock_write(mapping);
}

/**
 * unmap_mapping_pages() - Unmap pages from processes.
 * @mapping: The address space containing pages to be unmapped.
 * @start: Index of first page to be unmapped.
 * @nr: Number of pages to be unmapped.  0 to unmap to end of file.
 * @even_cows: Whether to unmap even private COWed pages.
 *
 * Unmap the pages in this address space from any userspace process which
 * has them mmaped.  Generally, you want to remove COWed pages as well when
 * a file is being truncated, but not when invalidating pages from the page
 * cache.
 */
void unmap_mapping_pages(struct address_space *mapping, pgoff_t start,
		pgoff_t nr, bool even_cows)
{
	struct zap_details details = { };

	details.check_mapping = even_cows ? NULL : mapping;
	details.first_index = start;
	details.last_index = start + nr - 1;
	if (details.last_index < details.first_index)
		details.last_index = ULONG_MAX;

	i_mmap_lock_write(mapping);
	if (unlikely(!RB_EMPTY_ROOT(&mapping->i_mmap.rb_root)))
		unmap_mapping_range_tree(&mapping->i_mmap, &details);
	i_mmap_unlock_write(mapping);
}

/**
 * unmap_mapping_range - unmap the portion of all mmaps in the specified
 * address_space corresponding to the specified byte range in the underlying
 * file.
 *
 * @mapping: the address space containing mmaps to be unmapped.
 * @holebegin: byte in first page to unmap, relative to the start of
 * the underlying file.  This will be rounded down to a PAGE_SIZE
 * boundary.  Note that this is different from truncate_pagecache(), which
 * must keep the partial page.  In contrast, we must get rid of
 * partial pages.
 * @holelen: size of prospective hole in bytes.  This will be rounded
 * up to a PAGE_SIZE boundary.  A holelen of zero truncates to the
 * end of the file.
 * @even_cows: 1 when truncating a file, unmap even private COWed pages;
 * but 0 when invalidating pagecache, don't throw away private data.
 */
void unmap_mapping_range(struct address_space *mapping,
		loff_t const holebegin, loff_t const holelen, int even_cows)
{
	pgoff_t hba = holebegin >> PAGE_SHIFT;
	pgoff_t hlen = (holelen + PAGE_SIZE - 1) >> PAGE_SHIFT;

	/* Check for overflow. */
	if (sizeof(holelen) > sizeof(hlen)) {
		long long holeend =
			(holebegin + holelen + PAGE_SIZE - 1) >> PAGE_SHIFT;
		if (holeend & ~(long long)ULONG_MAX)
			hlen = ULONG_MAX - hba + 1;
	}

	unmap_mapping_pages(mapping, hba, hlen, even_cows);
}
EXPORT_SYMBOL(unmap_mapping_range);

/*
 * We enter with non-exclusive mmap_lock (to exclude vma changes,
 * but allow concurrent faults), and pte mapped but not yet locked.
 * We return with pte unmapped and unlocked.
 *
 * We return with the mmap_lock locked or unlocked in the same cases
 * as does filemap_fault().
 */
vm_fault_t do_swap_page(struct vm_fault *vmf)
{
	struct vm_area_struct *vma = vmf->vma;
	struct page *page = NULL, *swapcache;
	swp_entry_t entry;
	pte_t pte;
	int locked;
	int exclusive = 0;
	vm_fault_t ret;
	void *shadow = NULL;

	ret = pte_unmap_same(vmf);
	if (ret) {
		/*
		 * If pte != orig_pte, this means another thread did the
		 * swap operation in our back.
		 * So nothing else to do.
		 */
		if (ret == VM_FAULT_PTNOTSAME)
			ret = 0;
		goto out;
	}

	entry = pte_to_swp_entry(vmf->orig_pte);
	if (unlikely(non_swap_entry(entry))) {
		if (is_migration_entry(entry)) {
			migration_entry_wait(vma->vm_mm, vmf->pmd,
					     vmf->address);
		} else if (is_device_private_entry(entry)) {
			vmf->page = device_private_entry_to_page(entry);
			ret = vmf->page->pgmap->ops->migrate_to_ram(vmf);
		} else if (is_hwpoison_entry(entry)) {
			ret = VM_FAULT_HWPOISON;
		} else {
			print_bad_pte(vma, vmf->address, vmf->orig_pte, NULL);
			ret = VM_FAULT_SIGBUS;
		}
		goto out;
	}


	delayacct_set_flag(DELAYACCT_PF_SWAPIN);
	page = lookup_swap_cache(entry, vma, vmf->address);
	swapcache = page;

	if (!page) {
		struct swap_info_struct *si = swp_swap_info(entry);

		if (data_race(si->flags & SWP_SYNCHRONOUS_IO) &&
		    __swap_count(entry) == 1) {
			/* skip swapcache */
			gfp_t flags = GFP_HIGHUSER_MOVABLE;

			trace_android_rvh_set_skip_swapcache_flags(&flags);
			page = alloc_page_vma(flags, vma, vmf->address);
			if (page) {
				int err;

				__SetPageLocked(page);
				__SetPageSwapBacked(page);
				set_page_private(page, entry.val);

				/* Tell memcg to use swap ownership records */
				SetPageSwapCache(page);
				err = mem_cgroup_charge(page, vma->vm_mm,
							GFP_KERNEL);
				ClearPageSwapCache(page);
				if (err) {
					ret = VM_FAULT_OOM;
					goto out_page;
				}

				shadow = get_shadow_from_swap_cache(entry);
				if (shadow)
					workingset_refault(page, shadow);

				lru_cache_add(page);
				swap_readpage(page, true);
			}
		} else if (vmf->flags & FAULT_FLAG_SPECULATIVE) {
			/*
			 * Don't try readahead during a speculative page fault
			 * as the VMA's boundaries may change in our back.
			 * If the page is not in the swap cache and synchronous
			 * read is disabled, fall back to the regular page fault
			 * mechanism.
			 */
			delayacct_clear_flag(DELAYACCT_PF_SWAPIN);
			ret = VM_FAULT_RETRY;
			goto out;
		} else {
			page = swapin_readahead(entry, GFP_HIGHUSER_MOVABLE,
						vmf);
			swapcache = page;
		}

		if (!page) {
			/*
			 * Back out if the VMA has changed in our back during
			 * a speculative page fault or if somebody else
			 * faulted in this pte while we released the pte lock.
			 */
			if (!pte_map_lock(vmf)) {
				delayacct_clear_flag(DELAYACCT_PF_SWAPIN);
				ret = VM_FAULT_RETRY;
				goto out;
			}

			if (likely(pte_same(*vmf->pte, vmf->orig_pte)))
				ret = VM_FAULT_OOM;
			delayacct_clear_flag(DELAYACCT_PF_SWAPIN);
			goto unlock;
		}

		/* Had to read the page from swap area: Major fault */
		ret = VM_FAULT_MAJOR;
		count_vm_event(PGMAJFAULT);
		count_memcg_event_mm(vma->vm_mm, PGMAJFAULT);
	} else if (PageHWPoison(page)) {
		/*
		 * hwpoisoned dirty swapcache pages are kept for killing
		 * owner processes (which may be unknown at hwpoison time)
		 */
		ret = VM_FAULT_HWPOISON;
		delayacct_clear_flag(DELAYACCT_PF_SWAPIN);
		goto out_release;
	}

	locked = lock_page_or_retry(page, vma->vm_mm, vmf->flags);

	delayacct_clear_flag(DELAYACCT_PF_SWAPIN);
	if (!locked) {
		ret |= VM_FAULT_RETRY;
		goto out_release;
	}

	/*
	 * Make sure try_to_free_swap or reuse_swap_page or swapoff did not
	 * release the swapcache from under us.  The page pin, and pte_same
	 * test below, are not enough to exclude that.  Even if it is still
	 * swapcache, we need to check that the page's swap has not changed.
	 */
	if (unlikely((!PageSwapCache(page) ||
			page_private(page) != entry.val)) && swapcache)
		goto out_page;

	page = ksm_might_need_to_copy(page, vma, vmf->address);
	if (unlikely(!page)) {
		ret = VM_FAULT_OOM;
		page = swapcache;
		goto out_page;
	}

	cgroup_throttle_swaprate(page, GFP_KERNEL);

	/*
	 * Back out if the VMA has changed in our back during a speculative
	 * page fault or if somebody else already faulted in this pte.
	 */
	if (!pte_map_lock(vmf)) {
		ret = VM_FAULT_RETRY;
		goto out_page;
	}
	if (unlikely(!pte_same(*vmf->pte, vmf->orig_pte)))
		goto out_nomap;

	if (unlikely(!PageUptodate(page))) {
		ret = VM_FAULT_SIGBUS;
		goto out_nomap;
	}

	/*
	 * The page isn't present yet, go ahead with the fault.
	 *
	 * Be careful about the sequence of operations here.
	 * To get its accounting right, reuse_swap_page() must be called
	 * while the page is counted on swap but not yet in mapcount i.e.
	 * before page_add_anon_rmap() and swap_free(); try_to_free_swap()
	 * must be called after the swap_free(), or it will never succeed.
	 */

	inc_mm_counter_fast(vma->vm_mm, MM_ANONPAGES);
	dec_mm_counter_fast(vma->vm_mm, MM_SWAPENTS);
	pte = mk_pte(page, vmf->vma_page_prot);
	if ((vmf->flags & FAULT_FLAG_WRITE) && reuse_swap_page(page, NULL)) {
		pte = maybe_mkwrite(pte_mkdirty(pte), vmf->vma_flags);
		vmf->flags &= ~FAULT_FLAG_WRITE;
		ret |= VM_FAULT_WRITE;
		exclusive = RMAP_EXCLUSIVE;
	}
	flush_icache_page(vma, page);
	if (pte_swp_soft_dirty(vmf->orig_pte))
		pte = pte_mksoft_dirty(pte);
	if (pte_swp_uffd_wp(vmf->orig_pte)) {
		pte = pte_mkuffd_wp(pte);
		pte = pte_wrprotect(pte);
	}
	set_pte_at(vma->vm_mm, vmf->address, vmf->pte, pte);
	arch_do_swap_page(vma->vm_mm, vma, vmf->address, pte, vmf->orig_pte);
	vmf->orig_pte = pte;

	/* ksm created a completely new copy */
	if (unlikely(page != swapcache && swapcache)) {
		__page_add_new_anon_rmap(page, vma, vmf->address, false);
		__lru_cache_add_inactive_or_unevictable(page, vmf->vma_flags);
	} else {
		do_page_add_anon_rmap(page, vma, vmf->address, exclusive);
	}

	swap_free(entry);
	if (mem_cgroup_swap_full(page) ||
	    (vmf->vma_flags & VM_LOCKED) || PageMlocked(page))
		try_to_free_swap(page);
	unlock_page(page);
	if (page != swapcache && swapcache) {
		/*
		 * Hold the lock to avoid the swap entry to be reused
		 * until we take the PT lock for the pte_same() check
		 * (to avoid false positives from pte_same). For
		 * further safety release the lock after the swap_free
		 * so that the swap count won't change under a
		 * parallel locked swapcache.
		 */
		unlock_page(swapcache);
		put_page(swapcache);
	}

	if (vmf->flags & FAULT_FLAG_WRITE) {
		ret |= do_wp_page(vmf);
		if (ret & VM_FAULT_ERROR)
			ret &= VM_FAULT_ERROR;
		goto out;
	}

	/* No need to invalidate - it was non-present before */
	update_mmu_cache(vma, vmf->address, vmf->pte);
unlock:
	pte_unmap_unlock(vmf->pte, vmf->ptl);
out:
	return ret;
out_nomap:
	pte_unmap_unlock(vmf->pte, vmf->ptl);
out_page:
	unlock_page(page);
out_release:
	put_page(page);
	if (page != swapcache && swapcache) {
		unlock_page(swapcache);
		put_page(swapcache);
	}
	return ret;
}

/*
 * We enter with non-exclusive mmap_lock (to exclude vma changes,
 * but allow concurrent faults), and pte mapped but not yet locked.
 * We return with mmap_lock still held, but pte unmapped and unlocked.
 */
static vm_fault_t do_anonymous_page(struct vm_fault *vmf)
{
	struct vm_area_struct *vma = vmf->vma;
	struct page *page;
	vm_fault_t ret = 0;
	pte_t entry;

	/* File mapping without ->vm_ops ? */
	if (vmf->vma_flags & VM_SHARED)
		return VM_FAULT_SIGBUS;

	/*
	 * Use pte_alloc() instead of pte_alloc_map().  We can't run
	 * pte_offset_map() on pmds where a huge pmd might be created
	 * from a different thread.
	 *
	 * pte_alloc_map() is safe to use under mmap_write_lock(mm) or when
	 * parallel threads are excluded by other means.
	 *
	 * Here we only have mmap_read_lock(mm).
	 */
	if (pte_alloc(vma->vm_mm, vmf->pmd))
		return VM_FAULT_OOM;

	/* See comment in handle_pte_fault() */
	if (unlikely(pmd_trans_unstable(vmf->pmd)))
		return 0;

	/* Use the zero-page for reads */
	if (!(vmf->flags & FAULT_FLAG_WRITE) &&
			!mm_forbids_zeropage(vma->vm_mm)) {
		entry = pte_mkspecial(pfn_pte(my_zero_pfn(vmf->address),
						vmf->vma_page_prot));
		if (!pte_map_lock(vmf))
			return VM_FAULT_RETRY;
		if (!pte_none(*vmf->pte)) {
			update_mmu_tlb(vma, vmf->address, vmf->pte);
			goto unlock;
		}
		ret = check_stable_address_space(vma->vm_mm);
		if (ret)
			goto unlock;
		/*
		 * Don't call the userfaultfd during the speculative path.
		 * We already checked for the VMA to not be managed through
		 * userfaultfd, but it may be set in our back once we have lock
		 * the pte. In such a case we can ignore it this time.
		 */
		if (vmf->flags & FAULT_FLAG_SPECULATIVE)
			goto setpte;
		/* Deliver the page fault to userland, check inside PT lock */
		if (userfaultfd_missing(vma)) {
			pte_unmap_unlock(vmf->pte, vmf->ptl);
			return handle_userfault(vmf, VM_UFFD_MISSING);
		}
		goto setpte;
	}

	/* Allocate our own private page. */
	if (unlikely(anon_vma_prepare(vma)))
		goto oom;
	page = alloc_zeroed_user_highpage_movable(vma, vmf->address);
	if (!page)
		goto oom;

	if (mem_cgroup_charge(page, vma->vm_mm, GFP_KERNEL))
		goto oom_free_page;
	cgroup_throttle_swaprate(page, GFP_KERNEL);

	/*
	 * The memory barrier inside __SetPageUptodate makes sure that
	 * preceding stores to the page contents become visible before
	 * the set_pte_at() write.
	 */
	__SetPageUptodate(page);

	entry = mk_pte(page, vmf->vma_page_prot);
	entry = pte_sw_mkyoung(entry);
	if (vmf->vma_flags & VM_WRITE)
		entry = pte_mkwrite(pte_mkdirty(entry));

	if (!pte_map_lock(vmf)) {
		ret = VM_FAULT_RETRY;
		goto release;
	}

	if (!pte_none(*vmf->pte)) {
		update_mmu_cache(vma, vmf->address, vmf->pte);
		goto unlock_and_release;
	}

	ret = check_stable_address_space(vma->vm_mm);
	if (ret)
		goto unlock_and_release;

	/* Deliver the page fault to userland, check inside PT lock */
	if (!(vmf->flags & FAULT_FLAG_SPECULATIVE) &&
				userfaultfd_missing(vma)) {
		pte_unmap_unlock(vmf->pte, vmf->ptl);
		put_page(page);
		return handle_userfault(vmf, VM_UFFD_MISSING);
	}

	inc_mm_counter_fast(vma->vm_mm, MM_ANONPAGES);
	__page_add_new_anon_rmap(page, vma, vmf->address, false);
	__lru_cache_add_inactive_or_unevictable(page, vmf->vma_flags);
setpte:
	set_pte_at(vma->vm_mm, vmf->address, vmf->pte, entry);

	/* No need to invalidate - it was non-present before */
	update_mmu_cache(vma, vmf->address, vmf->pte);
unlock:
	pte_unmap_unlock(vmf->pte, vmf->ptl);
	return ret;
unlock_and_release:
	pte_unmap_unlock(vmf->pte, vmf->ptl);
release:
	put_page(page);
	return ret;
oom_free_page:
	put_page(page);
oom:
	return VM_FAULT_OOM;
}

/*
 * The mmap_lock must have been held on entry, and may have been
 * released depending on flags and vma->vm_ops->fault() return value.
 * See filemap_fault() and __lock_page_retry().
 */
static vm_fault_t __do_fault(struct vm_fault *vmf)
{
	struct vm_area_struct *vma = vmf->vma;
	vm_fault_t ret;

	/*
	 * Preallocate pte before we take page_lock because this might lead to
	 * deadlocks for memcg reclaim which waits for pages under writeback:
	 *				lock_page(A)
	 *				SetPageWriteback(A)
	 *				unlock_page(A)
	 * lock_page(B)
	 *				lock_page(B)
	 * pte_alloc_one
	 *   shrink_page_list
	 *     wait_on_page_writeback(A)
	 *				SetPageWriteback(B)
	 *				unlock_page(B)
	 *				# flush A, B to clear the writeback
	 */
	if (pmd_none(*vmf->pmd) && !vmf->prealloc_pte) {
		vmf->prealloc_pte = pte_alloc_one(vma->vm_mm);
		if (!vmf->prealloc_pte)
			return VM_FAULT_OOM;
		smp_wmb(); /* See comment in __pte_alloc() */
	}

	ret = vma->vm_ops->fault(vmf);
	if (unlikely(ret & (VM_FAULT_ERROR | VM_FAULT_NOPAGE | VM_FAULT_RETRY |
			    VM_FAULT_DONE_COW)))
		return ret;

	if (unlikely(PageHWPoison(vmf->page))) {
		if (ret & VM_FAULT_LOCKED)
			unlock_page(vmf->page);
		put_page(vmf->page);
		vmf->page = NULL;
		return VM_FAULT_HWPOISON;
	}

	if (unlikely(!(ret & VM_FAULT_LOCKED)))
		lock_page(vmf->page);
	else
		VM_BUG_ON_PAGE(!PageLocked(vmf->page), vmf->page);

	return ret;
}

#ifdef CONFIG_TRANSPARENT_HUGEPAGE
static void deposit_prealloc_pte(struct vm_fault *vmf)
{
	struct vm_area_struct *vma = vmf->vma;

	pgtable_trans_huge_deposit(vma->vm_mm, vmf->pmd, vmf->prealloc_pte);
	/*
	 * We are going to consume the prealloc table,
	 * count that as nr_ptes.
	 */
	mm_inc_nr_ptes(vma->vm_mm);
	vmf->prealloc_pte = NULL;
}

vm_fault_t do_set_pmd(struct vm_fault *vmf, struct page *page)
{
	struct vm_area_struct *vma = vmf->vma;
	bool write = vmf->flags & FAULT_FLAG_WRITE;
	unsigned long haddr = vmf->address & HPAGE_PMD_MASK;
	pmd_t entry;
	int i;
	vm_fault_t ret = VM_FAULT_FALLBACK;

	if (!transhuge_vma_suitable(vma, haddr))
		return ret;

	page = compound_head(page);
	if (compound_order(page) != HPAGE_PMD_ORDER)
		return ret;

	/*
	 * Archs like ppc64 need additonal space to store information
	 * related to pte entry. Use the preallocated table for that.
	 */
	if (arch_needs_pgtable_deposit() && !vmf->prealloc_pte) {
		vmf->prealloc_pte = pte_alloc_one(vma->vm_mm);
		if (!vmf->prealloc_pte)
			return VM_FAULT_OOM;
		smp_wmb(); /* See comment in __pte_alloc() */
	}

	vmf->ptl = pmd_lock(vma->vm_mm, vmf->pmd);
	if (unlikely(!pmd_none(*vmf->pmd)))
		goto out;

	for (i = 0; i < HPAGE_PMD_NR; i++)
		flush_icache_page(vma, page + i);

	entry = mk_huge_pmd(page, vmf->vma_page_prot);
	if (write)
		entry = maybe_pmd_mkwrite(pmd_mkdirty(entry), vma);

	add_mm_counter(vma->vm_mm, mm_counter_file(page), HPAGE_PMD_NR);
	page_add_file_rmap(page, true);
	/*
	 * deposit and withdraw with pmd lock held
	 */
	if (arch_needs_pgtable_deposit())
		deposit_prealloc_pte(vmf);

	set_pmd_at(vma->vm_mm, haddr, vmf->pmd, entry);

	update_mmu_cache_pmd(vma, haddr, vmf->pmd);

	/* fault is handled */
	ret = 0;
	count_vm_event(THP_FILE_MAPPED);
out:
	spin_unlock(vmf->ptl);
	return ret;
}
#else
vm_fault_t do_set_pmd(struct vm_fault *vmf, struct page *page)
{
	return VM_FAULT_FALLBACK;
}
#endif

void do_set_pte(struct vm_fault *vmf, struct page *page, unsigned long addr)
{
	struct vm_area_struct *vma = vmf->vma;
	bool write = vmf->flags & FAULT_FLAG_WRITE;
	bool prefault = vmf->address != addr;
	pte_t entry;

	flush_icache_page(vma, page);
	entry = mk_pte(page, vmf->vma_page_prot);

	if (prefault && arch_wants_old_prefaulted_pte())
		entry = pte_mkold(entry);
	else
		entry = pte_sw_mkyoung(entry);

	if (write)
		entry = maybe_mkwrite(pte_mkdirty(entry), vmf->vma_flags);
	/* copy-on-write page */
	if (write && !(vmf->vma_flags & VM_SHARED)) {
		inc_mm_counter_fast(vma->vm_mm, MM_ANONPAGES);
		__page_add_new_anon_rmap(page, vma, addr, false);
		__lru_cache_add_inactive_or_unevictable(page, vmf->vma_flags);
	} else {
		inc_mm_counter_fast(vma->vm_mm, mm_counter_file(page));
		page_add_file_rmap(page, false);
	}
	set_pte_at(vma->vm_mm, addr, vmf->pte, entry);
}

/**
 * finish_fault - finish page fault once we have prepared the page to fault
 *
 * @vmf: structure describing the fault
 *
 * This function handles all that is needed to finish a page fault once the
 * page to fault in is prepared. It handles locking of PTEs, inserts PTE for
 * given page, adds reverse page mapping, handles memcg charges and LRU
 * addition.
 *
 * The function expects the page to be locked and on success it consumes a
 * reference of a page being mapped (for the PTE which maps it).
 *
 * Return: %0 on success, %VM_FAULT_ code in case of error.
 */
vm_fault_t finish_fault(struct vm_fault *vmf)
{
	struct vm_area_struct *vma = vmf->vma;
	struct page *page;
	vm_fault_t ret;

	/* Did we COW the page? */
	if ((vmf->flags & FAULT_FLAG_WRITE) &&
	    !(vmf->vma_flags & VM_SHARED))
		page = vmf->cow_page;
	else
		page = vmf->page;

	/*
	 * check even for read faults because we might have lost our CoWed
	 * page
	 */
	if (!(vma->vm_flags & VM_SHARED)) {
		ret = check_stable_address_space(vma->vm_mm);
		if (ret)
			return ret;
	}

	if (pmd_none(*vmf->pmd) && !(vmf->flags & FAULT_FLAG_SPECULATIVE)) {
		if (PageTransCompound(page)) {
			ret = do_set_pmd(vmf, page);
			if (ret != VM_FAULT_FALLBACK)
				return ret;
		}

		if (vmf->prealloc_pte) {
			vmf->ptl = pmd_lock(vma->vm_mm, vmf->pmd);
			if (likely(pmd_none(*vmf->pmd))) {
				mm_inc_nr_ptes(vma->vm_mm);
				pmd_populate(vma->vm_mm, vmf->pmd, vmf->prealloc_pte);
				vmf->prealloc_pte = NULL;
			}
			spin_unlock(vmf->ptl);
		} else if (unlikely(pte_alloc(vma->vm_mm, vmf->pmd))) {
			return VM_FAULT_OOM;
		}
	}

	/* See comment in handle_pte_fault() */
	if (pmd_devmap_trans_unstable(vmf->pmd))
		return 0;

	if (!pte_map_lock(vmf))
		return VM_FAULT_RETRY;

	ret = 0;
	/* Re-check under ptl */
	if (likely(pte_none(*vmf->pte)))
		do_set_pte(vmf, page, vmf->address);
	else
		ret = VM_FAULT_NOPAGE;

	update_mmu_tlb(vma, vmf->address, vmf->pte);
	pte_unmap_unlock(vmf->pte, vmf->ptl);
	return ret;
}

static unsigned long fault_around_bytes __read_mostly =
	rounddown_pow_of_two(65536);

#ifdef CONFIG_DEBUG_FS
static int fault_around_bytes_get(void *data, u64 *val)
{
	*val = fault_around_bytes;
	return 0;
}

/*
 * fault_around_bytes must be rounded down to the nearest page order as it's
 * what do_fault_around() expects to see.
 */
static int fault_around_bytes_set(void *data, u64 val)
{
	if (val / PAGE_SIZE > PTRS_PER_PTE)
		return -EINVAL;
	if (val > PAGE_SIZE)
		fault_around_bytes = rounddown_pow_of_two(val);
	else
		fault_around_bytes = PAGE_SIZE; /* rounddown_pow_of_two(0) is undefined */
	return 0;
}
DEFINE_DEBUGFS_ATTRIBUTE(fault_around_bytes_fops,
		fault_around_bytes_get, fault_around_bytes_set, "%llu\n");

static int __init fault_around_debugfs(void)
{
	debugfs_create_file_unsafe("fault_around_bytes", 0644, NULL, NULL,
				   &fault_around_bytes_fops);
	return 0;
}
late_initcall(fault_around_debugfs);
#endif

/*
 * do_fault_around() tries to map few pages around the fault address. The hope
 * is that the pages will be needed soon and this will lower the number of
 * faults to handle.
 *
 * It uses vm_ops->map_pages() to map the pages, which skips the page if it's
 * not ready to be mapped: not up-to-date, locked, etc.
 *
 * This function is called with the page table lock taken. In the split ptlock
 * case the page table lock only protects only those entries which belong to
 * the page table corresponding to the fault address.
 *
 * This function doesn't cross the VMA boundaries, in order to call map_pages()
 * only once.
 *
 * fault_around_bytes defines how many bytes we'll try to map.
 * do_fault_around() expects it to be set to a power of two less than or equal
 * to PTRS_PER_PTE.
 *
 * The virtual address of the area that we map is naturally aligned to
 * fault_around_bytes rounded down to the machine page size
 * (and therefore to page order).  This way it's easier to guarantee
 * that we don't cross page table boundaries.
 */
static vm_fault_t do_fault_around(struct vm_fault *vmf)
{
	unsigned long address = vmf->address, nr_pages, mask;
	pgoff_t start_pgoff = vmf->pgoff;
	pgoff_t end_pgoff;
	int off;

	nr_pages = READ_ONCE(fault_around_bytes) >> PAGE_SHIFT;
	mask = ~(nr_pages * PAGE_SIZE - 1) & PAGE_MASK;

	address = max(address & mask, vmf->vma->vm_start);
	off = ((vmf->address - address) >> PAGE_SHIFT) & (PTRS_PER_PTE - 1);
	start_pgoff -= off;

	/*
	 *  end_pgoff is either the end of the page table, the end of
	 *  the vma or nr_pages from start_pgoff, depending what is nearest.
	 */
	end_pgoff = start_pgoff -
		((address >> PAGE_SHIFT) & (PTRS_PER_PTE - 1)) +
		PTRS_PER_PTE - 1;
	end_pgoff = min3(end_pgoff, vma_pages(vmf->vma) + vmf->vma->vm_pgoff - 1,
			start_pgoff + nr_pages - 1);

	if (pmd_none(*vmf->pmd)) {
		vmf->prealloc_pte = pte_alloc_one(vmf->vma->vm_mm);
		if (!vmf->prealloc_pte)
			return VM_FAULT_OOM;
		smp_wmb(); /* See comment in __pte_alloc() */
	}

	return vmf->vma->vm_ops->map_pages(vmf, start_pgoff, end_pgoff);
}

static vm_fault_t do_read_fault(struct vm_fault *vmf)
{
	struct vm_area_struct *vma = vmf->vma;
	vm_fault_t ret = 0;

	/*
	 * Let's call ->map_pages() first and use ->fault() as fallback
	 * if page by the offset is not ready to be mapped (cold cache or
	 * something).
	 */
	if (vma->vm_ops->map_pages && fault_around_bytes >> PAGE_SHIFT > 1) {
		if (likely(!userfaultfd_minor(vmf->vma))) {
			ret = do_fault_around(vmf);
			if (ret)
				return ret;
		}
	}

	ret = __do_fault(vmf);
	if (unlikely(ret & (VM_FAULT_ERROR | VM_FAULT_NOPAGE | VM_FAULT_RETRY)))
		return ret;

	ret |= finish_fault(vmf);
	unlock_page(vmf->page);
	if (unlikely(ret & (VM_FAULT_ERROR | VM_FAULT_NOPAGE | VM_FAULT_RETRY)))
		put_page(vmf->page);
	return ret;
}

static vm_fault_t do_cow_fault(struct vm_fault *vmf)
{
	struct vm_area_struct *vma = vmf->vma;
	vm_fault_t ret;

	if (unlikely(anon_vma_prepare(vma)))
		return VM_FAULT_OOM;

	vmf->cow_page = alloc_page_vma(GFP_HIGHUSER_MOVABLE, vma, vmf->address);
	if (!vmf->cow_page)
		return VM_FAULT_OOM;

	if (mem_cgroup_charge(vmf->cow_page, vma->vm_mm, GFP_KERNEL)) {
		put_page(vmf->cow_page);
		return VM_FAULT_OOM;
	}
	cgroup_throttle_swaprate(vmf->cow_page, GFP_KERNEL);

	ret = __do_fault(vmf);
	if (unlikely(ret & (VM_FAULT_ERROR | VM_FAULT_NOPAGE | VM_FAULT_RETRY)))
		goto uncharge_out;
	if (ret & VM_FAULT_DONE_COW)
		return ret;

	copy_user_highpage(vmf->cow_page, vmf->page, vmf->address, vma);
	__SetPageUptodate(vmf->cow_page);

	ret |= finish_fault(vmf);
	unlock_page(vmf->page);
	put_page(vmf->page);
	if (unlikely(ret & (VM_FAULT_ERROR | VM_FAULT_NOPAGE | VM_FAULT_RETRY)))
		goto uncharge_out;
	return ret;
uncharge_out:
	put_page(vmf->cow_page);
	return ret;
}

static vm_fault_t do_shared_fault(struct vm_fault *vmf)
{
	struct vm_area_struct *vma = vmf->vma;
	vm_fault_t ret, tmp;

	ret = __do_fault(vmf);
	if (unlikely(ret & (VM_FAULT_ERROR | VM_FAULT_NOPAGE | VM_FAULT_RETRY)))
		return ret;

	/*
	 * Check if the backing address space wants to know that the page is
	 * about to become writable
	 */
	if (vma->vm_ops->page_mkwrite) {
		unlock_page(vmf->page);
		tmp = do_page_mkwrite(vmf);
		if (unlikely(!tmp ||
				(tmp & (VM_FAULT_ERROR | VM_FAULT_NOPAGE)))) {
			put_page(vmf->page);
			return tmp;
		}
	}

	ret |= finish_fault(vmf);
	if (unlikely(ret & (VM_FAULT_ERROR | VM_FAULT_NOPAGE |
					VM_FAULT_RETRY))) {
		unlock_page(vmf->page);
		put_page(vmf->page);
		return ret;
	}

	ret |= fault_dirty_shared_page(vmf);
	return ret;
}

/*
 * We enter with non-exclusive mmap_lock (to exclude vma changes,
 * but allow concurrent faults).
 * The mmap_lock may have been released depending on flags and our
 * return value.  See filemap_fault() and __lock_page_or_retry().
 * If mmap_lock is released, vma may become invalid (for example
 * by other thread calling munmap()).
 */
static vm_fault_t do_fault(struct vm_fault *vmf)
{
	struct vm_area_struct *vma = vmf->vma;
	struct mm_struct *vm_mm = vma->vm_mm;
	vm_fault_t ret;

	/*
	 * The VMA was not fully populated on mmap() or missing VM_DONTEXPAND
	 */
	if (!vma->vm_ops->fault) {
		/*
		 * If we find a migration pmd entry or a none pmd entry, which
		 * should never happen, return SIGBUS
		 */
		if (unlikely(!pmd_present(*vmf->pmd)))
			ret = VM_FAULT_SIGBUS;
		else {
			vmf->pte = pte_offset_map_lock(vmf->vma->vm_mm,
						       vmf->pmd,
						       vmf->address,
						       &vmf->ptl);
			/*
			 * Make sure this is not a temporary clearing of pte
			 * by holding ptl and checking again. A R/M/W update
			 * of pte involves: take ptl, clearing the pte so that
			 * we don't have concurrent modification by hardware
			 * followed by an update.
			 */
			if (unlikely(pte_none(*vmf->pte)))
				ret = VM_FAULT_SIGBUS;
			else
				ret = VM_FAULT_NOPAGE;

			pte_unmap_unlock(vmf->pte, vmf->ptl);
		}
	} else if (!(vmf->flags & FAULT_FLAG_WRITE))
		ret = do_read_fault(vmf);
	else if (!(vmf->vma_flags & VM_SHARED))
		ret = do_cow_fault(vmf);
	else
		ret = do_shared_fault(vmf);

	/* preallocated pagetable is unused: free it */
	if (vmf->prealloc_pte) {
		pte_free(vm_mm, vmf->prealloc_pte);
		vmf->prealloc_pte = NULL;
	}
	return ret;
}

static int numa_migrate_prep(struct page *page, struct vm_area_struct *vma,
				unsigned long addr, int page_nid,
				int *flags)
{
	get_page(page);

	count_vm_numa_event(NUMA_HINT_FAULTS);
	if (page_nid == numa_node_id()) {
		count_vm_numa_event(NUMA_HINT_FAULTS_LOCAL);
		*flags |= TNF_FAULT_LOCAL;
	}

	return mpol_misplaced(page, vma, addr);
}

static vm_fault_t do_numa_page(struct vm_fault *vmf)
{
	struct vm_area_struct *vma = vmf->vma;
	struct page *page = NULL;
	int page_nid = NUMA_NO_NODE;
	int last_cpupid;
	int target_nid;
	bool migrated = false;
	pte_t pte, old_pte;
	bool was_writable = pte_savedwrite(vmf->orig_pte);
	int flags = 0;

	/*
	 * The "pte" at this point cannot be used safely without
	 * validation through pte_unmap_same(). It's of NUMA type but
	 * the pfn may be screwed if the read is non atomic.
	 */
	if (!pte_spinlock(vmf))
		return VM_FAULT_RETRY;
	if (unlikely(!pte_same(*vmf->pte, vmf->orig_pte))) {
		pte_unmap_unlock(vmf->pte, vmf->ptl);
		goto out;
	}

	/*
	 * Make it present again, Depending on how arch implementes non
	 * accessible ptes, some can allow access by kernel mode.
	 */
	old_pte = ptep_modify_prot_start(vma, vmf->address, vmf->pte);
	pte = pte_modify(old_pte, vmf->vma_page_prot);
	pte = pte_mkyoung(pte);
	if (was_writable)
		pte = pte_mkwrite(pte);
	ptep_modify_prot_commit(vma, vmf->address, vmf->pte, old_pte, pte);
	update_mmu_cache(vma, vmf->address, vmf->pte);

	page = _vm_normal_page(vma, vmf->address, pte, vmf->vma_flags);
	if (!page) {
		pte_unmap_unlock(vmf->pte, vmf->ptl);
		return 0;
	}

	/* TODO: handle PTE-mapped THP */
	if (PageCompound(page)) {
		pte_unmap_unlock(vmf->pte, vmf->ptl);
		return 0;
	}

	/*
	 * Avoid grouping on RO pages in general. RO pages shouldn't hurt as
	 * much anyway since they can be in shared cache state. This misses
	 * the case where a mapping is writable but the process never writes
	 * to it but pte_write gets cleared during protection updates and
	 * pte_dirty has unpredictable behaviour between PTE scan updates,
	 * background writeback, dirty balancing and application behaviour.
	 */
	if (!pte_write(pte))
		flags |= TNF_NO_GROUP;

	/*
	 * Flag if the page is shared between multiple address spaces. This
	 * is later used when determining whether to group tasks together
	 */
	if (page_mapcount(page) > 1 && (vmf->vma_flags & VM_SHARED))
		flags |= TNF_SHARED;

	last_cpupid = page_cpupid_last(page);
	page_nid = page_to_nid(page);
	target_nid = numa_migrate_prep(page, vma, vmf->address, page_nid,
			&flags);
	pte_unmap_unlock(vmf->pte, vmf->ptl);
	if (target_nid == NUMA_NO_NODE) {
		put_page(page);
		goto out;
	}

	/* Migrate to the requested node */
	migrated = migrate_misplaced_page(page, vmf, target_nid);
	if (migrated) {
		page_nid = target_nid;
		flags |= TNF_MIGRATED;
	} else
		flags |= TNF_MIGRATE_FAIL;

out:
	if (page_nid != NUMA_NO_NODE)
		task_numa_fault(last_cpupid, page_nid, 1, flags);
	return 0;
}

static inline vm_fault_t create_huge_pmd(struct vm_fault *vmf)
{
	if (vma_is_anonymous(vmf->vma))
		return do_huge_pmd_anonymous_page(vmf);
	if (vmf->vma->vm_ops->huge_fault)
		return vmf->vma->vm_ops->huge_fault(vmf, PE_SIZE_PMD);
	return VM_FAULT_FALLBACK;
}

/* `inline' is required to avoid gcc 4.1.2 build error */
static inline vm_fault_t wp_huge_pmd(struct vm_fault *vmf, pmd_t orig_pmd)
{
	if (vma_is_anonymous(vmf->vma)) {
		if (userfaultfd_huge_pmd_wp(vmf->vma, orig_pmd))
			return handle_userfault(vmf, VM_UFFD_WP);
		return do_huge_pmd_wp_page(vmf, orig_pmd);
	}
	if (vmf->vma->vm_ops->huge_fault) {
		vm_fault_t ret = vmf->vma->vm_ops->huge_fault(vmf, PE_SIZE_PMD);

		if (!(ret & VM_FAULT_FALLBACK))
			return ret;
	}

	/* COW or write-notify handled on pte level: split pmd. */
	__split_huge_pmd(vmf->vma, vmf->pmd, vmf->address, false, NULL);

	return VM_FAULT_FALLBACK;
}

static vm_fault_t create_huge_pud(struct vm_fault *vmf)
{
#if defined(CONFIG_TRANSPARENT_HUGEPAGE) &&			\
	defined(CONFIG_HAVE_ARCH_TRANSPARENT_HUGEPAGE_PUD)
	/* No support for anonymous transparent PUD pages yet */
	if (vma_is_anonymous(vmf->vma))
		goto split;
	if (vmf->vma->vm_ops->huge_fault) {
		vm_fault_t ret = vmf->vma->vm_ops->huge_fault(vmf, PE_SIZE_PUD);

		if (!(ret & VM_FAULT_FALLBACK))
			return ret;
	}
split:
	/* COW or write-notify not handled on PUD level: split pud.*/
	__split_huge_pud(vmf->vma, vmf->pud, vmf->address);
#endif /* CONFIG_TRANSPARENT_HUGEPAGE */
	return VM_FAULT_FALLBACK;
}

static vm_fault_t wp_huge_pud(struct vm_fault *vmf, pud_t orig_pud)
{
#ifdef CONFIG_TRANSPARENT_HUGEPAGE
	/* No support for anonymous transparent PUD pages yet */
	if (vma_is_anonymous(vmf->vma))
		return VM_FAULT_FALLBACK;
	if (vmf->vma->vm_ops->huge_fault)
		return vmf->vma->vm_ops->huge_fault(vmf, PE_SIZE_PUD);
#endif /* CONFIG_TRANSPARENT_HUGEPAGE */
	return VM_FAULT_FALLBACK;
}

/*
 * These routines also need to handle stuff like marking pages dirty
 * and/or accessed for architectures that don't do it in hardware (most
 * RISC architectures).  The early dirtying is also good on the i386.
 *
 * There is also a hook called "update_mmu_cache()" that architectures
 * with external mmu caches can use to update those (ie the Sparc or
 * PowerPC hashed page tables that act as extended TLBs).
 *
 * We enter with non-exclusive mmap_lock (to exclude vma changes, but allow
 * concurrent faults).
 *
 * The mmap_lock may have been released depending on flags and our return value.
 * See filemap_fault() and __lock_page_or_retry().
 */
static vm_fault_t handle_pte_fault(struct vm_fault *vmf)
{
	pte_t entry;
	vm_fault_t ret = 0;

	if (unlikely(pmd_none(*vmf->pmd))) {
		/*
		 * In the case of the speculative page fault handler we abort
		 * the speculative path immediately as the pmd is probably
		 * in the way to be converted in a huge one. We will try
		 * again holding the mmap_sem (which implies that the collapse
		 * operation is done).
		 */
		if (vmf->flags & FAULT_FLAG_SPECULATIVE)
			return VM_FAULT_RETRY;
		/*
		 * Leave __pte_alloc() until later: because vm_ops->fault may
		 * want to allocate huge page, and if we expose page table
		 * for an instant, it will be difficult to retract from
		 * concurrent faults and from rmap lookups.
		 */
		vmf->pte = NULL;
	} else if (!(vmf->flags & FAULT_FLAG_SPECULATIVE)) {
		/*
		 * If a huge pmd materialized under us just retry later.  Use
		 * pmd_trans_unstable() via pmd_devmap_trans_unstable() instead
		 * of pmd_trans_huge() to ensure the pmd didn't become
		 * pmd_trans_huge under us and then back to pmd_none, as a
		 * result of MADV_DONTNEED running immediately after a huge pmd
		 * fault in a different thread of this mm, in turn leading to a
		 * misleading pmd_trans_huge() retval. All we have to ensure is
		 * that it is a regular pmd that we can walk with
		 * pte_offset_map() and we can do that through an atomic read
		 * in C, which is what pmd_trans_unstable() provides.
		 */
		if (pmd_devmap_trans_unstable(vmf->pmd))
			return 0;
		/*
		 * A regular pmd is established and it can't morph into a huge
		 * pmd from under us anymore at this point because we hold the
		 * mmap_lock read mode and khugepaged takes it in write mode.
		 * So now it's safe to run pte_offset_map().
		 * This is not applicable to the speculative page fault handler
		 * but in that case, the pte is fetched earlier in
		 * handle_speculative_fault().
		 */
		vmf->pte = pte_offset_map(vmf->pmd, vmf->address);
		vmf->orig_pte = *vmf->pte;

		/*
		 * some architectures can have larger ptes than wordsize,
		 * e.g.ppc44x-defconfig has CONFIG_PTE_64BIT=y and
		 * CONFIG_32BIT=y, so READ_ONCE cannot guarantee atomic
		 * accesses.  The code below just needs a consistent view
		 * for the ifs and we later double check anyway with the
		 * ptl lock held. So here a barrier will do.
		 */
		barrier();
		if (pte_none(vmf->orig_pte)) {
			pte_unmap(vmf->pte);
			vmf->pte = NULL;
		}
	}

	if (!vmf->pte) {
		if (vma_is_anonymous(vmf->vma))
			return do_anonymous_page(vmf);
		else if ((vmf->flags & FAULT_FLAG_SPECULATIVE) &&
				!vmf_allows_speculation(vmf))
			return VM_FAULT_RETRY;
		else
			return do_fault(vmf);
	}

	if (!pte_present(vmf->orig_pte))
		return do_swap_page(vmf);

	if (pte_protnone(vmf->orig_pte) && vma_is_accessible(vmf->vma))
		return do_numa_page(vmf);

	if (!pte_spinlock(vmf))
		return VM_FAULT_RETRY;
	entry = vmf->orig_pte;
	if (unlikely(!pte_same(*vmf->pte, entry))) {
		update_mmu_tlb(vmf->vma, vmf->address, vmf->pte);
		goto unlock;
	}
	if (vmf->flags & FAULT_FLAG_WRITE) {
		if (!pte_write(entry)) {
			if (!(vmf->flags & FAULT_FLAG_SPECULATIVE))
				return do_wp_page(vmf);

			if (!mmu_notifier_trylock(vmf->vma->vm_mm)) {
				ret = VM_FAULT_RETRY;
				goto unlock;
			}

			ret = do_wp_page(vmf);
			mmu_notifier_unlock(vmf->vma->vm_mm);
			return ret;
		}
		entry = pte_mkdirty(entry);
	}
	entry = pte_mkyoung(entry);
	if (ptep_set_access_flags(vmf->vma, vmf->address, vmf->pte, entry,
				vmf->flags & FAULT_FLAG_WRITE)) {
		update_mmu_cache(vmf->vma, vmf->address, vmf->pte);
	} else {
		/* Skip spurious TLB flush for retried page fault */
		if (vmf->flags & FAULT_FLAG_TRIED)
			goto unlock;
		if (vmf->flags & FAULT_FLAG_SPECULATIVE)
			ret = VM_FAULT_RETRY;
		/*
		 * This is needed only for protection faults but the arch code
		 * is not yet telling us if this is a protection fault or not.
		 * This still avoids useless tlb flushes for .text page faults
		 * with threads.
		 */
		if (vmf->flags & FAULT_FLAG_WRITE)
			flush_tlb_fix_spurious_fault(vmf->vma, vmf->address);
	}
unlock:
	pte_unmap_unlock(vmf->pte, vmf->ptl);
	return ret;
}

/*
 * By the time we get here, we already hold the mm semaphore
 *
 * The mmap_lock may have been released depending on flags and our
 * return value.  See filemap_fault() and __lock_page_or_retry().
 */
static vm_fault_t __handle_mm_fault(struct vm_area_struct *vma,
		unsigned long address, unsigned int flags)
{
	struct vm_fault vmf = {
		.vma = vma,
		.address = address & PAGE_MASK,
		.flags = flags,
		.pgoff = linear_page_index(vma, address),
		.gfp_mask = __get_fault_gfp_mask(vma),
		.vma_flags = vma->vm_flags,
		.vma_page_prot = vma->vm_page_prot,
	};
	unsigned int dirty = flags & FAULT_FLAG_WRITE;
	struct mm_struct *mm = vma->vm_mm;
	pgd_t *pgd;
	p4d_t *p4d;
	vm_fault_t ret;

	pgd = pgd_offset(mm, address);
	p4d = p4d_alloc(mm, pgd, address);
	if (!p4d)
		return VM_FAULT_OOM;

	vmf.pud = pud_alloc(mm, p4d, address);
	if (!vmf.pud)
		return VM_FAULT_OOM;
retry_pud:
	if (pud_none(*vmf.pud) && __transparent_hugepage_enabled(vma)) {
		ret = create_huge_pud(&vmf);
		if (!(ret & VM_FAULT_FALLBACK))
			return ret;
	} else {
		pud_t orig_pud = *vmf.pud;

		barrier();
		if (pud_trans_huge(orig_pud) || pud_devmap(orig_pud)) {

			/* NUMA case for anonymous PUDs would go here */

			if (dirty && !pud_write(orig_pud)) {
				ret = wp_huge_pud(&vmf, orig_pud);
				if (!(ret & VM_FAULT_FALLBACK))
					return ret;
			} else {
				huge_pud_set_accessed(&vmf, orig_pud);
				return 0;
			}
		}
	}

	vmf.pmd = pmd_alloc(mm, vmf.pud, address);
	if (!vmf.pmd)
		return VM_FAULT_OOM;

	/* Huge pud page fault raced with pmd_alloc? */
	if (pud_trans_unstable(vmf.pud))
		goto retry_pud;

#ifdef CONFIG_SPECULATIVE_PAGE_FAULT
	vmf.sequence = raw_read_seqcount(&vma->vm_sequence);
#endif
	if (pmd_none(*vmf.pmd) && __transparent_hugepage_enabled(vma)) {
		ret = create_huge_pmd(&vmf);
		if (!(ret & VM_FAULT_FALLBACK))
			return ret;
	} else {
		pmd_t orig_pmd = *vmf.pmd;

		barrier();
		if (unlikely(is_swap_pmd(orig_pmd))) {
			VM_BUG_ON(thp_migration_supported() &&
					  !is_pmd_migration_entry(orig_pmd));
			if (is_pmd_migration_entry(orig_pmd))
				pmd_migration_entry_wait(mm, vmf.pmd);
			return 0;
		}
		if (pmd_trans_huge(orig_pmd) || pmd_devmap(orig_pmd)) {
			if (pmd_protnone(orig_pmd) && vma_is_accessible(vma))
				return do_huge_pmd_numa_page(&vmf, orig_pmd);

			if (dirty && !pmd_write(orig_pmd)) {
				ret = wp_huge_pmd(&vmf, orig_pmd);
				if (!(ret & VM_FAULT_FALLBACK))
					return ret;
			} else {
				huge_pmd_set_accessed(&vmf, orig_pmd);
				return 0;
			}
		}
	}

	return handle_pte_fault(&vmf);
}

/**
 * mm_account_fault - Do page fault accountings
 *
 * @regs: the pt_regs struct pointer.  When set to NULL, will skip accounting
 *        of perf event counters, but we'll still do the per-task accounting to
 *        the task who triggered this page fault.
 * @address: the faulted address.
 * @flags: the fault flags.
 * @ret: the fault retcode.
 *
 * This will take care of most of the page fault accountings.  Meanwhile, it
 * will also include the PERF_COUNT_SW_PAGE_FAULTS_[MAJ|MIN] perf counter
 * updates.  However note that the handling of PERF_COUNT_SW_PAGE_FAULTS should
 * still be in per-arch page fault handlers at the entry of page fault.
 */
static inline void mm_account_fault(struct pt_regs *regs,
				    unsigned long address, unsigned int flags,
				    vm_fault_t ret)
{
	bool major;

	/*
	 * We don't do accounting for some specific faults:
	 *
	 * - Unsuccessful faults (e.g. when the address wasn't valid).  That
	 *   includes arch_vma_access_permitted() failing before reaching here.
	 *   So this is not a "this many hardware page faults" counter.  We
	 *   should use the hw profiling for that.
	 *
	 * - Incomplete faults (VM_FAULT_RETRY).  They will only be counted
	 *   once they're completed.
	 */
	if (ret & (VM_FAULT_ERROR | VM_FAULT_RETRY))
		return;

	/*
	 * We define the fault as a major fault when the final successful fault
	 * is VM_FAULT_MAJOR, or if it retried (which implies that we couldn't
	 * handle it immediately previously).
	 */
	major = (ret & VM_FAULT_MAJOR) || (flags & FAULT_FLAG_TRIED);

	if (major)
		current->maj_flt++;
	else
		current->min_flt++;

	/*
	 * If the fault is done for GUP, regs will be NULL.  We only do the
	 * accounting for the per thread fault counters who triggered the
	 * fault, and we skip the perf event updates.
	 */
	if (!regs)
		return;

	if (major)
		perf_sw_event(PERF_COUNT_SW_PAGE_FAULTS_MAJ, 1, regs, address);
	else
		perf_sw_event(PERF_COUNT_SW_PAGE_FAULTS_MIN, 1, regs, address);
}
#ifdef CONFIG_SPECULATIVE_PAGE_FAULT

#ifndef CONFIG_ARCH_HAS_PTE_SPECIAL
/* This is required by vm_normal_page() */
#error "Speculative page fault handler requires CONFIG_ARCH_HAS_PTE_SPECIAL"
#endif
/*
 * vm_normal_page() adds some processing which should be done while
 * hodling the mmap_sem.
 */

/*
 * Tries to handle the page fault in a speculative way, without grabbing the
 * mmap_sem.
 * When VM_FAULT_RETRY is returned, the vma pointer is valid and this vma must
 * be checked later when the mmap_sem has been grabbed by calling
 * can_reuse_spf_vma().
 * This is needed as the returned vma is kept in memory until the call to
 * can_reuse_spf_vma() is made.
 */
static vm_fault_t ___handle_speculative_fault(struct mm_struct *mm,
				unsigned long address, unsigned int flags,
				struct vm_area_struct *vma)
{
	struct vm_fault vmf = {
		.address = address,
		.pgoff = linear_page_index(vma, address),
		.vma = vma,
		.gfp_mask = __get_fault_gfp_mask(vma),
		.flags = flags,
	};
#ifdef CONFIG_NUMA
	struct mempolicy *pol;
#endif
	pgd_t *pgd, pgdval;
	p4d_t *p4d, p4dval;
	pud_t pudval;
	int seq;
	vm_fault_t ret;

	/* Clear flags that may lead to release the mmap_sem to retry */
	flags &= ~(FAULT_FLAG_ALLOW_RETRY|FAULT_FLAG_KILLABLE);
	flags |= FAULT_FLAG_SPECULATIVE;

	/* rmb <-> seqlock,vma_rb_erase() */
	seq = raw_read_seqcount(&vmf.vma->vm_sequence);
	if (seq & 1) {
		trace_spf_vma_changed(_RET_IP_, vmf.vma, address);
		return VM_FAULT_RETRY;
	}

	if (!vmf_allows_speculation(&vmf))
		return VM_FAULT_RETRY;

	vmf.vma_flags = READ_ONCE(vmf.vma->vm_flags);
	vmf.vma_page_prot = READ_ONCE(vmf.vma->vm_page_prot);

	/* Can't call userland page fault handler in the speculative path */
	if (unlikely(vmf.vma_flags & VM_UFFD_MISSING)) {
		trace_spf_vma_notsup(_RET_IP_, vmf.vma, address);
		return VM_FAULT_RETRY;
	}

	if (vmf.vma_flags & VM_GROWSDOWN || vmf.vma_flags & VM_GROWSUP) {
		/*
		 * This could be detected by the check address against VMA's
		 * boundaries but we want to trace it as not supported instead
		 * of changed.
		 */
		trace_spf_vma_notsup(_RET_IP_, vmf.vma, address);
		return VM_FAULT_RETRY;
	}

	if (address < READ_ONCE(vmf.vma->vm_start)
	    || READ_ONCE(vmf.vma->vm_end) <= address) {
		trace_spf_vma_changed(_RET_IP_, vmf.vma, address);
		return VM_FAULT_RETRY;
	}

	if (!arch_vma_access_permitted(vmf.vma, flags & FAULT_FLAG_WRITE,
				       flags & FAULT_FLAG_INSTRUCTION,
				       flags & FAULT_FLAG_REMOTE))
		goto out_segv;

	/* This is one is required to check that the VMA has write access set */
	if (flags & FAULT_FLAG_WRITE) {
		if (unlikely(!(vmf.vma_flags & VM_WRITE)))
			goto out_segv;
	} else if (unlikely(!(vmf.vma_flags & (VM_READ|VM_EXEC|VM_WRITE))))
		goto out_segv;

#ifdef CONFIG_NUMA
	/*
	 * MPOL_INTERLEAVE implies additional checks in
	 * mpol_misplaced() which are not compatible with the
	 *speculative page fault processing.
	 */
	pol = __get_vma_policy(vmf.vma, address);
	if (!pol)
		pol = get_task_policy(current);
	if (!pol)
		if (pol && pol->mode == MPOL_INTERLEAVE) {
			trace_spf_vma_notsup(_RET_IP_, vmf.vma, address);
			return VM_FAULT_RETRY;
		}
#endif

	/*
	 * Do a speculative lookup of the PTE entry.
	 */
	local_irq_disable();
	pgd = pgd_offset(mm, address);
	pgdval = READ_ONCE(*pgd);
	if (pgd_none(pgdval) || unlikely(pgd_bad(pgdval)))
		goto out_walk;

	p4d = p4d_offset(pgd, address);
	p4dval = READ_ONCE(*p4d);
	if (p4d_none(p4dval) || unlikely(p4d_bad(p4dval)))
		goto out_walk;

	vmf.pud = pud_offset(p4d, address);
	pudval = READ_ONCE(*vmf.pud);
	if (pud_none(pudval) || unlikely(pud_bad(pudval)))
		goto out_walk;

	/* Huge pages at PUD level are not supported. */
	if (unlikely(pud_trans_huge(pudval)))
		goto out_walk;

	vmf.pmd = pmd_offset(vmf.pud, address);
	vmf.orig_pmd = READ_ONCE(*vmf.pmd);
	/*
	 * pmd_none could mean that a hugepage collapse is in progress
	 * in our back as collapse_huge_page() mark it before
	 * invalidating the pte (which is done once the IPI is catched
	 * by all CPU and we have interrupt disabled).
	 * For this reason we cannot handle THP in a speculative way since we
	 * can't safely indentify an in progress collapse operation done in our
	 * back on that PMD.
	 * Regarding the order of the following checks, see comment in
	 * pmd_devmap_trans_unstable()
	 */
	if (unlikely(pmd_devmap(vmf.orig_pmd) ||
		     pmd_none(vmf.orig_pmd) || pmd_trans_huge(vmf.orig_pmd) ||
		     is_swap_pmd(vmf.orig_pmd)))
		goto out_walk;

	/*
	 * The above does not allocate/instantiate page-tables because doing so
	 * would lead to the possibility of instantiating page-tables after
	 * free_pgtables() -- and consequently leaking them.
	 *
	 * The result is that we take at least one !speculative fault per PMD
	 * in order to instantiate it.
	 */

	vmf.pte = pte_offset_map(vmf.pmd, address);
	vmf.orig_pte = READ_ONCE(*vmf.pte);
	barrier(); /* See comment in handle_pte_fault() */
	if (pte_none(vmf.orig_pte)) {
		pte_unmap(vmf.pte);
		vmf.pte = NULL;
	}

	vmf.sequence = seq;
	vmf.flags = flags;

	local_irq_enable();

	/*
	 * We need to re-validate the VMA after checking the bounds, otherwise
	 * we might have a false positive on the bounds.
	 */
	if (read_seqcount_retry(&vmf.vma->vm_sequence, seq)) {
		trace_spf_vma_changed(_RET_IP_, vmf.vma, address);
		return VM_FAULT_RETRY;
	}

<<<<<<< HEAD
	task_enter_user_fault();
	ret = handle_pte_fault(&vmf);
	task_exit_user_fault();
=======
	mem_cgroup_enter_user_fault();
	ret = handle_pte_fault(&vmf);
	mem_cgroup_exit_user_fault();
>>>>>>> c194212a

	if (ret != VM_FAULT_RETRY) {
		if (vma_is_anonymous(vmf.vma))
			count_vm_event(SPECULATIVE_PGFAULT_ANON);
		else
			count_vm_event(SPECULATIVE_PGFAULT_FILE);
	}

	/*
	 * The task may have entered a memcg OOM situation but
	 * if the allocation error was handled gracefully (no
	 * VM_FAULT_OOM), there is no need to kill anything.
	 * Just clean up the OOM state peacefully.
	 */
	if (task_in_memcg_oom(current) && !(ret & VM_FAULT_OOM))
		mem_cgroup_oom_synchronize(false);
	return ret;

out_walk:
	trace_spf_vma_notsup(_RET_IP_, vmf.vma, address);
	local_irq_enable();
	return VM_FAULT_RETRY;

out_segv:
	trace_spf_vma_access(_RET_IP_, vmf.vma, address);
	return VM_FAULT_SIGSEGV;
}

vm_fault_t __handle_speculative_fault(struct mm_struct *mm,
				unsigned long address, unsigned int flags,
				struct vm_area_struct **vma,
				struct pt_regs *regs)
{
	vm_fault_t ret;

	check_sync_rss_stat(current);

	*vma = get_vma(mm, address);
	if (!*vma)
		return VM_FAULT_RETRY;

	ret = ___handle_speculative_fault(mm, address, flags, *vma);

	/*
	 * If there is no need to retry, don't return the vma to the caller.
	 */
	if (ret != VM_FAULT_RETRY) {
		put_vma(*vma);
		*vma = NULL;
		mm_account_fault(regs, address, flags, ret);
	}

	return ret;
}

/*
 * This is used to know if the vma fetch in the speculative page fault handler
 * is still valid when trying the regular fault path while holding the
 * mmap_sem.
 * The call to put_vma(vma) must be made after checking the vma's fields, as
 * the vma may be freed by put_vma(). In such a case it is expected that false
 * is returned.
 */
bool can_reuse_spf_vma(struct vm_area_struct *vma, unsigned long address)
{
	bool ret;

	ret = !RB_EMPTY_NODE(&vma->vm_rb) &&
		vma->vm_start <= address && address < vma->vm_end;
	put_vma(vma);
	return ret;
}
#endif /* CONFIG_SPECULATIVE_PAGE_FAULT */

/*
 * By the time we get here, we already hold the mm semaphore
 *
 * The mmap_lock may have been released depending on flags and our
 * return value.  See filemap_fault() and __lock_page_or_retry().
 */
vm_fault_t handle_mm_fault(struct vm_area_struct *vma, unsigned long address,
			   unsigned int flags, struct pt_regs *regs)
{
	vm_fault_t ret;

	__set_current_state(TASK_RUNNING);

	count_vm_event(PGFAULT);
	count_memcg_event_mm(vma->vm_mm, PGFAULT);

	/* do counter updates before entering really critical section. */
	check_sync_rss_stat(current);

	if (!arch_vma_access_permitted(vma, flags & FAULT_FLAG_WRITE,
					    flags & FAULT_FLAG_INSTRUCTION,
					    flags & FAULT_FLAG_REMOTE))
		return VM_FAULT_SIGSEGV;

	/*
	 * Enable the memcg OOM handling for faults triggered in user
	 * space.  Kernel faults are handled more gracefully.
	 */
	if (flags & FAULT_FLAG_USER)
		task_enter_user_fault();

	if (unlikely(is_vm_hugetlb_page(vma)))
		ret = hugetlb_fault(vma->vm_mm, vma, address, flags);
	else
		ret = __handle_mm_fault(vma, address, flags);

	if (flags & FAULT_FLAG_USER) {
		task_exit_user_fault();
		/*
		 * The task may have entered a memcg OOM situation but
		 * if the allocation error was handled gracefully (no
		 * VM_FAULT_OOM), there is no need to kill anything.
		 * Just clean up the OOM state peacefully.
		 */
		if (task_in_memcg_oom(current) && !(ret & VM_FAULT_OOM))
			mem_cgroup_oom_synchronize(false);
	}

	mm_account_fault(regs, address, flags, ret);

	return ret;
}
EXPORT_SYMBOL_GPL(handle_mm_fault);

#ifndef __PAGETABLE_P4D_FOLDED
/*
 * Allocate p4d page table.
 * We've already handled the fast-path in-line.
 */
int __p4d_alloc(struct mm_struct *mm, pgd_t *pgd, unsigned long address)
{
	p4d_t *new = p4d_alloc_one(mm, address);
	if (!new)
		return -ENOMEM;

	smp_wmb(); /* See comment in __pte_alloc */

	spin_lock(&mm->page_table_lock);
	if (pgd_present(*pgd))		/* Another has populated it */
		p4d_free(mm, new);
	else
		pgd_populate(mm, pgd, new);
	spin_unlock(&mm->page_table_lock);
	return 0;
}
#endif /* __PAGETABLE_P4D_FOLDED */

#ifndef __PAGETABLE_PUD_FOLDED
/*
 * Allocate page upper directory.
 * We've already handled the fast-path in-line.
 */
int __pud_alloc(struct mm_struct *mm, p4d_t *p4d, unsigned long address)
{
	pud_t *new = pud_alloc_one(mm, address);
	if (!new)
		return -ENOMEM;

	smp_wmb(); /* See comment in __pte_alloc */

	spin_lock(&mm->page_table_lock);
	if (!p4d_present(*p4d)) {
		mm_inc_nr_puds(mm);
		p4d_populate(mm, p4d, new);
	} else	/* Another has populated it */
		pud_free(mm, new);
	spin_unlock(&mm->page_table_lock);
	return 0;
}
#endif /* __PAGETABLE_PUD_FOLDED */

#ifndef __PAGETABLE_PMD_FOLDED
/*
 * Allocate page middle directory.
 * We've already handled the fast-path in-line.
 */
int __pmd_alloc(struct mm_struct *mm, pud_t *pud, unsigned long address)
{
	spinlock_t *ptl;
	pmd_t *new = pmd_alloc_one(mm, address);
	if (!new)
		return -ENOMEM;

	smp_wmb(); /* See comment in __pte_alloc */

	ptl = pud_lock(mm, pud);
	if (!pud_present(*pud)) {
		mm_inc_nr_pmds(mm);
		pud_populate(mm, pud, new);
	} else	/* Another has populated it */
		pmd_free(mm, new);
	spin_unlock(ptl);
	return 0;
}
#endif /* __PAGETABLE_PMD_FOLDED */

int follow_invalidate_pte(struct mm_struct *mm, unsigned long address,
			  struct mmu_notifier_range *range, pte_t **ptepp,
			  pmd_t **pmdpp, spinlock_t **ptlp)
{
	pgd_t *pgd;
	p4d_t *p4d;
	pud_t *pud;
	pmd_t *pmd;
	pte_t *ptep;

	pgd = pgd_offset(mm, address);
	if (pgd_none(*pgd) || unlikely(pgd_bad(*pgd)))
		goto out;

	p4d = p4d_offset(pgd, address);
	if (p4d_none(*p4d) || unlikely(p4d_bad(*p4d)))
		goto out;

	pud = pud_offset(p4d, address);
	if (pud_none(*pud) || unlikely(pud_bad(*pud)))
		goto out;

	pmd = pmd_offset(pud, address);
	VM_BUG_ON(pmd_trans_huge(*pmd));

	if (pmd_huge(*pmd)) {
		if (!pmdpp)
			goto out;

		if (range) {
			mmu_notifier_range_init(range, MMU_NOTIFY_CLEAR, 0,
						NULL, mm, address & PMD_MASK,
						(address & PMD_MASK) + PMD_SIZE);
			mmu_notifier_invalidate_range_start(range);
		}
		*ptlp = pmd_lock(mm, pmd);
		if (pmd_huge(*pmd)) {
			*pmdpp = pmd;
			return 0;
		}
		spin_unlock(*ptlp);
		if (range)
			mmu_notifier_invalidate_range_end(range);
	}

	if (pmd_none(*pmd) || unlikely(pmd_bad(*pmd)))
		goto out;

	if (range) {
		mmu_notifier_range_init(range, MMU_NOTIFY_CLEAR, 0, NULL, mm,
					address & PAGE_MASK,
					(address & PAGE_MASK) + PAGE_SIZE);
		mmu_notifier_invalidate_range_start(range);
	}
	ptep = pte_offset_map_lock(mm, pmd, address, ptlp);
	if (!pte_present(*ptep))
		goto unlock;
	*ptepp = ptep;
	return 0;
unlock:
	pte_unmap_unlock(ptep, *ptlp);
	if (range)
		mmu_notifier_invalidate_range_end(range);
out:
	return -EINVAL;
}

/**
 * follow_pte - look up PTE at a user virtual address
 * @mm: the mm_struct of the target address space
 * @address: user virtual address
 * @ptepp: location to store found PTE
 * @ptlp: location to store the lock for the PTE
 *
 * On a successful return, the pointer to the PTE is stored in @ptepp;
 * the corresponding lock is taken and its location is stored in @ptlp.
 * The contents of the PTE are only stable until @ptlp is released;
 * any further use, if any, must be protected against invalidation
 * with MMU notifiers.
 *
 * Only IO mappings and raw PFN mappings are allowed.  The mmap semaphore
 * should be taken for read.
 *
 * KVM uses this function.  While it is arguably less bad than ``follow_pfn``,
 * it is not a good general-purpose API.
 *
 * Return: zero on success, -ve otherwise.
 */
int follow_pte(struct mm_struct *mm, unsigned long address,
	       pte_t **ptepp, spinlock_t **ptlp)
{
	return follow_invalidate_pte(mm, address, NULL, ptepp, NULL, ptlp);
}
EXPORT_SYMBOL_GPL(follow_pte);

/**
 * follow_pfn - look up PFN at a user virtual address
 * @vma: memory mapping
 * @address: user virtual address
 * @pfn: location to store found PFN
 *
 * Only IO mappings and raw PFN mappings are allowed.
 *
 * This function does not allow the caller to read the permissions
 * of the PTE.  Do not use it.
 *
 * Return: zero and the pfn at @pfn on success, -ve otherwise.
 */
int follow_pfn(struct vm_area_struct *vma, unsigned long address,
	unsigned long *pfn)
{
	int ret = -EINVAL;
	spinlock_t *ptl;
	pte_t *ptep;

	if (!(vma->vm_flags & (VM_IO | VM_PFNMAP)))
		return ret;

	ret = follow_pte(vma->vm_mm, address, &ptep, &ptl);
	if (ret)
		return ret;
	*pfn = pte_pfn(*ptep);
	pte_unmap_unlock(ptep, ptl);
	return 0;
}
EXPORT_SYMBOL(follow_pfn);

#ifdef CONFIG_HAVE_IOREMAP_PROT
int follow_phys(struct vm_area_struct *vma,
		unsigned long address, unsigned int flags,
		unsigned long *prot, resource_size_t *phys)
{
	int ret = -EINVAL;
	pte_t *ptep, pte;
	spinlock_t *ptl;

	if (!(vma->vm_flags & (VM_IO | VM_PFNMAP)))
		goto out;

	if (follow_pte(vma->vm_mm, address, &ptep, &ptl))
		goto out;
	pte = *ptep;

	if ((flags & FOLL_WRITE) && !pte_write(pte))
		goto unlock;

	*prot = pgprot_val(pte_pgprot(pte));
	*phys = (resource_size_t)pte_pfn(pte) << PAGE_SHIFT;

	ret = 0;
unlock:
	pte_unmap_unlock(ptep, ptl);
out:
	return ret;
}

int generic_access_phys(struct vm_area_struct *vma, unsigned long addr,
			void *buf, int len, int write)
{
	resource_size_t phys_addr;
	unsigned long prot = 0;
	void __iomem *maddr;
	int offset = addr & (PAGE_SIZE-1);

	if (follow_phys(vma, addr, write, &prot, &phys_addr))
		return -EINVAL;

	maddr = ioremap_prot(phys_addr, PAGE_ALIGN(len + offset), prot);
	if (!maddr)
		return -ENOMEM;

	if (write)
		memcpy_toio(maddr + offset, buf, len);
	else
		memcpy_fromio(buf, maddr + offset, len);
	iounmap(maddr);

	return len;
}
EXPORT_SYMBOL_GPL(generic_access_phys);
#endif

/*
 * Access another process' address space as given in mm.  If non-NULL, use the
 * given task for page fault accounting.
 */
int __access_remote_vm(struct task_struct *tsk, struct mm_struct *mm,
		unsigned long addr, void *buf, int len, unsigned int gup_flags)
{
	struct vm_area_struct *vma;
	void *old_buf = buf;
	int write = gup_flags & FOLL_WRITE;

	if (mmap_read_lock_killable(mm))
		return 0;

	/* ignore errors, just check how much was successfully transferred */
	while (len) {
		int bytes, ret, offset;
		void *maddr;
		struct page *page = NULL;

		ret = get_user_pages_remote(mm, addr, 1,
				gup_flags, &page, &vma, NULL);
		if (ret <= 0) {
#ifndef CONFIG_HAVE_IOREMAP_PROT
			break;
#else
			/*
			 * Check if this is a VM_IO | VM_PFNMAP VMA, which
			 * we can access using slightly different code.
			 */
			vma = find_vma(mm, addr);
			if (!vma || vma->vm_start > addr)
				break;
			if (vma->vm_ops && vma->vm_ops->access)
				ret = vma->vm_ops->access(vma, addr, buf,
							  len, write);
			if (ret <= 0)
				break;
			bytes = ret;
#endif
		} else {
			bytes = len;
			offset = addr & (PAGE_SIZE-1);
			if (bytes > PAGE_SIZE-offset)
				bytes = PAGE_SIZE-offset;

			maddr = kmap(page);
			if (write) {
				copy_to_user_page(vma, page, addr,
						  maddr + offset, buf, bytes);
				set_page_dirty_lock(page);
			} else {
				copy_from_user_page(vma, page, addr,
						    buf, maddr + offset, bytes);
			}
			kunmap(page);
			put_user_page(page);
		}
		len -= bytes;
		buf += bytes;
		addr += bytes;
	}
	mmap_read_unlock(mm);

	return buf - old_buf;
}

/**
 * access_remote_vm - access another process' address space
 * @mm:		the mm_struct of the target address space
 * @addr:	start address to access
 * @buf:	source or destination buffer
 * @len:	number of bytes to transfer
 * @gup_flags:	flags modifying lookup behaviour
 *
 * The caller must hold a reference on @mm.
 *
 * Return: number of bytes copied from source to destination.
 */
int access_remote_vm(struct mm_struct *mm, unsigned long addr,
		void *buf, int len, unsigned int gup_flags)
{
	return __access_remote_vm(NULL, mm, addr, buf, len, gup_flags);
}

/*
 * Access another process' address space.
 * Source/target buffer must be kernel space,
 * Do not walk the page table directly, use get_user_pages
 */
int access_process_vm(struct task_struct *tsk, unsigned long addr,
		void *buf, int len, unsigned int gup_flags)
{
	struct mm_struct *mm;
	int ret;

	mm = get_task_mm(tsk);
	if (!mm)
		return 0;

	ret = __access_remote_vm(tsk, mm, addr, buf, len, gup_flags);

	mmput(mm);

	return ret;
}
EXPORT_SYMBOL_GPL(access_process_vm);

/*
 * Print the name of a VMA.
 */
void print_vma_addr(char *prefix, unsigned long ip)
{
	struct mm_struct *mm = current->mm;
	struct vm_area_struct *vma;

	/*
	 * we might be running from an atomic context so we cannot sleep
	 */
	if (!mmap_read_trylock(mm))
		return;

	vma = find_vma(mm, ip);
	if (vma && vma->vm_file) {
		struct file *f = vma->vm_file;
		char *buf = (char *)__get_free_page(GFP_NOWAIT);
		if (buf) {
			char *p;

			p = file_path(f, buf, PAGE_SIZE);
			if (IS_ERR(p))
				p = "?";
			printk("%s%s[%lx+%lx]", prefix, kbasename(p),
					vma->vm_start,
					vma->vm_end - vma->vm_start);
			free_page((unsigned long)buf);
		}
	}
	mmap_read_unlock(mm);
}

#if defined(CONFIG_PROVE_LOCKING) || defined(CONFIG_DEBUG_ATOMIC_SLEEP)
void __might_fault(const char *file, int line)
{
	/*
	 * Some code (nfs/sunrpc) uses socket ops on kernel memory while
	 * holding the mmap_lock, this is safe because kernel memory doesn't
	 * get paged out, therefore we'll never actually fault, and the
	 * below annotations will generate false positives.
	 */
	if (uaccess_kernel())
		return;
	if (pagefault_disabled())
		return;
	__might_sleep(file, line, 0);
#if defined(CONFIG_DEBUG_ATOMIC_SLEEP)
	if (current->mm)
		might_lock_read(&current->mm->mmap_lock);
#endif
}
EXPORT_SYMBOL(__might_fault);
#endif

#if defined(CONFIG_TRANSPARENT_HUGEPAGE) || defined(CONFIG_HUGETLBFS)
/*
 * Process all subpages of the specified huge page with the specified
 * operation.  The target subpage will be processed last to keep its
 * cache lines hot.
 */
static inline void process_huge_page(
	unsigned long addr_hint, unsigned int pages_per_huge_page,
	void (*process_subpage)(unsigned long addr, int idx, void *arg),
	void *arg)
{
	int i, n, base, l;
	unsigned long addr = addr_hint &
		~(((unsigned long)pages_per_huge_page << PAGE_SHIFT) - 1);

	/* Process target subpage last to keep its cache lines hot */
	might_sleep();
	n = (addr_hint - addr) / PAGE_SIZE;
	if (2 * n <= pages_per_huge_page) {
		/* If target subpage in first half of huge page */
		base = 0;
		l = n;
		/* Process subpages at the end of huge page */
		for (i = pages_per_huge_page - 1; i >= 2 * n; i--) {
			cond_resched();
			process_subpage(addr + i * PAGE_SIZE, i, arg);
		}
	} else {
		/* If target subpage in second half of huge page */
		base = pages_per_huge_page - 2 * (pages_per_huge_page - n);
		l = pages_per_huge_page - n;
		/* Process subpages at the begin of huge page */
		for (i = 0; i < base; i++) {
			cond_resched();
			process_subpage(addr + i * PAGE_SIZE, i, arg);
		}
	}
	/*
	 * Process remaining subpages in left-right-left-right pattern
	 * towards the target subpage
	 */
	for (i = 0; i < l; i++) {
		int left_idx = base + i;
		int right_idx = base + 2 * l - 1 - i;

		cond_resched();
		process_subpage(addr + left_idx * PAGE_SIZE, left_idx, arg);
		cond_resched();
		process_subpage(addr + right_idx * PAGE_SIZE, right_idx, arg);
	}
}

static void clear_gigantic_page(struct page *page,
				unsigned long addr,
				unsigned int pages_per_huge_page)
{
	int i;
	struct page *p = page;

	might_sleep();
	for (i = 0; i < pages_per_huge_page;
	     i++, p = mem_map_next(p, page, i)) {
		cond_resched();
		clear_user_highpage(p, addr + i * PAGE_SIZE);
	}
}

static void clear_subpage(unsigned long addr, int idx, void *arg)
{
	struct page *page = arg;

	clear_user_highpage(page + idx, addr);
}

void clear_huge_page(struct page *page,
		     unsigned long addr_hint, unsigned int pages_per_huge_page)
{
	unsigned long addr = addr_hint &
		~(((unsigned long)pages_per_huge_page << PAGE_SHIFT) - 1);

	if (unlikely(pages_per_huge_page > MAX_ORDER_NR_PAGES)) {
		clear_gigantic_page(page, addr, pages_per_huge_page);
		return;
	}

	process_huge_page(addr_hint, pages_per_huge_page, clear_subpage, page);
}

static void copy_user_gigantic_page(struct page *dst, struct page *src,
				    unsigned long addr,
				    struct vm_area_struct *vma,
				    unsigned int pages_per_huge_page)
{
	int i;
	struct page *dst_base = dst;
	struct page *src_base = src;

	for (i = 0; i < pages_per_huge_page; ) {
		cond_resched();
		copy_user_highpage(dst, src, addr + i*PAGE_SIZE, vma);

		i++;
		dst = mem_map_next(dst, dst_base, i);
		src = mem_map_next(src, src_base, i);
	}
}

struct copy_subpage_arg {
	struct page *dst;
	struct page *src;
	struct vm_area_struct *vma;
};

static void copy_subpage(unsigned long addr, int idx, void *arg)
{
	struct copy_subpage_arg *copy_arg = arg;

	copy_user_highpage(copy_arg->dst + idx, copy_arg->src + idx,
			   addr, copy_arg->vma);
}

void copy_user_huge_page(struct page *dst, struct page *src,
			 unsigned long addr_hint, struct vm_area_struct *vma,
			 unsigned int pages_per_huge_page)
{
	unsigned long addr = addr_hint &
		~(((unsigned long)pages_per_huge_page << PAGE_SHIFT) - 1);
	struct copy_subpage_arg arg = {
		.dst = dst,
		.src = src,
		.vma = vma,
	};

	if (unlikely(pages_per_huge_page > MAX_ORDER_NR_PAGES)) {
		copy_user_gigantic_page(dst, src, addr, vma,
					pages_per_huge_page);
		return;
	}

	process_huge_page(addr_hint, pages_per_huge_page, copy_subpage, &arg);
}

long copy_huge_page_from_user(struct page *dst_page,
				const void __user *usr_src,
				unsigned int pages_per_huge_page,
				bool allow_pagefault)
{
	void *src = (void *)usr_src;
	void *page_kaddr;
	unsigned long i, rc = 0;
	unsigned long ret_val = pages_per_huge_page * PAGE_SIZE;
	struct page *subpage = dst_page;

	for (i = 0; i < pages_per_huge_page;
	     i++, subpage = mem_map_next(subpage, dst_page, i)) {
		if (allow_pagefault)
			page_kaddr = kmap(subpage);
		else
			page_kaddr = kmap_atomic(subpage);
		rc = copy_from_user(page_kaddr,
				(const void __user *)(src + i * PAGE_SIZE),
				PAGE_SIZE);
		if (allow_pagefault)
			kunmap(subpage);
		else
			kunmap_atomic(page_kaddr);

		ret_val -= (PAGE_SIZE - rc);
		if (rc)
			break;

		cond_resched();
	}
	return ret_val;
}
#endif /* CONFIG_TRANSPARENT_HUGEPAGE || CONFIG_HUGETLBFS */

#if USE_SPLIT_PTE_PTLOCKS && ALLOC_SPLIT_PTLOCKS

static struct kmem_cache *page_ptl_cachep;

void __init ptlock_cache_init(void)
{
	page_ptl_cachep = kmem_cache_create("page->ptl", sizeof(spinlock_t), 0,
			SLAB_PANIC, NULL);
}

bool ptlock_alloc(struct page *page)
{
	spinlock_t *ptl;

	ptl = kmem_cache_alloc(page_ptl_cachep, GFP_KERNEL);
	if (!ptl)
		return false;
	page->ptl = ptl;
	return true;
}

void ptlock_free(struct page *page)
{
	kmem_cache_free(page_ptl_cachep, page->ptl);
}
#endif<|MERGE_RESOLUTION|>--- conflicted
+++ resolved
@@ -5089,15 +5089,9 @@
 		return VM_FAULT_RETRY;
 	}
 
-<<<<<<< HEAD
 	task_enter_user_fault();
 	ret = handle_pte_fault(&vmf);
 	task_exit_user_fault();
-=======
-	mem_cgroup_enter_user_fault();
-	ret = handle_pte_fault(&vmf);
-	mem_cgroup_exit_user_fault();
->>>>>>> c194212a
 
 	if (ret != VM_FAULT_RETRY) {
 		if (vma_is_anonymous(vmf.vma))
