--- conflicted
+++ resolved
@@ -1089,13 +1089,7 @@
 	 * best effort that the pinned pages won't be replaced by another
 	 * random page during the coming copy-on-write.
 	 */
-<<<<<<< HEAD
-	if (unlikely(page_needs_cow_for_dma(vma, src_page))) {
-=======
-	if (unlikely(is_cow_mapping(src_vma->vm_flags) &&
-		     atomic_read(&src_mm->has_pinned) &&
-		     page_maybe_dma_pinned(src_page))) {
->>>>>>> 71046eac
+	if (unlikely(page_needs_cow_for_dma(src_vma, src_page))) {
 		pte_free(dst_mm, pgtable);
 		spin_unlock(src_ptl);
 		spin_unlock(dst_ptl);
