// SPDX-License-Identifier: GPL-2.0
#define pr_fmt(fmt) KBUILD_MODNAME ": " fmt

#include <linux/mm.h>
#include <linux/sched.h>
#include <linux/sched/mm.h>
#include <linux/sched/coredump.h>
#include <linux/mmu_notifier.h>
#include <linux/rmap.h>
#include <linux/swap.h>
#include <linux/mm_inline.h>
#include <linux/kthread.h>
#include <linux/khugepaged.h>
#include <linux/freezer.h>
#include <linux/mman.h>
#include <linux/hashtable.h>
#include <linux/userfaultfd_k.h>
#include <linux/page_idle.h>
#include <linux/swapops.h>
#include <linux/shmem_fs.h>

#include <asm/tlb.h>
#include <asm/pgalloc.h>
#include "internal.h"

enum scan_result {
	SCAN_FAIL,
	SCAN_SUCCEED,
	SCAN_PMD_NULL,
	SCAN_EXCEED_NONE_PTE,
	SCAN_EXCEED_SWAP_PTE,
	SCAN_EXCEED_SHARED_PTE,
	SCAN_PTE_NON_PRESENT,
	SCAN_PTE_UFFD_WP,
	SCAN_PAGE_RO,
	SCAN_LACK_REFERENCED_PAGE,
	SCAN_PAGE_NULL,
	SCAN_SCAN_ABORT,
	SCAN_PAGE_COUNT,
	SCAN_PAGE_LRU,
	SCAN_PAGE_LOCK,
	SCAN_PAGE_ANON,
	SCAN_PAGE_COMPOUND,
	SCAN_ANY_PROCESS,
	SCAN_VMA_NULL,
	SCAN_VMA_CHECK,
	SCAN_ADDRESS_RANGE,
	SCAN_SWAP_CACHE_PAGE,
	SCAN_DEL_PAGE_LRU,
	SCAN_ALLOC_HUGE_PAGE_FAIL,
	SCAN_CGROUP_CHARGE_FAIL,
	SCAN_TRUNCATED,
	SCAN_PAGE_HAS_PRIVATE,
};

#define CREATE_TRACE_POINTS
#include <trace/events/huge_memory.h>

static struct task_struct *khugepaged_thread __read_mostly;
static DEFINE_MUTEX(khugepaged_mutex);

/* default scan 8*512 pte (or vmas) every 30 second */
static unsigned int khugepaged_pages_to_scan __read_mostly;
static unsigned int khugepaged_pages_collapsed;
static unsigned int khugepaged_full_scans;
static unsigned int khugepaged_scan_sleep_millisecs __read_mostly = 10000;
/* during fragmentation poll the hugepage allocator once every minute */
static unsigned int khugepaged_alloc_sleep_millisecs __read_mostly = 60000;
static unsigned long khugepaged_sleep_expire;
static DEFINE_SPINLOCK(khugepaged_mm_lock);
static DECLARE_WAIT_QUEUE_HEAD(khugepaged_wait);
/*
 * default collapse hugepages if there is at least one pte mapped like
 * it would have happened if the vma was large enough during page
 * fault.
 */
static unsigned int khugepaged_max_ptes_none __read_mostly;
static unsigned int khugepaged_max_ptes_swap __read_mostly;
static unsigned int khugepaged_max_ptes_shared __read_mostly;

#define MM_SLOTS_HASH_BITS 10
static __read_mostly DEFINE_HASHTABLE(mm_slots_hash, MM_SLOTS_HASH_BITS);

static struct kmem_cache *mm_slot_cache __read_mostly;

#define MAX_PTE_MAPPED_THP 8

/**
 * struct mm_slot - hash lookup from mm to mm_slot
 * @hash: hash collision list
 * @mm_node: khugepaged scan list headed in khugepaged_scan.mm_head
 * @mm: the mm that this information is valid for
 */
struct mm_slot {
	struct hlist_node hash;
	struct list_head mm_node;
	struct mm_struct *mm;

	/* pte-mapped THP in this mm */
	int nr_pte_mapped_thp;
	unsigned long pte_mapped_thp[MAX_PTE_MAPPED_THP];
};

/**
 * struct khugepaged_scan - cursor for scanning
 * @mm_head: the head of the mm list to scan
 * @mm_slot: the current mm_slot we are scanning
 * @address: the next address inside that to be scanned
 *
 * There is only the one khugepaged_scan instance of this cursor structure.
 */
struct khugepaged_scan {
	struct list_head mm_head;
	struct mm_slot *mm_slot;
	unsigned long address;
};

static struct khugepaged_scan khugepaged_scan = {
	.mm_head = LIST_HEAD_INIT(khugepaged_scan.mm_head),
};

#ifdef CONFIG_SYSFS
static ssize_t scan_sleep_millisecs_show(struct kobject *kobj,
					 struct kobj_attribute *attr,
					 char *buf)
{
	return sprintf(buf, "%u\n", khugepaged_scan_sleep_millisecs);
}

static ssize_t scan_sleep_millisecs_store(struct kobject *kobj,
					  struct kobj_attribute *attr,
					  const char *buf, size_t count)
{
	unsigned long msecs;
	int err;

	err = kstrtoul(buf, 10, &msecs);
	if (err || msecs > UINT_MAX)
		return -EINVAL;

	khugepaged_scan_sleep_millisecs = msecs;
	khugepaged_sleep_expire = 0;
	wake_up_interruptible(&khugepaged_wait);

	return count;
}
static struct kobj_attribute scan_sleep_millisecs_attr =
	__ATTR(scan_sleep_millisecs, 0644, scan_sleep_millisecs_show,
	       scan_sleep_millisecs_store);

static ssize_t alloc_sleep_millisecs_show(struct kobject *kobj,
					  struct kobj_attribute *attr,
					  char *buf)
{
	return sprintf(buf, "%u\n", khugepaged_alloc_sleep_millisecs);
}

static ssize_t alloc_sleep_millisecs_store(struct kobject *kobj,
					   struct kobj_attribute *attr,
					   const char *buf, size_t count)
{
	unsigned long msecs;
	int err;

	err = kstrtoul(buf, 10, &msecs);
	if (err || msecs > UINT_MAX)
		return -EINVAL;

	khugepaged_alloc_sleep_millisecs = msecs;
	khugepaged_sleep_expire = 0;
	wake_up_interruptible(&khugepaged_wait);

	return count;
}
static struct kobj_attribute alloc_sleep_millisecs_attr =
	__ATTR(alloc_sleep_millisecs, 0644, alloc_sleep_millisecs_show,
	       alloc_sleep_millisecs_store);

static ssize_t pages_to_scan_show(struct kobject *kobj,
				  struct kobj_attribute *attr,
				  char *buf)
{
	return sprintf(buf, "%u\n", khugepaged_pages_to_scan);
}
static ssize_t pages_to_scan_store(struct kobject *kobj,
				   struct kobj_attribute *attr,
				   const char *buf, size_t count)
{
	int err;
	unsigned long pages;

	err = kstrtoul(buf, 10, &pages);
	if (err || !pages || pages > UINT_MAX)
		return -EINVAL;

	khugepaged_pages_to_scan = pages;

	return count;
}
static struct kobj_attribute pages_to_scan_attr =
	__ATTR(pages_to_scan, 0644, pages_to_scan_show,
	       pages_to_scan_store);

static ssize_t pages_collapsed_show(struct kobject *kobj,
				    struct kobj_attribute *attr,
				    char *buf)
{
	return sprintf(buf, "%u\n", khugepaged_pages_collapsed);
}
static struct kobj_attribute pages_collapsed_attr =
	__ATTR_RO(pages_collapsed);

static ssize_t full_scans_show(struct kobject *kobj,
			       struct kobj_attribute *attr,
			       char *buf)
{
	return sprintf(buf, "%u\n", khugepaged_full_scans);
}
static struct kobj_attribute full_scans_attr =
	__ATTR_RO(full_scans);

static ssize_t khugepaged_defrag_show(struct kobject *kobj,
				      struct kobj_attribute *attr, char *buf)
{
	return single_hugepage_flag_show(kobj, attr, buf,
				TRANSPARENT_HUGEPAGE_DEFRAG_KHUGEPAGED_FLAG);
}
static ssize_t khugepaged_defrag_store(struct kobject *kobj,
				       struct kobj_attribute *attr,
				       const char *buf, size_t count)
{
	return single_hugepage_flag_store(kobj, attr, buf, count,
				 TRANSPARENT_HUGEPAGE_DEFRAG_KHUGEPAGED_FLAG);
}
static struct kobj_attribute khugepaged_defrag_attr =
	__ATTR(defrag, 0644, khugepaged_defrag_show,
	       khugepaged_defrag_store);

/*
 * max_ptes_none controls if khugepaged should collapse hugepages over
 * any unmapped ptes in turn potentially increasing the memory
 * footprint of the vmas. When max_ptes_none is 0 khugepaged will not
 * reduce the available free memory in the system as it
 * runs. Increasing max_ptes_none will instead potentially reduce the
 * free memory in the system during the khugepaged scan.
 */
static ssize_t khugepaged_max_ptes_none_show(struct kobject *kobj,
					     struct kobj_attribute *attr,
					     char *buf)
{
	return sprintf(buf, "%u\n", khugepaged_max_ptes_none);
}
static ssize_t khugepaged_max_ptes_none_store(struct kobject *kobj,
					      struct kobj_attribute *attr,
					      const char *buf, size_t count)
{
	int err;
	unsigned long max_ptes_none;

	err = kstrtoul(buf, 10, &max_ptes_none);
	if (err || max_ptes_none > HPAGE_PMD_NR-1)
		return -EINVAL;

	khugepaged_max_ptes_none = max_ptes_none;

	return count;
}
static struct kobj_attribute khugepaged_max_ptes_none_attr =
	__ATTR(max_ptes_none, 0644, khugepaged_max_ptes_none_show,
	       khugepaged_max_ptes_none_store);

static ssize_t khugepaged_max_ptes_swap_show(struct kobject *kobj,
					     struct kobj_attribute *attr,
					     char *buf)
{
	return sprintf(buf, "%u\n", khugepaged_max_ptes_swap);
}

static ssize_t khugepaged_max_ptes_swap_store(struct kobject *kobj,
					      struct kobj_attribute *attr,
					      const char *buf, size_t count)
{
	int err;
	unsigned long max_ptes_swap;

	err  = kstrtoul(buf, 10, &max_ptes_swap);
	if (err || max_ptes_swap > HPAGE_PMD_NR-1)
		return -EINVAL;

	khugepaged_max_ptes_swap = max_ptes_swap;

	return count;
}

static struct kobj_attribute khugepaged_max_ptes_swap_attr =
	__ATTR(max_ptes_swap, 0644, khugepaged_max_ptes_swap_show,
	       khugepaged_max_ptes_swap_store);

static ssize_t khugepaged_max_ptes_shared_show(struct kobject *kobj,
					     struct kobj_attribute *attr,
					     char *buf)
{
	return sprintf(buf, "%u\n", khugepaged_max_ptes_shared);
}

static ssize_t khugepaged_max_ptes_shared_store(struct kobject *kobj,
					      struct kobj_attribute *attr,
					      const char *buf, size_t count)
{
	int err;
	unsigned long max_ptes_shared;

	err  = kstrtoul(buf, 10, &max_ptes_shared);
	if (err || max_ptes_shared > HPAGE_PMD_NR-1)
		return -EINVAL;

	khugepaged_max_ptes_shared = max_ptes_shared;

	return count;
}

static struct kobj_attribute khugepaged_max_ptes_shared_attr =
	__ATTR(max_ptes_shared, 0644, khugepaged_max_ptes_shared_show,
	       khugepaged_max_ptes_shared_store);

static struct attribute *khugepaged_attr[] = {
	&khugepaged_defrag_attr.attr,
	&khugepaged_max_ptes_none_attr.attr,
	&khugepaged_max_ptes_swap_attr.attr,
	&khugepaged_max_ptes_shared_attr.attr,
	&pages_to_scan_attr.attr,
	&pages_collapsed_attr.attr,
	&full_scans_attr.attr,
	&scan_sleep_millisecs_attr.attr,
	&alloc_sleep_millisecs_attr.attr,
	NULL,
};

struct attribute_group khugepaged_attr_group = {
	.attrs = khugepaged_attr,
	.name = "khugepaged",
};
#endif /* CONFIG_SYSFS */

int hugepage_madvise(struct vm_area_struct *vma,
		     unsigned long *vm_flags, int advice)
{
	switch (advice) {
	case MADV_HUGEPAGE:
#ifdef CONFIG_S390
		/*
		 * qemu blindly sets MADV_HUGEPAGE on all allocations, but s390
		 * can't handle this properly after s390_enable_sie, so we simply
		 * ignore the madvise to prevent qemu from causing a SIGSEGV.
		 */
		if (mm_has_pgste(vma->vm_mm))
			return 0;
#endif
		*vm_flags &= ~VM_NOHUGEPAGE;
		*vm_flags |= VM_HUGEPAGE;
		/*
		 * If the vma become good for khugepaged to scan,
		 * register it here without waiting a page fault that
		 * may not happen any time soon.
		 */
		if (!(*vm_flags & VM_NO_KHUGEPAGED) &&
				khugepaged_enter_vma_merge(vma, *vm_flags))
			return -ENOMEM;
		break;
	case MADV_NOHUGEPAGE:
		*vm_flags &= ~VM_HUGEPAGE;
		*vm_flags |= VM_NOHUGEPAGE;
		/*
		 * Setting VM_NOHUGEPAGE will prevent khugepaged from scanning
		 * this vma even if we leave the mm registered in khugepaged if
		 * it got registered before VM_NOHUGEPAGE was set.
		 */
		break;
	}

	return 0;
}

int __init khugepaged_init(void)
{
	mm_slot_cache = kmem_cache_create("khugepaged_mm_slot",
					  sizeof(struct mm_slot),
					  __alignof__(struct mm_slot), 0, NULL);
	if (!mm_slot_cache)
		return -ENOMEM;

	khugepaged_pages_to_scan = HPAGE_PMD_NR * 8;
	khugepaged_max_ptes_none = HPAGE_PMD_NR - 1;
	khugepaged_max_ptes_swap = HPAGE_PMD_NR / 8;
	khugepaged_max_ptes_shared = HPAGE_PMD_NR / 2;

	return 0;
}

void __init khugepaged_destroy(void)
{
	kmem_cache_destroy(mm_slot_cache);
}

static inline struct mm_slot *alloc_mm_slot(void)
{
	if (!mm_slot_cache)	/* initialization failed */
		return NULL;
	return kmem_cache_zalloc(mm_slot_cache, GFP_KERNEL);
}

static inline void free_mm_slot(struct mm_slot *mm_slot)
{
	kmem_cache_free(mm_slot_cache, mm_slot);
}

static struct mm_slot *get_mm_slot(struct mm_struct *mm)
{
	struct mm_slot *mm_slot;

	hash_for_each_possible(mm_slots_hash, mm_slot, hash, (unsigned long)mm)
		if (mm == mm_slot->mm)
			return mm_slot;

	return NULL;
}

static void insert_to_mm_slots_hash(struct mm_struct *mm,
				    struct mm_slot *mm_slot)
{
	mm_slot->mm = mm;
	hash_add(mm_slots_hash, &mm_slot->hash, (long)mm);
}

static inline int khugepaged_test_exit(struct mm_struct *mm)
{
	return atomic_read(&mm->mm_users) == 0;
}

static bool hugepage_vma_check(struct vm_area_struct *vma,
			       unsigned long vm_flags)
{
	if (!transhuge_vma_enabled(vma, vm_flags))
		return false;

	if (vma->vm_file && !IS_ALIGNED((vma->vm_start >> PAGE_SHIFT) -
				vma->vm_pgoff, HPAGE_PMD_NR))
		return false;

	/* Enabled via shmem mount options or sysfs settings. */
	if (shmem_file(vma->vm_file))
		return shmem_huge_enabled(vma);

	/* THP settings require madvise. */
	if (!(vm_flags & VM_HUGEPAGE) && !khugepaged_always())
		return false;

	/* Only regular file is valid */
	if (IS_ENABLED(CONFIG_READ_ONLY_THP_FOR_FS) && vma->vm_file &&
	    !inode_is_open_for_write(vma->vm_file->f_inode) &&
<<<<<<< HEAD
	    (vm_flags & VM_DENYWRITE)) {
=======
	    (vm_flags & VM_EXEC)) {
>>>>>>> 8d21bcc7
		struct inode *inode = vma->vm_file->f_inode;

		return S_ISREG(inode->i_mode);
	}

	if (!vma->anon_vma || vma->vm_ops)
		return false;
	if (vma_is_temporary_stack(vma))
		return false;
	return !(vm_flags & VM_NO_KHUGEPAGED);
}

int __khugepaged_enter(struct mm_struct *mm)
{
	struct mm_slot *mm_slot;
	int wakeup;

	mm_slot = alloc_mm_slot();
	if (!mm_slot)
		return -ENOMEM;

	/* __khugepaged_exit() must not run from under us */
	VM_BUG_ON_MM(atomic_read(&mm->mm_users) == 0, mm);
	if (unlikely(test_and_set_bit(MMF_VM_HUGEPAGE, &mm->flags))) {
		free_mm_slot(mm_slot);
		return 0;
	}

	spin_lock(&khugepaged_mm_lock);
	insert_to_mm_slots_hash(mm, mm_slot);
	/*
	 * Insert just behind the scanning cursor, to let the area settle
	 * down a little.
	 */
	wakeup = list_empty(&khugepaged_scan.mm_head);
	list_add_tail(&mm_slot->mm_node, &khugepaged_scan.mm_head);
	spin_unlock(&khugepaged_mm_lock);

	mmgrab(mm);
	if (wakeup)
		wake_up_interruptible(&khugepaged_wait);

	return 0;
}

int khugepaged_enter_vma_merge(struct vm_area_struct *vma,
			       unsigned long vm_flags)
{
	unsigned long hstart, hend;

	/*
	 * khugepaged only supports read-only files for non-shmem files.
	 * khugepaged does not yet work on special mappings. And
	 * file-private shmem THP is not supported.
	 */
	if (!hugepage_vma_check(vma, vm_flags))
		return 0;

	hstart = (vma->vm_start + ~HPAGE_PMD_MASK) & HPAGE_PMD_MASK;
	hend = vma->vm_end & HPAGE_PMD_MASK;
	if (hstart < hend)
		return khugepaged_enter(vma, vm_flags);
	return 0;
}

void __khugepaged_exit(struct mm_struct *mm)
{
	struct mm_slot *mm_slot;
	int free = 0;

	spin_lock(&khugepaged_mm_lock);
	mm_slot = get_mm_slot(mm);
	if (mm_slot && khugepaged_scan.mm_slot != mm_slot) {
		hash_del(&mm_slot->hash);
		list_del(&mm_slot->mm_node);
		free = 1;
	}
	spin_unlock(&khugepaged_mm_lock);

	if (free) {
		clear_bit(MMF_VM_HUGEPAGE, &mm->flags);
		free_mm_slot(mm_slot);
		mmdrop(mm);
	} else if (mm_slot) {
		/*
		 * This is required to serialize against
		 * khugepaged_test_exit() (which is guaranteed to run
		 * under mmap sem read mode). Stop here (after we
		 * return all pagetables will be destroyed) until
		 * khugepaged has finished working on the pagetables
		 * under the mmap_lock.
		 */
		mmap_write_lock(mm);
		mmap_write_unlock(mm);
	}
}

static void release_pte_page(struct page *page)
{
	mod_node_page_state(page_pgdat(page),
			NR_ISOLATED_ANON + page_is_file_lru(page),
			-compound_nr(page));
	unlock_page(page);
	putback_lru_page(page);
}

static void release_pte_pages(pte_t *pte, pte_t *_pte,
		struct list_head *compound_pagelist)
{
	struct page *page, *tmp;

	while (--_pte >= pte) {
		pte_t pteval = *_pte;

		page = pte_page(pteval);
		if (!pte_none(pteval) && !is_zero_pfn(pte_pfn(pteval)) &&
				!PageCompound(page))
			release_pte_page(page);
	}

	list_for_each_entry_safe(page, tmp, compound_pagelist, lru) {
		list_del(&page->lru);
		release_pte_page(page);
	}
}

static bool is_refcount_suitable(struct page *page)
{
	int expected_refcount;

	expected_refcount = total_mapcount(page);
	if (PageSwapCache(page))
		expected_refcount += compound_nr(page);

	return page_count(page) == expected_refcount;
}

static int __collapse_huge_page_isolate(struct vm_area_struct *vma,
					unsigned long address,
					pte_t *pte,
					struct list_head *compound_pagelist)
{
	struct page *page = NULL;
	pte_t *_pte;
	int none_or_zero = 0, shared = 0, result = 0, referenced = 0;
	bool writable = false;

	for (_pte = pte; _pte < pte+HPAGE_PMD_NR;
	     _pte++, address += PAGE_SIZE) {
		pte_t pteval = *_pte;
		if (pte_none(pteval) || (pte_present(pteval) &&
				is_zero_pfn(pte_pfn(pteval)))) {
			if (!userfaultfd_armed(vma) &&
			    ++none_or_zero <= khugepaged_max_ptes_none) {
				continue;
			} else {
				result = SCAN_EXCEED_NONE_PTE;
				goto out;
			}
		}
		if (!pte_present(pteval)) {
			result = SCAN_PTE_NON_PRESENT;
			goto out;
		}
		page = vm_normal_page(vma, address, pteval);
		if (unlikely(!page)) {
			result = SCAN_PAGE_NULL;
			goto out;
		}

		VM_BUG_ON_PAGE(!PageAnon(page), page);

		if (page_mapcount(page) > 1 &&
				++shared > khugepaged_max_ptes_shared) {
			result = SCAN_EXCEED_SHARED_PTE;
			goto out;
		}

		if (PageCompound(page)) {
			struct page *p;
			page = compound_head(page);

			/*
			 * Check if we have dealt with the compound page
			 * already
			 */
			list_for_each_entry(p, compound_pagelist, lru) {
				if (page == p)
					goto next;
			}
		}

		/*
		 * We can do it before isolate_lru_page because the
		 * page can't be freed from under us. NOTE: PG_lock
		 * is needed to serialize against split_huge_page
		 * when invoked from the VM.
		 */
		if (!trylock_page(page)) {
			result = SCAN_PAGE_LOCK;
			goto out;
		}

		/*
		 * Check if the page has any GUP (or other external) pins.
		 *
		 * The page table that maps the page has been already unlinked
		 * from the page table tree and this process cannot get
		 * an additinal pin on the page.
		 *
		 * New pins can come later if the page is shared across fork,
		 * but not from this process. The other process cannot write to
		 * the page, only trigger CoW.
		 */
		if (!is_refcount_suitable(page)) {
			unlock_page(page);
			result = SCAN_PAGE_COUNT;
			goto out;
		}
		if (!pte_write(pteval) && PageSwapCache(page) &&
				!reuse_swap_page(page, NULL)) {
			/*
			 * Page is in the swap cache and cannot be re-used.
			 * It cannot be collapsed into a THP.
			 */
			unlock_page(page);
			result = SCAN_SWAP_CACHE_PAGE;
			goto out;
		}

		/*
		 * Isolate the page to avoid collapsing an hugepage
		 * currently in use by the VM.
		 */
		if (isolate_lru_page(page)) {
			unlock_page(page);
			result = SCAN_DEL_PAGE_LRU;
			goto out;
		}
		mod_node_page_state(page_pgdat(page),
				NR_ISOLATED_ANON + page_is_file_lru(page),
				compound_nr(page));
		VM_BUG_ON_PAGE(!PageLocked(page), page);
		VM_BUG_ON_PAGE(PageLRU(page), page);

		if (PageCompound(page))
			list_add_tail(&page->lru, compound_pagelist);
next:
		/* There should be enough young pte to collapse the page */
		if (pte_young(pteval) ||
		    page_is_young(page) || PageReferenced(page) ||
		    mmu_notifier_test_young(vma->vm_mm, address))
			referenced++;

		if (pte_write(pteval))
			writable = true;
	}

	if (unlikely(!writable)) {
		result = SCAN_PAGE_RO;
	} else if (unlikely(!referenced)) {
		result = SCAN_LACK_REFERENCED_PAGE;
	} else {
		result = SCAN_SUCCEED;
		trace_mm_collapse_huge_page_isolate(page, none_or_zero,
						    referenced, writable, result);
		return 1;
	}
out:
	release_pte_pages(pte, _pte, compound_pagelist);
	trace_mm_collapse_huge_page_isolate(page, none_or_zero,
					    referenced, writable, result);
	return 0;
}

static void __collapse_huge_page_copy(pte_t *pte, struct page *page,
				      struct vm_area_struct *vma,
				      unsigned long address,
				      spinlock_t *ptl,
				      struct list_head *compound_pagelist)
{
	struct page *src_page, *tmp;
	pte_t *_pte;
	for (_pte = pte; _pte < pte + HPAGE_PMD_NR;
				_pte++, page++, address += PAGE_SIZE) {
		pte_t pteval = *_pte;

		if (pte_none(pteval) || is_zero_pfn(pte_pfn(pteval))) {
			clear_user_highpage(page, address);
			add_mm_counter(vma->vm_mm, MM_ANONPAGES, 1);
			if (is_zero_pfn(pte_pfn(pteval))) {
				/*
				 * ptl mostly unnecessary.
				 */
				spin_lock(ptl);
				/*
				 * paravirt calls inside pte_clear here are
				 * superfluous.
				 */
				pte_clear(vma->vm_mm, address, _pte);
				spin_unlock(ptl);
			}
		} else {
			src_page = pte_page(pteval);
			copy_user_highpage(page, src_page, address, vma);
			if (!PageCompound(src_page))
				release_pte_page(src_page);
			/*
			 * ptl mostly unnecessary, but preempt has to
			 * be disabled to update the per-cpu stats
			 * inside page_remove_rmap().
			 */
			spin_lock(ptl);
			/*
			 * paravirt calls inside pte_clear here are
			 * superfluous.
			 */
			pte_clear(vma->vm_mm, address, _pte);
			page_remove_rmap(src_page, false);
			spin_unlock(ptl);
			free_page_and_swap_cache(src_page);
		}
	}

	list_for_each_entry_safe(src_page, tmp, compound_pagelist, lru) {
		list_del(&src_page->lru);
		release_pte_page(src_page);
	}
}

static void khugepaged_alloc_sleep(void)
{
	DEFINE_WAIT(wait);

	add_wait_queue(&khugepaged_wait, &wait);
	freezable_schedule_timeout_interruptible(
		msecs_to_jiffies(khugepaged_alloc_sleep_millisecs));
	remove_wait_queue(&khugepaged_wait, &wait);
}

static int khugepaged_node_load[MAX_NUMNODES];

static bool khugepaged_scan_abort(int nid)
{
	int i;

	/*
	 * If node_reclaim_mode is disabled, then no extra effort is made to
	 * allocate memory locally.
	 */
	if (!node_reclaim_mode)
		return false;

	/* If there is a count for this node already, it must be acceptable */
	if (khugepaged_node_load[nid])
		return false;

	for (i = 0; i < MAX_NUMNODES; i++) {
		if (!khugepaged_node_load[i])
			continue;
		if (node_distance(nid, i) > node_reclaim_distance)
			return true;
	}
	return false;
}

/* Defrag for khugepaged will enter direct reclaim/compaction if necessary */
static inline gfp_t alloc_hugepage_khugepaged_gfpmask(void)
{
	return khugepaged_defrag() ? GFP_TRANSHUGE : GFP_TRANSHUGE_LIGHT;
}

#ifdef CONFIG_NUMA
static int khugepaged_find_target_node(void)
{
	static int last_khugepaged_target_node = NUMA_NO_NODE;
	int nid, target_node = 0, max_value = 0;

	/* find first node with max normal pages hit */
	for (nid = 0; nid < MAX_NUMNODES; nid++)
		if (khugepaged_node_load[nid] > max_value) {
			max_value = khugepaged_node_load[nid];
			target_node = nid;
		}

	/* do some balance if several nodes have the same hit record */
	if (target_node <= last_khugepaged_target_node)
		for (nid = last_khugepaged_target_node + 1; nid < MAX_NUMNODES;
				nid++)
			if (max_value == khugepaged_node_load[nid]) {
				target_node = nid;
				break;
			}

	last_khugepaged_target_node = target_node;
	return target_node;
}

static bool khugepaged_prealloc_page(struct page **hpage, bool *wait)
{
	if (IS_ERR(*hpage)) {
		if (!*wait)
			return false;

		*wait = false;
		*hpage = NULL;
		khugepaged_alloc_sleep();
	} else if (*hpage) {
		put_page(*hpage);
		*hpage = NULL;
	}

	return true;
}

static struct page *
khugepaged_alloc_page(struct page **hpage, gfp_t gfp, int node)
{
	VM_BUG_ON_PAGE(*hpage, *hpage);

	*hpage = __alloc_pages_node(node, gfp, HPAGE_PMD_ORDER);
	if (unlikely(!*hpage)) {
		count_vm_event(THP_COLLAPSE_ALLOC_FAILED);
		*hpage = ERR_PTR(-ENOMEM);
		return NULL;
	}

	prep_transhuge_page(*hpage);
	count_vm_event(THP_COLLAPSE_ALLOC);
	return *hpage;
}
#else
static int khugepaged_find_target_node(void)
{
	return 0;
}

static inline struct page *alloc_khugepaged_hugepage(void)
{
	struct page *page;

	page = alloc_pages(alloc_hugepage_khugepaged_gfpmask(),
			   HPAGE_PMD_ORDER);
	if (page)
		prep_transhuge_page(page);
	return page;
}

static struct page *khugepaged_alloc_hugepage(bool *wait)
{
	struct page *hpage;

	do {
		hpage = alloc_khugepaged_hugepage();
		if (!hpage) {
			count_vm_event(THP_COLLAPSE_ALLOC_FAILED);
			if (!*wait)
				return NULL;

			*wait = false;
			khugepaged_alloc_sleep();
		} else
			count_vm_event(THP_COLLAPSE_ALLOC);
	} while (unlikely(!hpage) && likely(khugepaged_enabled()));

	return hpage;
}

static bool khugepaged_prealloc_page(struct page **hpage, bool *wait)
{
	/*
	 * If the hpage allocated earlier was briefly exposed in page cache
	 * before collapse_file() failed, it is possible that racing lookups
	 * have not yet completed, and would then be unpleasantly surprised by
	 * finding the hpage reused for the same mapping at a different offset.
	 * Just release the previous allocation if there is any danger of that.
	 */
	if (*hpage && page_count(*hpage) > 1) {
		put_page(*hpage);
		*hpage = NULL;
	}

	if (!*hpage)
		*hpage = khugepaged_alloc_hugepage(wait);

	if (unlikely(!*hpage))
		return false;

	return true;
}

static struct page *
khugepaged_alloc_page(struct page **hpage, gfp_t gfp, int node)
{
	VM_BUG_ON(!*hpage);

	return  *hpage;
}
#endif

/*
 * If mmap_lock temporarily dropped, revalidate vma
 * before taking mmap_lock.
 * Return 0 if succeeds, otherwise return none-zero
 * value (scan code).
 */

static int hugepage_vma_revalidate(struct mm_struct *mm, unsigned long address,
		struct vm_area_struct **vmap)
{
	struct vm_area_struct *vma;
	unsigned long hstart, hend;

	if (unlikely(khugepaged_test_exit(mm)))
		return SCAN_ANY_PROCESS;

	*vmap = vma = find_vma(mm, address);
	if (!vma)
		return SCAN_VMA_NULL;

	hstart = (vma->vm_start + ~HPAGE_PMD_MASK) & HPAGE_PMD_MASK;
	hend = vma->vm_end & HPAGE_PMD_MASK;
	if (address < hstart || address + HPAGE_PMD_SIZE > hend)
		return SCAN_ADDRESS_RANGE;
	if (!hugepage_vma_check(vma, vma->vm_flags))
		return SCAN_VMA_CHECK;
	/* Anon VMA expected */
	if (!vma->anon_vma || vma->vm_ops)
		return SCAN_VMA_CHECK;
	return 0;
}

/*
 * Bring missing pages in from swap, to complete THP collapse.
 * Only done if khugepaged_scan_pmd believes it is worthwhile.
 *
 * Called and returns without pte mapped or spinlocks held,
 * but with mmap_lock held to protect against vma changes.
 */

static bool __collapse_huge_page_swapin(struct mm_struct *mm,
					struct vm_area_struct *vma,
					unsigned long haddr, pmd_t *pmd,
					int referenced)
{
	int swapped_in = 0;
	vm_fault_t ret = 0;
	unsigned long address, end = haddr + (HPAGE_PMD_NR * PAGE_SIZE);

	for (address = haddr; address < end; address += PAGE_SIZE) {
		struct vm_fault vmf = {
			.vma = vma,
			.address = address,
			.pgoff = linear_page_index(vma, haddr),
			.flags = FAULT_FLAG_ALLOW_RETRY,
			.pmd = pmd,
			.vma_flags = vma->vm_flags,
			.vma_page_prot = vma->vm_page_prot,
		};

		vmf.pte = pte_offset_map(pmd, address);
		vmf.orig_pte = *vmf.pte;
		if (!is_swap_pte(vmf.orig_pte)) {
			pte_unmap(vmf.pte);
			continue;
		}
		swapped_in++;
		ret = do_swap_page(&vmf);

		/* do_swap_page returns VM_FAULT_RETRY with released mmap_lock */
		if (ret & VM_FAULT_RETRY) {
			mmap_read_lock(mm);
			if (hugepage_vma_revalidate(mm, haddr, &vma)) {
				/* vma is no longer available, don't continue to swapin */
				trace_mm_collapse_huge_page_swapin(mm, swapped_in, referenced, 0);
				return false;
			}
			/* check if the pmd is still valid */
			if (mm_find_pmd(mm, haddr) != pmd) {
				trace_mm_collapse_huge_page_swapin(mm, swapped_in, referenced, 0);
				return false;
			}
		}
		if (ret & VM_FAULT_ERROR) {
			trace_mm_collapse_huge_page_swapin(mm, swapped_in, referenced, 0);
			return false;
		}
	}

	/* Drain LRU add pagevec to remove extra pin on the swapped in pages */
	if (swapped_in)
		lru_add_drain();

	trace_mm_collapse_huge_page_swapin(mm, swapped_in, referenced, 1);
	return true;
}

static void collapse_huge_page(struct mm_struct *mm,
				   unsigned long address,
				   struct page **hpage,
				   int node, int referenced, int unmapped)
{
	LIST_HEAD(compound_pagelist);
	pmd_t *pmd, _pmd;
	pte_t *pte;
	pgtable_t pgtable;
	struct page *new_page;
	spinlock_t *pmd_ptl, *pte_ptl;
	int isolated = 0, result = 0;
	struct vm_area_struct *vma;
	struct mmu_notifier_range range;
	gfp_t gfp;

	VM_BUG_ON(address & ~HPAGE_PMD_MASK);

	/* Only allocate from the target node */
	gfp = alloc_hugepage_khugepaged_gfpmask() | __GFP_THISNODE;

	/*
	 * Before allocating the hugepage, release the mmap_lock read lock.
	 * The allocation can take potentially a long time if it involves
	 * sync compaction, and we do not need to hold the mmap_lock during
	 * that. We will recheck the vma after taking it again in write mode.
	 */
	mmap_read_unlock(mm);
	new_page = khugepaged_alloc_page(hpage, gfp, node);
	if (!new_page) {
		result = SCAN_ALLOC_HUGE_PAGE_FAIL;
		goto out_nolock;
	}

	if (unlikely(mem_cgroup_charge(new_page, mm, gfp))) {
		result = SCAN_CGROUP_CHARGE_FAIL;
		goto out_nolock;
	}
	count_memcg_page_event(new_page, THP_COLLAPSE_ALLOC);

	mmap_read_lock(mm);
	result = hugepage_vma_revalidate(mm, address, &vma);
	if (result) {
		mmap_read_unlock(mm);
		goto out_nolock;
	}

	pmd = mm_find_pmd(mm, address);
	if (!pmd) {
		result = SCAN_PMD_NULL;
		mmap_read_unlock(mm);
		goto out_nolock;
	}

	/*
	 * __collapse_huge_page_swapin always returns with mmap_lock locked.
	 * If it fails, we release mmap_lock and jump out_nolock.
	 * Continuing to collapse causes inconsistency.
	 */
	if (unmapped && !__collapse_huge_page_swapin(mm, vma, address,
						     pmd, referenced)) {
		mmap_read_unlock(mm);
		goto out_nolock;
	}

	mmap_read_unlock(mm);
	/*
	 * Prevent all access to pagetables with the exception of
	 * gup_fast later handled by the ptep_clear_flush and the VM
	 * handled by the anon_vma lock + PG_lock.
	 */
	mmap_write_lock(mm);
	result = hugepage_vma_revalidate(mm, address, &vma);
	if (result)
		goto out;
	/* check if the pmd is still valid */
	if (mm_find_pmd(mm, address) != pmd)
		goto out;

	vm_write_begin(vma);
	anon_vma_lock_write(vma->anon_vma);

	mmu_notifier_range_init(&range, MMU_NOTIFY_CLEAR, 0, NULL, mm,
				address, address + HPAGE_PMD_SIZE);
	mmu_notifier_invalidate_range_start(&range);

	pte = pte_offset_map(pmd, address);
	pte_ptl = pte_lockptr(mm, pmd);

	pmd_ptl = pmd_lock(mm, pmd); /* probably unnecessary */
	/*
	 * After this gup_fast can't run anymore. This also removes
	 * any huge TLB entry from the CPU so we won't allow
	 * huge and small TLB entries for the same virtual address
	 * to avoid the risk of CPU bugs in that area.
	 */
	_pmd = pmdp_collapse_flush(vma, address, pmd);
	spin_unlock(pmd_ptl);
	mmu_notifier_invalidate_range_end(&range);

	spin_lock(pte_ptl);
	isolated = __collapse_huge_page_isolate(vma, address, pte,
			&compound_pagelist);
	spin_unlock(pte_ptl);

	if (unlikely(!isolated)) {
		pte_unmap(pte);
		spin_lock(pmd_ptl);
		BUG_ON(!pmd_none(*pmd));
		/*
		 * We can only use set_pmd_at when establishing
		 * hugepmds and never for establishing regular pmds that
		 * points to regular pagetables. Use pmd_populate for that
		 */
		pmd_populate(mm, pmd, pmd_pgtable(_pmd));
		spin_unlock(pmd_ptl);
		anon_vma_unlock_write(vma->anon_vma);
		vm_write_end(vma);
		result = SCAN_FAIL;
		goto out;
	}

	/*
	 * All pages are isolated and locked so anon_vma rmap
	 * can't run anymore.
	 */
	anon_vma_unlock_write(vma->anon_vma);

	__collapse_huge_page_copy(pte, new_page, vma, address, pte_ptl,
			&compound_pagelist);
	pte_unmap(pte);
	__SetPageUptodate(new_page);
	pgtable = pmd_pgtable(_pmd);

	_pmd = mk_huge_pmd(new_page, vma->vm_page_prot);
	_pmd = maybe_pmd_mkwrite(pmd_mkdirty(_pmd), vma);

	/*
	 * spin_lock() below is not the equivalent of smp_wmb(), so
	 * this is needed to avoid the copy_huge_page writes to become
	 * visible after the set_pmd_at() write.
	 */
	smp_wmb();

	spin_lock(pmd_ptl);
	BUG_ON(!pmd_none(*pmd));
	page_add_new_anon_rmap(new_page, vma, address, true);
	lru_cache_add_inactive_or_unevictable(new_page, vma);
	pgtable_trans_huge_deposit(mm, pmd, pgtable);
	set_pmd_at(mm, address, pmd, _pmd);
	update_mmu_cache_pmd(vma, address, pmd);
	spin_unlock(pmd_ptl);
	vm_write_end(vma);

	*hpage = NULL;

	khugepaged_pages_collapsed++;
	result = SCAN_SUCCEED;
out_up_write:
	mmap_write_unlock(mm);
out_nolock:
	if (!IS_ERR_OR_NULL(*hpage))
		mem_cgroup_uncharge(*hpage);
	trace_mm_collapse_huge_page(mm, isolated, result);
	return;
out:
	goto out_up_write;
}

static int khugepaged_scan_pmd(struct mm_struct *mm,
			       struct vm_area_struct *vma,
			       unsigned long address,
			       struct page **hpage)
{
	pmd_t *pmd;
	pte_t *pte, *_pte;
	int ret = 0, result = 0, referenced = 0;
	int none_or_zero = 0, shared = 0;
	struct page *page = NULL;
	unsigned long _address;
	spinlock_t *ptl;
	int node = NUMA_NO_NODE, unmapped = 0;
	bool writable = false;

	VM_BUG_ON(address & ~HPAGE_PMD_MASK);

	pmd = mm_find_pmd(mm, address);
	if (!pmd) {
		result = SCAN_PMD_NULL;
		goto out;
	}

	memset(khugepaged_node_load, 0, sizeof(khugepaged_node_load));
	pte = pte_offset_map_lock(mm, pmd, address, &ptl);
	for (_address = address, _pte = pte; _pte < pte+HPAGE_PMD_NR;
	     _pte++, _address += PAGE_SIZE) {
		pte_t pteval = *_pte;
		if (is_swap_pte(pteval)) {
			if (++unmapped <= khugepaged_max_ptes_swap) {
				/*
				 * Always be strict with uffd-wp
				 * enabled swap entries.  Please see
				 * comment below for pte_uffd_wp().
				 */
				if (pte_swp_uffd_wp(pteval)) {
					result = SCAN_PTE_UFFD_WP;
					goto out_unmap;
				}
				continue;
			} else {
				result = SCAN_EXCEED_SWAP_PTE;
				goto out_unmap;
			}
		}
		if (pte_none(pteval) || is_zero_pfn(pte_pfn(pteval))) {
			if (!userfaultfd_armed(vma) &&
			    ++none_or_zero <= khugepaged_max_ptes_none) {
				continue;
			} else {
				result = SCAN_EXCEED_NONE_PTE;
				goto out_unmap;
			}
		}
		if (!pte_present(pteval)) {
			result = SCAN_PTE_NON_PRESENT;
			goto out_unmap;
		}
		if (pte_uffd_wp(pteval)) {
			/*
			 * Don't collapse the page if any of the small
			 * PTEs are armed with uffd write protection.
			 * Here we can also mark the new huge pmd as
			 * write protected if any of the small ones is
			 * marked but that could bring uknown
			 * userfault messages that falls outside of
			 * the registered range.  So, just be simple.
			 */
			result = SCAN_PTE_UFFD_WP;
			goto out_unmap;
		}
		if (pte_write(pteval))
			writable = true;

		page = vm_normal_page(vma, _address, pteval);
		if (unlikely(!page)) {
			result = SCAN_PAGE_NULL;
			goto out_unmap;
		}

		if (page_mapcount(page) > 1 &&
				++shared > khugepaged_max_ptes_shared) {
			result = SCAN_EXCEED_SHARED_PTE;
			goto out_unmap;
		}

		page = compound_head(page);

		/*
		 * Record which node the original page is from and save this
		 * information to khugepaged_node_load[].
		 * Khupaged will allocate hugepage from the node has the max
		 * hit record.
		 */
		node = page_to_nid(page);
		if (khugepaged_scan_abort(node)) {
			result = SCAN_SCAN_ABORT;
			goto out_unmap;
		}
		khugepaged_node_load[node]++;
		if (!PageLRU(page)) {
			result = SCAN_PAGE_LRU;
			goto out_unmap;
		}
		if (PageLocked(page)) {
			result = SCAN_PAGE_LOCK;
			goto out_unmap;
		}
		if (!PageAnon(page)) {
			result = SCAN_PAGE_ANON;
			goto out_unmap;
		}

		/*
		 * Check if the page has any GUP (or other external) pins.
		 *
		 * Here the check is racy it may see totmal_mapcount > refcount
		 * in some cases.
		 * For example, one process with one forked child process.
		 * The parent has the PMD split due to MADV_DONTNEED, then
		 * the child is trying unmap the whole PMD, but khugepaged
		 * may be scanning the parent between the child has
		 * PageDoubleMap flag cleared and dec the mapcount.  So
		 * khugepaged may see total_mapcount > refcount.
		 *
		 * But such case is ephemeral we could always retry collapse
		 * later.  However it may report false positive if the page
		 * has excessive GUP pins (i.e. 512).  Anyway the same check
		 * will be done again later the risk seems low.
		 */
		if (!is_refcount_suitable(page)) {
			result = SCAN_PAGE_COUNT;
			goto out_unmap;
		}
		if (pte_young(pteval) ||
		    page_is_young(page) || PageReferenced(page) ||
		    mmu_notifier_test_young(vma->vm_mm, address))
			referenced++;
	}
	if (!writable) {
		result = SCAN_PAGE_RO;
	} else if (!referenced || (unmapped && referenced < HPAGE_PMD_NR/2)) {
		result = SCAN_LACK_REFERENCED_PAGE;
	} else {
		result = SCAN_SUCCEED;
		ret = 1;
	}
out_unmap:
	pte_unmap_unlock(pte, ptl);
	if (ret) {
		node = khugepaged_find_target_node();
		/* collapse_huge_page will return with the mmap_lock released */
		collapse_huge_page(mm, address, hpage, node,
				referenced, unmapped);
	}
out:
	trace_mm_khugepaged_scan_pmd(mm, page, writable, referenced,
				     none_or_zero, result, unmapped);
	return ret;
}

static void collect_mm_slot(struct mm_slot *mm_slot)
{
	struct mm_struct *mm = mm_slot->mm;

	lockdep_assert_held(&khugepaged_mm_lock);

	if (khugepaged_test_exit(mm)) {
		/* free mm_slot */
		hash_del(&mm_slot->hash);
		list_del(&mm_slot->mm_node);

		/*
		 * Not strictly needed because the mm exited already.
		 *
		 * clear_bit(MMF_VM_HUGEPAGE, &mm->flags);
		 */

		/* khugepaged_mm_lock actually not necessary for the below */
		free_mm_slot(mm_slot);
		mmdrop(mm);
	}
}

#ifdef CONFIG_SHMEM
/*
 * Notify khugepaged that given addr of the mm is pte-mapped THP. Then
 * khugepaged should try to collapse the page table.
 */
static int khugepaged_add_pte_mapped_thp(struct mm_struct *mm,
					 unsigned long addr)
{
	struct mm_slot *mm_slot;

	VM_BUG_ON(addr & ~HPAGE_PMD_MASK);

	spin_lock(&khugepaged_mm_lock);
	mm_slot = get_mm_slot(mm);
	if (likely(mm_slot && mm_slot->nr_pte_mapped_thp < MAX_PTE_MAPPED_THP))
		mm_slot->pte_mapped_thp[mm_slot->nr_pte_mapped_thp++] = addr;
	spin_unlock(&khugepaged_mm_lock);
	return 0;
}

/**
 * Try to collapse a pte-mapped THP for mm at address haddr.
 *
 * This function checks whether all the PTEs in the PMD are pointing to the
 * right THP. If so, retract the page table so the THP can refault in with
 * as pmd-mapped.
 */
void collapse_pte_mapped_thp(struct mm_struct *mm, unsigned long addr)
{
	unsigned long haddr = addr & HPAGE_PMD_MASK;
	struct vm_area_struct *vma = find_vma(mm, haddr);
	struct page *hpage;
	pte_t *start_pte, *pte;
	pmd_t *pmd, _pmd;
	spinlock_t *ptl;
	int count = 0;
	int i;

	if (!vma || !vma->vm_file ||
	    vma->vm_start > haddr || vma->vm_end < haddr + HPAGE_PMD_SIZE)
		return;

	/*
	 * This vm_flags may not have VM_HUGEPAGE if the page was not
	 * collapsed by this mm. But we can still collapse if the page is
	 * the valid THP. Add extra VM_HUGEPAGE so hugepage_vma_check()
	 * will not fail the vma for missing VM_HUGEPAGE
	 */
	if (!hugepage_vma_check(vma, vma->vm_flags | VM_HUGEPAGE))
		return;

	hpage = find_lock_page(vma->vm_file->f_mapping,
			       linear_page_index(vma, haddr));
	if (!hpage)
		return;

	if (!PageHead(hpage))
		goto drop_hpage;

	pmd = mm_find_pmd(mm, haddr);
	if (!pmd)
		goto drop_hpage;

	start_pte = pte_offset_map_lock(mm, pmd, haddr, &ptl);

	/* step 1: check all mapped PTEs are to the right huge page */
	for (i = 0, addr = haddr, pte = start_pte;
	     i < HPAGE_PMD_NR; i++, addr += PAGE_SIZE, pte++) {
		struct page *page;

		/* empty pte, skip */
		if (pte_none(*pte))
			continue;

		/* page swapped out, abort */
		if (!pte_present(*pte))
			goto abort;

		page = vm_normal_page(vma, addr, *pte);

		/*
		 * Note that uprobe, debugger, or MAP_PRIVATE may change the
		 * page table, but the new page will not be a subpage of hpage.
		 */
		if (hpage + i != page)
			goto abort;
		count++;
	}

	/* step 2: adjust rmap */
	for (i = 0, addr = haddr, pte = start_pte;
	     i < HPAGE_PMD_NR; i++, addr += PAGE_SIZE, pte++) {
		struct page *page;

		if (pte_none(*pte))
			continue;
		page = vm_normal_page(vma, addr, *pte);
		page_remove_rmap(page, false);
	}

	pte_unmap_unlock(start_pte, ptl);

	/* step 3: set proper refcount and mm_counters. */
	if (count) {
		page_ref_sub(hpage, count);
		add_mm_counter(vma->vm_mm, mm_counter_file(hpage), -count);
	}

	/* step 4: collapse pmd */
	ptl = pmd_lock(vma->vm_mm, pmd);
	_pmd = pmdp_collapse_flush(vma, haddr, pmd);
	spin_unlock(ptl);
	mm_dec_nr_ptes(mm);
	pte_free(mm, pmd_pgtable(_pmd));

drop_hpage:
	unlock_page(hpage);
	put_page(hpage);
	return;

abort:
	pte_unmap_unlock(start_pte, ptl);
	goto drop_hpage;
}

static int khugepaged_collapse_pte_mapped_thps(struct mm_slot *mm_slot)
{
	struct mm_struct *mm = mm_slot->mm;
	int i;

	if (likely(mm_slot->nr_pte_mapped_thp == 0))
		return 0;

	if (!mmap_write_trylock(mm))
		return -EBUSY;

	if (unlikely(khugepaged_test_exit(mm)))
		goto out;

	for (i = 0; i < mm_slot->nr_pte_mapped_thp; i++)
		collapse_pte_mapped_thp(mm, mm_slot->pte_mapped_thp[i]);

out:
	mm_slot->nr_pte_mapped_thp = 0;
	mmap_write_unlock(mm);
	return 0;
}

static void retract_page_tables(struct address_space *mapping, pgoff_t pgoff)
{
	struct vm_area_struct *vma;
	struct mm_struct *mm;
	unsigned long addr;
	pmd_t *pmd, _pmd;

	i_mmap_lock_write(mapping);
	vma_interval_tree_foreach(vma, &mapping->i_mmap, pgoff, pgoff) {
		/*
		 * Check vma->anon_vma to exclude MAP_PRIVATE mappings that
		 * got written to. These VMAs are likely not worth investing
		 * mmap_write_lock(mm) as PMD-mapping is likely to be split
		 * later.
		 *
		 * Not that vma->anon_vma check is racy: it can be set up after
		 * the check but before we took mmap_lock by the fault path.
		 * But page lock would prevent establishing any new ptes of the
		 * page, so we are safe.
		 *
		 * An alternative would be drop the check, but check that page
		 * table is clear before calling pmdp_collapse_flush() under
		 * ptl. It has higher chance to recover THP for the VMA, but
		 * has higher cost too.
		 */
		if (vma->anon_vma)
			continue;
		addr = vma->vm_start + ((pgoff - vma->vm_pgoff) << PAGE_SHIFT);
		if (addr & ~HPAGE_PMD_MASK)
			continue;
		if (vma->vm_end < addr + HPAGE_PMD_SIZE)
			continue;
		mm = vma->vm_mm;
		pmd = mm_find_pmd(mm, addr);
		if (!pmd)
			continue;
		/*
		 * We need exclusive mmap_lock to retract page table.
		 *
		 * We use trylock due to lock inversion: we need to acquire
		 * mmap_lock while holding page lock. Fault path does it in
		 * reverse order. Trylock is a way to avoid deadlock.
		 */
		if (mmap_write_trylock(mm)) {
			if (!khugepaged_test_exit(mm)) {
				spinlock_t *ptl = pmd_lock(mm, pmd);
				/* assume page table is clear */
				_pmd = pmdp_collapse_flush(vma, addr, pmd);
				spin_unlock(ptl);
				mm_dec_nr_ptes(mm);
				pte_free(mm, pmd_pgtable(_pmd));
			}
			mmap_write_unlock(mm);
		} else {
			/* Try again later */
			khugepaged_add_pte_mapped_thp(mm, addr);
		}
	}
	i_mmap_unlock_write(mapping);
}

/**
 * collapse_file - collapse filemap/tmpfs/shmem pages into huge one.
 *
 * Basic scheme is simple, details are more complex:
 *  - allocate and lock a new huge page;
 *  - scan page cache replacing old pages with the new one
 *    + swap/gup in pages if necessary;
 *    + fill in gaps;
 *    + keep old pages around in case rollback is required;
 *  - if replacing succeeds:
 *    + copy data over;
 *    + free old pages;
 *    + unlock huge page;
 *  - if replacing failed;
 *    + put all pages back and unfreeze them;
 *    + restore gaps in the page cache;
 *    + unlock and free huge page;
 */
static void collapse_file(struct mm_struct *mm,
		struct file *file, pgoff_t start,
		struct page **hpage, int node)
{
	struct address_space *mapping = file->f_mapping;
	gfp_t gfp;
	struct page *new_page;
	pgoff_t index, end = start + HPAGE_PMD_NR;
	LIST_HEAD(pagelist);
	XA_STATE_ORDER(xas, &mapping->i_pages, start, HPAGE_PMD_ORDER);
	int nr_none = 0, result = SCAN_SUCCEED;
	bool is_shmem = shmem_file(file);

	VM_BUG_ON(!IS_ENABLED(CONFIG_READ_ONLY_THP_FOR_FS) && !is_shmem);
	VM_BUG_ON(start & (HPAGE_PMD_NR - 1));

	/* Only allocate from the target node */
	gfp = alloc_hugepage_khugepaged_gfpmask() | __GFP_THISNODE;

	new_page = khugepaged_alloc_page(hpage, gfp, node);
	if (!new_page) {
		result = SCAN_ALLOC_HUGE_PAGE_FAIL;
		goto out;
	}

	if (unlikely(mem_cgroup_charge(new_page, mm, gfp))) {
		result = SCAN_CGROUP_CHARGE_FAIL;
		goto out;
	}
	count_memcg_page_event(new_page, THP_COLLAPSE_ALLOC);

	/* This will be less messy when we use multi-index entries */
	do {
		xas_lock_irq(&xas);
		xas_create_range(&xas);
		if (!xas_error(&xas))
			break;
		xas_unlock_irq(&xas);
		if (!xas_nomem(&xas, GFP_KERNEL)) {
			result = SCAN_FAIL;
			goto out;
		}
	} while (1);

	__SetPageLocked(new_page);
	if (is_shmem)
		__SetPageSwapBacked(new_page);
	new_page->index = start;
	new_page->mapping = mapping;

	/*
	 * At this point the new_page is locked and not up-to-date.
	 * It's safe to insert it into the page cache, because nobody would
	 * be able to map it or use it in another way until we unlock it.
	 */

	xas_set(&xas, start);
	for (index = start; index < end; index++) {
		struct page *page = xas_next(&xas);

		VM_BUG_ON(index != xas.xa_index);
		if (is_shmem) {
			if (!page) {
				/*
				 * Stop if extent has been truncated or
				 * hole-punched, and is now completely
				 * empty.
				 */
				if (index == start) {
					if (!xas_next_entry(&xas, end - 1)) {
						result = SCAN_TRUNCATED;
						goto xa_locked;
					}
					xas_set(&xas, index);
				}
				if (!shmem_charge(mapping->host, 1)) {
					result = SCAN_FAIL;
					goto xa_locked;
				}
				xas_store(&xas, new_page);
				nr_none++;
				continue;
			}

			if (xa_is_value(page) || !PageUptodate(page)) {
				xas_unlock_irq(&xas);
				/* swap in or instantiate fallocated page */
				if (shmem_getpage(mapping->host, index, &page,
						  SGP_NOHUGE)) {
					result = SCAN_FAIL;
					goto xa_unlocked;
				}
			} else if (trylock_page(page)) {
				get_page(page);
				xas_unlock_irq(&xas);
			} else {
				result = SCAN_PAGE_LOCK;
				goto xa_locked;
			}
		} else {	/* !is_shmem */
			if (!page || xa_is_value(page)) {
				xas_unlock_irq(&xas);
				page_cache_sync_readahead(mapping, &file->f_ra,
							  file, index,
							  end - index);
				/* drain pagevecs to help isolate_lru_page() */
				lru_add_drain();
				page = find_lock_page(mapping, index);
				if (unlikely(page == NULL)) {
					result = SCAN_FAIL;
					goto xa_unlocked;
				}
			} else if (PageDirty(page)) {
				/*
				 * khugepaged only works on read-only fd,
				 * so this page is dirty because it hasn't
				 * been flushed since first write. There
				 * won't be new dirty pages.
				 *
				 * Trigger async flush here and hope the
				 * writeback is done when khugepaged
				 * revisits this page.
				 *
				 * This is a one-off situation. We are not
				 * forcing writeback in loop.
				 */
				xas_unlock_irq(&xas);
				filemap_flush(mapping);
				result = SCAN_FAIL;
				goto xa_unlocked;
			} else if (PageWriteback(page)) {
				xas_unlock_irq(&xas);
				result = SCAN_FAIL;
				goto xa_unlocked;
			} else if (trylock_page(page)) {
				get_page(page);
				xas_unlock_irq(&xas);
			} else {
				result = SCAN_PAGE_LOCK;
				goto xa_locked;
			}
		}

		/*
		 * The page must be locked, so we can drop the i_pages lock
		 * without racing with truncate.
		 */
		VM_BUG_ON_PAGE(!PageLocked(page), page);

		/* make sure the page is up to date */
		if (unlikely(!PageUptodate(page))) {
			result = SCAN_FAIL;
			goto out_unlock;
		}

		/*
		 * If file was truncated then extended, or hole-punched, before
		 * we locked the first page, then a THP might be there already.
		 */
		if (PageTransCompound(page)) {
			result = SCAN_PAGE_COMPOUND;
			goto out_unlock;
		}

		if (page_mapping(page) != mapping) {
			result = SCAN_TRUNCATED;
			goto out_unlock;
		}

		if (!is_shmem && (PageDirty(page) ||
				  PageWriteback(page))) {
			/*
			 * khugepaged only works on read-only fd, so this
			 * page is dirty because it hasn't been flushed
			 * since first write.
			 */
			result = SCAN_FAIL;
			goto out_unlock;
		}

		if (isolate_lru_page(page)) {
			result = SCAN_DEL_PAGE_LRU;
			goto out_unlock;
		}

		if (page_has_private(page) &&
		    !try_to_release_page(page, GFP_KERNEL)) {
			result = SCAN_PAGE_HAS_PRIVATE;
			putback_lru_page(page);
			goto out_unlock;
		}

		if (page_mapped(page))
			unmap_mapping_pages(mapping, index, 1, false);

		xas_lock_irq(&xas);
		xas_set(&xas, index);

		VM_BUG_ON_PAGE(page != xas_load(&xas), page);
		VM_BUG_ON_PAGE(page_mapped(page), page);

		/*
		 * The page is expected to have page_count() == 3:
		 *  - we hold a pin on it;
		 *  - one reference from page cache;
		 *  - one from isolate_lru_page;
		 */
		if (!page_ref_freeze(page, 3)) {
			result = SCAN_PAGE_COUNT;
			xas_unlock_irq(&xas);
			putback_lru_page(page);
			goto out_unlock;
		}

		/*
		 * Add the page to the list to be able to undo the collapse if
		 * something go wrong.
		 */
		list_add_tail(&page->lru, &pagelist);

		/* Finally, replace with the new page. */
		xas_store(&xas, new_page);
		continue;
out_unlock:
		unlock_page(page);
		put_page(page);
		goto xa_unlocked;
	}

	if (is_shmem)
		__inc_node_page_state(new_page, NR_SHMEM_THPS);
	else {
		__inc_node_page_state(new_page, NR_FILE_THPS);
		filemap_nr_thps_inc(mapping);
		/*
		 * Paired with smp_mb() in do_dentry_open() to ensure
		 * i_writecount is up to date and the update to nr_thps is
		 * visible. Ensures the page cache will be truncated if the
		 * file is opened writable.
		*/
		smp_mb();
		if (inode_is_open_for_write(mapping->host)) {
			result = SCAN_FAIL;
			__dec_node_page_state(new_page, NR_FILE_THPS);
			filemap_nr_thps_dec(mapping);
			goto xa_locked;
		}
	}

	if (nr_none) {
		__mod_lruvec_page_state(new_page, NR_FILE_PAGES, nr_none);
		if (is_shmem)
			__mod_lruvec_page_state(new_page, NR_SHMEM, nr_none);
	}

xa_locked:
	xas_unlock_irq(&xas);
xa_unlocked:

	if (result == SCAN_SUCCEED) {
		struct page *page, *tmp;

		/*
		 * Replacing old pages with new one has succeeded, now we
		 * need to copy the content and free the old pages.
		 */
		index = start;
		list_for_each_entry_safe(page, tmp, &pagelist, lru) {
			while (index < page->index) {
				clear_highpage(new_page + (index % HPAGE_PMD_NR));
				index++;
			}
			copy_highpage(new_page + (page->index % HPAGE_PMD_NR),
					page);
			list_del(&page->lru);
			page->mapping = NULL;
			page_ref_unfreeze(page, 1);
			ClearPageActive(page);
			ClearPageUnevictable(page);
			unlock_page(page);
			put_page(page);
			index++;
		}
		while (index < end) {
			clear_highpage(new_page + (index % HPAGE_PMD_NR));
			index++;
		}

		SetPageUptodate(new_page);
		page_ref_add(new_page, HPAGE_PMD_NR - 1);
		if (is_shmem)
			set_page_dirty(new_page);
		lru_cache_add(new_page);

		/*
		 * Remove pte page tables, so we can re-fault the page as huge.
		 */
		retract_page_tables(mapping, start);
		*hpage = NULL;

		khugepaged_pages_collapsed++;
	} else {
		struct page *page;

		/* Something went wrong: roll back page cache changes */
		xas_lock_irq(&xas);
		mapping->nrpages -= nr_none;

		if (is_shmem)
			shmem_uncharge(mapping->host, nr_none);

		xas_set(&xas, start);
		xas_for_each(&xas, page, end - 1) {
			page = list_first_entry_or_null(&pagelist,
					struct page, lru);
			if (!page || xas.xa_index < page->index) {
				if (!nr_none)
					break;
				nr_none--;
				/* Put holes back where they were */
				xas_store(&xas, NULL);
				continue;
			}

			VM_BUG_ON_PAGE(page->index != xas.xa_index, page);

			/* Unfreeze the page. */
			list_del(&page->lru);
			page_ref_unfreeze(page, 2);
			xas_store(&xas, page);
			xas_pause(&xas);
			xas_unlock_irq(&xas);
			unlock_page(page);
			putback_lru_page(page);
			xas_lock_irq(&xas);
		}
		VM_BUG_ON(nr_none);
		xas_unlock_irq(&xas);

		new_page->mapping = NULL;
	}

	unlock_page(new_page);
out:
	VM_BUG_ON(!list_empty(&pagelist));
	if (!IS_ERR_OR_NULL(*hpage))
		mem_cgroup_uncharge(*hpage);
	/* TODO: tracepoints */
}

static void khugepaged_scan_file(struct mm_struct *mm,
		struct file *file, pgoff_t start, struct page **hpage)
{
	struct page *page = NULL;
	struct address_space *mapping = file->f_mapping;
	XA_STATE(xas, &mapping->i_pages, start);
	int present, swap;
	int node = NUMA_NO_NODE;
	int result = SCAN_SUCCEED;

	present = 0;
	swap = 0;
	memset(khugepaged_node_load, 0, sizeof(khugepaged_node_load));
	rcu_read_lock();
	xas_for_each(&xas, page, start + HPAGE_PMD_NR - 1) {
		if (xas_retry(&xas, page))
			continue;

		if (xa_is_value(page)) {
			if (++swap > khugepaged_max_ptes_swap) {
				result = SCAN_EXCEED_SWAP_PTE;
				break;
			}
			continue;
		}

		if (PageTransCompound(page)) {
			result = SCAN_PAGE_COMPOUND;
			break;
		}

		node = page_to_nid(page);
		if (khugepaged_scan_abort(node)) {
			result = SCAN_SCAN_ABORT;
			break;
		}
		khugepaged_node_load[node]++;

		if (!PageLRU(page)) {
			result = SCAN_PAGE_LRU;
			break;
		}

		if (page_count(page) !=
		    1 + page_mapcount(page) + page_has_private(page)) {
			result = SCAN_PAGE_COUNT;
			break;
		}

		/*
		 * We probably should check if the page is referenced here, but
		 * nobody would transfer pte_young() to PageReferenced() for us.
		 * And rmap walk here is just too costly...
		 */

		present++;

		if (need_resched()) {
			xas_pause(&xas);
			cond_resched_rcu();
		}
	}
	rcu_read_unlock();

	if (result == SCAN_SUCCEED) {
		if (present < HPAGE_PMD_NR - khugepaged_max_ptes_none) {
			result = SCAN_EXCEED_NONE_PTE;
		} else {
			node = khugepaged_find_target_node();
			collapse_file(mm, file, start, hpage, node);
		}
	}

	/* TODO: tracepoints */
}
#else
static void khugepaged_scan_file(struct mm_struct *mm,
		struct file *file, pgoff_t start, struct page **hpage)
{
	BUILD_BUG();
}

static int khugepaged_collapse_pte_mapped_thps(struct mm_slot *mm_slot)
{
	return 0;
}
#endif

static unsigned int khugepaged_scan_mm_slot(unsigned int pages,
					    struct page **hpage)
	__releases(&khugepaged_mm_lock)
	__acquires(&khugepaged_mm_lock)
{
	struct mm_slot *mm_slot;
	struct mm_struct *mm;
	struct vm_area_struct *vma;
	int progress = 0;

	VM_BUG_ON(!pages);
	lockdep_assert_held(&khugepaged_mm_lock);

	if (khugepaged_scan.mm_slot)
		mm_slot = khugepaged_scan.mm_slot;
	else {
		mm_slot = list_entry(khugepaged_scan.mm_head.next,
				     struct mm_slot, mm_node);
		khugepaged_scan.address = 0;
		khugepaged_scan.mm_slot = mm_slot;
	}
	spin_unlock(&khugepaged_mm_lock);
	khugepaged_collapse_pte_mapped_thps(mm_slot);

	mm = mm_slot->mm;
	/*
	 * Don't wait for semaphore (to avoid long wait times).  Just move to
	 * the next mm on the list.
	 */
	vma = NULL;
	if (unlikely(!mmap_read_trylock(mm)))
		goto breakouterloop_mmap_lock;
	if (likely(!khugepaged_test_exit(mm)))
		vma = find_vma(mm, khugepaged_scan.address);

	progress++;
	for (; vma; vma = vma->vm_next) {
		unsigned long hstart, hend;

		cond_resched();
		if (unlikely(khugepaged_test_exit(mm))) {
			progress++;
			break;
		}
		if (!hugepage_vma_check(vma, vma->vm_flags)) {
skip:
			progress++;
			continue;
		}
		hstart = (vma->vm_start + ~HPAGE_PMD_MASK) & HPAGE_PMD_MASK;
		hend = vma->vm_end & HPAGE_PMD_MASK;
		if (hstart >= hend)
			goto skip;
		if (khugepaged_scan.address > hend)
			goto skip;
		if (khugepaged_scan.address < hstart)
			khugepaged_scan.address = hstart;
		VM_BUG_ON(khugepaged_scan.address & ~HPAGE_PMD_MASK);
		if (shmem_file(vma->vm_file) && !shmem_huge_enabled(vma))
			goto skip;

		while (khugepaged_scan.address < hend) {
			int ret;
			cond_resched();
			if (unlikely(khugepaged_test_exit(mm)))
				goto breakouterloop;

			VM_BUG_ON(khugepaged_scan.address < hstart ||
				  khugepaged_scan.address + HPAGE_PMD_SIZE >
				  hend);
			if (IS_ENABLED(CONFIG_SHMEM) && vma->vm_file) {
				struct file *file = get_file(vma->vm_file);
				pgoff_t pgoff = linear_page_index(vma,
						khugepaged_scan.address);

				mmap_read_unlock(mm);
				ret = 1;
				khugepaged_scan_file(mm, file, pgoff, hpage);
				fput(file);
			} else {
				ret = khugepaged_scan_pmd(mm, vma,
						khugepaged_scan.address,
						hpage);
			}
			/* move to next address */
			khugepaged_scan.address += HPAGE_PMD_SIZE;
			progress += HPAGE_PMD_NR;
			if (ret)
				/* we released mmap_lock so break loop */
				goto breakouterloop_mmap_lock;
			if (progress >= pages)
				goto breakouterloop;
		}
	}
breakouterloop:
	mmap_read_unlock(mm); /* exit_mmap will destroy ptes after this */
breakouterloop_mmap_lock:

	spin_lock(&khugepaged_mm_lock);
	VM_BUG_ON(khugepaged_scan.mm_slot != mm_slot);
	/*
	 * Release the current mm_slot if this mm is about to die, or
	 * if we scanned all vmas of this mm.
	 */
	if (khugepaged_test_exit(mm) || !vma) {
		/*
		 * Make sure that if mm_users is reaching zero while
		 * khugepaged runs here, khugepaged_exit will find
		 * mm_slot not pointing to the exiting mm.
		 */
		if (mm_slot->mm_node.next != &khugepaged_scan.mm_head) {
			khugepaged_scan.mm_slot = list_entry(
				mm_slot->mm_node.next,
				struct mm_slot, mm_node);
			khugepaged_scan.address = 0;
		} else {
			khugepaged_scan.mm_slot = NULL;
			khugepaged_full_scans++;
		}

		collect_mm_slot(mm_slot);
	}

	return progress;
}

static int khugepaged_has_work(void)
{
	return !list_empty(&khugepaged_scan.mm_head) &&
		khugepaged_enabled();
}

static int khugepaged_wait_event(void)
{
	return !list_empty(&khugepaged_scan.mm_head) ||
		kthread_should_stop();
}

static void khugepaged_do_scan(void)
{
	struct page *hpage = NULL;
	unsigned int progress = 0, pass_through_head = 0;
	unsigned int pages = khugepaged_pages_to_scan;
	bool wait = true;

	barrier(); /* write khugepaged_pages_to_scan to local stack */

	lru_add_drain_all();

	while (progress < pages) {
		if (!khugepaged_prealloc_page(&hpage, &wait))
			break;

		cond_resched();

		if (unlikely(kthread_should_stop() || try_to_freeze()))
			break;

		spin_lock(&khugepaged_mm_lock);
		if (!khugepaged_scan.mm_slot)
			pass_through_head++;
		if (khugepaged_has_work() &&
		    pass_through_head < 2)
			progress += khugepaged_scan_mm_slot(pages - progress,
							    &hpage);
		else
			progress = pages;
		spin_unlock(&khugepaged_mm_lock);
	}

	if (!IS_ERR_OR_NULL(hpage))
		put_page(hpage);
}

static bool khugepaged_should_wakeup(void)
{
	return kthread_should_stop() ||
	       time_after_eq(jiffies, khugepaged_sleep_expire);
}

static void khugepaged_wait_work(void)
{
	if (khugepaged_has_work()) {
		const unsigned long scan_sleep_jiffies =
			msecs_to_jiffies(khugepaged_scan_sleep_millisecs);

		if (!scan_sleep_jiffies)
			return;

		khugepaged_sleep_expire = jiffies + scan_sleep_jiffies;
		wait_event_freezable_timeout(khugepaged_wait,
					     khugepaged_should_wakeup(),
					     scan_sleep_jiffies);
		return;
	}

	if (khugepaged_enabled())
		wait_event_freezable(khugepaged_wait, khugepaged_wait_event());
}

static int khugepaged(void *none)
{
	struct mm_slot *mm_slot;

	set_freezable();
	set_user_nice(current, MAX_NICE);

	while (!kthread_should_stop()) {
		khugepaged_do_scan();
		khugepaged_wait_work();
	}

	spin_lock(&khugepaged_mm_lock);
	mm_slot = khugepaged_scan.mm_slot;
	khugepaged_scan.mm_slot = NULL;
	if (mm_slot)
		collect_mm_slot(mm_slot);
	spin_unlock(&khugepaged_mm_lock);
	return 0;
}

static void set_recommended_min_free_kbytes(void)
{
	struct zone *zone;
	int nr_zones = 0;
	unsigned long recommended_min;

	for_each_populated_zone(zone) {
		/*
		 * We don't need to worry about fragmentation of
		 * ZONE_MOVABLE since it only has movable pages.
		 */
		if (zone_idx(zone) > gfp_zone(GFP_USER))
			continue;

		nr_zones++;
	}

	/* Ensure 2 pageblocks are free to assist fragmentation avoidance */
	recommended_min = pageblock_nr_pages * nr_zones * 2;

	/*
	 * Make sure that on average at least two pageblocks are almost free
	 * of another type, one for a migratetype to fall back to and a
	 * second to avoid subsequent fallbacks of other types There are 3
	 * MIGRATE_TYPES we care about.
	 */
	recommended_min += pageblock_nr_pages * nr_zones *
			   MIGRATE_PCPTYPES * MIGRATE_PCPTYPES;

	/* don't ever allow to reserve more than 5% of the lowmem */
	recommended_min = min(recommended_min,
			      (unsigned long) nr_free_buffer_pages() / 20);
	recommended_min <<= (PAGE_SHIFT-10);

	if (recommended_min > min_free_kbytes) {
		if (user_min_free_kbytes >= 0)
			pr_info("raising min_free_kbytes from %d to %lu to help transparent hugepage allocations\n",
				min_free_kbytes, recommended_min);

		min_free_kbytes = recommended_min;
	}
	setup_per_zone_wmarks();
}

int start_stop_khugepaged(void)
{
	int err = 0;

	mutex_lock(&khugepaged_mutex);
	if (khugepaged_enabled()) {
		if (!khugepaged_thread)
			khugepaged_thread = kthread_run(khugepaged, NULL,
							"khugepaged");
		if (IS_ERR(khugepaged_thread)) {
			pr_err("khugepaged: kthread_run(khugepaged) failed\n");
			err = PTR_ERR(khugepaged_thread);
			khugepaged_thread = NULL;
			goto fail;
		}

		if (!list_empty(&khugepaged_scan.mm_head))
			wake_up_interruptible(&khugepaged_wait);

		set_recommended_min_free_kbytes();
	} else if (khugepaged_thread) {
		kthread_stop(khugepaged_thread);
		khugepaged_thread = NULL;
	}
fail:
	mutex_unlock(&khugepaged_mutex);
	return err;
}

void khugepaged_min_free_kbytes_update(void)
{
	mutex_lock(&khugepaged_mutex);
	if (khugepaged_enabled() && khugepaged_thread)
		set_recommended_min_free_kbytes();
	mutex_unlock(&khugepaged_mutex);
}<|MERGE_RESOLUTION|>--- conflicted
+++ resolved
@@ -458,11 +458,7 @@
 	/* Only regular file is valid */
 	if (IS_ENABLED(CONFIG_READ_ONLY_THP_FOR_FS) && vma->vm_file &&
 	    !inode_is_open_for_write(vma->vm_file->f_inode) &&
-<<<<<<< HEAD
-	    (vm_flags & VM_DENYWRITE)) {
-=======
 	    (vm_flags & VM_EXEC)) {
->>>>>>> 8d21bcc7
 		struct inode *inode = vma->vm_file->f_inode;
 
 		return S_ISREG(inode->i_mode);
