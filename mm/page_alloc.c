--- conflicted
+++ resolved
@@ -71,10 +71,7 @@
 #include <linux/psi.h>
 #include <linux/padata.h>
 #include <linux/khugepaged.h>
-<<<<<<< HEAD
 #include <linux/low-mem-notify.h>
-=======
->>>>>>> 43ca8e1d
 #include <trace/hooks/mm.h>
 
 #include <asm/sections.h>
@@ -2961,29 +2958,8 @@
 		goto retry;
 
 	trace_mm_page_alloc_zone_locked(page, order, migratetype);
-<<<<<<< HEAD
 	return page;
 }
-
-#ifdef CONFIG_CMA
-static struct page *__rmqueue_cma(struct zone *zone, unsigned int order,
-				  int migratetype,
-				  unsigned int alloc_flags)
-{
-	struct page *page = __rmqueue_cma_fallback(zone, order);
-	trace_mm_page_alloc_zone_locked(page, order, MIGRATE_CMA);
-=======
->>>>>>> 43ca8e1d
-	return page;
-}
-#else
-static inline struct page *__rmqueue_cma(struct zone *zone, unsigned int order,
-					 int migratetype,
-					 unsigned int alloc_flags)
-{
-	return NULL;
-}
-#endif
 
 #ifdef CONFIG_CMA
 static struct page *__rmqueue_cma(struct zone *zone, unsigned int order,
@@ -8805,14 +8781,10 @@
 		return ret;
 	}
 
-<<<<<<< HEAD
-	drain_all_pages(cc.zone);
-=======
 	trace_android_vh_cma_drain_all_pages_bypass(migratetype,
 						&skip_drain_all_pages);
 	if (skip_drain_all_pages)
 		drain_all_pages(cc.zone);
->>>>>>> 43ca8e1d
 
 	/*
 	 * In case of -EBUSY, we'd like to know which page causes problem.
