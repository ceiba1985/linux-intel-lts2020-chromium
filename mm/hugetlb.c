--- conflicted
+++ resolved
@@ -4840,14 +4840,9 @@
 	update_mmu_cache(dst_vma, dst_addr, dst_pte);
 
 	spin_unlock(ptl);
-<<<<<<< HEAD
-	SetHPageMigratable(page);
-	if (vm_shared)
-=======
 	if (!is_continue)
-		set_page_huge_active(page);
+		SetHPageMigratable(page);
 	if (vm_shared || is_continue)
->>>>>>> d3c86f46
 		unlock_page(page);
 	ret = 0;
 out:
