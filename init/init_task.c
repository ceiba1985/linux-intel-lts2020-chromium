// SPDX-License-Identifier: GPL-2.0
#include <linux/init_task.h>
#include <linux/export.h>
#include <linux/mqueue.h>
#include <linux/sched.h>
#include <linux/sched/sysctl.h>
#include <linux/sched/rt.h>
#include <linux/sched/task.h>
#include <linux/init.h>
#include <linux/fs.h>
#include <linux/mm.h>
#include <linux/audit.h>
#include <linux/numa.h>
#include <linux/scs.h>

#include <linux/alt-syscall.h>

#include <asm/pgtable.h>
#include <linux/uaccess.h>

static struct signal_struct init_signals = {
	.nr_threads	= 1,
	.thread_head	= LIST_HEAD_INIT(init_task.thread_node),
	.wait_chldexit	= __WAIT_QUEUE_HEAD_INITIALIZER(init_signals.wait_chldexit),
	.shared_pending	= {
		.list = LIST_HEAD_INIT(init_signals.shared_pending.list),
		.signal =  {{0}}
	},
	.multiprocess	= HLIST_HEAD_INIT,
	.rlim		= INIT_RLIMITS,
	.cred_guard_mutex = __MUTEX_INITIALIZER(init_signals.cred_guard_mutex),
	.exec_update_lock = __RWSEM_INITIALIZER(init_signals.exec_update_lock),
#ifdef CONFIG_POSIX_TIMERS
	.posix_timers = LIST_HEAD_INIT(init_signals.posix_timers),
	.cputimer	= {
		.cputime_atomic	= INIT_CPUTIME_ATOMIC,
	},
#endif
	INIT_CPU_TIMERS(init_signals)
	.pids = {
		[PIDTYPE_PID]	= &init_struct_pid,
		[PIDTYPE_TGID]	= &init_struct_pid,
		[PIDTYPE_PGID]	= &init_struct_pid,
		[PIDTYPE_SID]	= &init_struct_pid,
	},
	INIT_PREV_CPUTIME(init_signals)
};

static struct sighand_struct init_sighand = {
	.count		= REFCOUNT_INIT(1),
	.action		= { { { .sa_handler = SIG_DFL, } }, },
	.siglock	= __SPIN_LOCK_UNLOCKED(init_sighand.siglock),
	.signalfd_wqh	= __WAIT_QUEUE_HEAD_INITIALIZER(init_sighand.signalfd_wqh),
};

#ifdef CONFIG_SHADOW_CALL_STACK
unsigned long init_shadow_call_stack[SCS_SIZE / sizeof(long)]
		__init_task_data = {
	[(SCS_SIZE / sizeof(long)) - 1] = SCS_END_MAGIC
};
#endif

/*
 * Set up the first task table, touch at your own risk!. Base=0,
 * limit=0x1fffff (=2MB)
 */
struct task_struct init_task
#ifdef CONFIG_ARCH_TASK_STRUCT_ON_STACK
	__init_task_data
#endif
	__aligned(L1_CACHE_BYTES)
= {
#ifdef CONFIG_THREAD_INFO_IN_TASK
	.thread_info	= INIT_THREAD_INFO(init_task),
	.stack_refcount	= REFCOUNT_INIT(1),
#endif
	.state		= 0,
	.stack		= init_stack,
	.usage		= REFCOUNT_INIT(2),
	.flags		= PF_KTHREAD,
	.prio		= MAX_PRIO - 20,
	.static_prio	= MAX_PRIO - 20,
	.normal_prio	= MAX_PRIO - 20,
	.policy		= SCHED_NORMAL,
	.cpus_ptr	= &init_task.cpus_mask,
	.cpus_mask	= CPU_MASK_ALL,
	.nr_cpus_allowed= NR_CPUS,
	.mm		= NULL,
	.active_mm	= &init_mm,
	.restart_block	= {
		.fn = do_no_restart_syscall,
	},
	.se		= {
		.group_node 	= LIST_HEAD_INIT(init_task.se.group_node),
	},
	.rt		= {
		.run_list	= LIST_HEAD_INIT(init_task.rt.run_list),
		.time_slice	= RR_TIMESLICE,
	},
	.tasks		= LIST_HEAD_INIT(init_task.tasks),
#ifdef CONFIG_SMP
	.pushable_tasks	= PLIST_NODE_INIT(init_task.pushable_tasks, MAX_PRIO),
#endif
#ifdef CONFIG_CGROUP_SCHED
	.sched_task_group = &root_task_group,
#endif
	.ptraced	= LIST_HEAD_INIT(init_task.ptraced),
	.ptrace_entry	= LIST_HEAD_INIT(init_task.ptrace_entry),
	.real_parent	= &init_task,
	.parent		= &init_task,
	.children	= LIST_HEAD_INIT(init_task.children),
	.sibling	= LIST_HEAD_INIT(init_task.sibling),
	.group_leader	= &init_task,
	RCU_POINTER_INITIALIZER(real_cred, &init_cred),
	RCU_POINTER_INITIALIZER(cred, &init_cred),
	.comm		= INIT_TASK_COMM,
	.thread		= INIT_THREAD,
	.fs		= &init_fs,
	.files		= &init_files,
#ifdef CONFIG_IO_URING
	.io_uring	= NULL,
#endif
	.signal		= &init_signals,
	.sighand	= &init_sighand,
	.nsproxy	= &init_nsproxy,
	.pending	= {
		.list = LIST_HEAD_INIT(init_task.pending.list),
		.signal = {{0}}
	},
	.blocked	= {{0}},
	.alloc_lock	= __SPIN_LOCK_UNLOCKED(init_task.alloc_lock),
	.journal_info	= NULL,
	INIT_CPU_TIMERS(init_task)
	.pi_lock	= __RAW_SPIN_LOCK_UNLOCKED(init_task.pi_lock),
	.timer_slack_ns = 50000, /* 50 usec default slack */
	.thread_pid	= &init_struct_pid,
	.thread_group	= LIST_HEAD_INIT(init_task.thread_group),
	.thread_node	= LIST_HEAD_INIT(init_signals.thread_head),
#ifdef CONFIG_AUDIT
	.loginuid	= INVALID_UID,
	.sessionid	= AUDIT_SID_UNSET,
#endif
#ifdef CONFIG_PERF_EVENTS
	.perf_event_mutex = __MUTEX_INITIALIZER(init_task.perf_event_mutex),
	.perf_event_list = LIST_HEAD_INIT(init_task.perf_event_list),
#endif
#ifdef CONFIG_PREEMPT_RCU
	.rcu_read_lock_nesting = 0,
	.rcu_read_unlock_special.s = 0,
	.rcu_node_entry = LIST_HEAD_INIT(init_task.rcu_node_entry),
	.rcu_blocked_node = NULL,
#endif
#ifdef CONFIG_TASKS_RCU
	.rcu_tasks_holdout = false,
	.rcu_tasks_holdout_list = LIST_HEAD_INIT(init_task.rcu_tasks_holdout_list),
	.rcu_tasks_idle_cpu = -1,
#endif
#ifdef CONFIG_TASKS_TRACE_RCU
	.trc_reader_nesting = 0,
	.trc_reader_special.s = 0,
	.trc_holdout_list = LIST_HEAD_INIT(init_task.trc_holdout_list),
#endif
#ifdef CONFIG_CPUSETS
	.mems_allowed_seq = SEQCNT_SPINLOCK_ZERO(init_task.mems_allowed_seq,
						 &init_task.alloc_lock),
#endif
#ifdef CONFIG_RT_MUTEXES
	.pi_waiters	= RB_ROOT_CACHED,
	.pi_top_task	= NULL,
#endif
	INIT_PREV_CPUTIME(init_task)
#ifdef CONFIG_VIRT_CPU_ACCOUNTING_GEN
	.vtime.seqcount	= SEQCNT_ZERO(init_task.vtime_seqcount),
	.vtime.starttime = 0,
	.vtime.state	= VTIME_SYS,
#endif
#ifdef CONFIG_NUMA_BALANCING
	.numa_preferred_nid = NUMA_NO_NODE,
	.numa_group	= NULL,
	.numa_faults	= NULL,
#endif
#if defined(CONFIG_KASAN_GENERIC) || defined(CONFIG_KASAN_SW_TAGS)
	.kasan_depth	= 1,
#endif
#ifdef CONFIG_KCSAN
	.kcsan_ctx = {
		.disable_count		= 0,
		.atomic_next		= 0,
		.atomic_nest_count	= 0,
		.in_flat_atomic		= false,
		.access_mask		= 0,
		.scoped_accesses	= {LIST_POISON1, NULL},
	},
#endif
#ifdef CONFIG_TRACE_IRQFLAGS
	.softirqs_enabled = 1,
#endif
#ifdef CONFIG_LOCKDEP
	.lockdep_depth = 0, /* no locks held yet */
	.curr_chain_key = INITIAL_CHAIN_KEY,
	.lockdep_recursion = 0,
#endif
#ifdef CONFIG_FUNCTION_GRAPH_TRACER
	.ret_stack		= NULL,
	.tracing_graph_pause	= ATOMIC_INIT(0),
#endif
#if defined(CONFIG_TRACING) && defined(CONFIG_PREEMPTION)
	.trace_recursion = 0,
#endif
#ifdef CONFIG_LIVEPATCH
	.patch_state	= KLP_UNDEFINED,
#endif
#ifdef CONFIG_SECURITY
	.security	= NULL,
#endif
#ifdef CONFIG_SECCOMP_FILTER
	.seccomp	= { .filter_count = ATOMIC_INIT(0) },
#endif
<<<<<<< HEAD
#ifdef CONFIG_ANDROID_STRUCT_PADDING
=======
#ifdef CONFIG_ANDROID_VENDOR_OEM_DATA
>>>>>>> 43ca8e1d
	.android_vendor_data1 = {0, },
	.android_oem_data1 = {0, },
#endif
};
EXPORT_SYMBOL(init_task);

/*
 * Initial thread structure. Alignment of this is handled by a special
 * linker map entry.
 */
#ifndef CONFIG_THREAD_INFO_IN_TASK
struct thread_info init_thread_info __init_thread_info = INIT_THREAD_INFO(init_task);
#endif<|MERGE_RESOLUTION|>--- conflicted
+++ resolved
@@ -216,11 +216,7 @@
 #ifdef CONFIG_SECCOMP_FILTER
 	.seccomp	= { .filter_count = ATOMIC_INIT(0) },
 #endif
-<<<<<<< HEAD
-#ifdef CONFIG_ANDROID_STRUCT_PADDING
-=======
 #ifdef CONFIG_ANDROID_VENDOR_OEM_DATA
->>>>>>> 43ca8e1d
 	.android_vendor_data1 = {0, },
 	.android_oem_data1 = {0, },
 #endif
