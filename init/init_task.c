// SPDX-License-Identifier: GPL-2.0
#include <linux/init_task.h>
#include <linux/export.h>
#include <linux/mqueue.h>
#include <linux/sched.h>
#include <linux/sched/sysctl.h>
#include <linux/sched/rt.h>
#include <linux/sched/task.h>
#include <linux/init.h>
#include <linux/fs.h>
#include <linux/mm.h>
#include <linux/audit.h>
#include <linux/numa.h>
#include <linux/scs.h>

#include <linux/alt-syscall.h>

#include <asm/pgtable.h>
#include <linux/uaccess.h>

static struct signal_struct init_signals = {
	.nr_threads	= 1,
	.thread_head	= LIST_HEAD_INIT(init_task.thread_node),
	.wait_chldexit	= __WAIT_QUEUE_HEAD_INITIALIZER(init_signals.wait_chldexit),
	.shared_pending	= {
		.list = LIST_HEAD_INIT(init_signals.shared_pending.list),
		.signal =  {{0}}
	},
	.multiprocess	= HLIST_HEAD_INIT,
	.rlim		= INIT_RLIMITS,
	.cred_guard_mutex = __MUTEX_INITIALIZER(init_signals.cred_guard_mutex),
	.exec_update_lock = __RWSEM_INITIALIZER(init_signals.exec_update_lock),
#ifdef CONFIG_POSIX_TIMERS
	.posix_timers = LIST_HEAD_INIT(init_signals.posix_timers),
	.cputimer	= {
		.cputime_atomic	= INIT_CPUTIME_ATOMIC,
	},
#endif
	INIT_CPU_TIMERS(init_signals)
	.pids = {
		[PIDTYPE_PID]	= &init_struct_pid,
		[PIDTYPE_TGID]	= &init_struct_pid,
		[PIDTYPE_PGID]	= &init_struct_pid,
		[PIDTYPE_SID]	= &init_struct_pid,
	},
	INIT_PREV_CPUTIME(init_signals)
};

static struct sighand_struct init_sighand = {
	.count		= REFCOUNT_INIT(1),
	.action		= { { { .sa_handler = SIG_DFL, } }, },
	.siglock	= __SPIN_LOCK_UNLOCKED(init_sighand.siglock),
	.signalfd_wqh	= __WAIT_QUEUE_HEAD_INITIALIZER(init_sighand.signalfd_wqh),
};

#ifdef CONFIG_SHADOW_CALL_STACK
unsigned long init_shadow_call_stack[SCS_SIZE / sizeof(long)]
		__init_task_data = {
	[(SCS_SIZE / sizeof(long)) - 1] = SCS_END_MAGIC
};
#endif

/*
 * Set up the first task table, touch at your own risk!. Base=0,
 * limit=0x1fffff (=2MB)
 */
struct task_struct init_task
#ifdef CONFIG_ARCH_TASK_STRUCT_ON_STACK
	__init_task_data
#endif
	__aligned(L1_CACHE_BYTES)
= {
#ifdef CONFIG_THREAD_INFO_IN_TASK
	.thread_info	= INIT_THREAD_INFO(init_task),
	.stack_refcount	= REFCOUNT_INIT(1),
#endif
	.state		= 0,
	.stack		= init_stack,
	.usage		= REFCOUNT_INIT(2),
	.flags		= PF_KTHREAD,
	.prio		= MAX_PRIO - 20,
	.static_prio	= MAX_PRIO - 20,
	.normal_prio	= MAX_PRIO - 20,
	.policy		= SCHED_NORMAL,
	.cpus_ptr	= &init_task.cpus_mask,
	.cpus_mask	= CPU_MASK_ALL,
	.nr_cpus_allowed= NR_CPUS,
	.mm		= NULL,
	.active_mm	= &init_mm,
	.restart_block	= {
		.fn = do_no_restart_syscall,
	},
	.se		= {
		.group_node 	= LIST_HEAD_INIT(init_task.se.group_node),
	},
	.rt		= {
		.run_list	= LIST_HEAD_INIT(init_task.rt.run_list),
		.time_slice	= RR_TIMESLICE,
	},
	.tasks		= LIST_HEAD_INIT(init_task.tasks),
#ifdef CONFIG_SMP
	.pushable_tasks	= PLIST_NODE_INIT(init_task.pushable_tasks, MAX_PRIO),
#endif
#ifdef CONFIG_CGROUP_SCHED
	.sched_task_group = &root_task_group,
#endif
	.ptraced	= LIST_HEAD_INIT(init_task.ptraced),
	.ptrace_entry	= LIST_HEAD_INIT(init_task.ptrace_entry),
	.real_parent	= &init_task,
	.parent		= &init_task,
	.children	= LIST_HEAD_INIT(init_task.children),
	.sibling	= LIST_HEAD_INIT(init_task.sibling),
	.group_leader	= &init_task,
	RCU_POINTER_INITIALIZER(real_cred, &init_cred),
	RCU_POINTER_INITIALIZER(cred, &init_cred),
	.comm		= INIT_TASK_COMM,
	.thread		= INIT_THREAD,
	.fs		= &init_fs,
	.files		= &init_files,
#ifdef CONFIG_IO_URING
	.io_uring	= NULL,
#endif
	.signal		= &init_signals,
	.sighand	= &init_sighand,
	.nsproxy	= &init_nsproxy,
	.pending	= {
		.list = LIST_HEAD_INIT(init_task.pending.list),
		.signal = {{0}}
	},
	.blocked	= {{0}},
	.alloc_lock	= __SPIN_LOCK_UNLOCKED(init_task.alloc_lock),
	.journal_info	= NULL,
	INIT_CPU_TIMERS(init_task)
	.pi_lock	= __RAW_SPIN_LOCK_UNLOCKED(init_task.pi_lock),
	.timer_slack_ns = 50000, /* 50 usec default slack */
	.thread_pid	= &init_struct_pid,
	.thread_group	= LIST_HEAD_INIT(init_task.thread_group),
	.thread_node	= LIST_HEAD_INIT(init_signals.thread_head),
#ifdef CONFIG_AUDIT
	.loginuid	= INVALID_UID,
	.sessionid	= AUDIT_SID_UNSET,
#endif
#ifdef CONFIG_PERF_EVENTS
	.perf_event_mutex = __MUTEX_INITIALIZER(init_task.perf_event_mutex),
	.perf_event_list = LIST_HEAD_INIT(init_task.perf_event_list),
#endif
#ifdef CONFIG_PREEMPT_RCU
	.rcu_read_lock_nesting = 0,
	.rcu_read_unlock_special.s = 0,
	.rcu_node_entry = LIST_HEAD_INIT(init_task.rcu_node_entry),
	.rcu_blocked_node = NULL,
#endif
#ifdef CONFIG_TASKS_RCU
	.rcu_tasks_holdout = false,
	.rcu_tasks_holdout_list = LIST_HEAD_INIT(init_task.rcu_tasks_holdout_list),
	.rcu_tasks_idle_cpu = -1,
#endif
#ifdef CONFIG_TASKS_TRACE_RCU
	.trc_reader_nesting = 0,
	.trc_reader_special.s = 0,
	.trc_holdout_list = LIST_HEAD_INIT(init_task.trc_holdout_list),
#endif
#ifdef CONFIG_CPUSETS
	.mems_allowed_seq = SEQCNT_SPINLOCK_ZERO(init_task.mems_allowed_seq,
						 &init_task.alloc_lock),
#endif
#ifdef CONFIG_RT_MUTEXES
	.pi_waiters	= RB_ROOT_CACHED,
	.pi_top_task	= NULL,
#endif
	INIT_PREV_CPUTIME(init_task)
#ifdef CONFIG_VIRT_CPU_ACCOUNTING_GEN
	.vtime.seqcount	= SEQCNT_ZERO(init_task.vtime_seqcount),
	.vtime.starttime = 0,
	.vtime.state	= VTIME_SYS,
#endif
#ifdef CONFIG_NUMA_BALANCING
	.numa_preferred_nid = NUMA_NO_NODE,
	.numa_group	= NULL,
	.numa_faults	= NULL,
#endif
#if defined(CONFIG_KASAN_GENERIC) || defined(CONFIG_KASAN_SW_TAGS)
	.kasan_depth	= 1,
#endif
#ifdef CONFIG_KCSAN
	.kcsan_ctx = {
		.disable_count		= 0,
		.atomic_next		= 0,
		.atomic_nest_count	= 0,
		.in_flat_atomic		= false,
		.access_mask		= 0,
		.scoped_accesses	= {LIST_POISON1, NULL},
	},
#endif
#ifdef CONFIG_TRACE_IRQFLAGS
	.softirqs_enabled = 1,
#endif
#ifdef CONFIG_LOCKDEP
	.lockdep_depth = 0, /* no locks held yet */
	.curr_chain_key = INITIAL_CHAIN_KEY,
	.lockdep_recursion = 0,
#endif
#ifdef CONFIG_FUNCTION_GRAPH_TRACER
	.ret_stack		= NULL,
	.tracing_graph_pause	= ATOMIC_INIT(0),
#endif
#if defined(CONFIG_TRACING) && defined(CONFIG_PREEMPTION)
	.trace_recursion = 0,
#endif
#ifdef CONFIG_LIVEPATCH
	.patch_state	= KLP_UNDEFINED,
#endif
#ifdef CONFIG_SECURITY
	.security	= NULL,
#endif
#ifdef CONFIG_SECCOMP_FILTER
	.seccomp	= { .filter_count = ATOMIC_INIT(0) },
#endif
<<<<<<< HEAD
	.android_vendor_data1 = {0, },
	.android_oem_data1 = {0, },
=======
#ifdef CONFIG_ANDROID_STRUCT_PADDING
	.android_vendor_data1 = {0, },
	.android_oem_data1 = {0, },
#endif
>>>>>>> c194212a
};
EXPORT_SYMBOL(init_task);

/*
 * Initial thread structure. Alignment of this is handled by a special
 * linker map entry.
 */
#ifndef CONFIG_THREAD_INFO_IN_TASK
struct thread_info init_thread_info __init_thread_info = INIT_THREAD_INFO(init_task);
#endif<|MERGE_RESOLUTION|>--- conflicted
+++ resolved
@@ -216,15 +216,10 @@
 #ifdef CONFIG_SECCOMP_FILTER
 	.seccomp	= { .filter_count = ATOMIC_INIT(0) },
 #endif
-<<<<<<< HEAD
-	.android_vendor_data1 = {0, },
-	.android_oem_data1 = {0, },
-=======
 #ifdef CONFIG_ANDROID_STRUCT_PADDING
 	.android_vendor_data1 = {0, },
 	.android_oem_data1 = {0, },
 #endif
->>>>>>> c194212a
 };
 EXPORT_SYMBOL(init_task);
 
