# SPDX-License-Identifier: GPL-2.0
#
# Generic algorithms support
#
config XOR_BLOCKS
	tristate

#
# async_tx api: hardware offloaded memory transfer/transform support
#
source "crypto/async_tx/Kconfig"

#
# Cryptographic API Configuration
#
menuconfig CRYPTO
	tristate "Cryptographic API"
	help
	  This option provides the core Cryptographic API.

if CRYPTO

comment "Crypto core or helper"

config CRYPTO_FIPS
	bool "FIPS 200 compliance"
	depends on (CRYPTO_ANSI_CPRNG || CRYPTO_DRBG) && !CRYPTO_MANAGER_DISABLE_TESTS
	depends on (MODULE_SIG || !MODULES)
	help
	  This option enables the fips boot option which is
	  required if you want the system to operate in a FIPS 200
	  certification.  You should say no unless you know what
	  this is.

# CRYPTO_FIPS140 just enables the support in the kernel for loading fips140.ko.
# The module still needs to be built and loaded if you need FIPS 140 compliance.
config CRYPTO_FIPS140
	def_bool y
	depends on MODULES && ARM64 && ARM64_MODULE_PLTS

config CRYPTO_FIPS140_MOD
	bool "Enable FIPS 140 cryptographic module"
	depends on LTO_CLANG && CRYPTO_FIPS140
	help
	  This option enables building a loadable module fips140.ko, which
	  contains various crypto algorithms that are also built into vmlinux.
	  At load time, this module overrides the built-in implementations of
	  these algorithms with its implementations.  It also runs self-tests on
	  these algorithms and verifies the integrity of its code and data.  If
	  either of these steps fails, the kernel will panic.

	  This module is intended to be loaded at early boot time in order to
	  meet FIPS 140 and NIAP FPT_TST_EXT.1 requirements.  It shouldn't be
	  used if you don't need to meet these requirements.

<<<<<<< HEAD
config CRYPTO_FIPS140_MOD_ERROR_INJECTION
	bool "Support injecting failures into the FIPS 140 self-tests"
	depends on CRYPTO_FIPS140_MOD
	help
	  This option adds a module parameter "broken_alg" to the fips140 module
	  which can be used to fail the self-tests for a particular algorithm,
	  causing a kernel panic.  This option is for FIPS lab testing only, and
	  it shouldn't be enabled on production systems.
=======
config CRYPTO_FIPS140_MOD_EVAL_TESTING
	bool "Enable evaluation testing features in FIPS 140 module"
	depends on CRYPTO_FIPS140_MOD
	help
	  This option adds some features to the FIPS 140 module which are needed
	  for lab evaluation testing of the module, e.g. support for injecting
	  errors and support for a userspace interface to some of the module's
	  services.  This option should not be enabled in production builds.
>>>>>>> d605f2f3

config CRYPTO_ALGAPI
	tristate
	select CRYPTO_ALGAPI2
	help
	  This option provides the API for cryptographic algorithms.

config CRYPTO_ALGAPI2
	tristate

config CRYPTO_AEAD
	tristate
	select CRYPTO_AEAD2
	select CRYPTO_ALGAPI

config CRYPTO_AEAD2
	tristate
	select CRYPTO_ALGAPI2
	select CRYPTO_NULL2
	select CRYPTO_RNG2

config CRYPTO_SKCIPHER
	tristate
	select CRYPTO_SKCIPHER2
	select CRYPTO_ALGAPI

config CRYPTO_SKCIPHER2
	tristate
	select CRYPTO_ALGAPI2
	select CRYPTO_RNG2

config CRYPTO_HASH
	tristate
	select CRYPTO_HASH2
	select CRYPTO_ALGAPI

config CRYPTO_HASH2
	tristate
	select CRYPTO_ALGAPI2

config CRYPTO_RNG
	tristate
	select CRYPTO_RNG2
	select CRYPTO_ALGAPI

config CRYPTO_RNG2
	tristate
	select CRYPTO_ALGAPI2

config CRYPTO_RNG_DEFAULT
	tristate
	select CRYPTO_DRBG_MENU

config CRYPTO_AKCIPHER2
	tristate
	select CRYPTO_ALGAPI2

config CRYPTO_AKCIPHER
	tristate
	select CRYPTO_AKCIPHER2
	select CRYPTO_ALGAPI

config CRYPTO_KPP2
	tristate
	select CRYPTO_ALGAPI2

config CRYPTO_KPP
	tristate
	select CRYPTO_ALGAPI
	select CRYPTO_KPP2

config CRYPTO_ACOMP2
	tristate
	select CRYPTO_ALGAPI2
	select SGL_ALLOC

config CRYPTO_ACOMP
	tristate
	select CRYPTO_ALGAPI
	select CRYPTO_ACOMP2

config CRYPTO_MANAGER
	tristate "Cryptographic algorithm manager"
	select CRYPTO_MANAGER2
	help
	  Create default cryptographic template instantiations such as
	  cbc(aes).

config CRYPTO_MANAGER2
	def_tristate CRYPTO_MANAGER || (CRYPTO_MANAGER!=n && CRYPTO_ALGAPI=y)
	select CRYPTO_AEAD2
	select CRYPTO_HASH2
	select CRYPTO_SKCIPHER2
	select CRYPTO_AKCIPHER2
	select CRYPTO_KPP2
	select CRYPTO_ACOMP2

config CRYPTO_USER
	tristate "Userspace cryptographic algorithm configuration"
	depends on NET
	select CRYPTO_MANAGER
	help
	  Userspace configuration for cryptographic instantiations such as
	  cbc(aes).

config CRYPTO_MANAGER_DISABLE_TESTS
	bool "Disable run-time self tests"
	default y
	help
	  Disable run-time self tests that normally take place at
	  algorithm registration.

config CRYPTO_MANAGER_EXTRA_TESTS
	bool "Enable extra run-time crypto self tests"
	depends on DEBUG_KERNEL && !CRYPTO_MANAGER_DISABLE_TESTS && CRYPTO_MANAGER
	help
	  Enable extra run-time self tests of registered crypto algorithms,
	  including randomized fuzz tests.

	  This is intended for developer use only, as these tests take much
	  longer to run than the normal self tests.

config CRYPTO_GF128MUL
	tristate

config CRYPTO_NULL
	tristate "Null algorithms"
	select CRYPTO_NULL2
	help
	  These are 'Null' algorithms, used by IPsec, which do nothing.

config CRYPTO_NULL2
	tristate
	select CRYPTO_ALGAPI2
	select CRYPTO_SKCIPHER2
	select CRYPTO_HASH2

config CRYPTO_PCRYPT
	tristate "Parallel crypto engine"
	depends on SMP
	select PADATA
	select CRYPTO_MANAGER
	select CRYPTO_AEAD
	help
	  This converts an arbitrary crypto algorithm into a parallel
	  algorithm that executes in kernel threads.

config CRYPTO_CRYPTD
	tristate "Software async crypto daemon"
	select CRYPTO_SKCIPHER
	select CRYPTO_HASH
	select CRYPTO_MANAGER
	help
	  This is a generic software asynchronous crypto daemon that
	  converts an arbitrary synchronous software crypto algorithm
	  into an asynchronous algorithm that executes in a kernel thread.

config CRYPTO_AUTHENC
	tristate "Authenc support"
	select CRYPTO_AEAD
	select CRYPTO_SKCIPHER
	select CRYPTO_MANAGER
	select CRYPTO_HASH
	select CRYPTO_NULL
	help
	  Authenc: Combined mode wrapper for IPsec.
	  This is required for IPSec.

config CRYPTO_TEST
	tristate "Testing module"
	depends on m
	select CRYPTO_MANAGER
	help
	  Quick & dirty crypto test module.

config CRYPTO_SIMD
	tristate
	select CRYPTO_CRYPTD

config CRYPTO_GLUE_HELPER_X86
	tristate
	depends on X86
	select CRYPTO_SKCIPHER

config CRYPTO_ENGINE
	tristate

comment "Public-key cryptography"

config CRYPTO_RSA
	tristate "RSA algorithm"
	select CRYPTO_AKCIPHER
	select CRYPTO_MANAGER
	select MPILIB
	select ASN1
	help
	  Generic implementation of the RSA public key algorithm.

config CRYPTO_DH
	tristate "Diffie-Hellman algorithm"
	select CRYPTO_KPP
	select MPILIB
	help
	  Generic implementation of the Diffie-Hellman algorithm.

config CRYPTO_ECC
	tristate
	select CRYPTO_RNG_DEFAULT

config CRYPTO_ECDH
	tristate "ECDH algorithm"
	select CRYPTO_ECC
	select CRYPTO_KPP
	help
	  Generic implementation of the ECDH algorithm

config CRYPTO_ECRDSA
	tristate "EC-RDSA (GOST 34.10) algorithm"
	select CRYPTO_ECC
	select CRYPTO_AKCIPHER
	select CRYPTO_STREEBOG
	select OID_REGISTRY
	select ASN1
	help
	  Elliptic Curve Russian Digital Signature Algorithm (GOST R 34.10-2012,
	  RFC 7091, ISO/IEC 14888-3:2018) is one of the Russian cryptographic
	  standard algorithms (called GOST algorithms). Only signature verification
	  is implemented.

config CRYPTO_SM2
	tristate "SM2 algorithm"
	select CRYPTO_SM3
	select CRYPTO_AKCIPHER
	select CRYPTO_MANAGER
	select MPILIB
	select ASN1
	help
	  Generic implementation of the SM2 public key algorithm. It was
	  published by State Encryption Management Bureau, China.
	  as specified by OSCCA GM/T 0003.1-2012 -- 0003.5-2012.

	  References:
	  https://tools.ietf.org/html/draft-shen-sm2-ecdsa-02
	  http://www.oscca.gov.cn/sca/xxgk/2010-12/17/content_1002386.shtml
	  http://www.gmbz.org.cn/main/bzlb.html

config CRYPTO_CURVE25519
	tristate "Curve25519 algorithm"
	select CRYPTO_KPP
	select CRYPTO_LIB_CURVE25519_GENERIC

config CRYPTO_CURVE25519_X86
	tristate "x86_64 accelerated Curve25519 scalar multiplication library"
	depends on X86 && 64BIT
	select CRYPTO_LIB_CURVE25519_GENERIC
	select CRYPTO_ARCH_HAVE_LIB_CURVE25519

comment "Authenticated Encryption with Associated Data"

config CRYPTO_CCM
	tristate "CCM support"
	select CRYPTO_CTR
	select CRYPTO_HASH
	select CRYPTO_AEAD
	select CRYPTO_MANAGER
	help
	  Support for Counter with CBC MAC. Required for IPsec.

config CRYPTO_GCM
	tristate "GCM/GMAC support"
	select CRYPTO_CTR
	select CRYPTO_AEAD
	select CRYPTO_GHASH
	select CRYPTO_NULL
	select CRYPTO_MANAGER
	help
	  Support for Galois/Counter Mode (GCM) and Galois Message
	  Authentication Code (GMAC). Required for IPSec.

config CRYPTO_CHACHA20POLY1305
	tristate "ChaCha20-Poly1305 AEAD support"
	select CRYPTO_CHACHA20
	select CRYPTO_POLY1305
	select CRYPTO_AEAD
	select CRYPTO_MANAGER
	help
	  ChaCha20-Poly1305 AEAD support, RFC7539.

	  Support for the AEAD wrapper using the ChaCha20 stream cipher combined
	  with the Poly1305 authenticator. It is defined in RFC7539 for use in
	  IETF protocols.

config CRYPTO_AEGIS128
	tristate "AEGIS-128 AEAD algorithm"
	select CRYPTO_AEAD
	select CRYPTO_AES  # for AES S-box tables
	help
	 Support for the AEGIS-128 dedicated AEAD algorithm.

config CRYPTO_AEGIS128_SIMD
	bool "Support SIMD acceleration for AEGIS-128"
	depends on CRYPTO_AEGIS128 && ((ARM || ARM64) && KERNEL_MODE_NEON)
	default y

config CRYPTO_AEGIS128_AESNI_SSE2
	tristate "AEGIS-128 AEAD algorithm (x86_64 AESNI+SSE2 implementation)"
	depends on X86 && 64BIT
	select CRYPTO_AEAD
	select CRYPTO_SIMD
	help
	 AESNI+SSE2 implementation of the AEGIS-128 dedicated AEAD algorithm.

config CRYPTO_SEQIV
	tristate "Sequence Number IV Generator"
	select CRYPTO_AEAD
	select CRYPTO_SKCIPHER
	select CRYPTO_NULL
	select CRYPTO_RNG_DEFAULT
	select CRYPTO_MANAGER
	help
	  This IV generator generates an IV based on a sequence number by
	  xoring it with a salt.  This algorithm is mainly useful for CTR

config CRYPTO_ECHAINIV
	tristate "Encrypted Chain IV Generator"
	select CRYPTO_AEAD
	select CRYPTO_NULL
	select CRYPTO_RNG_DEFAULT
	select CRYPTO_MANAGER
	help
	  This IV generator generates an IV based on the encryption of
	  a sequence number xored with a salt.  This is the default
	  algorithm for CBC.

comment "Block modes"

config CRYPTO_CBC
	tristate "CBC support"
	select CRYPTO_SKCIPHER
	select CRYPTO_MANAGER
	help
	  CBC: Cipher Block Chaining mode
	  This block cipher algorithm is required for IPSec.

config CRYPTO_CFB
	tristate "CFB support"
	select CRYPTO_SKCIPHER
	select CRYPTO_MANAGER
	help
	  CFB: Cipher FeedBack mode
	  This block cipher algorithm is required for TPM2 Cryptography.

config CRYPTO_CTR
	tristate "CTR support"
	select CRYPTO_SKCIPHER
	select CRYPTO_MANAGER
	help
	  CTR: Counter mode
	  This block cipher algorithm is required for IPSec.

config CRYPTO_CTS
	tristate "CTS support"
	select CRYPTO_SKCIPHER
	select CRYPTO_MANAGER
	help
	  CTS: Cipher Text Stealing
	  This is the Cipher Text Stealing mode as described by
	  Section 8 of rfc2040 and referenced by rfc3962
	  (rfc3962 includes errata information in its Appendix A) or
	  CBC-CS3 as defined by NIST in Sp800-38A addendum from Oct 2010.
	  This mode is required for Kerberos gss mechanism support
	  for AES encryption.

	  See: https://csrc.nist.gov/publications/detail/sp/800-38a/addendum/final

config CRYPTO_ECB
	tristate "ECB support"
	select CRYPTO_SKCIPHER
	select CRYPTO_MANAGER
	help
	  ECB: Electronic CodeBook mode
	  This is the simplest block cipher algorithm.  It simply encrypts
	  the input block by block.

config CRYPTO_LRW
	tristate "LRW support"
	select CRYPTO_SKCIPHER
	select CRYPTO_MANAGER
	select CRYPTO_GF128MUL
	help
	  LRW: Liskov Rivest Wagner, a tweakable, non malleable, non movable
	  narrow block cipher mode for dm-crypt.  Use it with cipher
	  specification string aes-lrw-benbi, the key must be 256, 320 or 384.
	  The first 128, 192 or 256 bits in the key are used for AES and the
	  rest is used to tie each cipher block to its logical position.

config CRYPTO_OFB
	tristate "OFB support"
	select CRYPTO_SKCIPHER
	select CRYPTO_MANAGER
	help
	  OFB: the Output Feedback mode makes a block cipher into a synchronous
	  stream cipher. It generates keystream blocks, which are then XORed
	  with the plaintext blocks to get the ciphertext. Flipping a bit in the
	  ciphertext produces a flipped bit in the plaintext at the same
	  location. This property allows many error correcting codes to function
	  normally even when applied before encryption.

config CRYPTO_PCBC
	tristate "PCBC support"
	select CRYPTO_SKCIPHER
	select CRYPTO_MANAGER
	help
	  PCBC: Propagating Cipher Block Chaining mode
	  This block cipher algorithm is required for RxRPC.

config CRYPTO_XTS
	tristate "XTS support"
	select CRYPTO_SKCIPHER
	select CRYPTO_MANAGER
	select CRYPTO_ECB
	help
	  XTS: IEEE1619/D16 narrow block cipher use with aes-xts-plain,
	  key size 256, 384 or 512 bits. This implementation currently
	  can't handle a sectorsize which is not a multiple of 16 bytes.

config CRYPTO_KEYWRAP
	tristate "Key wrapping support"
	select CRYPTO_SKCIPHER
	select CRYPTO_MANAGER
	help
	  Support for key wrapping (NIST SP800-38F / RFC3394) without
	  padding.

config CRYPTO_NHPOLY1305
	tristate
	select CRYPTO_HASH
	select CRYPTO_LIB_POLY1305_GENERIC

config CRYPTO_NHPOLY1305_SSE2
	tristate "NHPoly1305 hash function (x86_64 SSE2 implementation)"
	depends on X86 && 64BIT
	select CRYPTO_NHPOLY1305
	help
	  SSE2 optimized implementation of the hash function used by the
	  Adiantum encryption mode.

config CRYPTO_NHPOLY1305_AVX2
	tristate "NHPoly1305 hash function (x86_64 AVX2 implementation)"
	depends on X86 && 64BIT
	select CRYPTO_NHPOLY1305
	help
	  AVX2 optimized implementation of the hash function used by the
	  Adiantum encryption mode.

config CRYPTO_ADIANTUM
	tristate "Adiantum support"
	select CRYPTO_CHACHA20
	select CRYPTO_LIB_POLY1305_GENERIC
	select CRYPTO_NHPOLY1305
	select CRYPTO_MANAGER
	help
	  Adiantum is a tweakable, length-preserving encryption mode
	  designed for fast and secure disk encryption, especially on
	  CPUs without dedicated crypto instructions.  It encrypts
	  each sector using the XChaCha12 stream cipher, two passes of
	  an ε-almost-∆-universal hash function, and an invocation of
	  the AES-256 block cipher on a single 16-byte block.  On CPUs
	  without AES instructions, Adiantum is much faster than
	  AES-XTS.

	  Adiantum's security is provably reducible to that of its
	  underlying stream and block ciphers, subject to a security
	  bound.  Unlike XTS, Adiantum is a true wide-block encryption
	  mode, so it actually provides an even stronger notion of
	  security than XTS, subject to the security bound.

	  If unsure, say N.

config CRYPTO_ESSIV
	tristate "ESSIV support for block encryption"
	select CRYPTO_AUTHENC
	help
	  Encrypted salt-sector initialization vector (ESSIV) is an IV
	  generation method that is used in some cases by fscrypt and/or
	  dm-crypt. It uses the hash of the block encryption key as the
	  symmetric key for a block encryption pass applied to the input
	  IV, making low entropy IV sources more suitable for block
	  encryption.

	  This driver implements a crypto API template that can be
	  instantiated either as an skcipher or as an AEAD (depending on the
	  type of the first template argument), and which defers encryption
	  and decryption requests to the encapsulated cipher after applying
	  ESSIV to the input IV. Note that in the AEAD case, it is assumed
	  that the keys are presented in the same format used by the authenc
	  template, and that the IV appears at the end of the authenticated
	  associated data (AAD) region (which is how dm-crypt uses it.)

	  Note that the use of ESSIV is not recommended for new deployments,
	  and so this only needs to be enabled when interoperability with
	  existing encrypted volumes of filesystems is required, or when
	  building for a particular system that requires it (e.g., when
	  the SoC in question has accelerated CBC but not XTS, making CBC
	  combined with ESSIV the only feasible mode for h/w accelerated
	  block encryption)

comment "Hash modes"

config CRYPTO_CMAC
	tristate "CMAC support"
	select CRYPTO_HASH
	select CRYPTO_MANAGER
	help
	  Cipher-based Message Authentication Code (CMAC) specified by
	  The National Institute of Standards and Technology (NIST).

	  https://tools.ietf.org/html/rfc4493
	  http://csrc.nist.gov/publications/nistpubs/800-38B/SP_800-38B.pdf

config CRYPTO_HMAC
	tristate "HMAC support"
	select CRYPTO_HASH
	select CRYPTO_MANAGER
	help
	  HMAC: Keyed-Hashing for Message Authentication (RFC2104).
	  This is required for IPSec.

config CRYPTO_XCBC
	tristate "XCBC support"
	select CRYPTO_HASH
	select CRYPTO_MANAGER
	help
	  XCBC: Keyed-Hashing with encryption algorithm
		https://www.ietf.org/rfc/rfc3566.txt
		http://csrc.nist.gov/encryption/modes/proposedmodes/
		 xcbc-mac/xcbc-mac-spec.pdf

config CRYPTO_VMAC
	tristate "VMAC support"
	select CRYPTO_HASH
	select CRYPTO_MANAGER
	help
	  VMAC is a message authentication algorithm designed for
	  very high speed on 64-bit architectures.

	  See also:
	  <https://fastcrypto.org/vmac>

comment "Digest"

config CRYPTO_CRC32C
	tristate "CRC32c CRC algorithm"
	select CRYPTO_HASH
	select CRC32
	help
	  Castagnoli, et al Cyclic Redundancy-Check Algorithm.  Used
	  by iSCSI for header and data digests and by others.
	  See Castagnoli93.  Module will be crc32c.

config CRYPTO_CRC32C_INTEL
	tristate "CRC32c INTEL hardware acceleration"
	depends on X86
	select CRYPTO_HASH
	help
	  In Intel processor with SSE4.2 supported, the processor will
	  support CRC32C implementation using hardware accelerated CRC32
	  instruction. This option will create 'crc32c-intel' module,
	  which will enable any routine to use the CRC32 instruction to
	  gain performance compared with software implementation.
	  Module will be crc32c-intel.

config CRYPTO_CRC32C_VPMSUM
	tristate "CRC32c CRC algorithm (powerpc64)"
	depends on PPC64 && ALTIVEC
	select CRYPTO_HASH
	select CRC32
	help
	  CRC32c algorithm implemented using vector polynomial multiply-sum
	  (vpmsum) instructions, introduced in POWER8. Enable on POWER8
	  and newer processors for improved performance.


config CRYPTO_CRC32C_SPARC64
	tristate "CRC32c CRC algorithm (SPARC64)"
	depends on SPARC64
	select CRYPTO_HASH
	select CRC32
	help
	  CRC32c CRC algorithm implemented using sparc64 crypto instructions,
	  when available.

config CRYPTO_CRC32
	tristate "CRC32 CRC algorithm"
	select CRYPTO_HASH
	select CRC32
	help
	  CRC-32-IEEE 802.3 cyclic redundancy-check algorithm.
	  Shash crypto api wrappers to crc32_le function.

config CRYPTO_CRC32_PCLMUL
	tristate "CRC32 PCLMULQDQ hardware acceleration"
	depends on X86
	select CRYPTO_HASH
	select CRC32
	help
	  From Intel Westmere and AMD Bulldozer processor with SSE4.2
	  and PCLMULQDQ supported, the processor will support
	  CRC32 PCLMULQDQ implementation using hardware accelerated PCLMULQDQ
	  instruction. This option will create 'crc32-pclmul' module,
	  which will enable any routine to use the CRC-32-IEEE 802.3 checksum
	  and gain better performance as compared with the table implementation.

config CRYPTO_CRC32_MIPS
	tristate "CRC32c and CRC32 CRC algorithm (MIPS)"
	depends on MIPS_CRC_SUPPORT
	select CRYPTO_HASH
	help
	  CRC32c and CRC32 CRC algorithms implemented using mips crypto
	  instructions, when available.


config CRYPTO_XXHASH
	tristate "xxHash hash algorithm"
	select CRYPTO_HASH
	select XXHASH
	help
	  xxHash non-cryptographic hash algorithm. Extremely fast, working at
	  speeds close to RAM limits.

config CRYPTO_BLAKE2B
	tristate "BLAKE2b digest algorithm"
	select CRYPTO_HASH
	help
	  Implementation of cryptographic hash function BLAKE2b (or just BLAKE2),
	  optimized for 64bit platforms and can produce digests of any size
	  between 1 to 64.  The keyed hash is also implemented.

	  This module provides the following algorithms:

	  - blake2b-160
	  - blake2b-256
	  - blake2b-384
	  - blake2b-512

	  See https://blake2.net for further information.

config CRYPTO_BLAKE2S
	tristate "BLAKE2s digest algorithm"
	select CRYPTO_LIB_BLAKE2S_GENERIC
	select CRYPTO_HASH
	help
	  Implementation of cryptographic hash function BLAKE2s
	  optimized for 8-32bit platforms and can produce digests of any size
	  between 1 to 32.  The keyed hash is also implemented.

	  This module provides the following algorithms:

	  - blake2s-128
	  - blake2s-160
	  - blake2s-224
	  - blake2s-256

	  See https://blake2.net for further information.

config CRYPTO_BLAKE2S_X86
	tristate "BLAKE2s digest algorithm (x86 accelerated version)"
	depends on X86 && 64BIT
	select CRYPTO_LIB_BLAKE2S_GENERIC
	select CRYPTO_ARCH_HAVE_LIB_BLAKE2S

config CRYPTO_CRCT10DIF
	tristate "CRCT10DIF algorithm"
	select CRYPTO_HASH
	help
	  CRC T10 Data Integrity Field computation is being cast as
	  a crypto transform.  This allows for faster crc t10 diff
	  transforms to be used if they are available.

config CRYPTO_CRCT10DIF_PCLMUL
	tristate "CRCT10DIF PCLMULQDQ hardware acceleration"
	depends on X86 && 64BIT && CRC_T10DIF
	select CRYPTO_HASH
	help
	  For x86_64 processors with SSE4.2 and PCLMULQDQ supported,
	  CRC T10 DIF PCLMULQDQ computation can be hardware
	  accelerated PCLMULQDQ instruction. This option will create
	  'crct10dif-pclmul' module, which is faster when computing the
	  crct10dif checksum as compared with the generic table implementation.

config CRYPTO_CRCT10DIF_VPMSUM
	tristate "CRC32T10DIF powerpc64 hardware acceleration"
	depends on PPC64 && ALTIVEC && CRC_T10DIF
	select CRYPTO_HASH
	help
	  CRC10T10DIF algorithm implemented using vector polynomial
	  multiply-sum (vpmsum) instructions, introduced in POWER8. Enable on
	  POWER8 and newer processors for improved performance.

config CRYPTO_VPMSUM_TESTER
	tristate "Powerpc64 vpmsum hardware acceleration tester"
	depends on CRYPTO_CRCT10DIF_VPMSUM && CRYPTO_CRC32C_VPMSUM
	help
	  Stress test for CRC32c and CRC-T10DIF algorithms implemented with
	  POWER8 vpmsum instructions.
	  Unless you are testing these algorithms, you don't need this.

config CRYPTO_GHASH
	tristate "GHASH hash function"
	select CRYPTO_GF128MUL
	select CRYPTO_HASH
	help
	  GHASH is the hash function used in GCM (Galois/Counter Mode).
	  It is not a general-purpose cryptographic hash function.

config CRYPTO_POLY1305
	tristate "Poly1305 authenticator algorithm"
	select CRYPTO_HASH
	select CRYPTO_LIB_POLY1305_GENERIC
	help
	  Poly1305 authenticator algorithm, RFC7539.

	  Poly1305 is an authenticator algorithm designed by Daniel J. Bernstein.
	  It is used for the ChaCha20-Poly1305 AEAD, specified in RFC7539 for use
	  in IETF protocols. This is the portable C implementation of Poly1305.

config CRYPTO_POLY1305_X86_64
	tristate "Poly1305 authenticator algorithm (x86_64/SSE2/AVX2)"
	depends on X86 && 64BIT
	select CRYPTO_LIB_POLY1305_GENERIC
	select CRYPTO_ARCH_HAVE_LIB_POLY1305
	help
	  Poly1305 authenticator algorithm, RFC7539.

	  Poly1305 is an authenticator algorithm designed by Daniel J. Bernstein.
	  It is used for the ChaCha20-Poly1305 AEAD, specified in RFC7539 for use
	  in IETF protocols. This is the x86_64 assembler implementation using SIMD
	  instructions.

config CRYPTO_POLY1305_MIPS
	tristate "Poly1305 authenticator algorithm (MIPS optimized)"
	depends on MIPS
	select CRYPTO_ARCH_HAVE_LIB_POLY1305

config CRYPTO_MD4
	tristate "MD4 digest algorithm"
	select CRYPTO_HASH
	help
	  MD4 message digest algorithm (RFC1320).

config CRYPTO_MD5
	tristate "MD5 digest algorithm"
	select CRYPTO_HASH
	help
	  MD5 message digest algorithm (RFC1321).

config CRYPTO_MD5_OCTEON
	tristate "MD5 digest algorithm (OCTEON)"
	depends on CPU_CAVIUM_OCTEON
	select CRYPTO_MD5
	select CRYPTO_HASH
	help
	  MD5 message digest algorithm (RFC1321) implemented
	  using OCTEON crypto instructions, when available.

config CRYPTO_MD5_PPC
	tristate "MD5 digest algorithm (PPC)"
	depends on PPC
	select CRYPTO_HASH
	help
	  MD5 message digest algorithm (RFC1321) implemented
	  in PPC assembler.

config CRYPTO_MD5_SPARC64
	tristate "MD5 digest algorithm (SPARC64)"
	depends on SPARC64
	select CRYPTO_MD5
	select CRYPTO_HASH
	help
	  MD5 message digest algorithm (RFC1321) implemented
	  using sparc64 crypto instructions, when available.

config CRYPTO_MICHAEL_MIC
	tristate "Michael MIC keyed digest algorithm"
	select CRYPTO_HASH
	help
	  Michael MIC is used for message integrity protection in TKIP
	  (IEEE 802.11i). This algorithm is required for TKIP, but it
	  should not be used for other purposes because of the weakness
	  of the algorithm.

config CRYPTO_RMD128
	tristate "RIPEMD-128 digest algorithm"
	select CRYPTO_HASH
	help
	  RIPEMD-128 (ISO/IEC 10118-3:2004).

	  RIPEMD-128 is a 128-bit cryptographic hash function. It should only
	  be used as a secure replacement for RIPEMD. For other use cases,
	  RIPEMD-160 should be used.

	  Developed by Hans Dobbertin, Antoon Bosselaers and Bart Preneel.
	  See <https://homes.esat.kuleuven.be/~bosselae/ripemd160.html>

config CRYPTO_RMD160
	tristate "RIPEMD-160 digest algorithm"
	select CRYPTO_HASH
	help
	  RIPEMD-160 (ISO/IEC 10118-3:2004).

	  RIPEMD-160 is a 160-bit cryptographic hash function. It is intended
	  to be used as a secure replacement for the 128-bit hash functions
	  MD4, MD5 and it's predecessor RIPEMD
	  (not to be confused with RIPEMD-128).

	  It's speed is comparable to SHA1 and there are no known attacks
	  against RIPEMD-160.

	  Developed by Hans Dobbertin, Antoon Bosselaers and Bart Preneel.
	  See <https://homes.esat.kuleuven.be/~bosselae/ripemd160.html>

config CRYPTO_RMD256
	tristate "RIPEMD-256 digest algorithm"
	select CRYPTO_HASH
	help
	  RIPEMD-256 is an optional extension of RIPEMD-128 with a
	  256 bit hash. It is intended for applications that require
	  longer hash-results, without needing a larger security level
	  (than RIPEMD-128).

	  Developed by Hans Dobbertin, Antoon Bosselaers and Bart Preneel.
	  See <https://homes.esat.kuleuven.be/~bosselae/ripemd160.html>

config CRYPTO_RMD320
	tristate "RIPEMD-320 digest algorithm"
	select CRYPTO_HASH
	help
	  RIPEMD-320 is an optional extension of RIPEMD-160 with a
	  320 bit hash. It is intended for applications that require
	  longer hash-results, without needing a larger security level
	  (than RIPEMD-160).

	  Developed by Hans Dobbertin, Antoon Bosselaers and Bart Preneel.
	  See <https://homes.esat.kuleuven.be/~bosselae/ripemd160.html>

config CRYPTO_SHA1
	tristate "SHA1 digest algorithm"
	select CRYPTO_HASH
	help
	  SHA-1 secure hash standard (FIPS 180-1/DFIPS 180-2).

config CRYPTO_SHA1_SSSE3
	tristate "SHA1 digest algorithm (SSSE3/AVX/AVX2/SHA-NI)"
	depends on X86 && 64BIT
	select CRYPTO_SHA1
	select CRYPTO_HASH
	help
	  SHA-1 secure hash standard (FIPS 180-1/DFIPS 180-2) implemented
	  using Supplemental SSE3 (SSSE3) instructions or Advanced Vector
	  Extensions (AVX/AVX2) or SHA-NI(SHA Extensions New Instructions),
	  when available.

config CRYPTO_SHA256_SSSE3
	tristate "SHA256 digest algorithm (SSSE3/AVX/AVX2/SHA-NI)"
	depends on X86 && 64BIT
	select CRYPTO_SHA256
	select CRYPTO_HASH
	help
	  SHA-256 secure hash standard (DFIPS 180-2) implemented
	  using Supplemental SSE3 (SSSE3) instructions, or Advanced Vector
	  Extensions version 1 (AVX1), or Advanced Vector Extensions
	  version 2 (AVX2) instructions, or SHA-NI (SHA Extensions New
	  Instructions) when available.

config CRYPTO_SHA512_SSSE3
	tristate "SHA512 digest algorithm (SSSE3/AVX/AVX2)"
	depends on X86 && 64BIT
	select CRYPTO_SHA512
	select CRYPTO_HASH
	help
	  SHA-512 secure hash standard (DFIPS 180-2) implemented
	  using Supplemental SSE3 (SSSE3) instructions, or Advanced Vector
	  Extensions version 1 (AVX1), or Advanced Vector Extensions
	  version 2 (AVX2) instructions, when available.

config CRYPTO_SHA1_OCTEON
	tristate "SHA1 digest algorithm (OCTEON)"
	depends on CPU_CAVIUM_OCTEON
	select CRYPTO_SHA1
	select CRYPTO_HASH
	help
	  SHA-1 secure hash standard (FIPS 180-1/DFIPS 180-2) implemented
	  using OCTEON crypto instructions, when available.

config CRYPTO_SHA1_SPARC64
	tristate "SHA1 digest algorithm (SPARC64)"
	depends on SPARC64
	select CRYPTO_SHA1
	select CRYPTO_HASH
	help
	  SHA-1 secure hash standard (FIPS 180-1/DFIPS 180-2) implemented
	  using sparc64 crypto instructions, when available.

config CRYPTO_SHA1_PPC
	tristate "SHA1 digest algorithm (powerpc)"
	depends on PPC
	help
	  This is the powerpc hardware accelerated implementation of the
	  SHA-1 secure hash standard (FIPS 180-1/DFIPS 180-2).

config CRYPTO_SHA1_PPC_SPE
	tristate "SHA1 digest algorithm (PPC SPE)"
	depends on PPC && SPE
	help
	  SHA-1 secure hash standard (DFIPS 180-4) implemented
	  using powerpc SPE SIMD instruction set.

config CRYPTO_SHA256
	tristate "SHA224 and SHA256 digest algorithm"
	select CRYPTO_HASH
	select CRYPTO_LIB_SHA256
	help
	  SHA256 secure hash standard (DFIPS 180-2).

	  This version of SHA implements a 256 bit hash with 128 bits of
	  security against collision attacks.

	  This code also includes SHA-224, a 224 bit hash with 112 bits
	  of security against collision attacks.

config CRYPTO_SHA256_PPC_SPE
	tristate "SHA224 and SHA256 digest algorithm (PPC SPE)"
	depends on PPC && SPE
	select CRYPTO_SHA256
	select CRYPTO_HASH
	help
	  SHA224 and SHA256 secure hash standard (DFIPS 180-2)
	  implemented using powerpc SPE SIMD instruction set.

config CRYPTO_SHA256_OCTEON
	tristate "SHA224 and SHA256 digest algorithm (OCTEON)"
	depends on CPU_CAVIUM_OCTEON
	select CRYPTO_SHA256
	select CRYPTO_HASH
	help
	  SHA-256 secure hash standard (DFIPS 180-2) implemented
	  using OCTEON crypto instructions, when available.

config CRYPTO_SHA256_SPARC64
	tristate "SHA224 and SHA256 digest algorithm (SPARC64)"
	depends on SPARC64
	select CRYPTO_SHA256
	select CRYPTO_HASH
	help
	  SHA-256 secure hash standard (DFIPS 180-2) implemented
	  using sparc64 crypto instructions, when available.

config CRYPTO_SHA512
	tristate "SHA384 and SHA512 digest algorithms"
	select CRYPTO_HASH
	help
	  SHA512 secure hash standard (DFIPS 180-2).

	  This version of SHA implements a 512 bit hash with 256 bits of
	  security against collision attacks.

	  This code also includes SHA-384, a 384 bit hash with 192 bits
	  of security against collision attacks.

config CRYPTO_SHA512_OCTEON
	tristate "SHA384 and SHA512 digest algorithms (OCTEON)"
	depends on CPU_CAVIUM_OCTEON
	select CRYPTO_SHA512
	select CRYPTO_HASH
	help
	  SHA-512 secure hash standard (DFIPS 180-2) implemented
	  using OCTEON crypto instructions, when available.

config CRYPTO_SHA512_SPARC64
	tristate "SHA384 and SHA512 digest algorithm (SPARC64)"
	depends on SPARC64
	select CRYPTO_SHA512
	select CRYPTO_HASH
	help
	  SHA-512 secure hash standard (DFIPS 180-2) implemented
	  using sparc64 crypto instructions, when available.

config CRYPTO_SHA3
	tristate "SHA3 digest algorithm"
	select CRYPTO_HASH
	help
	  SHA-3 secure hash standard (DFIPS 202). It's based on
	  cryptographic sponge function family called Keccak.

	  References:
	  http://keccak.noekeon.org/

config CRYPTO_SM3
	tristate "SM3 digest algorithm"
	select CRYPTO_HASH
	help
	  SM3 secure hash function as defined by OSCCA GM/T 0004-2012 SM3).
	  It is part of the Chinese Commercial Cryptography suite.

	  References:
	  http://www.oscca.gov.cn/UpFile/20101222141857786.pdf
	  https://datatracker.ietf.org/doc/html/draft-shen-sm3-hash

config CRYPTO_STREEBOG
	tristate "Streebog Hash Function"
	select CRYPTO_HASH
	help
	  Streebog Hash Function (GOST R 34.11-2012, RFC 6986) is one of the Russian
	  cryptographic standard algorithms (called GOST algorithms).
	  This setting enables two hash algorithms with 256 and 512 bits output.

	  References:
	  https://tc26.ru/upload/iblock/fed/feddbb4d26b685903faa2ba11aea43f6.pdf
	  https://tools.ietf.org/html/rfc6986

config CRYPTO_TGR192
	tristate "Tiger digest algorithms"
	select CRYPTO_HASH
	help
	  Tiger hash algorithm 192, 160 and 128-bit hashes

	  Tiger is a hash function optimized for 64-bit processors while
	  still having decent performance on 32-bit processors.
	  Tiger was developed by Ross Anderson and Eli Biham.

	  See also:
	  <https://www.cs.technion.ac.il/~biham/Reports/Tiger/>.

config CRYPTO_WP512
	tristate "Whirlpool digest algorithms"
	select CRYPTO_HASH
	help
	  Whirlpool hash algorithm 512, 384 and 256-bit hashes

	  Whirlpool-512 is part of the NESSIE cryptographic primitives.
	  Whirlpool will be part of the ISO/IEC 10118-3:2003(E) standard

	  See also:
	  <http://www.larc.usp.br/~pbarreto/WhirlpoolPage.html>

config CRYPTO_GHASH_CLMUL_NI_INTEL
	tristate "GHASH hash function (CLMUL-NI accelerated)"
	depends on X86 && 64BIT
	select CRYPTO_CRYPTD
	help
	  This is the x86_64 CLMUL-NI accelerated implementation of
	  GHASH, the hash function used in GCM (Galois/Counter mode).

comment "Ciphers"

config CRYPTO_AES
	tristate "AES cipher algorithms"
	select CRYPTO_ALGAPI
	select CRYPTO_LIB_AES
	help
	  AES cipher algorithms (FIPS-197). AES uses the Rijndael
	  algorithm.

	  Rijndael appears to be consistently a very good performer in
	  both hardware and software across a wide range of computing
	  environments regardless of its use in feedback or non-feedback
	  modes. Its key setup time is excellent, and its key agility is
	  good. Rijndael's very low memory requirements make it very well
	  suited for restricted-space environments, in which it also
	  demonstrates excellent performance. Rijndael's operations are
	  among the easiest to defend against power and timing attacks.

	  The AES specifies three key sizes: 128, 192 and 256 bits

	  See <http://csrc.nist.gov/CryptoToolkit/aes/> for more information.

config CRYPTO_AES_TI
	tristate "Fixed time AES cipher"
	select CRYPTO_ALGAPI
	select CRYPTO_LIB_AES
	help
	  This is a generic implementation of AES that attempts to eliminate
	  data dependent latencies as much as possible without affecting
	  performance too much. It is intended for use by the generic CCM
	  and GCM drivers, and other CTR or CMAC/XCBC based modes that rely
	  solely on encryption (although decryption is supported as well, but
	  with a more dramatic performance hit)

	  Instead of using 16 lookup tables of 1 KB each, (8 for encryption and
	  8 for decryption), this implementation only uses just two S-boxes of
	  256 bytes each, and attempts to eliminate data dependent latencies by
	  prefetching the entire table into the cache at the start of each
	  block. Interrupts are also disabled to avoid races where cachelines
	  are evicted when the CPU is interrupted to do something else.

config CRYPTO_AES_NI_INTEL
	tristate "AES cipher algorithms (AES-NI)"
	depends on X86
	select CRYPTO_AEAD
	select CRYPTO_LIB_AES
	select CRYPTO_ALGAPI
	select CRYPTO_SKCIPHER
	select CRYPTO_GLUE_HELPER_X86 if 64BIT
	select CRYPTO_SIMD
	help
	  Use Intel AES-NI instructions for AES algorithm.

	  AES cipher algorithms (FIPS-197). AES uses the Rijndael
	  algorithm.

	  Rijndael appears to be consistently a very good performer in
	  both hardware and software across a wide range of computing
	  environments regardless of its use in feedback or non-feedback
	  modes. Its key setup time is excellent, and its key agility is
	  good. Rijndael's very low memory requirements make it very well
	  suited for restricted-space environments, in which it also
	  demonstrates excellent performance. Rijndael's operations are
	  among the easiest to defend against power and timing attacks.

	  The AES specifies three key sizes: 128, 192 and 256 bits

	  See <http://csrc.nist.gov/encryption/aes/> for more information.

	  In addition to AES cipher algorithm support, the acceleration
	  for some popular block cipher mode is supported too, including
	  ECB, CBC, LRW, XTS. The 64 bit version has additional
	  acceleration for CTR.

config CRYPTO_AES_SPARC64
	tristate "AES cipher algorithms (SPARC64)"
	depends on SPARC64
	select CRYPTO_SKCIPHER
	help
	  Use SPARC64 crypto opcodes for AES algorithm.

	  AES cipher algorithms (FIPS-197). AES uses the Rijndael
	  algorithm.

	  Rijndael appears to be consistently a very good performer in
	  both hardware and software across a wide range of computing
	  environments regardless of its use in feedback or non-feedback
	  modes. Its key setup time is excellent, and its key agility is
	  good. Rijndael's very low memory requirements make it very well
	  suited for restricted-space environments, in which it also
	  demonstrates excellent performance. Rijndael's operations are
	  among the easiest to defend against power and timing attacks.

	  The AES specifies three key sizes: 128, 192 and 256 bits

	  See <http://csrc.nist.gov/encryption/aes/> for more information.

	  In addition to AES cipher algorithm support, the acceleration
	  for some popular block cipher mode is supported too, including
	  ECB and CBC.

config CRYPTO_AES_PPC_SPE
	tristate "AES cipher algorithms (PPC SPE)"
	depends on PPC && SPE
	select CRYPTO_SKCIPHER
	help
	  AES cipher algorithms (FIPS-197). Additionally the acceleration
	  for popular block cipher modes ECB, CBC, CTR and XTS is supported.
	  This module should only be used for low power (router) devices
	  without hardware AES acceleration (e.g. caam crypto). It reduces the
	  size of the AES tables from 16KB to 8KB + 256 bytes and mitigates
	  timining attacks. Nevertheless it might be not as secure as other
	  architecture specific assembler implementations that work on 1KB
	  tables or 256 bytes S-boxes.

config CRYPTO_ANUBIS
	tristate "Anubis cipher algorithm"
	depends on CRYPTO_USER_API_ENABLE_OBSOLETE
	select CRYPTO_ALGAPI
	help
	  Anubis cipher algorithm.

	  Anubis is a variable key length cipher which can use keys from
	  128 bits to 320 bits in length.  It was evaluated as a entrant
	  in the NESSIE competition.

	  See also:
	  <https://www.cosic.esat.kuleuven.be/nessie/reports/>
	  <http://www.larc.usp.br/~pbarreto/AnubisPage.html>

config CRYPTO_ARC4
	tristate "ARC4 cipher algorithm"
	depends on CRYPTO_USER_API_ENABLE_OBSOLETE
	select CRYPTO_SKCIPHER
	select CRYPTO_LIB_ARC4
	help
	  ARC4 cipher algorithm.

	  ARC4 is a stream cipher using keys ranging from 8 bits to 2048
	  bits in length.  This algorithm is required for driver-based
	  WEP, but it should not be for other purposes because of the
	  weakness of the algorithm.

config CRYPTO_BLOWFISH
	tristate "Blowfish cipher algorithm"
	select CRYPTO_ALGAPI
	select CRYPTO_BLOWFISH_COMMON
	help
	  Blowfish cipher algorithm, by Bruce Schneier.

	  This is a variable key length cipher which can use keys from 32
	  bits to 448 bits in length.  It's fast, simple and specifically
	  designed for use on "large microprocessors".

	  See also:
	  <https://www.schneier.com/blowfish.html>

config CRYPTO_BLOWFISH_COMMON
	tristate
	help
	  Common parts of the Blowfish cipher algorithm shared by the
	  generic c and the assembler implementations.

	  See also:
	  <https://www.schneier.com/blowfish.html>

config CRYPTO_BLOWFISH_X86_64
	tristate "Blowfish cipher algorithm (x86_64)"
	depends on X86 && 64BIT
	select CRYPTO_SKCIPHER
	select CRYPTO_BLOWFISH_COMMON
	help
	  Blowfish cipher algorithm (x86_64), by Bruce Schneier.

	  This is a variable key length cipher which can use keys from 32
	  bits to 448 bits in length.  It's fast, simple and specifically
	  designed for use on "large microprocessors".

	  See also:
	  <https://www.schneier.com/blowfish.html>

config CRYPTO_CAMELLIA
	tristate "Camellia cipher algorithms"
	depends on CRYPTO
	select CRYPTO_ALGAPI
	help
	  Camellia cipher algorithms module.

	  Camellia is a symmetric key block cipher developed jointly
	  at NTT and Mitsubishi Electric Corporation.

	  The Camellia specifies three key sizes: 128, 192 and 256 bits.

	  See also:
	  <https://info.isl.ntt.co.jp/crypt/eng/camellia/index_s.html>

config CRYPTO_CAMELLIA_X86_64
	tristate "Camellia cipher algorithm (x86_64)"
	depends on X86 && 64BIT
	depends on CRYPTO
	select CRYPTO_SKCIPHER
	select CRYPTO_GLUE_HELPER_X86
	help
	  Camellia cipher algorithm module (x86_64).

	  Camellia is a symmetric key block cipher developed jointly
	  at NTT and Mitsubishi Electric Corporation.

	  The Camellia specifies three key sizes: 128, 192 and 256 bits.

	  See also:
	  <https://info.isl.ntt.co.jp/crypt/eng/camellia/index_s.html>

config CRYPTO_CAMELLIA_AESNI_AVX_X86_64
	tristate "Camellia cipher algorithm (x86_64/AES-NI/AVX)"
	depends on X86 && 64BIT
	depends on CRYPTO
	select CRYPTO_SKCIPHER
	select CRYPTO_CAMELLIA_X86_64
	select CRYPTO_GLUE_HELPER_X86
	select CRYPTO_SIMD
	select CRYPTO_XTS
	help
	  Camellia cipher algorithm module (x86_64/AES-NI/AVX).

	  Camellia is a symmetric key block cipher developed jointly
	  at NTT and Mitsubishi Electric Corporation.

	  The Camellia specifies three key sizes: 128, 192 and 256 bits.

	  See also:
	  <https://info.isl.ntt.co.jp/crypt/eng/camellia/index_s.html>

config CRYPTO_CAMELLIA_AESNI_AVX2_X86_64
	tristate "Camellia cipher algorithm (x86_64/AES-NI/AVX2)"
	depends on X86 && 64BIT
	depends on CRYPTO
	select CRYPTO_CAMELLIA_AESNI_AVX_X86_64
	help
	  Camellia cipher algorithm module (x86_64/AES-NI/AVX2).

	  Camellia is a symmetric key block cipher developed jointly
	  at NTT and Mitsubishi Electric Corporation.

	  The Camellia specifies three key sizes: 128, 192 and 256 bits.

	  See also:
	  <https://info.isl.ntt.co.jp/crypt/eng/camellia/index_s.html>

config CRYPTO_CAMELLIA_SPARC64
	tristate "Camellia cipher algorithm (SPARC64)"
	depends on SPARC64
	depends on CRYPTO
	select CRYPTO_ALGAPI
	select CRYPTO_SKCIPHER
	help
	  Camellia cipher algorithm module (SPARC64).

	  Camellia is a symmetric key block cipher developed jointly
	  at NTT and Mitsubishi Electric Corporation.

	  The Camellia specifies three key sizes: 128, 192 and 256 bits.

	  See also:
	  <https://info.isl.ntt.co.jp/crypt/eng/camellia/index_s.html>

config CRYPTO_CAST_COMMON
	tristate
	help
	  Common parts of the CAST cipher algorithms shared by the
	  generic c and the assembler implementations.

config CRYPTO_CAST5
	tristate "CAST5 (CAST-128) cipher algorithm"
	select CRYPTO_ALGAPI
	select CRYPTO_CAST_COMMON
	help
	  The CAST5 encryption algorithm (synonymous with CAST-128) is
	  described in RFC2144.

config CRYPTO_CAST5_AVX_X86_64
	tristate "CAST5 (CAST-128) cipher algorithm (x86_64/AVX)"
	depends on X86 && 64BIT
	select CRYPTO_SKCIPHER
	select CRYPTO_CAST5
	select CRYPTO_CAST_COMMON
	select CRYPTO_SIMD
	help
	  The CAST5 encryption algorithm (synonymous with CAST-128) is
	  described in RFC2144.

	  This module provides the Cast5 cipher algorithm that processes
	  sixteen blocks parallel using the AVX instruction set.

config CRYPTO_CAST6
	tristate "CAST6 (CAST-256) cipher algorithm"
	select CRYPTO_ALGAPI
	select CRYPTO_CAST_COMMON
	help
	  The CAST6 encryption algorithm (synonymous with CAST-256) is
	  described in RFC2612.

config CRYPTO_CAST6_AVX_X86_64
	tristate "CAST6 (CAST-256) cipher algorithm (x86_64/AVX)"
	depends on X86 && 64BIT
	select CRYPTO_SKCIPHER
	select CRYPTO_CAST6
	select CRYPTO_CAST_COMMON
	select CRYPTO_GLUE_HELPER_X86
	select CRYPTO_SIMD
	select CRYPTO_XTS
	help
	  The CAST6 encryption algorithm (synonymous with CAST-256) is
	  described in RFC2612.

	  This module provides the Cast6 cipher algorithm that processes
	  eight blocks parallel using the AVX instruction set.

config CRYPTO_DES
	tristate "DES and Triple DES EDE cipher algorithms"
	select CRYPTO_ALGAPI
	select CRYPTO_LIB_DES
	help
	  DES cipher algorithm (FIPS 46-2), and Triple DES EDE (FIPS 46-3).

config CRYPTO_DES_SPARC64
	tristate "DES and Triple DES EDE cipher algorithms (SPARC64)"
	depends on SPARC64
	select CRYPTO_ALGAPI
	select CRYPTO_LIB_DES
	select CRYPTO_SKCIPHER
	help
	  DES cipher algorithm (FIPS 46-2), and Triple DES EDE (FIPS 46-3),
	  optimized using SPARC64 crypto opcodes.

config CRYPTO_DES3_EDE_X86_64
	tristate "Triple DES EDE cipher algorithm (x86-64)"
	depends on X86 && 64BIT
	select CRYPTO_SKCIPHER
	select CRYPTO_LIB_DES
	help
	  Triple DES EDE (FIPS 46-3) algorithm.

	  This module provides implementation of the Triple DES EDE cipher
	  algorithm that is optimized for x86-64 processors. Two versions of
	  algorithm are provided; regular processing one input block and
	  one that processes three blocks parallel.

config CRYPTO_FCRYPT
	tristate "FCrypt cipher algorithm"
	select CRYPTO_ALGAPI
	select CRYPTO_SKCIPHER
	help
	  FCrypt algorithm used by RxRPC.

config CRYPTO_KHAZAD
	tristate "Khazad cipher algorithm"
	depends on CRYPTO_USER_API_ENABLE_OBSOLETE
	select CRYPTO_ALGAPI
	help
	  Khazad cipher algorithm.

	  Khazad was a finalist in the initial NESSIE competition.  It is
	  an algorithm optimized for 64-bit processors with good performance
	  on 32-bit processors.  Khazad uses an 128 bit key size.

	  See also:
	  <http://www.larc.usp.br/~pbarreto/KhazadPage.html>

config CRYPTO_SALSA20
	tristate "Salsa20 stream cipher algorithm"
	select CRYPTO_SKCIPHER
	help
	  Salsa20 stream cipher algorithm.

	  Salsa20 is a stream cipher submitted to eSTREAM, the ECRYPT
	  Stream Cipher Project. See <https://www.ecrypt.eu.org/stream/>

	  The Salsa20 stream cipher algorithm is designed by Daniel J.
	  Bernstein <djb@cr.yp.to>. See <https://cr.yp.to/snuffle.html>

config CRYPTO_CHACHA20
	tristate "ChaCha stream cipher algorithms"
	select CRYPTO_LIB_CHACHA_GENERIC
	select CRYPTO_SKCIPHER
	help
	  The ChaCha20, XChaCha20, and XChaCha12 stream cipher algorithms.

	  ChaCha20 is a 256-bit high-speed stream cipher designed by Daniel J.
	  Bernstein and further specified in RFC7539 for use in IETF protocols.
	  This is the portable C implementation of ChaCha20.  See also:
	  <https://cr.yp.to/chacha/chacha-20080128.pdf>

	  XChaCha20 is the application of the XSalsa20 construction to ChaCha20
	  rather than to Salsa20.  XChaCha20 extends ChaCha20's nonce length
	  from 64 bits (or 96 bits using the RFC7539 convention) to 192 bits,
	  while provably retaining ChaCha20's security.  See also:
	  <https://cr.yp.to/snuffle/xsalsa-20081128.pdf>

	  XChaCha12 is XChaCha20 reduced to 12 rounds, with correspondingly
	  reduced security margin but increased performance.  It can be needed
	  in some performance-sensitive scenarios.

config CRYPTO_CHACHA20_X86_64
	tristate "ChaCha stream cipher algorithms (x86_64/SSSE3/AVX2/AVX-512VL)"
	depends on X86 && 64BIT
	select CRYPTO_SKCIPHER
	select CRYPTO_LIB_CHACHA_GENERIC
	select CRYPTO_ARCH_HAVE_LIB_CHACHA
	help
	  SSSE3, AVX2, and AVX-512VL optimized implementations of the ChaCha20,
	  XChaCha20, and XChaCha12 stream ciphers.

config CRYPTO_CHACHA_MIPS
	tristate "ChaCha stream cipher algorithms (MIPS 32r2 optimized)"
	depends on CPU_MIPS32_R2
	select CRYPTO_SKCIPHER
	select CRYPTO_ARCH_HAVE_LIB_CHACHA

config CRYPTO_SEED
	tristate "SEED cipher algorithm"
	depends on CRYPTO_USER_API_ENABLE_OBSOLETE
	select CRYPTO_ALGAPI
	help
	  SEED cipher algorithm (RFC4269).

	  SEED is a 128-bit symmetric key block cipher that has been
	  developed by KISA (Korea Information Security Agency) as a
	  national standard encryption algorithm of the Republic of Korea.
	  It is a 16 round block cipher with the key size of 128 bit.

	  See also:
	  <http://www.kisa.or.kr/kisa/seed/jsp/seed_eng.jsp>

config CRYPTO_SERPENT
	tristate "Serpent cipher algorithm"
	select CRYPTO_ALGAPI
	help
	  Serpent cipher algorithm, by Anderson, Biham & Knudsen.

	  Keys are allowed to be from 0 to 256 bits in length, in steps
	  of 8 bits.  Also includes the 'Tnepres' algorithm, a reversed
	  variant of Serpent for compatibility with old kerneli.org code.

	  See also:
	  <https://www.cl.cam.ac.uk/~rja14/serpent.html>

config CRYPTO_SERPENT_SSE2_X86_64
	tristate "Serpent cipher algorithm (x86_64/SSE2)"
	depends on X86 && 64BIT
	select CRYPTO_SKCIPHER
	select CRYPTO_GLUE_HELPER_X86
	select CRYPTO_SERPENT
	select CRYPTO_SIMD
	help
	  Serpent cipher algorithm, by Anderson, Biham & Knudsen.

	  Keys are allowed to be from 0 to 256 bits in length, in steps
	  of 8 bits.

	  This module provides Serpent cipher algorithm that processes eight
	  blocks parallel using SSE2 instruction set.

	  See also:
	  <https://www.cl.cam.ac.uk/~rja14/serpent.html>

config CRYPTO_SERPENT_SSE2_586
	tristate "Serpent cipher algorithm (i586/SSE2)"
	depends on X86 && !64BIT
	select CRYPTO_SKCIPHER
	select CRYPTO_GLUE_HELPER_X86
	select CRYPTO_SERPENT
	select CRYPTO_SIMD
	help
	  Serpent cipher algorithm, by Anderson, Biham & Knudsen.

	  Keys are allowed to be from 0 to 256 bits in length, in steps
	  of 8 bits.

	  This module provides Serpent cipher algorithm that processes four
	  blocks parallel using SSE2 instruction set.

	  See also:
	  <https://www.cl.cam.ac.uk/~rja14/serpent.html>

config CRYPTO_SERPENT_AVX_X86_64
	tristate "Serpent cipher algorithm (x86_64/AVX)"
	depends on X86 && 64BIT
	select CRYPTO_SKCIPHER
	select CRYPTO_GLUE_HELPER_X86
	select CRYPTO_SERPENT
	select CRYPTO_SIMD
	select CRYPTO_XTS
	help
	  Serpent cipher algorithm, by Anderson, Biham & Knudsen.

	  Keys are allowed to be from 0 to 256 bits in length, in steps
	  of 8 bits.

	  This module provides the Serpent cipher algorithm that processes
	  eight blocks parallel using the AVX instruction set.

	  See also:
	  <https://www.cl.cam.ac.uk/~rja14/serpent.html>

config CRYPTO_SERPENT_AVX2_X86_64
	tristate "Serpent cipher algorithm (x86_64/AVX2)"
	depends on X86 && 64BIT
	select CRYPTO_SERPENT_AVX_X86_64
	help
	  Serpent cipher algorithm, by Anderson, Biham & Knudsen.

	  Keys are allowed to be from 0 to 256 bits in length, in steps
	  of 8 bits.

	  This module provides Serpent cipher algorithm that processes 16
	  blocks parallel using AVX2 instruction set.

	  See also:
	  <https://www.cl.cam.ac.uk/~rja14/serpent.html>

config CRYPTO_SM4
	tristate "SM4 cipher algorithm"
	select CRYPTO_ALGAPI
	help
	  SM4 cipher algorithms (OSCCA GB/T 32907-2016).

	  SM4 (GBT.32907-2016) is a cryptographic standard issued by the
	  Organization of State Commercial Administration of China (OSCCA)
	  as an authorized cryptographic algorithms for the use within China.

	  SMS4 was originally created for use in protecting wireless
	  networks, and is mandated in the Chinese National Standard for
	  Wireless LAN WAPI (Wired Authentication and Privacy Infrastructure)
	  (GB.15629.11-2003).

	  The latest SM4 standard (GBT.32907-2016) was proposed by OSCCA and
	  standardized through TC 260 of the Standardization Administration
	  of the People's Republic of China (SAC).

	  The input, output, and key of SMS4 are each 128 bits.

	  See also: <https://eprint.iacr.org/2008/329.pdf>

	  If unsure, say N.

config CRYPTO_TEA
	tristate "TEA, XTEA and XETA cipher algorithms"
	depends on CRYPTO_USER_API_ENABLE_OBSOLETE
	select CRYPTO_ALGAPI
	help
	  TEA cipher algorithm.

	  Tiny Encryption Algorithm is a simple cipher that uses
	  many rounds for security.  It is very fast and uses
	  little memory.

	  Xtendend Tiny Encryption Algorithm is a modification to
	  the TEA algorithm to address a potential key weakness
	  in the TEA algorithm.

	  Xtendend Encryption Tiny Algorithm is a mis-implementation
	  of the XTEA algorithm for compatibility purposes.

config CRYPTO_TWOFISH
	tristate "Twofish cipher algorithm"
	select CRYPTO_ALGAPI
	select CRYPTO_TWOFISH_COMMON
	help
	  Twofish cipher algorithm.

	  Twofish was submitted as an AES (Advanced Encryption Standard)
	  candidate cipher by researchers at CounterPane Systems.  It is a
	  16 round block cipher supporting key sizes of 128, 192, and 256
	  bits.

	  See also:
	  <https://www.schneier.com/twofish.html>

config CRYPTO_TWOFISH_COMMON
	tristate
	help
	  Common parts of the Twofish cipher algorithm shared by the
	  generic c and the assembler implementations.

config CRYPTO_TWOFISH_586
	tristate "Twofish cipher algorithms (i586)"
	depends on (X86 || UML_X86) && !64BIT
	select CRYPTO_ALGAPI
	select CRYPTO_TWOFISH_COMMON
	help
	  Twofish cipher algorithm.

	  Twofish was submitted as an AES (Advanced Encryption Standard)
	  candidate cipher by researchers at CounterPane Systems.  It is a
	  16 round block cipher supporting key sizes of 128, 192, and 256
	  bits.

	  See also:
	  <https://www.schneier.com/twofish.html>

config CRYPTO_TWOFISH_X86_64
	tristate "Twofish cipher algorithm (x86_64)"
	depends on (X86 || UML_X86) && 64BIT
	select CRYPTO_ALGAPI
	select CRYPTO_TWOFISH_COMMON
	help
	  Twofish cipher algorithm (x86_64).

	  Twofish was submitted as an AES (Advanced Encryption Standard)
	  candidate cipher by researchers at CounterPane Systems.  It is a
	  16 round block cipher supporting key sizes of 128, 192, and 256
	  bits.

	  See also:
	  <https://www.schneier.com/twofish.html>

config CRYPTO_TWOFISH_X86_64_3WAY
	tristate "Twofish cipher algorithm (x86_64, 3-way parallel)"
	depends on X86 && 64BIT
	select CRYPTO_SKCIPHER
	select CRYPTO_TWOFISH_COMMON
	select CRYPTO_TWOFISH_X86_64
	select CRYPTO_GLUE_HELPER_X86
	help
	  Twofish cipher algorithm (x86_64, 3-way parallel).

	  Twofish was submitted as an AES (Advanced Encryption Standard)
	  candidate cipher by researchers at CounterPane Systems.  It is a
	  16 round block cipher supporting key sizes of 128, 192, and 256
	  bits.

	  This module provides Twofish cipher algorithm that processes three
	  blocks parallel, utilizing resources of out-of-order CPUs better.

	  See also:
	  <https://www.schneier.com/twofish.html>

config CRYPTO_TWOFISH_AVX_X86_64
	tristate "Twofish cipher algorithm (x86_64/AVX)"
	depends on X86 && 64BIT
	select CRYPTO_SKCIPHER
	select CRYPTO_GLUE_HELPER_X86
	select CRYPTO_SIMD
	select CRYPTO_TWOFISH_COMMON
	select CRYPTO_TWOFISH_X86_64
	select CRYPTO_TWOFISH_X86_64_3WAY
	help
	  Twofish cipher algorithm (x86_64/AVX).

	  Twofish was submitted as an AES (Advanced Encryption Standard)
	  candidate cipher by researchers at CounterPane Systems.  It is a
	  16 round block cipher supporting key sizes of 128, 192, and 256
	  bits.

	  This module provides the Twofish cipher algorithm that processes
	  eight blocks parallel using the AVX Instruction Set.

	  See also:
	  <https://www.schneier.com/twofish.html>

comment "Compression"

config CRYPTO_DEFLATE
	tristate "Deflate compression algorithm"
	select CRYPTO_ALGAPI
	select CRYPTO_ACOMP2
	select ZLIB_INFLATE
	select ZLIB_DEFLATE
	help
	  This is the Deflate algorithm (RFC1951), specified for use in
	  IPSec with the IPCOMP protocol (RFC3173, RFC2394).

	  You will most probably want this if using IPSec.

config CRYPTO_LZO
	tristate "LZO compression algorithm"
	select CRYPTO_ALGAPI
	select CRYPTO_ACOMP2
	select LZO_COMPRESS
	select LZO_DECOMPRESS
	help
	  This is the LZO algorithm.

config CRYPTO_842
	tristate "842 compression algorithm"
	select CRYPTO_ALGAPI
	select CRYPTO_ACOMP2
	select 842_COMPRESS
	select 842_DECOMPRESS
	help
	  This is the 842 algorithm.

config CRYPTO_LZ4
	tristate "LZ4 compression algorithm"
	select CRYPTO_ALGAPI
	select CRYPTO_ACOMP2
	select LZ4_COMPRESS
	select LZ4_DECOMPRESS
	help
	  This is the LZ4 algorithm.

config CRYPTO_LZ4HC
	tristate "LZ4HC compression algorithm"
	select CRYPTO_ALGAPI
	select CRYPTO_ACOMP2
	select LZ4HC_COMPRESS
	select LZ4_DECOMPRESS
	help
	  This is the LZ4 high compression mode algorithm.

config CRYPTO_ZSTD
	tristate "Zstd compression algorithm"
	select CRYPTO_ALGAPI
	select CRYPTO_ACOMP2
	select ZSTD_COMPRESS
	select ZSTD_DECOMPRESS
	help
	  This is the zstd algorithm.

comment "Random Number Generation"

config CRYPTO_ANSI_CPRNG
	tristate "Pseudo Random Number Generation for Cryptographic modules"
	select CRYPTO_AES
	select CRYPTO_RNG
	help
	  This option enables the generic pseudo random number generator
	  for cryptographic modules.  Uses the Algorithm specified in
	  ANSI X9.31 A.2.4. Note that this option must be enabled if
	  CRYPTO_FIPS is selected

menuconfig CRYPTO_DRBG_MENU
	tristate "NIST SP800-90A DRBG"
	help
	  NIST SP800-90A compliant DRBG. In the following submenu, one or
	  more of the DRBG types must be selected.

if CRYPTO_DRBG_MENU

config CRYPTO_DRBG_HMAC
	bool
	default y
	select CRYPTO_HMAC
	select CRYPTO_SHA256

config CRYPTO_DRBG_HASH
	bool "Enable Hash DRBG"
	select CRYPTO_SHA256
	help
	  Enable the Hash DRBG variant as defined in NIST SP800-90A.

config CRYPTO_DRBG_CTR
	bool "Enable CTR DRBG"
	select CRYPTO_AES
	select CRYPTO_CTR
	help
	  Enable the CTR DRBG variant as defined in NIST SP800-90A.

config CRYPTO_DRBG
	tristate
	default CRYPTO_DRBG_MENU
	select CRYPTO_RNG
	select CRYPTO_JITTERENTROPY

endif	# if CRYPTO_DRBG_MENU

config CRYPTO_JITTERENTROPY
	tristate "Jitterentropy Non-Deterministic Random Number Generator"
	select CRYPTO_RNG
	help
	  The Jitterentropy RNG is a noise that is intended
	  to provide seed to another RNG. The RNG does not
	  perform any cryptographic whitening of the generated
	  random numbers. This Jitterentropy RNG registers with
	  the kernel crypto API and can be used by any caller.

config CRYPTO_USER_API
	tristate

config CRYPTO_USER_API_HASH
	tristate "User-space interface for hash algorithms"
	depends on NET
	select CRYPTO_HASH
	select CRYPTO_USER_API
	help
	  This option enables the user-spaces interface for hash
	  algorithms.

config CRYPTO_USER_API_SKCIPHER
	tristate "User-space interface for symmetric key cipher algorithms"
	depends on NET
	select CRYPTO_SKCIPHER
	select CRYPTO_USER_API
	help
	  This option enables the user-spaces interface for symmetric
	  key cipher algorithms.

config CRYPTO_USER_API_RNG
	tristate "User-space interface for random number generator algorithms"
	depends on NET
	select CRYPTO_RNG
	select CRYPTO_USER_API
	help
	  This option enables the user-spaces interface for random
	  number generator algorithms.

config CRYPTO_USER_API_RNG_CAVP
	bool "Enable CAVP testing of DRBG"
	depends on CRYPTO_USER_API_RNG && CRYPTO_DRBG
	help
	  This option enables extra API for CAVP testing via the user-space
	  interface: resetting of DRBG entropy, and providing Additional Data.
	  This should only be enabled for CAVP testing. You should say
	  no unless you know what this is.

config CRYPTO_USER_API_AEAD
	tristate "User-space interface for AEAD cipher algorithms"
	depends on NET
	select CRYPTO_AEAD
	select CRYPTO_SKCIPHER
	select CRYPTO_NULL
	select CRYPTO_USER_API
	help
	  This option enables the user-spaces interface for AEAD
	  cipher algorithms.

config CRYPTO_USER_API_ENABLE_OBSOLETE
	bool "Enable obsolete cryptographic algorithms for userspace"
	depends on CRYPTO_USER_API
	default y
	help
	  Allow obsolete cryptographic algorithms to be selected that have
	  already been phased out from internal use by the kernel, and are
	  only useful for userspace clients that still rely on them.

config CRYPTO_STATS
	bool "Crypto usage statistics for User-space"
	depends on CRYPTO_USER
	help
	  This option enables the gathering of crypto stats.
	  This will collect:
	  - encrypt/decrypt size and numbers of symmeric operations
	  - compress/decompress size and numbers of compress operations
	  - size and numbers of hash operations
	  - encrypt/decrypt/sign/verify numbers for asymmetric operations
	  - generate/seed numbers for rng operations

config CRYPTO_HASH_INFO
	bool

source "lib/crypto/Kconfig"
source "drivers/crypto/Kconfig"
source "crypto/asymmetric_keys/Kconfig"
source "certs/Kconfig"

endif	# if CRYPTO<|MERGE_RESOLUTION|>--- conflicted
+++ resolved
@@ -53,16 +53,6 @@
 	  meet FIPS 140 and NIAP FPT_TST_EXT.1 requirements.  It shouldn't be
 	  used if you don't need to meet these requirements.
 
-<<<<<<< HEAD
-config CRYPTO_FIPS140_MOD_ERROR_INJECTION
-	bool "Support injecting failures into the FIPS 140 self-tests"
-	depends on CRYPTO_FIPS140_MOD
-	help
-	  This option adds a module parameter "broken_alg" to the fips140 module
-	  which can be used to fail the self-tests for a particular algorithm,
-	  causing a kernel panic.  This option is for FIPS lab testing only, and
-	  it shouldn't be enabled on production systems.
-=======
 config CRYPTO_FIPS140_MOD_EVAL_TESTING
 	bool "Enable evaluation testing features in FIPS 140 module"
 	depends on CRYPTO_FIPS140_MOD
@@ -71,7 +61,6 @@
 	  for lab evaluation testing of the module, e.g. support for injecting
 	  errors and support for a userspace interface to some of the module's
 	  services.  This option should not be enabled in production builds.
->>>>>>> d605f2f3
 
 config CRYPTO_ALGAPI
 	tristate
