--- conflicted
+++ resolved
@@ -73,10 +73,6 @@
 #include <linux/mm.h>
 #include <linux/cpu.h>
 #include <linux/kasan.h>
-<<<<<<< HEAD
-=======
-
->>>>>>> 95f4203f
 #include <asm/cpu.h>
 #include <asm/cpufeature.h>
 #include <asm/cpu_ops.h>
@@ -584,30 +580,19 @@
 	ARM64_FTR_END,
 };
 
-<<<<<<< HEAD
-#define ARM64_FTR_REG_OVERRIDE(id, table, ovr) {		\
-		.sys_id = id,					\
-		.reg = 	&(struct arm64_ftr_reg){		\
-			.name = #id,				\
-=======
 #define __ARM64_FTR_REG_OVERRIDE(id_str, id, table, ovr) {	\
 		.sys_id = id,					\
 		.reg = 	&(struct arm64_ftr_reg){		\
 			.name = id_str,				\
->>>>>>> 95f4203f
 			.override = (ovr),			\
 			.ftr_bits = &((table)[0]),		\
 	}}
 
-<<<<<<< HEAD
-#define ARM64_FTR_REG(id, table) ARM64_FTR_REG_OVERRIDE(id, table, &no_override)
-=======
 #define ARM64_FTR_REG_OVERRIDE(id, table, ovr)	\
 	__ARM64_FTR_REG_OVERRIDE(#id, id, table, ovr)
 
 #define ARM64_FTR_REG(id, table)		\
 	__ARM64_FTR_REG_OVERRIDE(#id, id, table, &no_override)
->>>>>>> 95f4203f
 
 struct arm64_ftr_override __ro_after_init id_aa64mmfr1_override;
 struct arm64_ftr_override __ro_after_init id_aa64pfr1_override;
