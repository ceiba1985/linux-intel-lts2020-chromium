--- conflicted
+++ resolved
@@ -43,34 +43,23 @@
  *	x0 - address to the beginning of the page
  */
 SYM_FUNC_START(mte_zero_clear_page_tags)
-<<<<<<< HEAD
-	mrs	x1, dczid_el0
-	and	w1, w1, #0xf
-	mov	x2, #4
-	lsl	x1, x2, x1
-	and	x0, x0, #(1 << MTE_TAG_SHIFT) - 1	// clear the tag
-=======
 	and	x0, x0, #(1 << MTE_TAG_SHIFT) - 1	// clear the tag
 	mrs	x1, dczid_el0
 	tbnz	x1, #4, 2f	// Branch if DC GZVA is prohibited
 	and	w1, w1, #0xf
 	mov	x2, #4
 	lsl	x1, x2, x1
->>>>>>> 95f4203f
 
 1:	dc	gzva, x0
 	add	x0, x0, x1
 	tst	x0, #(PAGE_SIZE - 1)
 	b.ne	1b
 	ret
-<<<<<<< HEAD
-=======
 
 2:	stz2g	x0, [x0], #(MTE_GRANULE_SIZE * 2)
 	tst	x0, #(PAGE_SIZE - 1)
 	b.ne	2b
 	ret
->>>>>>> 95f4203f
 SYM_FUNC_END(mte_zero_clear_page_tags)
 
 /*
