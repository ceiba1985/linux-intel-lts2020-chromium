/* SPDX-License-Identifier: GPL-2.0-only */
/*
 * Based on arch/arm/include/asm/assembler.h, arch/arm/mm/proc-macros.S
 *
 * Copyright (C) 1996-2000 Russell King
 * Copyright (C) 2012 ARM Ltd.
 */
#ifndef __ASSEMBLY__
#error "Only include this from assembly code"
#endif

#ifndef __ASM_ASSEMBLER_H
#define __ASM_ASSEMBLER_H

#include <asm-generic/export.h>

#include <asm/asm-offsets.h>
#include <asm/asm-bug.h>
#include <asm/alternative.h>
#include <asm/cpufeature.h>
#include <asm/cputype.h>
#include <asm/debug-monitors.h>
#include <asm/page.h>
#include <asm/pgtable-hwdef.h>
#include <asm/ptrace.h>
#include <asm/thread_info.h>

	/*
	 * Provide a wxN alias for each wN register so what we can paste a xN
	 * reference after a 'w' to obtain the 32-bit version.
	 */
	.irp	n,0,1,2,3,4,5,6,7,8,9,10,11,12,13,14,15,16,17,18,19,20,21,22,23,24,25,26,27,28,29,30
	wx\n	.req	w\n
	.endr

	.macro save_and_disable_daif, flags
	mrs	\flags, daif
	msr	daifset, #0xf
	.endm

	.macro disable_daif
	msr	daifset, #0xf
	.endm

	.macro enable_daif
	msr	daifclr, #0xf
	.endm

	.macro	restore_daif, flags:req
	msr	daif, \flags
	.endm

	/* IRQ is the lowest priority flag, unconditionally unmask the rest. */
	.macro enable_da_f
	msr	daifclr, #(8 | 4 | 1)
	.endm

/*
 * Save/restore interrupts.
 */
	.macro	save_and_disable_irq, flags
	mrs	\flags, daif
	msr	daifset, #2
	.endm

	.macro	restore_irq, flags
	msr	daif, \flags
	.endm

	.macro	enable_dbg
	msr	daifclr, #8
	.endm

	.macro	disable_step_tsk, flgs, tmp
	tbz	\flgs, #TIF_SINGLESTEP, 9990f
	mrs	\tmp, mdscr_el1
	bic	\tmp, \tmp, #DBG_MDSCR_SS
	msr	mdscr_el1, \tmp
	isb	// Synchronise with enable_dbg
9990:
	.endm

	/* call with daif masked */
	.macro	enable_step_tsk, flgs, tmp
	tbz	\flgs, #TIF_SINGLESTEP, 9990f
	mrs	\tmp, mdscr_el1
	orr	\tmp, \tmp, #DBG_MDSCR_SS
	msr	mdscr_el1, \tmp
9990:
	.endm

/*
 * RAS Error Synchronization barrier
 */
	.macro  esb
#ifdef CONFIG_ARM64_RAS_EXTN
	hint    #16
#else
	nop
#endif
	.endm

/*
 * Value prediction barrier
 */
	.macro	csdb
	hint	#20
	.endm

/*
 * Clear Branch History instruction
 */
	.macro clearbhb
	hint	#22
	.endm

/*
 * Speculation barrier
 */
	.macro	sb
alternative_if_not ARM64_HAS_SB
	dsb	nsh
	isb
alternative_else
	SB_BARRIER_INSN
	nop
alternative_endif
	.endm

/*
 * NOP sequence
 */
	.macro	nops, num
	.rept	\num
	nop
	.endr
	.endm

/*
 * Emit an entry into the exception table
 */
	.macro		_asm_extable, from, to
	.pushsection	__ex_table, "a"
	.align		3
	.long		(\from - .), (\to - .)
	.popsection
	.endm

#define USER(l, x...)				\
9999:	x;					\
	_asm_extable	9999b, l

/*
 * Register aliases.
 */
lr	.req	x30		// link register

/*
 * Vector entry
 */
	 .macro	ventry	label
	.align	7
	b	\label
	.endm

/*
 * Select code when configured for BE.
 */
#ifdef CONFIG_CPU_BIG_ENDIAN
#define CPU_BE(code...) code
#else
#define CPU_BE(code...)
#endif

/*
 * Select code when configured for LE.
 */
#ifdef CONFIG_CPU_BIG_ENDIAN
#define CPU_LE(code...)
#else
#define CPU_LE(code...) code
#endif

/*
 * Define a macro that constructs a 64-bit value by concatenating two
 * 32-bit registers. Note that on big endian systems the order of the
 * registers is swapped.
 */
#ifndef CONFIG_CPU_BIG_ENDIAN
	.macro	regs_to_64, rd, lbits, hbits
#else
	.macro	regs_to_64, rd, hbits, lbits
#endif
	orr	\rd, \lbits, \hbits, lsl #32
	.endm

/*
 * Pseudo-ops for PC-relative adr/ldr/str <reg>, <symbol> where
 * <symbol> is within the range +/- 4 GB of the PC.
 */
	/*
	 * @dst: destination register (64 bit wide)
	 * @sym: name of the symbol
	 */
	.macro	adr_l, dst, sym
	adrp	\dst, \sym
	add	\dst, \dst, :lo12:\sym
	.endm

	/*
	 * @dst: destination register (32 or 64 bit wide)
	 * @sym: name of the symbol
	 * @tmp: optional 64-bit scratch register to be used if <dst> is a
	 *       32-bit wide register, in which case it cannot be used to hold
	 *       the address
	 */
	.macro	ldr_l, dst, sym, tmp=
	.ifb	\tmp
	adrp	\dst, \sym
	ldr	\dst, [\dst, :lo12:\sym]
	.else
	adrp	\tmp, \sym
	ldr	\dst, [\tmp, :lo12:\sym]
	.endif
	.endm

	/*
	 * @src: source register (32 or 64 bit wide)
	 * @sym: name of the symbol
	 * @tmp: mandatory 64-bit scratch register to calculate the address
	 *       while <src> needs to be preserved.
	 */
	.macro	str_l, src, sym, tmp
	adrp	\tmp, \sym
	str	\src, [\tmp, :lo12:\sym]
	.endm

	/*
	 * @dst: destination register
	 */
#if defined(__KVM_NVHE_HYPERVISOR__) || defined(__KVM_VHE_HYPERVISOR__)
	.macro	this_cpu_offset, dst
	mrs	\dst, tpidr_el2
	.endm
#else
	.macro	this_cpu_offset, dst
alternative_if_not ARM64_HAS_VIRT_HOST_EXTN
	mrs	\dst, tpidr_el1
alternative_else
	mrs	\dst, tpidr_el2
alternative_endif
	.endm
#endif

	/*
	 * @dst: Result of per_cpu(sym, smp_processor_id()) (can be SP)
	 * @sym: The name of the per-cpu variable
	 * @tmp: scratch register
	 */
	.macro adr_this_cpu, dst, sym, tmp
	adrp	\tmp, \sym
	add	\dst, \tmp, #:lo12:\sym
	this_cpu_offset \tmp
	add	\dst, \dst, \tmp
	.endm

	/*
	 * @dst: Result of READ_ONCE(per_cpu(sym, smp_processor_id()))
	 * @sym: The name of the per-cpu variable
	 * @tmp: scratch register
	 */
	.macro ldr_this_cpu dst, sym, tmp
	adr_l	\dst, \sym
	this_cpu_offset \tmp
	ldr	\dst, [\dst, \tmp]
	.endm

/*
 * vma_vm_mm - get mm pointer from vma pointer (vma->vm_mm)
 */
	.macro	vma_vm_mm, rd, rn
	ldr	\rd, [\rn, #VMA_VM_MM]
	.endm

/*
 * read_ctr - read CTR_EL0. If the system has mismatched register fields,
 * provide the system wide safe value from arm64_ftr_reg_ctrel0.sys_val
 */
	.macro	read_ctr, reg
#ifndef __KVM_NVHE_HYPERVISOR__
alternative_if_not ARM64_MISMATCHED_CACHE_TYPE
	mrs	\reg, ctr_el0			// read CTR
	nop
alternative_else
	ldr_l	\reg, arm64_ftr_reg_ctrel0 + ARM64_FTR_SYSVAL
alternative_endif
#else
alternative_if_not ARM64_KVM_PROTECTED_MODE
	ASM_BUG()
alternative_else_nop_endif
alternative_cb kvm_compute_final_ctr_el0
	movz	\reg, #0
	movk	\reg, #0, lsl #16
	movk	\reg, #0, lsl #32
	movk	\reg, #0, lsl #48
alternative_cb_end
#endif
	.endm


/*
 * raw_dcache_line_size - get the minimum D-cache line size on this CPU
 * from the CTR register.
 */
	.macro	raw_dcache_line_size, reg, tmp
	mrs	\tmp, ctr_el0			// read CTR
	ubfm	\tmp, \tmp, #16, #19		// cache line size encoding
	mov	\reg, #4			// bytes per word
	lsl	\reg, \reg, \tmp		// actual cache line size
	.endm

/*
 * dcache_line_size - get the safe D-cache line size across all CPUs
 */
	.macro	dcache_line_size, reg, tmp
	read_ctr	\tmp
	ubfm		\tmp, \tmp, #16, #19	// cache line size encoding
	mov		\reg, #4		// bytes per word
	lsl		\reg, \reg, \tmp	// actual cache line size
	.endm

/*
 * raw_icache_line_size - get the minimum I-cache line size on this CPU
 * from the CTR register.
 */
	.macro	raw_icache_line_size, reg, tmp
	mrs	\tmp, ctr_el0			// read CTR
	and	\tmp, \tmp, #0xf		// cache line size encoding
	mov	\reg, #4			// bytes per word
	lsl	\reg, \reg, \tmp		// actual cache line size
	.endm

/*
 * icache_line_size - get the safe I-cache line size across all CPUs
 */
	.macro	icache_line_size, reg, tmp
	read_ctr	\tmp
	and		\tmp, \tmp, #0xf	// cache line size encoding
	mov		\reg, #4		// bytes per word
	lsl		\reg, \reg, \tmp	// actual cache line size
	.endm

/*
 * tcr_set_t0sz - update TCR.T0SZ so that we can load the ID map
 */
	.macro	tcr_set_t0sz, valreg, t0sz
	bfi	\valreg, \t0sz, #TCR_T0SZ_OFFSET, #TCR_TxSZ_WIDTH
	.endm

/*
 * tcr_set_t1sz - update TCR.T1SZ
 */
	.macro	tcr_set_t1sz, valreg, t1sz
	bfi	\valreg, \t1sz, #TCR_T1SZ_OFFSET, #TCR_TxSZ_WIDTH
	.endm

/*
 * tcr_compute_pa_size - set TCR.(I)PS to the highest supported
 * ID_AA64MMFR0_EL1.PARange value
 *
 *	tcr:		register with the TCR_ELx value to be updated
 *	pos:		IPS or PS bitfield position
 *	tmp{0,1}:	temporary registers
 */
	.macro	tcr_compute_pa_size, tcr, pos, tmp0, tmp1
	mrs	\tmp0, ID_AA64MMFR0_EL1
	// Narrow PARange to fit the PS field in TCR_ELx
	ubfx	\tmp0, \tmp0, #ID_AA64MMFR0_PARANGE_SHIFT, #3
	mov	\tmp1, #ID_AA64MMFR0_PARANGE_MAX
	cmp	\tmp0, \tmp1
	csel	\tmp0, \tmp1, \tmp0, hi
	bfi	\tcr, \tmp0, \pos, #3
	.endm

/*
 * Macro to perform a data cache maintenance for the interval
 * [kaddr, kaddr + size)
 *
 * 	op:		operation passed to dc instruction
 * 	domain:		domain used in dsb instruciton
 * 	kaddr:		starting virtual address of the region
 * 	size:		size of the region
 * 	Corrupts:	kaddr, size, tmp1, tmp2
 */
	.macro __dcache_op_workaround_clean_cache, op, kaddr
alternative_if_not ARM64_WORKAROUND_CLEAN_CACHE
	dc	\op, \kaddr
alternative_else
	dc	civac, \kaddr
alternative_endif
	.endm

	.macro dcache_by_line_op op, domain, kaddr, size, tmp1, tmp2
	dcache_line_size \tmp1, \tmp2
	add	\size, \kaddr, \size
	sub	\tmp2, \tmp1, #1
	bic	\kaddr, \kaddr, \tmp2
9998:
	.ifc	\op, cvau
	__dcache_op_workaround_clean_cache \op, \kaddr
	.else
	.ifc	\op, cvac
	__dcache_op_workaround_clean_cache \op, \kaddr
	.else
	.ifc	\op, cvap
	sys	3, c7, c12, 1, \kaddr	// dc cvap
	.else
	.ifc	\op, cvadp
	sys	3, c7, c13, 1, \kaddr	// dc cvadp
	.else
	dc	\op, \kaddr
	.endif
	.endif
	.endif
	.endif
	add	\kaddr, \kaddr, \tmp1
	cmp	\kaddr, \size
	b.lo	9998b
	dsb	\domain
	.endm

/*
 * Macro to perform an instruction cache maintenance for the interval
 * [start, end)
 *
 * 	start, end:	virtual addresses describing the region
 *	label:		A label to branch to on user fault.
 * 	Corrupts:	tmp1, tmp2
 */
	.macro invalidate_icache_by_line start, end, tmp1, tmp2, label
	icache_line_size \tmp1, \tmp2
	sub	\tmp2, \tmp1, #1
	bic	\tmp2, \start, \tmp2
9997:
USER(\label, ic	ivau, \tmp2)			// invalidate I line PoU
	add	\tmp2, \tmp2, \tmp1
	cmp	\tmp2, \end
	b.lo	9997b
	dsb	ish
	isb
	.endm

/*
 * reset_pmuserenr_el0 - reset PMUSERENR_EL0 if PMUv3 present
 */
	.macro	reset_pmuserenr_el0, tmpreg
	mrs	\tmpreg, id_aa64dfr0_el1
	sbfx	\tmpreg, \tmpreg, #ID_AA64DFR0_PMUVER_SHIFT, #4
	cmp	\tmpreg, #1			// Skip if no PMU present
	b.lt	9000f
	msr	pmuserenr_el0, xzr		// Disable PMU access from EL0
9000:
	.endm

/*
 * reset_amuserenr_el0 - reset AMUSERENR_EL0 if AMUv1 present
 */
	.macro	reset_amuserenr_el0, tmpreg
	mrs	\tmpreg, id_aa64pfr0_el1	// Check ID_AA64PFR0_EL1
	ubfx	\tmpreg, \tmpreg, #ID_AA64PFR0_AMU_SHIFT, #4
	cbz	\tmpreg, .Lskip_\@		// Skip if no AMU present
	msr_s	SYS_AMUSERENR_EL0, xzr		// Disable AMU access from EL0
.Lskip_\@:
	.endm
/*
 * copy_page - copy src to dest using temp registers t1-t8
 */
	.macro copy_page dest:req src:req t1:req t2:req t3:req t4:req t5:req t6:req t7:req t8:req
9998:	ldp	\t1, \t2, [\src]
	ldp	\t3, \t4, [\src, #16]
	ldp	\t5, \t6, [\src, #32]
	ldp	\t7, \t8, [\src, #48]
	add	\src, \src, #64
	stnp	\t1, \t2, [\dest]
	stnp	\t3, \t4, [\dest, #16]
	stnp	\t5, \t6, [\dest, #32]
	stnp	\t7, \t8, [\dest, #48]
	add	\dest, \dest, #64
	tst	\src, #(PAGE_SIZE - 1)
	b.ne	9998b
	.endm

/*
 * Annotate a function as being unsuitable for kprobes.
 */
#ifdef CONFIG_KPROBES
#define NOKPROBE(x)				\
	.pushsection "_kprobe_blacklist", "aw";	\
	.quad	x;				\
	.popsection;
#else
#define NOKPROBE(x)
#endif

#if defined(CONFIG_KASAN_GENERIC) || defined(CONFIG_KASAN_SW_TAGS)
#define EXPORT_SYMBOL_NOKASAN(name)
#else
#define EXPORT_SYMBOL_NOKASAN(name)	EXPORT_SYMBOL(name)
#endif

	/*
	 * Emit a 64-bit absolute little endian symbol reference in a way that
	 * ensures that it will be resolved at build time, even when building a
	 * PIE binary. This requires cooperation from the linker script, which
	 * must emit the lo32/hi32 halves individually.
	 */
	.macro	le64sym, sym
	.long	\sym\()_lo32
	.long	\sym\()_hi32
	.endm

	/*
	 * mov_q - move an immediate constant into a 64-bit register using
	 *         between 2 and 4 movz/movk instructions (depending on the
	 *         magnitude and sign of the operand)
	 */
	.macro	mov_q, reg, val
	.if (((\val) >> 31) == 0 || ((\val) >> 31) == 0x1ffffffff)
	movz	\reg, :abs_g1_s:\val
	.else
	.if (((\val) >> 47) == 0 || ((\val) >> 47) == 0x1ffff)
	movz	\reg, :abs_g2_s:\val
	.else
	movz	\reg, :abs_g3:\val
	movk	\reg, :abs_g2_nc:\val
	.endif
	movk	\reg, :abs_g1_nc:\val
	.endif
	movk	\reg, :abs_g0_nc:\val
	.endm

/*
 * Return the current task_struct.
 */
	.macro	get_current_task, rd
	mrs	\rd, sp_el0
	.endm

/*
 * Offset ttbr1 to allow for 48-bit kernel VAs set with 52-bit PTRS_PER_PGD.
 * orr is used as it can cover the immediate value (and is idempotent).
 * In future this may be nop'ed out when dealing with 52-bit kernel VAs.
 * 	ttbr: Value of ttbr to set, modified.
 */
	.macro	offset_ttbr1, ttbr, tmp
#ifdef CONFIG_ARM64_VA_BITS_52
	mrs_s	\tmp, SYS_ID_AA64MMFR2_EL1
	and	\tmp, \tmp, #(0xf << ID_AA64MMFR2_LVA_SHIFT)
	cbnz	\tmp, .Lskipoffs_\@
	orr	\ttbr, \ttbr, #TTBR1_BADDR_4852_OFFSET
.Lskipoffs_\@ :
#endif
	.endm

/*
 * Perform the reverse of offset_ttbr1.
 * bic is used as it can cover the immediate value and, in future, won't need
 * to be nop'ed out when dealing with 52-bit kernel VAs.
 */
	.macro	restore_ttbr1, ttbr
#ifdef CONFIG_ARM64_VA_BITS_52
	bic	\ttbr, \ttbr, #TTBR1_BADDR_4852_OFFSET
#endif
	.endm

/*
 * Arrange a physical address in a TTBR register, taking care of 52-bit
 * addresses.
 *
 * 	phys:	physical address, preserved
 * 	ttbr:	returns the TTBR value
 */
	.macro	phys_to_ttbr, ttbr, phys
#ifdef CONFIG_ARM64_PA_BITS_52
	orr	\ttbr, \phys, \phys, lsr #46
	and	\ttbr, \ttbr, #TTBR_BADDR_MASK_52
#else
	mov	\ttbr, \phys
#endif
	.endm

	.macro	phys_to_pte, pte, phys
#ifdef CONFIG_ARM64_PA_BITS_52
	/*
	 * We assume \phys is 64K aligned and this is guaranteed by only
	 * supporting this configuration with 64K pages.
	 */
	orr	\pte, \phys, \phys, lsr #36
	and	\pte, \pte, #PTE_ADDR_MASK
#else
	mov	\pte, \phys
#endif
	.endm

	.macro	pte_to_phys, phys, pte
#ifdef CONFIG_ARM64_PA_BITS_52
	ubfiz	\phys, \pte, #(48 - 16 - 12), #16
	bfxil	\phys, \pte, #16, #32
	lsl	\phys, \phys, #16
#else
	and	\phys, \pte, #PTE_ADDR_MASK
#endif
	.endm

/*
 * tcr_clear_errata_bits - Clear TCR bits that trigger an errata on this CPU.
 */
	.macro	tcr_clear_errata_bits, tcr, tmp1, tmp2
#ifdef CONFIG_FUJITSU_ERRATUM_010001
	mrs	\tmp1, midr_el1

	mov_q	\tmp2, MIDR_FUJITSU_ERRATUM_010001_MASK
	and	\tmp1, \tmp1, \tmp2
	mov_q	\tmp2, MIDR_FUJITSU_ERRATUM_010001
	cmp	\tmp1, \tmp2
	b.ne	10f

	mov_q	\tmp2, TCR_CLEAR_FUJITSU_ERRATUM_010001
	bic	\tcr, \tcr, \tmp2
10:
#endif /* CONFIG_FUJITSU_ERRATUM_010001 */
	.endm

/**
 * Errata workaround prior to disable MMU. Insert an ISB immediately prior
 * to executing the MSR that will change SCTLR_ELn[M] from a value of 1 to 0.
 */
	.macro pre_disable_mmu_workaround
#ifdef CONFIG_QCOM_FALKOR_ERRATUM_E1041
	isb
#endif
	.endm

	/*
	 * frame_push - Push @regcount callee saved registers to the stack,
	 *              starting at x19, as well as x29/x30, and set x29 to
	 *              the new value of sp. Add @extra bytes of stack space
	 *              for locals.
	 */
	.macro		frame_push, regcount:req, extra
	__frame		st, \regcount, \extra
	.endm

	/*
	 * frame_pop  - Pop the callee saved registers from the stack that were
	 *              pushed in the most recent call to frame_push, as well
	 *              as x29/x30 and any extra stack space that may have been
	 *              allocated.
	 */
	.macro		frame_pop
	__frame		ld
	.endm

	.macro		__frame_regs, reg1, reg2, op, num
	.if		.Lframe_regcount == \num
	\op\()r		\reg1, [sp, #(\num + 1) * 8]
	.elseif		.Lframe_regcount > \num
	\op\()p		\reg1, \reg2, [sp, #(\num + 1) * 8]
	.endif
	.endm

	.macro		__frame, op, regcount, extra=0
	.ifc		\op, st
	.if		(\regcount) < 0 || (\regcount) > 10
	.error		"regcount should be in the range [0 ... 10]"
	.endif
	.if		((\extra) % 16) != 0
	.error		"extra should be a multiple of 16 bytes"
	.endif
	.ifdef		.Lframe_regcount
	.if		.Lframe_regcount != -1
	.error		"frame_push/frame_pop may not be nested"
	.endif
	.endif
	.set		.Lframe_regcount, \regcount
	.set		.Lframe_extra, \extra
	.set		.Lframe_local_offset, ((\regcount + 3) / 2) * 16
	stp		x29, x30, [sp, #-.Lframe_local_offset - .Lframe_extra]!
	mov		x29, sp
	.endif

	__frame_regs	x19, x20, \op, 1
	__frame_regs	x21, x22, \op, 3
	__frame_regs	x23, x24, \op, 5
	__frame_regs	x25, x26, \op, 7
	__frame_regs	x27, x28, \op, 9

	.ifc		\op, ld
	.if		.Lframe_regcount == -1
	.error		"frame_push/frame_pop may not be nested"
	.endif
	ldp		x29, x30, [sp], #.Lframe_local_offset + .Lframe_extra
	.set		.Lframe_regcount, -1
	.endif
	.endm

/*
 * Set SCTLR_ELx to the @reg value, and invalidate the local icache
 * in the process. This is called when setting the MMU on.
 */
.macro set_sctlr, sreg, reg
	msr	\sreg, \reg
	isb
	/*
	 * Invalidate the local I-cache so that any instructions fetched
	 * speculatively from the PoC are discarded, since they may have
	 * been dynamically patched at the PoU.
	 */
	ic	iallu
	dsb	nsh
	isb
.endm

.macro set_sctlr_el1, reg
	set_sctlr sctlr_el1, \reg
.endm
<<<<<<< HEAD

.macro set_sctlr_el2, reg
	set_sctlr sctlr_el2, \reg
.endm

=======

.macro set_sctlr_el2, reg
	set_sctlr sctlr_el2, \reg
.endm

>>>>>>> 95f4203f
	/*
	 * Check whether preempt/bh-disabled asm code should yield as soon as
	 * it is able. This is the case if we are currently running in task
	 * context, and either a softirq is pending, or the TIF_NEED_RESCHED
	 * flag is set and re-enabling preemption a single time would result in
	 * a preempt count of zero. (Note that the TIF_NEED_RESCHED flag is
	 * stored negated in the top word of the thread_info::preempt_count
	 * field)
	 */
	.macro		cond_yield, lbl:req, tmp:req, tmp2:req
	get_current_task \tmp
	ldr		\tmp, [\tmp, #TSK_TI_PREEMPT]
	/*
	 * If we are serving a softirq, there is no point in yielding: the
	 * softirq will not be preempted no matter what we do, so we should
	 * run to completion as quickly as we can.
	 */
	tbnz		\tmp, #SOFTIRQ_SHIFT, .Lnoyield_\@
#ifdef CONFIG_PREEMPTION
	sub		\tmp, \tmp, #PREEMPT_DISABLE_OFFSET
	cbz		\tmp, \lbl
#endif
	adr_l		\tmp, irq_stat + IRQ_CPUSTAT_SOFTIRQ_PENDING
	this_cpu_offset	\tmp2
	ldr		w\tmp, [\tmp, \tmp2]
	cbnz		w\tmp, \lbl	// yield on pending softirq in task context
.Lnoyield_\@:
	.endm

/*
 * This macro emits a program property note section identifying
 * architecture features which require special handling, mainly for
 * use in assembly files included in the VDSO.
 */

#define NT_GNU_PROPERTY_TYPE_0  5
#define GNU_PROPERTY_AARCH64_FEATURE_1_AND      0xc0000000

#define GNU_PROPERTY_AARCH64_FEATURE_1_BTI      (1U << 0)
#define GNU_PROPERTY_AARCH64_FEATURE_1_PAC      (1U << 1)

#ifdef CONFIG_ARM64_BTI_KERNEL
#define GNU_PROPERTY_AARCH64_FEATURE_1_DEFAULT		\
		((GNU_PROPERTY_AARCH64_FEATURE_1_BTI |	\
		  GNU_PROPERTY_AARCH64_FEATURE_1_PAC))
#endif

#ifdef GNU_PROPERTY_AARCH64_FEATURE_1_DEFAULT
.macro emit_aarch64_feature_1_and, feat=GNU_PROPERTY_AARCH64_FEATURE_1_DEFAULT
	.pushsection .note.gnu.property, "a"
	.align  3
	.long   2f - 1f
	.long   6f - 3f
	.long   NT_GNU_PROPERTY_TYPE_0
1:      .string "GNU"
2:
	.align  3
3:      .long   GNU_PROPERTY_AARCH64_FEATURE_1_AND
	.long   5f - 4f
4:
	/*
	 * This is described with an array of char in the Linux API
	 * spec but the text and all other usage (including binutils,
	 * clang and GCC) treat this as a 32 bit value so no swizzling
	 * is required for big endian.
	 */
	.long   \feat
5:
	.align  3
6:
	.popsection
.endm

#else
.macro emit_aarch64_feature_1_and, feat=0
.endm

#endif /* GNU_PROPERTY_AARCH64_FEATURE_1_DEFAULT */

	.macro __mitigate_spectre_bhb_loop      tmp
#ifdef CONFIG_MITIGATE_SPECTRE_BRANCH_HISTORY
alternative_cb  spectre_bhb_patch_loop_iter
	mov	\tmp, #32		// Patched to correct the immediate
alternative_cb_end
.Lspectre_bhb_loop\@:
	b	. + 4
	subs	\tmp, \tmp, #1
	b.ne	.Lspectre_bhb_loop\@
	sb
#endif /* CONFIG_MITIGATE_SPECTRE_BRANCH_HISTORY */
	.endm

	.macro mitigate_spectre_bhb_loop	tmp
#ifdef CONFIG_MITIGATE_SPECTRE_BRANCH_HISTORY
alternative_cb	spectre_bhb_patch_loop_mitigation_enable
	b	.L_spectre_bhb_loop_done\@	// Patched to NOP
alternative_cb_end
	__mitigate_spectre_bhb_loop	\tmp
.L_spectre_bhb_loop_done\@:
#endif /* CONFIG_MITIGATE_SPECTRE_BRANCH_HISTORY */
	.endm

	/* Save/restores x0-x3 to the stack */
	.macro __mitigate_spectre_bhb_fw
#ifdef CONFIG_MITIGATE_SPECTRE_BRANCH_HISTORY
	stp	x0, x1, [sp, #-16]!
	stp	x2, x3, [sp, #-16]!
	mov	w0, #ARM_SMCCC_ARCH_WORKAROUND_3
alternative_cb	smccc_patch_fw_mitigation_conduit
	nop					// Patched to SMC/HVC #0
alternative_cb_end
	ldp	x2, x3, [sp], #16
	ldp	x0, x1, [sp], #16
#endif /* CONFIG_MITIGATE_SPECTRE_BRANCH_HISTORY */
	.endm

	.macro mitigate_spectre_bhb_clear_insn
#ifdef CONFIG_MITIGATE_SPECTRE_BRANCH_HISTORY
alternative_cb	spectre_bhb_patch_clearbhb
	/* Patched to NOP when not supported */
	clearbhb
	isb
alternative_cb_end
#endif /* CONFIG_MITIGATE_SPECTRE_BRANCH_HISTORY */
	.endm
#endif	/* __ASM_ASSEMBLER_H */<|MERGE_RESOLUTION|>--- conflicted
+++ resolved
@@ -724,19 +724,11 @@
 .macro set_sctlr_el1, reg
 	set_sctlr sctlr_el1, \reg
 .endm
-<<<<<<< HEAD
 
 .macro set_sctlr_el2, reg
 	set_sctlr sctlr_el2, \reg
 .endm
 
-=======
-
-.macro set_sctlr_el2, reg
-	set_sctlr sctlr_el2, \reg
-.endm
-
->>>>>>> 95f4203f
 	/*
 	 * Check whether preempt/bh-disabled asm code should yield as soon as
 	 * it is able. This is the case if we are currently running in task
