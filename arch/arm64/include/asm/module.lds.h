--- conflicted
+++ resolved
@@ -1,14 +1,8 @@
 #ifdef CONFIG_ARM64_MODULE_PLTS
 SECTIONS {
-<<<<<<< HEAD
-	.plt 0 (NOLOAD) : { BYTE(0) }
-	.init.plt 0 (NOLOAD) : { BYTE(0) }
-	.text.ftrace_trampoline 0 (NOLOAD) : { BYTE(0) }
-=======
 	.plt 0 : { BYTE(0) }
 	.init.plt 0 : { BYTE(0) }
 	.text.ftrace_trampoline 0 : { BYTE(0) }
->>>>>>> 43ca8e1d
 
 #ifdef CONFIG_CRYPTO_FIPS140
 	/*
