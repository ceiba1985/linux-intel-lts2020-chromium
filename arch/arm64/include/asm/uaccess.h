--- conflicted
+++ resolved
@@ -342,14 +342,6 @@
 	(x) = (__force __typeof__(*(ptr)))__gu_val;			\
 } while (0)
 
-<<<<<<< HEAD
-#define __raw_get_user(x, ptr, err)					\
-do {									\
-	__chk_user_ptr(ptr);						\
-	uaccess_enable_not_uao();					\
-	__raw_get_mem("ldtr", x, ptr, err);				\
-	uaccess_disable_not_uao();					\
-=======
 /*
  * We must not call into the scheduler between uaccess_enable_not_uao() and
  * uaccess_disable_not_uao(). As `x` and `ptr` could contain blocking functions,
@@ -366,7 +358,6 @@
 	uaccess_disable_not_uao();					\
 									\
 	(x) = __rgu_val;						\
->>>>>>> 95f4203f
 } while (0)
 
 #define __get_user_error(x, ptr, err)					\
@@ -390,16 +381,6 @@
 
 #define get_user	__get_user
 
-<<<<<<< HEAD
-#define __get_kernel_nofault(dst, src, type, err_label)			\
-do {									\
-	int __gkn_err = 0;						\
-									\
-	__uaccess_enable_tco_async();					\
-	__raw_get_mem("ldr", *((type *)(dst)),				\
-		      (__force type *)(src), __gkn_err);		\
-	__uaccess_disable_tco_async();					\
-=======
 /*
  * We must not call into the scheduler between __uaccess_enable_tco_async() and
  * __uaccess_disable_tco_async(). As `dst` and `src` may contain blocking
@@ -416,7 +397,6 @@
 		      (__force type *)(__gkn_src), __gkn_err);		\
 	__uaccess_disable_tco_async();					\
 									\
->>>>>>> 95f4203f
 	if (unlikely(__gkn_err))					\
 		goto err_label;						\
 } while (0)
@@ -455,13 +435,6 @@
 	}								\
 } while (0)
 
-<<<<<<< HEAD
-#define __raw_put_user(x, ptr, err)					\
-do {									\
-	__chk_user_ptr(ptr);						\
-	uaccess_enable_not_uao();					\
-	__raw_put_mem("sttr", x, ptr, err);				\
-=======
 /*
  * We must not call into the scheduler between uaccess_enable_not_uao() and
  * uaccess_disable_not_uao(). As `x` and `ptr` could contain blocking functions,
@@ -475,7 +448,6 @@
 									\
 	uaccess_enable_not_uao();					\
 	__raw_put_mem("sttr", __rpu_val, __rpu_ptr, err);		\
->>>>>>> 95f4203f
 	uaccess_disable_not_uao();					\
 } while (0)
 
@@ -500,16 +472,6 @@
 
 #define put_user	__put_user
 
-<<<<<<< HEAD
-#define __put_kernel_nofault(dst, src, type, err_label)			\
-do {									\
-	int __pkn_err = 0;						\
-									\
-	__uaccess_enable_tco_async();					\
-	__raw_put_mem("str", *((type *)(src)),				\
-		      (__force type *)(dst), __pkn_err);		\
-	__uaccess_disable_tco_async();					\
-=======
 /*
  * We must not call into the scheduler between __uaccess_enable_tco_async() and
  * __uaccess_disable_tco_async(). As `dst` and `src` may contain blocking
@@ -526,7 +488,6 @@
 		      (__force type *)(__pkn_dst), __pkn_err);		\
 	__uaccess_disable_tco_async();					\
 									\
->>>>>>> 95f4203f
 	if (unlikely(__pkn_err))					\
 		goto err_label;						\
 } while(0)
