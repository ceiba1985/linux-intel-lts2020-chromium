/* SPDX-License-Identifier: GPL-2.0-only */
/*
 * arch/arm64/include/asm/cpucaps.h
 *
 * Copyright (C) 2016 ARM Ltd.
 */
#ifndef __ASM_CPUCAPS_H
#define __ASM_CPUCAPS_H

#define ARM64_WORKAROUND_CLEAN_CACHE		0
#define ARM64_WORKAROUND_DEVICE_LOAD_ACQUIRE	1
#define ARM64_WORKAROUND_845719			2
#define ARM64_HAS_SYSREG_GIC_CPUIF		3
#define ARM64_HAS_PAN				4
#define ARM64_HAS_LSE_ATOMICS			5
#define ARM64_WORKAROUND_CAVIUM_23154		6
#define ARM64_WORKAROUND_834220			7
#define ARM64_HAS_NO_HW_PREFETCH		8
#define ARM64_HAS_UAO				9
#define ARM64_ALT_PAN_NOT_UAO			10
#define ARM64_HAS_VIRT_HOST_EXTN		11
#define ARM64_WORKAROUND_CAVIUM_27456		12
#define ARM64_HAS_32BIT_EL0			13
#define ARM64_HARDEN_EL2_VECTORS		14
#define ARM64_HAS_CNP				15
#define ARM64_HAS_NO_FPSIMD			16
#define ARM64_WORKAROUND_REPEAT_TLBI		17
#define ARM64_WORKAROUND_QCOM_FALKOR_E1003	18
#define ARM64_WORKAROUND_858921			19
#define ARM64_WORKAROUND_CAVIUM_30115		20
#define ARM64_HAS_DCPOP				21
#define ARM64_SVE				22
#define ARM64_UNMAP_KERNEL_AT_EL0		23
#define ARM64_SPECTRE_V2			24
#define ARM64_HAS_RAS_EXTN			25
#define ARM64_WORKAROUND_843419			26
#define ARM64_HAS_CACHE_IDC			27
#define ARM64_HAS_CACHE_DIC			28
#define ARM64_HW_DBM				29
#define ARM64_SPECTRE_V4			30
#define ARM64_MISMATCHED_CACHE_TYPE		31
#define ARM64_HAS_STAGE2_FWB			32
#define ARM64_HAS_CRC32				33
#define ARM64_SSBS				34
#define ARM64_WORKAROUND_1418040		35
#define ARM64_HAS_SB				36
#define ARM64_WORKAROUND_SPECULATIVE_AT		37
#define ARM64_HAS_ADDRESS_AUTH_ARCH		38
#define ARM64_HAS_ADDRESS_AUTH_IMP_DEF		39
#define ARM64_HAS_GENERIC_AUTH_ARCH		40
#define ARM64_HAS_GENERIC_AUTH_IMP_DEF		41
#define ARM64_HAS_IRQ_PRIO_MASKING		42
#define ARM64_HAS_DCPODP			43
#define ARM64_WORKAROUND_1463225		44
#define ARM64_WORKAROUND_CAVIUM_TX2_219_TVM	45
#define ARM64_WORKAROUND_CAVIUM_TX2_219_PRFM	46
#define ARM64_WORKAROUND_1542419		47
#define ARM64_HAS_E0PD				48
#define ARM64_HAS_RNG				49
#define ARM64_HAS_AMU_EXTN			50
#define ARM64_HAS_ADDRESS_AUTH			51
#define ARM64_HAS_GENERIC_AUTH			52
#define ARM64_HAS_32BIT_EL1			53
#define ARM64_BTI				54
#define ARM64_HAS_ARMv8_4_TTL			55
#define ARM64_HAS_TLB_RANGE			56
#define ARM64_MTE				57
#define ARM64_WORKAROUND_1508412		58
<<<<<<< HEAD
#define ARM64_HW_AF				59
=======
#define ARM64_SPECTRE_BHB			59
>>>>>>> 67c781d9

#define ARM64_NCAPS				60

#endif /* __ASM_CPUCAPS_H */<|MERGE_RESOLUTION|>--- conflicted
+++ resolved
@@ -66,12 +66,9 @@
 #define ARM64_HAS_TLB_RANGE			56
 #define ARM64_MTE				57
 #define ARM64_WORKAROUND_1508412		58
-<<<<<<< HEAD
-#define ARM64_HW_AF				59
-=======
 #define ARM64_SPECTRE_BHB			59
->>>>>>> 67c781d9
+#define ARM64_HW_AF				60
 
-#define ARM64_NCAPS				60
+#define ARM64_NCAPS				61
 
 #endif /* __ASM_CPUCAPS_H */