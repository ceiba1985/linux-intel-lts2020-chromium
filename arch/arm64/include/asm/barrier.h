/* SPDX-License-Identifier: GPL-2.0-only */
/*
 * Based on arch/arm/include/asm/barrier.h
 *
 * Copyright (C) 2012 ARM Ltd.
 */
#ifndef __ASM_BARRIER_H
#define __ASM_BARRIER_H

#ifndef __ASSEMBLY__

#include <linux/kasan-checks.h>

#define __nops(n)	".rept	" #n "\nnop\n.endr\n"
#define nops(n)		asm volatile(__nops(n))

#define sev()		asm volatile("sev" : : : "memory")
#define wfe()		asm volatile("wfe" : : : "memory")
#define wfi()		asm volatile("wfi" : : : "memory")

#define isb()		asm volatile("isb" : : : "memory")
#define dmb(opt)	asm volatile("dmb " #opt : : : "memory")
#define dsb(opt)	asm volatile("dsb " #opt : : : "memory")

#define psb_csync()	asm volatile("hint #17" : : : "memory")
<<<<<<< HEAD
#define tsb_csync()	asm volatile("hint #18" : : : "memory")
=======
#define __tsb_csync()	asm volatile("hint #18" : : : "memory")
>>>>>>> c194212a
#define csdb()		asm volatile("hint #20" : : : "memory")

#define spec_bar()	asm volatile(ALTERNATIVE("dsb nsh\nisb\n",		\
						 SB_BARRIER_INSN"nop\n",	\
						 ARM64_HAS_SB))

#ifdef CONFIG_ARM64_PSEUDO_NMI
#define pmr_sync()						\
	do {							\
		extern struct static_key_false gic_pmr_sync;	\
								\
		if (static_branch_unlikely(&gic_pmr_sync))	\
			dsb(sy);				\
	} while(0)
#else
#define pmr_sync()	do {} while (0)
#endif

#define mb()		dsb(sy)
#define rmb()		dsb(ld)
#define wmb()		dsb(st)

#define dma_mb()	dmb(osh)
#define dma_rmb()	dmb(oshld)
#define dma_wmb()	dmb(oshst)


#define tsb_csync()								\
	do {									\
		/*								\
		 * CPUs affected by Arm Erratum 2054223 or 2067961 needs	\
		 * another TSB to ensure the trace is flushed. The barriers	\
		 * don't have to be strictly back to back, as long as the	\
		 * CPU is in trace prohibited state.				\
		 */								\
		if (cpus_have_final_cap(ARM64_WORKAROUND_TSB_FLUSH_FAILURE))	\
			__tsb_csync();						\
		__tsb_csync();							\
	} while (0)

/*
 * Generate a mask for array_index__nospec() that is ~0UL when 0 <= idx < sz
 * and 0 otherwise.
 */
#define array_index_mask_nospec array_index_mask_nospec
static inline unsigned long array_index_mask_nospec(unsigned long idx,
						    unsigned long sz)
{
	unsigned long mask;

	asm volatile(
	"	cmp	%1, %2\n"
	"	sbc	%0, xzr, xzr\n"
	: "=r" (mask)
	: "r" (idx), "Ir" (sz)
	: "cc");

	csdb();
	return mask;
}

/*
 * Ensure that reads of the counter are treated the same as memory reads
 * for the purposes of ordering by subsequent memory barriers.
 *
 * This insanity brought to you by speculative system register reads,
 * out-of-order memory accesses, sequence locks and Thomas Gleixner.
 *
 * http://lists.infradead.org/pipermail/linux-arm-kernel/2019-February/631195.html
 */
#define arch_counter_enforce_ordering(val) do {				\
	u64 tmp, _val = (val);						\
									\
	asm volatile(							\
	"	eor	%0, %1, %1\n"					\
	"	add	%0, sp, %0\n"					\
	"	ldr	xzr, [%0]"					\
	: "=r" (tmp) : "r" (_val));					\
} while (0)

#define __smp_mb()	dmb(ish)
#define __smp_rmb()	dmb(ishld)
#define __smp_wmb()	dmb(ishst)

#define __smp_store_release(p, v)					\
do {									\
	typeof(p) __p = (p);						\
	union { __unqual_scalar_typeof(*p) __val; char __c[1]; } __u =	\
		{ .__val = (__force __unqual_scalar_typeof(*p)) (v) };	\
	compiletime_assert_atomic_type(*p);				\
	kasan_check_write(__p, sizeof(*p));				\
	switch (sizeof(*p)) {						\
	case 1:								\
		asm volatile ("stlrb %w1, %0"				\
				: "=Q" (*__p)				\
				: "r" (*(__u8 *)__u.__c)		\
				: "memory");				\
		break;							\
	case 2:								\
		asm volatile ("stlrh %w1, %0"				\
				: "=Q" (*__p)				\
				: "r" (*(__u16 *)__u.__c)		\
				: "memory");				\
		break;							\
	case 4:								\
		asm volatile ("stlr %w1, %0"				\
				: "=Q" (*__p)				\
				: "r" (*(__u32 *)__u.__c)		\
				: "memory");				\
		break;							\
	case 8:								\
		asm volatile ("stlr %1, %0"				\
				: "=Q" (*__p)				\
				: "r" (*(__u64 *)__u.__c)		\
				: "memory");				\
		break;							\
	}								\
} while (0)

#define __smp_load_acquire(p)						\
({									\
	union { __unqual_scalar_typeof(*p) __val; char __c[1]; } __u;	\
	typeof(p) __p = (p);						\
	compiletime_assert_atomic_type(*p);				\
	kasan_check_read(__p, sizeof(*p));				\
	switch (sizeof(*p)) {						\
	case 1:								\
		asm volatile ("ldarb %w0, %1"				\
			: "=r" (*(__u8 *)__u.__c)			\
			: "Q" (*__p) : "memory");			\
		break;							\
	case 2:								\
		asm volatile ("ldarh %w0, %1"				\
			: "=r" (*(__u16 *)__u.__c)			\
			: "Q" (*__p) : "memory");			\
		break;							\
	case 4:								\
		asm volatile ("ldar %w0, %1"				\
			: "=r" (*(__u32 *)__u.__c)			\
			: "Q" (*__p) : "memory");			\
		break;							\
	case 8:								\
		asm volatile ("ldar %0, %1"				\
			: "=r" (*(__u64 *)__u.__c)			\
			: "Q" (*__p) : "memory");			\
		break;							\
	}								\
	(typeof(*p))__u.__val;						\
})

#define smp_cond_load_relaxed(ptr, cond_expr)				\
({									\
	typeof(ptr) __PTR = (ptr);					\
	__unqual_scalar_typeof(*ptr) VAL;				\
	for (;;) {							\
		VAL = READ_ONCE(*__PTR);				\
		if (cond_expr)						\
			break;						\
		__cmpwait_relaxed(__PTR, VAL);				\
	}								\
	(typeof(*ptr))VAL;						\
})

#define smp_cond_load_acquire(ptr, cond_expr)				\
({									\
	typeof(ptr) __PTR = (ptr);					\
	__unqual_scalar_typeof(*ptr) VAL;				\
	for (;;) {							\
		VAL = smp_load_acquire(__PTR);				\
		if (cond_expr)						\
			break;						\
		__cmpwait_relaxed(__PTR, VAL);				\
	}								\
	(typeof(*ptr))VAL;						\
})

#include <asm-generic/barrier.h>

#endif	/* __ASSEMBLY__ */

#endif	/* __ASM_BARRIER_H */<|MERGE_RESOLUTION|>--- conflicted
+++ resolved
@@ -23,11 +23,7 @@
 #define dsb(opt)	asm volatile("dsb " #opt : : : "memory")
 
 #define psb_csync()	asm volatile("hint #17" : : : "memory")
-<<<<<<< HEAD
-#define tsb_csync()	asm volatile("hint #18" : : : "memory")
-=======
 #define __tsb_csync()	asm volatile("hint #18" : : : "memory")
->>>>>>> c194212a
 #define csdb()		asm volatile("hint #20" : : : "memory")
 
 #define spec_bar()	asm volatile(ALTERNATIVE("dsb nsh\nisb\n",		\
