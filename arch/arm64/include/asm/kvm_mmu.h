--- conflicted
+++ resolved
@@ -253,8 +253,6 @@
 	return ret;
 }
 
-<<<<<<< HEAD
-=======
 /*
  * EL2 vectors can be mapped and rerouted in a number of ways,
  * depending on the kernel configuration and CPU present:
@@ -302,7 +300,6 @@
 	return vect;
 }
 
->>>>>>> eef0e7eb
 #define kvm_phys_to_vttbr(addr)		phys_to_ttbr(addr)
 
 static __always_inline u64 kvm_get_vttbr(struct kvm_s2_mmu *mmu)
