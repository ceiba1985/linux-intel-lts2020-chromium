/* SPDX-License-Identifier: GPL-2.0-only */
/*
 * Copyright (C) 2012,2013 - ARM Ltd
 * Author: Marc Zyngier <marc.zyngier@arm.com>
 */

#ifndef __ARM_KVM_ASM_H__
#define __ARM_KVM_ASM_H__

#include <asm/hyp_image.h>
#include <asm/virt.h>

#define ARM_EXIT_WITH_SERROR_BIT  31
#define ARM_EXCEPTION_CODE(x)	  ((x) & ~(1U << ARM_EXIT_WITH_SERROR_BIT))
#define ARM_EXCEPTION_IS_TRAP(x)  (ARM_EXCEPTION_CODE((x)) == ARM_EXCEPTION_TRAP)
#define ARM_SERROR_PENDING(x)	  !!((x) & (1U << ARM_EXIT_WITH_SERROR_BIT))

#define ARM_EXCEPTION_IRQ	  0
#define ARM_EXCEPTION_EL1_SERROR  1
#define ARM_EXCEPTION_TRAP	  2
#define ARM_EXCEPTION_IL	  3
/* The hyp-stub will return this for any kvm_call_hyp() call */
#define ARM_EXCEPTION_HYP_GONE	  HVC_STUB_ERR

#define kvm_arm_exception_type					\
	{ARM_EXCEPTION_IRQ,		"IRQ"		},	\
	{ARM_EXCEPTION_EL1_SERROR, 	"SERROR"	},	\
	{ARM_EXCEPTION_TRAP, 		"TRAP"		},	\
	{ARM_EXCEPTION_HYP_GONE,	"HYP_GONE"	}

/*
 * Size of the HYP vectors preamble. kvm_patch_vector_branch() generates code
 * that jumps over this.
 */
#define KVM_VECTOR_PREAMBLE	(2 * AARCH64_INSN_SIZE)

<<<<<<< HEAD
=======
#define __SMCCC_WORKAROUND_1_SMC_SZ 36
#define __SMCCC_WORKAROUND_3_SMC_SZ 36
#define __SPECTRE_BHB_LOOP_SZ       44
#define __SPECTRE_BHB_CLEARBHB_SZ   12

>>>>>>> eef0e7eb
#define KVM_HOST_SMCCC_ID(id)						\
	ARM_SMCCC_CALL_VAL(ARM_SMCCC_FAST_CALL,				\
			   ARM_SMCCC_SMC_64,				\
			   ARM_SMCCC_OWNER_VENDOR_HYP,			\
			   (id))

#define KVM_HOST_SMCCC_FUNC(name) KVM_HOST_SMCCC_ID(__KVM_HOST_SMCCC_FUNC_##name)

#define __KVM_HOST_SMCCC_FUNC___kvm_hyp_init			0
#define __KVM_HOST_SMCCC_FUNC___kvm_vcpu_run			1
#define __KVM_HOST_SMCCC_FUNC___kvm_flush_vm_context		2
#define __KVM_HOST_SMCCC_FUNC___kvm_tlb_flush_vmid_ipa		3
#define __KVM_HOST_SMCCC_FUNC___kvm_tlb_flush_vmid		4
#define __KVM_HOST_SMCCC_FUNC___kvm_flush_cpu_context		5
#define __KVM_HOST_SMCCC_FUNC___kvm_timer_set_cntvoff		6
#define __KVM_HOST_SMCCC_FUNC___kvm_enable_ssbs			7
#define __KVM_HOST_SMCCC_FUNC___vgic_v3_get_gic_config		8
#define __KVM_HOST_SMCCC_FUNC___vgic_v3_read_vmcr		9
#define __KVM_HOST_SMCCC_FUNC___vgic_v3_write_vmcr		10
#define __KVM_HOST_SMCCC_FUNC___vgic_v3_init_lrs		11
#define __KVM_HOST_SMCCC_FUNC___kvm_get_mdcr_el2		12
#define __KVM_HOST_SMCCC_FUNC___vgic_v3_save_aprs		13
#define __KVM_HOST_SMCCC_FUNC___vgic_v3_restore_aprs		14
#define __KVM_HOST_SMCCC_FUNC___pkvm_init			15
#define __KVM_HOST_SMCCC_FUNC___pkvm_create_mappings		16
#define __KVM_HOST_SMCCC_FUNC___pkvm_create_private_mapping	17
#define __KVM_HOST_SMCCC_FUNC___pkvm_cpu_set_vector		18
#define __KVM_HOST_SMCCC_FUNC___pkvm_prot_finalize		19
#define __KVM_HOST_SMCCC_FUNC___pkvm_mark_hyp			20

#ifndef __ASSEMBLY__

#include <linux/mm.h>

#define DECLARE_KVM_VHE_SYM(sym)	extern char sym[]
#define DECLARE_KVM_NVHE_SYM(sym)	extern char kvm_nvhe_sym(sym)[]

/*
 * Define a pair of symbols sharing the same name but one defined in
 * VHE and the other in nVHE hyp implementations.
 */
#define DECLARE_KVM_HYP_SYM(sym)		\
	DECLARE_KVM_VHE_SYM(sym);		\
	DECLARE_KVM_NVHE_SYM(sym)

#define DECLARE_KVM_VHE_PER_CPU(type, sym)	\
	DECLARE_PER_CPU(type, sym)
#define DECLARE_KVM_NVHE_PER_CPU(type, sym)	\
	DECLARE_PER_CPU(type, kvm_nvhe_sym(sym))

#define DECLARE_KVM_HYP_PER_CPU(type, sym)	\
	DECLARE_KVM_VHE_PER_CPU(type, sym);	\
	DECLARE_KVM_NVHE_PER_CPU(type, sym)

/*
 * Compute pointer to a symbol defined in nVHE percpu region.
 * Returns NULL if percpu memory has not been allocated yet.
 */
#define this_cpu_ptr_nvhe_sym(sym)	per_cpu_ptr_nvhe_sym(sym, smp_processor_id())
#define per_cpu_ptr_nvhe_sym(sym, cpu)						\
	({									\
		unsigned long base, off;					\
		base = kvm_arm_hyp_percpu_base[cpu];				\
		off = (unsigned long)&CHOOSE_NVHE_SYM(sym) -			\
		      (unsigned long)&CHOOSE_NVHE_SYM(__per_cpu_start);		\
		base ? (typeof(CHOOSE_NVHE_SYM(sym))*)(base + off) : NULL;	\
	})

#if defined(__KVM_NVHE_HYPERVISOR__)

#define CHOOSE_NVHE_SYM(sym)	sym
#define CHOOSE_HYP_SYM(sym)	CHOOSE_NVHE_SYM(sym)

/* The nVHE hypervisor shouldn't even try to access VHE symbols */
extern void *__nvhe_undefined_symbol;
#define CHOOSE_VHE_SYM(sym)		__nvhe_undefined_symbol
#define this_cpu_ptr_hyp_sym(sym)	(&__nvhe_undefined_symbol)
#define per_cpu_ptr_hyp_sym(sym, cpu)	(&__nvhe_undefined_symbol)

#elif defined(__KVM_VHE_HYPERVISOR__)

#define CHOOSE_VHE_SYM(sym)	sym
#define CHOOSE_HYP_SYM(sym)	CHOOSE_VHE_SYM(sym)

/* The VHE hypervisor shouldn't even try to access nVHE symbols */
extern void *__vhe_undefined_symbol;
#define CHOOSE_NVHE_SYM(sym)		__vhe_undefined_symbol
#define this_cpu_ptr_hyp_sym(sym)	(&__vhe_undefined_symbol)
#define per_cpu_ptr_hyp_sym(sym, cpu)	(&__vhe_undefined_symbol)

#else

/*
 * BIG FAT WARNINGS:
 *
 * - Don't be tempted to change the following is_kernel_in_hyp_mode()
 *   to has_vhe(). has_vhe() is implemented as a *final* capability,
 *   while this is used early at boot time, when the capabilities are
 *   not final yet....
 *
 * - Don't let the nVHE hypervisor have access to this, as it will
 *   pick the *wrong* symbol (yes, it runs at EL2...).
 */
#define CHOOSE_HYP_SYM(sym)		(is_kernel_in_hyp_mode()	\
					   ? CHOOSE_VHE_SYM(sym)	\
					   : CHOOSE_NVHE_SYM(sym))

#define this_cpu_ptr_hyp_sym(sym)	(is_kernel_in_hyp_mode()	\
					   ? this_cpu_ptr(&sym)		\
					   : this_cpu_ptr_nvhe_sym(sym))

#define per_cpu_ptr_hyp_sym(sym, cpu)	(is_kernel_in_hyp_mode()	\
					   ? per_cpu_ptr(&sym, cpu)	\
					   : per_cpu_ptr_nvhe_sym(sym, cpu))

#define CHOOSE_VHE_SYM(sym)	sym
#define CHOOSE_NVHE_SYM(sym)	kvm_nvhe_sym(sym)

#endif

struct kvm_nvhe_init_params {
	unsigned long mair_el2;
	unsigned long tcr_el2;
	unsigned long tpidr_el2;
	unsigned long stack_hyp_va;
	phys_addr_t pgd_pa;
	unsigned long hcr_el2;
	unsigned long vttbr;
	unsigned long vtcr;
};

/* Translate a kernel address @ptr into its equivalent linear mapping */
#define kvm_ksym_ref(ptr)						\
	({								\
		void *val = (ptr);					\
		if (!is_kernel_in_hyp_mode())				\
			val = lm_alias((ptr));				\
		val;							\
	 })
#define kvm_ksym_ref_nvhe(sym)	kvm_ksym_ref(__va_function(kvm_nvhe_sym(sym)))

struct kvm;
struct kvm_vcpu;
struct kvm_s2_mmu;

DECLARE_KVM_NVHE_SYM(__kvm_hyp_init);
DECLARE_KVM_HYP_SYM(__kvm_hyp_vector);
#define __kvm_hyp_init		CHOOSE_NVHE_SYM(__kvm_hyp_init)
#define __kvm_hyp_vector	CHOOSE_HYP_SYM(__kvm_hyp_vector)

extern unsigned long kvm_arm_hyp_percpu_base[NR_CPUS];
DECLARE_KVM_NVHE_SYM(__per_cpu_start);
DECLARE_KVM_NVHE_SYM(__per_cpu_end);

DECLARE_KVM_HYP_SYM(__bp_harden_hyp_vecs);
#define __bp_harden_hyp_vecs	CHOOSE_HYP_SYM(__bp_harden_hyp_vecs)

extern void __kvm_flush_vm_context(void);
extern void __kvm_flush_cpu_context(struct kvm_s2_mmu *mmu);
extern void __kvm_tlb_flush_vmid_ipa(struct kvm_s2_mmu *mmu, phys_addr_t ipa,
				     int level);
extern void __kvm_tlb_flush_vmid(struct kvm_s2_mmu *mmu);

extern void __kvm_timer_set_cntvoff(u64 cntvoff);

extern int __kvm_vcpu_run(struct kvm_vcpu *vcpu);

extern u64 __vgic_v3_get_gic_config(void);
extern u64 __vgic_v3_read_vmcr(void);
extern void __vgic_v3_write_vmcr(u32 vmcr);
extern void __vgic_v3_init_lrs(void);

extern u32 __kvm_get_mdcr_el2(void);

<<<<<<< HEAD
=======
extern char __smccc_workaround_1_smc[__SMCCC_WORKAROUND_1_SMC_SZ];
extern char __smccc_workaround_3_smc[__SMCCC_WORKAROUND_3_SMC_SZ];
extern char __spectre_bhb_loop_k8[__SPECTRE_BHB_LOOP_SZ];
extern char __spectre_bhb_loop_k24[__SPECTRE_BHB_LOOP_SZ];
extern char __spectre_bhb_loop_k32[__SPECTRE_BHB_LOOP_SZ];
extern char __spectre_bhb_clearbhb[__SPECTRE_BHB_LOOP_SZ];

/*
 * Obtain the PC-relative address of a kernel symbol
 * s: symbol
 *
 * The goal of this macro is to return a symbol's address based on a
 * PC-relative computation, as opposed to a loading the VA from a
 * constant pool or something similar. This works well for HYP, as an
 * absolute VA is guaranteed to be wrong. Only use this if trying to
 * obtain the address of a symbol (i.e. not something you obtained by
 * following a pointer).
 */
#define hyp_symbol_addr(s)						\
	({								\
		typeof(s) *addr;					\
		asm("adrp	%0, %1\n"				\
		    "add	%0, %0, :lo12:%1\n"			\
		    : "=r" (addr) : "S" (&s));				\
		addr;							\
	})

>>>>>>> eef0e7eb
#define __KVM_EXTABLE(from, to)						\
	"	.pushsection	__kvm_ex_table, \"a\"\n"		\
	"	.align		3\n"					\
	"	.long		(" #from " - .), (" #to " - .)\n"	\
	"	.popsection\n"


#define __kvm_at(at_op, addr)						\
( { 									\
	int __kvm_at_err = 0;						\
	u64 spsr, elr;							\
	asm volatile(							\
	"	mrs	%1, spsr_el2\n"					\
	"	mrs	%2, elr_el2\n"					\
	"1:	at	"at_op", %3\n"					\
	"	isb\n"							\
	"	b	9f\n"						\
	"2:	msr	spsr_el2, %1\n"					\
	"	msr	elr_el2, %2\n"					\
	"	mov	%w0, %4\n"					\
	"9:\n"								\
	__KVM_EXTABLE(1b, 2b)						\
	: "+r" (__kvm_at_err), "=&r" (spsr), "=&r" (elr)		\
	: "r" (addr), "i" (-EFAULT));					\
	__kvm_at_err;							\
} )


#else /* __ASSEMBLY__ */

.macro get_host_ctxt reg, tmp
	adr_this_cpu \reg, kvm_host_data, \tmp
	add	\reg, \reg, #HOST_DATA_CONTEXT
.endm

.macro get_vcpu_ptr vcpu, ctxt
	get_host_ctxt \ctxt, \vcpu
	ldr	\vcpu, [\ctxt, #HOST_CONTEXT_VCPU]
.endm

.macro get_loaded_vcpu vcpu, ctxt
	adr_this_cpu \ctxt, kvm_hyp_ctxt, \vcpu
	ldr	\vcpu, [\ctxt, #HOST_CONTEXT_VCPU]
.endm

.macro set_loaded_vcpu vcpu, ctxt, tmp
	adr_this_cpu \ctxt, kvm_hyp_ctxt, \tmp
	str	\vcpu, [\ctxt, #HOST_CONTEXT_VCPU]
.endm

/*
 * KVM extable for unexpected exceptions.
 * In the same format _asm_extable, but output to a different section so that
 * it can be mapped to EL2. The KVM version is not sorted. The caller must
 * ensure:
 * x18 has the hypervisor value to allow any Shadow-Call-Stack instrumented
 * code to write to it, and that SPSR_EL2 and ELR_EL2 are restored by the fixup.
 */
.macro	_kvm_extable, from, to
	.pushsection	__kvm_ex_table, "a"
	.align		3
	.long		(\from - .), (\to - .)
	.popsection
.endm

#define CPU_XREG_OFFSET(x)	(CPU_USER_PT_REGS + 8*x)
#define CPU_LR_OFFSET		CPU_XREG_OFFSET(30)
#define CPU_SP_EL0_OFFSET	(CPU_LR_OFFSET + 8)

/*
 * We treat x18 as callee-saved as the host may use it as a platform
 * register (e.g. for shadow call stack).
 */
.macro save_callee_saved_regs ctxt
	str	x18,      [\ctxt, #CPU_XREG_OFFSET(18)]
	stp	x19, x20, [\ctxt, #CPU_XREG_OFFSET(19)]
	stp	x21, x22, [\ctxt, #CPU_XREG_OFFSET(21)]
	stp	x23, x24, [\ctxt, #CPU_XREG_OFFSET(23)]
	stp	x25, x26, [\ctxt, #CPU_XREG_OFFSET(25)]
	stp	x27, x28, [\ctxt, #CPU_XREG_OFFSET(27)]
	stp	x29, lr,  [\ctxt, #CPU_XREG_OFFSET(29)]
.endm

.macro restore_callee_saved_regs ctxt
	// We require \ctxt is not x18-x28
	ldr	x18,      [\ctxt, #CPU_XREG_OFFSET(18)]
	ldp	x19, x20, [\ctxt, #CPU_XREG_OFFSET(19)]
	ldp	x21, x22, [\ctxt, #CPU_XREG_OFFSET(21)]
	ldp	x23, x24, [\ctxt, #CPU_XREG_OFFSET(23)]
	ldp	x25, x26, [\ctxt, #CPU_XREG_OFFSET(25)]
	ldp	x27, x28, [\ctxt, #CPU_XREG_OFFSET(27)]
	ldp	x29, lr,  [\ctxt, #CPU_XREG_OFFSET(29)]
.endm

.macro save_sp_el0 ctxt, tmp
	mrs	\tmp,	sp_el0
	str	\tmp,	[\ctxt, #CPU_SP_EL0_OFFSET]
.endm

.macro restore_sp_el0 ctxt, tmp
	ldr	\tmp,	  [\ctxt, #CPU_SP_EL0_OFFSET]
	msr	sp_el0, \tmp
.endm

#endif

#endif /* __ARM_KVM_ASM_H__ */<|MERGE_RESOLUTION|>--- conflicted
+++ resolved
@@ -34,14 +34,10 @@
  */
 #define KVM_VECTOR_PREAMBLE	(2 * AARCH64_INSN_SIZE)
 
-<<<<<<< HEAD
-=======
-#define __SMCCC_WORKAROUND_1_SMC_SZ 36
 #define __SMCCC_WORKAROUND_3_SMC_SZ 36
 #define __SPECTRE_BHB_LOOP_SZ       44
 #define __SPECTRE_BHB_CLEARBHB_SZ   12
 
->>>>>>> eef0e7eb
 #define KVM_HOST_SMCCC_ID(id)						\
 	ARM_SMCCC_CALL_VAL(ARM_SMCCC_FAST_CALL,				\
 			   ARM_SMCCC_SMC_64,				\
@@ -216,9 +212,6 @@
 
 extern u32 __kvm_get_mdcr_el2(void);
 
-<<<<<<< HEAD
-=======
-extern char __smccc_workaround_1_smc[__SMCCC_WORKAROUND_1_SMC_SZ];
 extern char __smccc_workaround_3_smc[__SMCCC_WORKAROUND_3_SMC_SZ];
 extern char __spectre_bhb_loop_k8[__SPECTRE_BHB_LOOP_SZ];
 extern char __spectre_bhb_loop_k24[__SPECTRE_BHB_LOOP_SZ];
@@ -245,7 +238,6 @@
 		addr;							\
 	})
 
->>>>>>> eef0e7eb
 #define __KVM_EXTABLE(from, to)						\
 	"	.pushsection	__kvm_ex_table, \"a\"\n"		\
 	"	.align		3\n"					\
