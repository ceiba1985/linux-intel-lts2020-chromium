// SPDX-License-Identifier: GPL-2.0-only
/*
 * Copyright (C) 2012 - Virtual Open Systems and Columbia University
 * Author: Christoffer Dall <c.dall@virtualopensystems.com>
 */

#include <linux/bug.h>
#include <linux/cpu_pm.h>
#include <linux/errno.h>
#include <linux/err.h>
#include <linux/kvm_host.h>
#include <linux/list.h>
#include <linux/module.h>
#include <linux/vmalloc.h>
#include <linux/fs.h>
#include <linux/mman.h>
#include <linux/sched.h>
#include <linux/kmemleak.h>
#include <linux/kvm.h>
#include <linux/kvm_irqfd.h>
#include <linux/irqbypass.h>
#include <linux/sched/stat.h>
#include <linux/psci.h>
#include <trace/events/kvm.h>

#define CREATE_TRACE_POINTS
#include "trace_arm.h"

#include <linux/uaccess.h>
#include <asm/ptrace.h>
#include <asm/mman.h>
#include <asm/tlbflush.h>
#include <asm/cacheflush.h>
#include <asm/cpufeature.h>
#include <asm/virt.h>
#include <asm/kvm_arm.h>
#include <asm/kvm_asm.h>
#include <asm/kvm_mmu.h>
#include <asm/kvm_emulate.h>
#include <asm/sections.h>

#include <kvm/arm_hypercalls.h>
#include <kvm/arm_pmu.h>
#include <kvm/arm_psci.h>

#ifdef REQUIRES_VIRT
__asm__(".arch_extension	virt");
#endif

static enum kvm_mode kvm_mode = KVM_MODE_DEFAULT;
DEFINE_STATIC_KEY_FALSE(kvm_protected_mode_initialized);

DECLARE_KVM_HYP_PER_CPU(unsigned long, kvm_hyp_vector);

static DEFINE_PER_CPU(unsigned long, kvm_arm_hyp_stack_page);
unsigned long kvm_arm_hyp_percpu_base[NR_CPUS];
DECLARE_KVM_NVHE_PER_CPU(struct kvm_nvhe_init_params, kvm_init_params);

/* The VMID used in the VTTBR */
static atomic64_t kvm_vmid_gen = ATOMIC64_INIT(1);
static u32 kvm_next_vmid;
static DEFINE_SPINLOCK(kvm_vmid_lock);

static bool vgic_present;

static DEFINE_PER_CPU(unsigned char, kvm_arm_hardware_enabled);
DEFINE_STATIC_KEY_FALSE(userspace_irqchip_in_use);

int kvm_arch_vcpu_should_kick(struct kvm_vcpu *vcpu)
{
	return kvm_vcpu_exiting_guest_mode(vcpu) == IN_GUEST_MODE;
}

int kvm_arch_hardware_setup(void *opaque)
{
	return 0;
}

int kvm_arch_check_processor_compat(void *opaque)
{
	return 0;
}

int kvm_vm_ioctl_enable_cap(struct kvm *kvm,
			    struct kvm_enable_cap *cap)
{
	int r;

	if (cap->flags)
		return -EINVAL;

	switch (cap->cap) {
	case KVM_CAP_ARM_NISV_TO_USER:
		r = 0;
		kvm->arch.return_nisv_io_abort_to_user = true;
		break;
	default:
		r = -EINVAL;
		break;
	}

	return r;
}

static int kvm_arm_default_max_vcpus(void)
{
	return vgic_present ? kvm_vgic_get_max_vcpus() : KVM_MAX_VCPUS;
}

static void set_default_spectre(struct kvm *kvm)
{
	/*
	 * The default is to expose CSV2 == 1 if the HW isn't affected.
	 * Although this is a per-CPU feature, we make it global because
	 * asymmetric systems are just a nuisance.
	 *
	 * Userspace can override this as long as it doesn't promise
	 * the impossible.
	 */
	if (arm64_get_spectre_v2_state() == SPECTRE_UNAFFECTED)
		kvm->arch.pfr0_csv2 = 1;
	if (arm64_get_meltdown_state() == SPECTRE_UNAFFECTED)
		kvm->arch.pfr0_csv3 = 1;
}

/**
 * kvm_arch_init_vm - initializes a VM data structure
 * @kvm:	pointer to the KVM struct
 */
int kvm_arch_init_vm(struct kvm *kvm, unsigned long type)
{
	int ret;

	ret = kvm_arm_setup_stage2(kvm, type);
	if (ret)
		return ret;

	ret = kvm_init_stage2_mmu(kvm, &kvm->arch.mmu);
	if (ret)
		return ret;

	ret = create_hyp_mappings(kvm, kvm + 1, PAGE_HYP);
	if (ret)
		goto out_free_stage2_pgd;

	kvm_vgic_early_init(kvm);

	/* The maximum number of VCPUs is limited by the host's GIC model */
	kvm->arch.max_vcpus = kvm_arm_default_max_vcpus();

	set_default_spectre(kvm);

	return ret;
out_free_stage2_pgd:
	kvm_free_stage2_pgd(&kvm->arch.mmu);
	return ret;
}

vm_fault_t kvm_arch_vcpu_fault(struct kvm_vcpu *vcpu, struct vm_fault *vmf)
{
	return VM_FAULT_SIGBUS;
}


/**
 * kvm_arch_destroy_vm - destroy the VM data structure
 * @kvm:	pointer to the KVM struct
 */
void kvm_arch_destroy_vm(struct kvm *kvm)
{
	int i;

	bitmap_free(kvm->arch.pmu_filter);

	kvm_vgic_destroy(kvm);

	for (i = 0; i < KVM_MAX_VCPUS; ++i) {
		if (kvm->vcpus[i]) {
			kvm_vcpu_destroy(kvm->vcpus[i]);
			kvm->vcpus[i] = NULL;
		}
	}
	atomic_set(&kvm->online_vcpus, 0);
}

int kvm_vm_ioctl_check_extension(struct kvm *kvm, long ext)
{
	int r;
	switch (ext) {
	case KVM_CAP_IRQCHIP:
		r = vgic_present;
		break;
	case KVM_CAP_IOEVENTFD:
	case KVM_CAP_DEVICE_CTRL:
	case KVM_CAP_USER_MEMORY:
	case KVM_CAP_SYNC_MMU:
	case KVM_CAP_DESTROY_MEMORY_REGION_WORKS:
	case KVM_CAP_ONE_REG:
	case KVM_CAP_ARM_PSCI:
	case KVM_CAP_ARM_PSCI_0_2:
	case KVM_CAP_READONLY_MEM:
	case KVM_CAP_MP_STATE:
	case KVM_CAP_IMMEDIATE_EXIT:
	case KVM_CAP_VCPU_EVENTS:
	case KVM_CAP_ARM_IRQ_LINE_LAYOUT_2:
	case KVM_CAP_ARM_NISV_TO_USER:
	case KVM_CAP_ARM_INJECT_EXT_DABT:
<<<<<<< HEAD
	case KVM_CAP_SET_GUEST_DEBUG:
	case KVM_CAP_VCPU_ATTRIBUTES:
=======
	case KVM_CAP_PTP_KVM:
>>>>>>> 270b2d47
		r = 1;
		break;
	case KVM_CAP_ARM_SET_DEVICE_ADDR:
		r = 1;
		break;
	case KVM_CAP_NR_VCPUS:
		r = num_online_cpus();
		break;
	case KVM_CAP_MAX_VCPUS:
	case KVM_CAP_MAX_VCPU_ID:
		if (kvm)
			r = kvm->arch.max_vcpus;
		else
			r = kvm_arm_default_max_vcpus();
		break;
	case KVM_CAP_MSI_DEVID:
		if (!kvm)
			r = -EINVAL;
		else
			r = kvm->arch.vgic.msis_require_devid;
		break;
	case KVM_CAP_ARM_USER_IRQ:
		/*
		 * 1: EL1_VTIMER, EL1_PTIMER, and PMU.
		 * (bump this number if adding more devices)
		 */
		r = 1;
		break;
	case KVM_CAP_STEAL_TIME:
		r = kvm_arm_pvtime_supported();
		break;
	case KVM_CAP_ARM_EL1_32BIT:
		r = cpus_have_const_cap(ARM64_HAS_32BIT_EL1);
		break;
	case KVM_CAP_GUEST_DEBUG_HW_BPS:
		r = get_num_brps();
		break;
	case KVM_CAP_GUEST_DEBUG_HW_WPS:
		r = get_num_wrps();
		break;
	case KVM_CAP_ARM_PMU_V3:
		r = kvm_arm_support_pmu_v3();
		break;
	case KVM_CAP_ARM_INJECT_SERROR_ESR:
		r = cpus_have_const_cap(ARM64_HAS_RAS_EXTN);
		break;
	case KVM_CAP_ARM_VM_IPA_SIZE:
		r = get_kvm_ipa_limit();
		break;
	case KVM_CAP_ARM_SVE:
		r = system_supports_sve();
		break;
	case KVM_CAP_ARM_PTRAUTH_ADDRESS:
	case KVM_CAP_ARM_PTRAUTH_GENERIC:
		r = system_has_full_ptr_auth();
		break;
	default:
		r = 0;
	}

	return r;
}

long kvm_arch_dev_ioctl(struct file *filp,
			unsigned int ioctl, unsigned long arg)
{
	return -EINVAL;
}

struct kvm *kvm_arch_alloc_vm(void)
{
	if (!has_vhe())
		return kzalloc(sizeof(struct kvm), GFP_KERNEL);

	return vzalloc(sizeof(struct kvm));
}

void kvm_arch_free_vm(struct kvm *kvm)
{
	if (!has_vhe())
		kfree(kvm);
	else
		vfree(kvm);
}

int kvm_arch_vcpu_precreate(struct kvm *kvm, unsigned int id)
{
	if (irqchip_in_kernel(kvm) && vgic_initialized(kvm))
		return -EBUSY;

	if (id >= kvm->arch.max_vcpus)
		return -EINVAL;

	return 0;
}

int kvm_arch_vcpu_create(struct kvm_vcpu *vcpu)
{
	int err;

	/* Force users to call KVM_ARM_VCPU_INIT */
	vcpu->arch.target = -1;
	bitmap_zero(vcpu->arch.features, KVM_VCPU_MAX_FEATURES);

	vcpu->arch.mmu_page_cache.gfp_zero = __GFP_ZERO;

	/* Set up the timer */
	kvm_timer_vcpu_init(vcpu);

	kvm_pmu_vcpu_init(vcpu);

	kvm_arm_reset_debug_ptr(vcpu);

	kvm_arm_pvtime_vcpu_init(&vcpu->arch);

	vcpu->arch.hw_mmu = &vcpu->kvm->arch.mmu;

	err = kvm_vgic_vcpu_init(vcpu);
	if (err)
		return err;

	return create_hyp_mappings(vcpu, vcpu + 1, PAGE_HYP);
}

void kvm_arch_vcpu_postcreate(struct kvm_vcpu *vcpu)
{
}

void kvm_arch_vcpu_destroy(struct kvm_vcpu *vcpu)
{
	if (vcpu->arch.has_run_once && unlikely(!irqchip_in_kernel(vcpu->kvm)))
		static_branch_dec(&userspace_irqchip_in_use);

	kvm_mmu_free_memory_cache(&vcpu->arch.mmu_page_cache);
	kvm_timer_vcpu_terminate(vcpu);
	kvm_pmu_vcpu_destroy(vcpu);

	kvm_arm_vcpu_destroy(vcpu);
}

int kvm_cpu_has_pending_timer(struct kvm_vcpu *vcpu)
{
	return kvm_timer_is_pending(vcpu);
}

void kvm_arch_vcpu_blocking(struct kvm_vcpu *vcpu)
{
	/*
	 * If we're about to block (most likely because we've just hit a
	 * WFI), we need to sync back the state of the GIC CPU interface
	 * so that we have the latest PMR and group enables. This ensures
	 * that kvm_arch_vcpu_runnable has up-to-date data to decide
	 * whether we have pending interrupts.
	 *
	 * For the same reason, we want to tell GICv4 that we need
	 * doorbells to be signalled, should an interrupt become pending.
	 */
	preempt_disable();
	kvm_vgic_vmcr_sync(vcpu);
	vgic_v4_put(vcpu, true);
	preempt_enable();
}

void kvm_arch_vcpu_unblocking(struct kvm_vcpu *vcpu)
{
	preempt_disable();
	vgic_v4_load(vcpu);
	preempt_enable();
}

void kvm_arch_vcpu_load(struct kvm_vcpu *vcpu, int cpu)
{
	struct kvm_s2_mmu *mmu;
	int *last_ran;

	mmu = vcpu->arch.hw_mmu;
	last_ran = this_cpu_ptr(mmu->last_vcpu_ran);

	/*
	 * We guarantee that both TLBs and I-cache are private to each
	 * vcpu. If detecting that a vcpu from the same VM has
	 * previously run on the same physical CPU, call into the
	 * hypervisor code to nuke the relevant contexts.
	 *
	 * We might get preempted before the vCPU actually runs, but
	 * over-invalidation doesn't affect correctness.
	 */
	if (*last_ran != vcpu->vcpu_id) {
		kvm_call_hyp(__kvm_flush_cpu_context, mmu);
		*last_ran = vcpu->vcpu_id;
	}

	vcpu->cpu = cpu;

	kvm_vgic_load(vcpu);
	kvm_timer_vcpu_load(vcpu);
	if (has_vhe())
		kvm_vcpu_load_sysregs_vhe(vcpu);
	kvm_arch_vcpu_load_fp(vcpu);
	kvm_vcpu_pmu_restore_guest(vcpu);
	if (kvm_arm_is_pvtime_enabled(&vcpu->arch))
		kvm_make_request(KVM_REQ_RECORD_STEAL, vcpu);

	if (single_task_running())
		vcpu_clear_wfx_traps(vcpu);
	else
		vcpu_set_wfx_traps(vcpu);

	if (vcpu_has_ptrauth(vcpu))
		vcpu_ptrauth_disable(vcpu);
	kvm_arch_vcpu_load_debug_state_flags(vcpu);
}

void kvm_arch_vcpu_put(struct kvm_vcpu *vcpu)
{
	kvm_arch_vcpu_put_debug_state_flags(vcpu);
	kvm_arch_vcpu_put_fp(vcpu);
	if (has_vhe())
		kvm_vcpu_put_sysregs_vhe(vcpu);
	kvm_timer_vcpu_put(vcpu);
	kvm_vgic_put(vcpu);
	kvm_vcpu_pmu_restore_host(vcpu);

	vcpu->cpu = -1;
}

static void vcpu_power_off(struct kvm_vcpu *vcpu)
{
	vcpu->arch.power_off = true;
	kvm_make_request(KVM_REQ_SLEEP, vcpu);
	kvm_vcpu_kick(vcpu);
}

int kvm_arch_vcpu_ioctl_get_mpstate(struct kvm_vcpu *vcpu,
				    struct kvm_mp_state *mp_state)
{
	if (vcpu->arch.power_off)
		mp_state->mp_state = KVM_MP_STATE_STOPPED;
	else
		mp_state->mp_state = KVM_MP_STATE_RUNNABLE;

	return 0;
}

int kvm_arch_vcpu_ioctl_set_mpstate(struct kvm_vcpu *vcpu,
				    struct kvm_mp_state *mp_state)
{
	int ret = 0;

	switch (mp_state->mp_state) {
	case KVM_MP_STATE_RUNNABLE:
		vcpu->arch.power_off = false;
		break;
	case KVM_MP_STATE_STOPPED:
		vcpu_power_off(vcpu);
		break;
	default:
		ret = -EINVAL;
	}

	return ret;
}

/**
 * kvm_arch_vcpu_runnable - determine if the vcpu can be scheduled
 * @v:		The VCPU pointer
 *
 * If the guest CPU is not waiting for interrupts or an interrupt line is
 * asserted, the CPU is by definition runnable.
 */
int kvm_arch_vcpu_runnable(struct kvm_vcpu *v)
{
	bool irq_lines = *vcpu_hcr(v) & (HCR_VI | HCR_VF);
	return ((irq_lines || kvm_vgic_vcpu_pending_irq(v))
		&& !v->arch.power_off && !v->arch.pause);
}

bool kvm_arch_vcpu_in_kernel(struct kvm_vcpu *vcpu)
{
	return vcpu_mode_priv(vcpu);
}

/* Just ensure a guest exit from a particular CPU */
static void exit_vm_noop(void *info)
{
}

void force_vm_exit(const cpumask_t *mask)
{
	preempt_disable();
	smp_call_function_many(mask, exit_vm_noop, NULL, true);
	preempt_enable();
}

/**
 * need_new_vmid_gen - check that the VMID is still valid
 * @vmid: The VMID to check
 *
 * return true if there is a new generation of VMIDs being used
 *
 * The hardware supports a limited set of values with the value zero reserved
 * for the host, so we check if an assigned value belongs to a previous
 * generation, which requires us to assign a new value. If we're the first to
 * use a VMID for the new generation, we must flush necessary caches and TLBs
 * on all CPUs.
 */
static bool need_new_vmid_gen(struct kvm_vmid *vmid)
{
	u64 current_vmid_gen = atomic64_read(&kvm_vmid_gen);
	smp_rmb(); /* Orders read of kvm_vmid_gen and kvm->arch.vmid */
	return unlikely(READ_ONCE(vmid->vmid_gen) != current_vmid_gen);
}

/**
 * update_vmid - Update the vmid with a valid VMID for the current generation
 * @vmid: The stage-2 VMID information struct
 */
static void update_vmid(struct kvm_vmid *vmid)
{
	if (!need_new_vmid_gen(vmid))
		return;

	spin_lock(&kvm_vmid_lock);

	/*
	 * We need to re-check the vmid_gen here to ensure that if another vcpu
	 * already allocated a valid vmid for this vm, then this vcpu should
	 * use the same vmid.
	 */
	if (!need_new_vmid_gen(vmid)) {
		spin_unlock(&kvm_vmid_lock);
		return;
	}

	/* First user of a new VMID generation? */
	if (unlikely(kvm_next_vmid == 0)) {
		atomic64_inc(&kvm_vmid_gen);
		kvm_next_vmid = 1;

		/*
		 * On SMP we know no other CPUs can use this CPU's or each
		 * other's VMID after force_vm_exit returns since the
		 * kvm_vmid_lock blocks them from reentry to the guest.
		 */
		force_vm_exit(cpu_all_mask);
		/*
		 * Now broadcast TLB + ICACHE invalidation over the inner
		 * shareable domain to make sure all data structures are
		 * clean.
		 */
		kvm_call_hyp(__kvm_flush_vm_context);
	}

	vmid->vmid = kvm_next_vmid;
	kvm_next_vmid++;
	kvm_next_vmid &= (1 << kvm_get_vmid_bits()) - 1;

	smp_wmb();
	WRITE_ONCE(vmid->vmid_gen, atomic64_read(&kvm_vmid_gen));

	spin_unlock(&kvm_vmid_lock);
}

static int kvm_vcpu_first_run_init(struct kvm_vcpu *vcpu)
{
	struct kvm *kvm = vcpu->kvm;
	int ret = 0;

	if (likely(vcpu->arch.has_run_once))
		return 0;

	if (!kvm_arm_vcpu_is_finalized(vcpu))
		return -EPERM;

	vcpu->arch.has_run_once = true;

	kvm_arm_vcpu_init_debug(vcpu);

	if (likely(irqchip_in_kernel(kvm))) {
		/*
		 * Map the VGIC hardware resources before running a vcpu the
		 * first time on this VM.
		 */
		ret = kvm_vgic_map_resources(kvm);
		if (ret)
			return ret;
	} else {
		/*
		 * Tell the rest of the code that there are userspace irqchip
		 * VMs in the wild.
		 */
		static_branch_inc(&userspace_irqchip_in_use);
	}

	ret = kvm_timer_enable(vcpu);
	if (ret)
		return ret;

	ret = kvm_arm_pmu_v3_enable(vcpu);

	return ret;
}

bool kvm_arch_intc_initialized(struct kvm *kvm)
{
	return vgic_initialized(kvm);
}

void kvm_arm_halt_guest(struct kvm *kvm)
{
	int i;
	struct kvm_vcpu *vcpu;

	kvm_for_each_vcpu(i, vcpu, kvm)
		vcpu->arch.pause = true;
	kvm_make_all_cpus_request(kvm, KVM_REQ_SLEEP);
}

void kvm_arm_resume_guest(struct kvm *kvm)
{
	int i;
	struct kvm_vcpu *vcpu;

	kvm_for_each_vcpu(i, vcpu, kvm) {
		vcpu->arch.pause = false;
		rcuwait_wake_up(kvm_arch_vcpu_get_wait(vcpu));
	}
}

static void vcpu_req_sleep(struct kvm_vcpu *vcpu)
{
	struct rcuwait *wait = kvm_arch_vcpu_get_wait(vcpu);

	rcuwait_wait_event(wait,
			   (!vcpu->arch.power_off) &&(!vcpu->arch.pause),
			   TASK_INTERRUPTIBLE);

	if (vcpu->arch.power_off || vcpu->arch.pause) {
		/* Awaken to handle a signal, request we sleep again later. */
		kvm_make_request(KVM_REQ_SLEEP, vcpu);
	}

	/*
	 * Make sure we will observe a potential reset request if we've
	 * observed a change to the power state. Pairs with the smp_wmb() in
	 * kvm_psci_vcpu_on().
	 */
	smp_rmb();
}

static int kvm_vcpu_initialized(struct kvm_vcpu *vcpu)
{
	return vcpu->arch.target >= 0;
}

static void check_vcpu_requests(struct kvm_vcpu *vcpu)
{
	if (kvm_request_pending(vcpu)) {
		if (kvm_check_request(KVM_REQ_SLEEP, vcpu))
			vcpu_req_sleep(vcpu);

		if (kvm_check_request(KVM_REQ_VCPU_RESET, vcpu))
			kvm_reset_vcpu(vcpu);

		/*
		 * Clear IRQ_PENDING requests that were made to guarantee
		 * that a VCPU sees new virtual interrupts.
		 */
		kvm_check_request(KVM_REQ_IRQ_PENDING, vcpu);

		if (kvm_check_request(KVM_REQ_RECORD_STEAL, vcpu))
			kvm_update_stolen_time(vcpu);

		if (kvm_check_request(KVM_REQ_RELOAD_GICv4, vcpu)) {
			/* The distributor enable bits were changed */
			preempt_disable();
			vgic_v4_put(vcpu, false);
			vgic_v4_load(vcpu);
			preempt_enable();
		}
	}
}

static bool vcpu_mode_is_bad_32bit(struct kvm_vcpu *vcpu)
{
	if (likely(!vcpu_mode_is_32bit(vcpu)))
		return false;

	return !system_supports_32bit_el0() ||
		static_branch_unlikely(&arm64_mismatched_32bit_el0);
}

/**
 * kvm_arch_vcpu_ioctl_run - the main VCPU run function to execute guest code
 * @vcpu:	The VCPU pointer
 *
 * This function is called through the VCPU_RUN ioctl called from user space. It
 * will execute VM code in a loop until the time slice for the process is used
 * or some emulation is needed from user space in which case the function will
 * return with return value 0 and with the kvm_run structure filled in with the
 * required data for the requested emulation.
 */
int kvm_arch_vcpu_ioctl_run(struct kvm_vcpu *vcpu)
{
	struct kvm_run *run = vcpu->run;
	int ret;

	if (unlikely(!kvm_vcpu_initialized(vcpu)))
		return -ENOEXEC;

	ret = kvm_vcpu_first_run_init(vcpu);
	if (ret)
		return ret;

	if (run->exit_reason == KVM_EXIT_MMIO) {
		ret = kvm_handle_mmio_return(vcpu);
		if (ret)
			return ret;
	}

	if (run->immediate_exit)
		return -EINTR;

	vcpu_load(vcpu);

	kvm_sigset_activate(vcpu);

	ret = 1;
	run->exit_reason = KVM_EXIT_UNKNOWN;
	while (ret > 0) {
		/*
		 * Check conditions before entering the guest
		 */
		cond_resched();

		update_vmid(&vcpu->arch.hw_mmu->vmid);

		check_vcpu_requests(vcpu);

		/*
		 * Preparing the interrupts to be injected also
		 * involves poking the GIC, which must be done in a
		 * non-preemptible context.
		 */
		preempt_disable();

		kvm_pmu_flush_hwstate(vcpu);

		local_irq_disable();

		kvm_vgic_flush_hwstate(vcpu);

		/*
		 * Exit if we have a signal pending so that we can deliver the
		 * signal to user space.
		 */
		if (signal_pending(current)) {
			ret = -EINTR;
			run->exit_reason = KVM_EXIT_INTR;
		}

		/*
		 * If we're using a userspace irqchip, then check if we need
		 * to tell a userspace irqchip about timer or PMU level
		 * changes and if so, exit to userspace (the actual level
		 * state gets updated in kvm_timer_update_run and
		 * kvm_pmu_update_run below).
		 */
		if (static_branch_unlikely(&userspace_irqchip_in_use)) {
			if (kvm_timer_should_notify_user(vcpu) ||
			    kvm_pmu_should_notify_user(vcpu)) {
				ret = -EINTR;
				run->exit_reason = KVM_EXIT_INTR;
			}
		}

		/*
		 * Ensure we set mode to IN_GUEST_MODE after we disable
		 * interrupts and before the final VCPU requests check.
		 * See the comment in kvm_vcpu_exiting_guest_mode() and
		 * Documentation/virt/kvm/vcpu-requests.rst
		 */
		smp_store_mb(vcpu->mode, IN_GUEST_MODE);

		if (ret <= 0 || need_new_vmid_gen(&vcpu->arch.hw_mmu->vmid) ||
		    kvm_request_pending(vcpu)) {
			vcpu->mode = OUTSIDE_GUEST_MODE;
			isb(); /* Ensure work in x_flush_hwstate is committed */
			kvm_pmu_sync_hwstate(vcpu);
			if (static_branch_unlikely(&userspace_irqchip_in_use))
				kvm_timer_sync_user(vcpu);
			kvm_vgic_sync_hwstate(vcpu);
			local_irq_enable();
			preempt_enable();
			continue;
		}

		kvm_arm_setup_debug(vcpu);

		/**************************************************************
		 * Enter the guest
		 */
		trace_kvm_entry(*vcpu_pc(vcpu));
		guest_enter_irqoff();

		ret = kvm_call_hyp_ret(__kvm_vcpu_run, vcpu);

		vcpu->mode = OUTSIDE_GUEST_MODE;
		vcpu->stat.exits++;
		/*
		 * Back from guest
		 *************************************************************/

		kvm_arm_clear_debug(vcpu);

		/*
		 * We must sync the PMU state before the vgic state so
		 * that the vgic can properly sample the updated state of the
		 * interrupt line.
		 */
		kvm_pmu_sync_hwstate(vcpu);

		/*
		 * Sync the vgic state before syncing the timer state because
		 * the timer code needs to know if the virtual timer
		 * interrupts are active.
		 */
		kvm_vgic_sync_hwstate(vcpu);

		/*
		 * Sync the timer hardware state before enabling interrupts as
		 * we don't want vtimer interrupts to race with syncing the
		 * timer virtual interrupt state.
		 */
		if (static_branch_unlikely(&userspace_irqchip_in_use))
			kvm_timer_sync_user(vcpu);

		kvm_arch_vcpu_ctxsync_fp(vcpu);

		/*
		 * We may have taken a host interrupt in HYP mode (ie
		 * while executing the guest). This interrupt is still
		 * pending, as we haven't serviced it yet!
		 *
		 * We're now back in SVC mode, with interrupts
		 * disabled.  Enabling the interrupts now will have
		 * the effect of taking the interrupt again, in SVC
		 * mode this time.
		 */
		local_irq_enable();

		/*
		 * We do local_irq_enable() before calling guest_exit() so
		 * that if a timer interrupt hits while running the guest we
		 * account that tick as being spent in the guest.  We enable
		 * preemption after calling guest_exit() so that if we get
		 * preempted we make sure ticks after that is not counted as
		 * guest time.
		 */
		guest_exit();
		trace_kvm_exit(ret, kvm_vcpu_trap_get_class(vcpu), *vcpu_pc(vcpu));

		/* Exit types that need handling before we can be preempted */
		handle_exit_early(vcpu, ret);

		preempt_enable();

		/*
		 * The ARMv8 architecture doesn't give the hypervisor
		 * a mechanism to prevent a guest from dropping to AArch32 EL0
		 * if implemented by the CPU. If we spot the guest in such
		 * state and that we decided it wasn't supposed to do so (like
		 * with the asymmetric AArch32 case), return to userspace with
		 * a fatal error.
		 */
		if (vcpu_mode_is_bad_32bit(vcpu)) {
			/*
			 * As we have caught the guest red-handed, decide that
			 * it isn't fit for purpose anymore by making the vcpu
			 * invalid. The VMM can try and fix it by issuing  a
			 * KVM_ARM_VCPU_INIT if it really wants to.
			 */
			vcpu->arch.target = -1;
			ret = ARM_EXCEPTION_IL;
		}

		ret = handle_exit(vcpu, ret);
	}

	/* Tell userspace about in-kernel device output levels */
	if (unlikely(!irqchip_in_kernel(vcpu->kvm))) {
		kvm_timer_update_run(vcpu);
		kvm_pmu_update_run(vcpu);
	}

	kvm_sigset_deactivate(vcpu);

	vcpu_put(vcpu);
	return ret;
}

static int vcpu_interrupt_line(struct kvm_vcpu *vcpu, int number, bool level)
{
	int bit_index;
	bool set;
	unsigned long *hcr;

	if (number == KVM_ARM_IRQ_CPU_IRQ)
		bit_index = __ffs(HCR_VI);
	else /* KVM_ARM_IRQ_CPU_FIQ */
		bit_index = __ffs(HCR_VF);

	hcr = vcpu_hcr(vcpu);
	if (level)
		set = test_and_set_bit(bit_index, hcr);
	else
		set = test_and_clear_bit(bit_index, hcr);

	/*
	 * If we didn't change anything, no need to wake up or kick other CPUs
	 */
	if (set == level)
		return 0;

	/*
	 * The vcpu irq_lines field was updated, wake up sleeping VCPUs and
	 * trigger a world-switch round on the running physical CPU to set the
	 * virtual IRQ/FIQ fields in the HCR appropriately.
	 */
	kvm_make_request(KVM_REQ_IRQ_PENDING, vcpu);
	kvm_vcpu_kick(vcpu);

	return 0;
}

int kvm_vm_ioctl_irq_line(struct kvm *kvm, struct kvm_irq_level *irq_level,
			  bool line_status)
{
	u32 irq = irq_level->irq;
	unsigned int irq_type, vcpu_idx, irq_num;
	int nrcpus = atomic_read(&kvm->online_vcpus);
	struct kvm_vcpu *vcpu = NULL;
	bool level = irq_level->level;

	irq_type = (irq >> KVM_ARM_IRQ_TYPE_SHIFT) & KVM_ARM_IRQ_TYPE_MASK;
	vcpu_idx = (irq >> KVM_ARM_IRQ_VCPU_SHIFT) & KVM_ARM_IRQ_VCPU_MASK;
	vcpu_idx += ((irq >> KVM_ARM_IRQ_VCPU2_SHIFT) & KVM_ARM_IRQ_VCPU2_MASK) * (KVM_ARM_IRQ_VCPU_MASK + 1);
	irq_num = (irq >> KVM_ARM_IRQ_NUM_SHIFT) & KVM_ARM_IRQ_NUM_MASK;

	trace_kvm_irq_line(irq_type, vcpu_idx, irq_num, irq_level->level);

	switch (irq_type) {
	case KVM_ARM_IRQ_TYPE_CPU:
		if (irqchip_in_kernel(kvm))
			return -ENXIO;

		if (vcpu_idx >= nrcpus)
			return -EINVAL;

		vcpu = kvm_get_vcpu(kvm, vcpu_idx);
		if (!vcpu)
			return -EINVAL;

		if (irq_num > KVM_ARM_IRQ_CPU_FIQ)
			return -EINVAL;

		return vcpu_interrupt_line(vcpu, irq_num, level);
	case KVM_ARM_IRQ_TYPE_PPI:
		if (!irqchip_in_kernel(kvm))
			return -ENXIO;

		if (vcpu_idx >= nrcpus)
			return -EINVAL;

		vcpu = kvm_get_vcpu(kvm, vcpu_idx);
		if (!vcpu)
			return -EINVAL;

		if (irq_num < VGIC_NR_SGIS || irq_num >= VGIC_NR_PRIVATE_IRQS)
			return -EINVAL;

		return kvm_vgic_inject_irq(kvm, vcpu->vcpu_id, irq_num, level, NULL);
	case KVM_ARM_IRQ_TYPE_SPI:
		if (!irqchip_in_kernel(kvm))
			return -ENXIO;

		if (irq_num < VGIC_NR_PRIVATE_IRQS)
			return -EINVAL;

		return kvm_vgic_inject_irq(kvm, 0, irq_num, level, NULL);
	}

	return -EINVAL;
}

static int kvm_vcpu_set_target(struct kvm_vcpu *vcpu,
			       const struct kvm_vcpu_init *init)
{
	unsigned int i, ret;
	int phys_target = kvm_target_cpu();

	if (init->target != phys_target)
		return -EINVAL;

	/*
	 * Secondary and subsequent calls to KVM_ARM_VCPU_INIT must
	 * use the same target.
	 */
	if (vcpu->arch.target != -1 && vcpu->arch.target != init->target)
		return -EINVAL;

	/* -ENOENT for unknown features, -EINVAL for invalid combinations. */
	for (i = 0; i < sizeof(init->features) * 8; i++) {
		bool set = (init->features[i / 32] & (1 << (i % 32)));

		if (set && i >= KVM_VCPU_MAX_FEATURES)
			return -ENOENT;

		/*
		 * Secondary and subsequent calls to KVM_ARM_VCPU_INIT must
		 * use the same feature set.
		 */
		if (vcpu->arch.target != -1 && i < KVM_VCPU_MAX_FEATURES &&
		    test_bit(i, vcpu->arch.features) != set)
			return -EINVAL;

		if (set)
			set_bit(i, vcpu->arch.features);
	}

	vcpu->arch.target = phys_target;

	/* Now we know what it is, we can reset it. */
	ret = kvm_reset_vcpu(vcpu);
	if (ret) {
		vcpu->arch.target = -1;
		bitmap_zero(vcpu->arch.features, KVM_VCPU_MAX_FEATURES);
	}

	return ret;
}

static int kvm_arch_vcpu_ioctl_vcpu_init(struct kvm_vcpu *vcpu,
					 struct kvm_vcpu_init *init)
{
	int ret;

	ret = kvm_vcpu_set_target(vcpu, init);
	if (ret)
		return ret;

	/*
	 * Ensure a rebooted VM will fault in RAM pages and detect if the
	 * guest MMU is turned off and flush the caches as needed.
	 *
	 * S2FWB enforces all memory accesses to RAM being cacheable,
	 * ensuring that the data side is always coherent. We still
	 * need to invalidate the I-cache though, as FWB does *not*
	 * imply CTR_EL0.DIC.
	 */
	if (vcpu->arch.has_run_once) {
		if (!cpus_have_final_cap(ARM64_HAS_STAGE2_FWB))
			stage2_unmap_vm(vcpu->kvm);
		else
			__flush_icache_all();
	}

	vcpu_reset_hcr(vcpu);

	/*
	 * Handle the "start in power-off" case.
	 */
	if (test_bit(KVM_ARM_VCPU_POWER_OFF, vcpu->arch.features))
		vcpu_power_off(vcpu);
	else
		vcpu->arch.power_off = false;

	return 0;
}

static int kvm_arm_vcpu_set_attr(struct kvm_vcpu *vcpu,
				 struct kvm_device_attr *attr)
{
	int ret = -ENXIO;

	switch (attr->group) {
	default:
		ret = kvm_arm_vcpu_arch_set_attr(vcpu, attr);
		break;
	}

	return ret;
}

static int kvm_arm_vcpu_get_attr(struct kvm_vcpu *vcpu,
				 struct kvm_device_attr *attr)
{
	int ret = -ENXIO;

	switch (attr->group) {
	default:
		ret = kvm_arm_vcpu_arch_get_attr(vcpu, attr);
		break;
	}

	return ret;
}

static int kvm_arm_vcpu_has_attr(struct kvm_vcpu *vcpu,
				 struct kvm_device_attr *attr)
{
	int ret = -ENXIO;

	switch (attr->group) {
	default:
		ret = kvm_arm_vcpu_arch_has_attr(vcpu, attr);
		break;
	}

	return ret;
}

static int kvm_arm_vcpu_get_events(struct kvm_vcpu *vcpu,
				   struct kvm_vcpu_events *events)
{
	memset(events, 0, sizeof(*events));

	return __kvm_arm_vcpu_get_events(vcpu, events);
}

static int kvm_arm_vcpu_set_events(struct kvm_vcpu *vcpu,
				   struct kvm_vcpu_events *events)
{
	int i;

	/* check whether the reserved field is zero */
	for (i = 0; i < ARRAY_SIZE(events->reserved); i++)
		if (events->reserved[i])
			return -EINVAL;

	/* check whether the pad field is zero */
	for (i = 0; i < ARRAY_SIZE(events->exception.pad); i++)
		if (events->exception.pad[i])
			return -EINVAL;

	return __kvm_arm_vcpu_set_events(vcpu, events);
}

long kvm_arch_vcpu_ioctl(struct file *filp,
			 unsigned int ioctl, unsigned long arg)
{
	struct kvm_vcpu *vcpu = filp->private_data;
	void __user *argp = (void __user *)arg;
	struct kvm_device_attr attr;
	long r;

	switch (ioctl) {
	case KVM_ARM_VCPU_INIT: {
		struct kvm_vcpu_init init;

		r = -EFAULT;
		if (copy_from_user(&init, argp, sizeof(init)))
			break;

		r = kvm_arch_vcpu_ioctl_vcpu_init(vcpu, &init);
		break;
	}
	case KVM_SET_ONE_REG:
	case KVM_GET_ONE_REG: {
		struct kvm_one_reg reg;

		r = -ENOEXEC;
		if (unlikely(!kvm_vcpu_initialized(vcpu)))
			break;

		r = -EFAULT;
		if (copy_from_user(&reg, argp, sizeof(reg)))
			break;

		/*
		 * We could owe a reset due to PSCI. Handle the pending reset
		 * here to ensure userspace register accesses are ordered after
		 * the reset.
		 */
		if (kvm_check_request(KVM_REQ_VCPU_RESET, vcpu))
			kvm_reset_vcpu(vcpu);

		if (ioctl == KVM_SET_ONE_REG)
			r = kvm_arm_set_reg(vcpu, &reg);
		else
			r = kvm_arm_get_reg(vcpu, &reg);
		break;
	}
	case KVM_GET_REG_LIST: {
		struct kvm_reg_list __user *user_list = argp;
		struct kvm_reg_list reg_list;
		unsigned n;

		r = -ENOEXEC;
		if (unlikely(!kvm_vcpu_initialized(vcpu)))
			break;

		r = -EPERM;
		if (!kvm_arm_vcpu_is_finalized(vcpu))
			break;

		r = -EFAULT;
		if (copy_from_user(&reg_list, user_list, sizeof(reg_list)))
			break;
		n = reg_list.n;
		reg_list.n = kvm_arm_num_regs(vcpu);
		if (copy_to_user(user_list, &reg_list, sizeof(reg_list)))
			break;
		r = -E2BIG;
		if (n < reg_list.n)
			break;
		r = kvm_arm_copy_reg_indices(vcpu, user_list->reg);
		break;
	}
	case KVM_SET_DEVICE_ATTR: {
		r = -EFAULT;
		if (copy_from_user(&attr, argp, sizeof(attr)))
			break;
		r = kvm_arm_vcpu_set_attr(vcpu, &attr);
		break;
	}
	case KVM_GET_DEVICE_ATTR: {
		r = -EFAULT;
		if (copy_from_user(&attr, argp, sizeof(attr)))
			break;
		r = kvm_arm_vcpu_get_attr(vcpu, &attr);
		break;
	}
	case KVM_HAS_DEVICE_ATTR: {
		r = -EFAULT;
		if (copy_from_user(&attr, argp, sizeof(attr)))
			break;
		r = kvm_arm_vcpu_has_attr(vcpu, &attr);
		break;
	}
	case KVM_GET_VCPU_EVENTS: {
		struct kvm_vcpu_events events;

		if (kvm_arm_vcpu_get_events(vcpu, &events))
			return -EINVAL;

		if (copy_to_user(argp, &events, sizeof(events)))
			return -EFAULT;

		return 0;
	}
	case KVM_SET_VCPU_EVENTS: {
		struct kvm_vcpu_events events;

		if (copy_from_user(&events, argp, sizeof(events)))
			return -EFAULT;

		return kvm_arm_vcpu_set_events(vcpu, &events);
	}
	case KVM_ARM_VCPU_FINALIZE: {
		int what;

		if (!kvm_vcpu_initialized(vcpu))
			return -ENOEXEC;

		if (get_user(what, (const int __user *)argp))
			return -EFAULT;

		return kvm_arm_vcpu_finalize(vcpu, what);
	}
	default:
		r = -EINVAL;
	}

	return r;
}

void kvm_arch_sync_dirty_log(struct kvm *kvm, struct kvm_memory_slot *memslot)
{

}

void kvm_arch_flush_remote_tlbs_memslot(struct kvm *kvm,
					struct kvm_memory_slot *memslot)
{
	kvm_flush_remote_tlbs(kvm);
}

static int kvm_vm_ioctl_set_device_addr(struct kvm *kvm,
					struct kvm_arm_device_addr *dev_addr)
{
	unsigned long dev_id, type;

	dev_id = (dev_addr->id & KVM_ARM_DEVICE_ID_MASK) >>
		KVM_ARM_DEVICE_ID_SHIFT;
	type = (dev_addr->id & KVM_ARM_DEVICE_TYPE_MASK) >>
		KVM_ARM_DEVICE_TYPE_SHIFT;

	switch (dev_id) {
	case KVM_ARM_DEVICE_VGIC_V2:
		if (!vgic_present)
			return -ENXIO;
		return kvm_vgic_addr(kvm, type, &dev_addr->addr, true);
	default:
		return -ENODEV;
	}
}

long kvm_arch_vm_ioctl(struct file *filp,
		       unsigned int ioctl, unsigned long arg)
{
	struct kvm *kvm = filp->private_data;
	void __user *argp = (void __user *)arg;

	switch (ioctl) {
	case KVM_CREATE_IRQCHIP: {
		int ret;
		if (!vgic_present)
			return -ENXIO;
		mutex_lock(&kvm->lock);
		ret = kvm_vgic_create(kvm, KVM_DEV_TYPE_ARM_VGIC_V2);
		mutex_unlock(&kvm->lock);
		return ret;
	}
	case KVM_ARM_SET_DEVICE_ADDR: {
		struct kvm_arm_device_addr dev_addr;

		if (copy_from_user(&dev_addr, argp, sizeof(dev_addr)))
			return -EFAULT;
		return kvm_vm_ioctl_set_device_addr(kvm, &dev_addr);
	}
	case KVM_ARM_PREFERRED_TARGET: {
		int err;
		struct kvm_vcpu_init init;

		err = kvm_vcpu_preferred_target(&init);
		if (err)
			return err;

		if (copy_to_user(argp, &init, sizeof(init)))
			return -EFAULT;

		return 0;
	}
	default:
		return -EINVAL;
	}
}

static unsigned long nvhe_percpu_size(void)
{
	return (unsigned long)CHOOSE_NVHE_SYM(__per_cpu_end) -
		(unsigned long)CHOOSE_NVHE_SYM(__per_cpu_start);
}

static unsigned long nvhe_percpu_order(void)
{
	unsigned long size = nvhe_percpu_size();

	return size ? get_order(size) : 0;
}

/* A lookup table holding the hypervisor VA for each vector slot */
static void *hyp_spectre_vector_selector[BP_HARDEN_EL2_SLOTS];

static void kvm_init_vector_slot(void *base, enum arm64_hyp_spectre_vector slot)
{
	hyp_spectre_vector_selector[slot] = __kvm_vector_slot2addr(base, slot);
}

static int kvm_init_vector_slots(void)
{
	int err;
	void *base;

	base = kern_hyp_va(kvm_ksym_ref(__kvm_hyp_vector));
	kvm_init_vector_slot(base, HYP_VECTOR_DIRECT);

	base = kern_hyp_va(kvm_ksym_ref(__bp_harden_hyp_vecs));
	kvm_init_vector_slot(base, HYP_VECTOR_SPECTRE_DIRECT);

	if (!cpus_have_const_cap(ARM64_SPECTRE_V3A))
		return 0;

	if (!has_vhe()) {
		err = create_hyp_exec_mappings(__pa_symbol(__bp_harden_hyp_vecs),
					       __BP_HARDEN_HYP_VECS_SZ, &base);
		if (err)
			return err;
	}

	kvm_init_vector_slot(base, HYP_VECTOR_INDIRECT);
	kvm_init_vector_slot(base, HYP_VECTOR_SPECTRE_INDIRECT);
	return 0;
}

static void cpu_prepare_hyp_mode(int cpu)
{
	struct kvm_nvhe_init_params *params = per_cpu_ptr_nvhe_sym(kvm_init_params, cpu);
	unsigned long tcr;

	/*
	 * Calculate the raw per-cpu offset without a translation from the
	 * kernel's mapping to the linear mapping, and store it in tpidr_el2
	 * so that we can use adr_l to access per-cpu variables in EL2.
	 * Also drop the KASAN tag which gets in the way...
	 */
	params->tpidr_el2 = (unsigned long)kasan_reset_tag(per_cpu_ptr_nvhe_sym(__per_cpu_start, cpu)) -
			    (unsigned long)kvm_ksym_ref(CHOOSE_NVHE_SYM(__per_cpu_start));

	params->mair_el2 = read_sysreg(mair_el1);

	/*
	 * The ID map may be configured to use an extended virtual address
	 * range. This is only the case if system RAM is out of range for the
	 * currently configured page size and VA_BITS, in which case we will
	 * also need the extended virtual range for the HYP ID map, or we won't
	 * be able to enable the EL2 MMU.
	 *
	 * However, at EL2, there is only one TTBR register, and we can't switch
	 * between translation tables *and* update TCR_EL2.T0SZ at the same
	 * time. Bottom line: we need to use the extended range with *both* our
	 * translation tables.
	 *
	 * So use the same T0SZ value we use for the ID map.
	 */
	tcr = (read_sysreg(tcr_el1) & TCR_EL2_MASK) | TCR_EL2_RES1;
	tcr &= ~TCR_T0SZ_MASK;
	tcr |= (idmap_t0sz & GENMASK(TCR_TxSZ_WIDTH - 1, 0)) << TCR_T0SZ_OFFSET;
	params->tcr_el2 = tcr;

	params->stack_hyp_va = kern_hyp_va(per_cpu(kvm_arm_hyp_stack_page, cpu) + PAGE_SIZE);
	params->pgd_pa = kvm_mmu_get_httbr();
	if (is_protected_kvm_enabled())
		params->hcr_el2 = HCR_HOST_NVHE_PROTECTED_FLAGS;
	else
		params->hcr_el2 = HCR_HOST_NVHE_FLAGS;
	params->vttbr = params->vtcr = 0;

	/*
	 * Flush the init params from the data cache because the struct will
	 * be read while the MMU is off.
	 */
	kvm_flush_dcache_to_poc(params, sizeof(*params));
}

static void hyp_install_host_vector(void)
{
	struct kvm_nvhe_init_params *params;
	struct arm_smccc_res res;

	/* Switch from the HYP stub to our own HYP init vector */
	__hyp_set_vectors(kvm_get_idmap_vector());

	/*
	 * Call initialization code, and switch to the full blown HYP code.
	 * If the cpucaps haven't been finalized yet, something has gone very
	 * wrong, and hyp will crash and burn when it uses any
	 * cpus_have_const_cap() wrapper.
	 */
	BUG_ON(!system_capabilities_finalized());
	params = this_cpu_ptr_nvhe_sym(kvm_init_params);
	arm_smccc_1_1_hvc(KVM_HOST_SMCCC_FUNC(__kvm_hyp_init), virt_to_phys(params), &res);
	WARN_ON(res.a0 != SMCCC_RET_SUCCESS);
}

static void cpu_init_hyp_mode(void)
{
	hyp_install_host_vector();

	/*
	 * Disabling SSBD on a non-VHE system requires us to enable SSBS
	 * at EL2.
	 */
	if (this_cpu_has_cap(ARM64_SSBS) &&
	    arm64_get_spectre_v4_state() == SPECTRE_VULNERABLE) {
		kvm_call_hyp_nvhe(__kvm_enable_ssbs);
	}
}

static void cpu_hyp_reset(void)
{
	if (!is_kernel_in_hyp_mode())
		__hyp_reset_vectors();
}

/*
 * EL2 vectors can be mapped and rerouted in a number of ways,
 * depending on the kernel configuration and CPU present:
 *
 * - If the CPU is affected by Spectre-v2, the hardening sequence is
 *   placed in one of the vector slots, which is executed before jumping
 *   to the real vectors.
 *
 * - If the CPU also has the ARM64_SPECTRE_V3A cap, the slot
 *   containing the hardening sequence is mapped next to the idmap page,
 *   and executed before jumping to the real vectors.
 *
 * - If the CPU only has the ARM64_SPECTRE_V3A cap, then an
 *   empty slot is selected, mapped next to the idmap page, and
 *   executed before jumping to the real vectors.
 *
 * Note that ARM64_SPECTRE_V3A is somewhat incompatible with
 * VHE, as we don't have hypervisor-specific mappings. If the system
 * is VHE and yet selects this capability, it will be ignored.
 */
static void cpu_set_hyp_vector(void)
{
	struct bp_hardening_data *data = this_cpu_ptr(&bp_hardening_data);
	void *vector = hyp_spectre_vector_selector[data->slot];

	if (!is_protected_kvm_enabled())
		*this_cpu_ptr_hyp_sym(kvm_hyp_vector) = (unsigned long)vector;
	else
		kvm_call_hyp_nvhe(__pkvm_cpu_set_vector, data->slot);
}

static void cpu_hyp_reinit(void)
{
	kvm_init_host_cpu_context(&this_cpu_ptr_hyp_sym(kvm_host_data)->host_ctxt);

	cpu_hyp_reset();

	if (is_kernel_in_hyp_mode())
		kvm_timer_init_vhe();
	else
		cpu_init_hyp_mode();

	cpu_set_hyp_vector();

	kvm_arm_init_debug();

	if (vgic_present)
		kvm_vgic_init_cpu_hardware();
}

static void _kvm_arch_hardware_enable(void *discard)
{
	if (!__this_cpu_read(kvm_arm_hardware_enabled)) {
		cpu_hyp_reinit();
		__this_cpu_write(kvm_arm_hardware_enabled, 1);
	}
}

int kvm_arch_hardware_enable(void)
{
	_kvm_arch_hardware_enable(NULL);
	return 0;
}

static void _kvm_arch_hardware_disable(void *discard)
{
	if (__this_cpu_read(kvm_arm_hardware_enabled)) {
		cpu_hyp_reset();
		__this_cpu_write(kvm_arm_hardware_enabled, 0);
	}
}

void kvm_arch_hardware_disable(void)
{
	if (!is_protected_kvm_enabled())
		_kvm_arch_hardware_disable(NULL);
}

#ifdef CONFIG_CPU_PM
static int hyp_init_cpu_pm_notifier(struct notifier_block *self,
				    unsigned long cmd,
				    void *v)
{
	/*
	 * kvm_arm_hardware_enabled is left with its old value over
	 * PM_ENTER->PM_EXIT. It is used to indicate PM_EXIT should
	 * re-enable hyp.
	 */
	switch (cmd) {
	case CPU_PM_ENTER:
		if (__this_cpu_read(kvm_arm_hardware_enabled))
			/*
			 * don't update kvm_arm_hardware_enabled here
			 * so that the hardware will be re-enabled
			 * when we resume. See below.
			 */
			cpu_hyp_reset();

		return NOTIFY_OK;
	case CPU_PM_ENTER_FAILED:
	case CPU_PM_EXIT:
		if (__this_cpu_read(kvm_arm_hardware_enabled))
			/* The hardware was enabled before suspend. */
			cpu_hyp_reinit();

		return NOTIFY_OK;

	default:
		return NOTIFY_DONE;
	}
}

static struct notifier_block hyp_init_cpu_pm_nb = {
	.notifier_call = hyp_init_cpu_pm_notifier,
};

static void hyp_cpu_pm_init(void)
{
	if (!is_protected_kvm_enabled())
		cpu_pm_register_notifier(&hyp_init_cpu_pm_nb);
}
static void hyp_cpu_pm_exit(void)
{
	if (!is_protected_kvm_enabled())
		cpu_pm_unregister_notifier(&hyp_init_cpu_pm_nb);
}
#else
static inline void hyp_cpu_pm_init(void)
{
}
static inline void hyp_cpu_pm_exit(void)
{
}
#endif

static void init_cpu_logical_map(void)
{
	unsigned int cpu;

	/*
	 * Copy the MPIDR <-> logical CPU ID mapping to hyp.
	 * Only copy the set of online CPUs whose features have been chacked
	 * against the finalized system capabilities. The hypervisor will not
	 * allow any other CPUs from the `possible` set to boot.
	 */
	for_each_online_cpu(cpu)
		hyp_cpu_logical_map[cpu] = cpu_logical_map(cpu);
}

#define init_psci_0_1_impl_state(config, what)	\
	config.psci_0_1_ ## what ## _implemented = psci_ops.what

static bool init_psci_relay(void)
{
	/*
	 * If PSCI has not been initialized, protected KVM cannot install
	 * itself on newly booted CPUs.
	 */
	if (!psci_ops.get_version) {
		kvm_err("Cannot initialize protected mode without PSCI\n");
		return false;
	}

	kvm_host_psci_config.version = psci_ops.get_version();

	if (kvm_host_psci_config.version == PSCI_VERSION(0, 1)) {
		kvm_host_psci_config.function_ids_0_1 = get_psci_0_1_function_ids();
		init_psci_0_1_impl_state(kvm_host_psci_config, cpu_suspend);
		init_psci_0_1_impl_state(kvm_host_psci_config, cpu_on);
		init_psci_0_1_impl_state(kvm_host_psci_config, cpu_off);
		init_psci_0_1_impl_state(kvm_host_psci_config, migrate);
	}
	return true;
}

static int init_common_resources(void)
{
	return kvm_set_ipa_limit();
}

static int init_subsystems(void)
{
	int err = 0;

	/*
	 * Enable hardware so that subsystem initialisation can access EL2.
	 */
	on_each_cpu(_kvm_arch_hardware_enable, NULL, 1);

	/*
	 * Register CPU lower-power notifier
	 */
	hyp_cpu_pm_init();

	/*
	 * Init HYP view of VGIC
	 */
	err = kvm_vgic_hyp_init();
	switch (err) {
	case 0:
		vgic_present = true;
		break;
	case -ENODEV:
	case -ENXIO:
		vgic_present = false;
		err = 0;
		break;
	default:
		goto out;
	}

	/*
	 * Init HYP architected timer support
	 */
	err = kvm_timer_hyp_init(vgic_present);
	if (err)
		goto out;

	kvm_perf_init();
	kvm_sys_reg_table_init();

out:
	if (err || !is_protected_kvm_enabled())
		on_each_cpu(_kvm_arch_hardware_disable, NULL, 1);

	return err;
}

static void teardown_hyp_mode(void)
{
	int cpu;

	free_hyp_pgds();
	for_each_possible_cpu(cpu) {
		free_page(per_cpu(kvm_arm_hyp_stack_page, cpu));
		free_pages(kvm_arm_hyp_percpu_base[cpu], nvhe_percpu_order());
	}
}

static int do_pkvm_init(u32 hyp_va_bits)
{
	void *per_cpu_base = kvm_ksym_ref(kvm_arm_hyp_percpu_base);
	int ret;

	preempt_disable();
	hyp_install_host_vector();
	ret = kvm_call_hyp_nvhe(__pkvm_init, hyp_mem_base, hyp_mem_size,
				num_possible_cpus(), kern_hyp_va(per_cpu_base),
				hyp_va_bits);
	preempt_enable();

	return ret;
}

static int kvm_hyp_init_protection(u32 hyp_va_bits)
{
	void *addr = phys_to_virt(hyp_mem_base);
	int ret;

	kvm_nvhe_sym(id_aa64mmfr0_el1_sys_val) = read_sanitised_ftr_reg(SYS_ID_AA64MMFR0_EL1);
	kvm_nvhe_sym(id_aa64mmfr1_el1_sys_val) = read_sanitised_ftr_reg(SYS_ID_AA64MMFR1_EL1);

	ret = create_hyp_mappings(addr, addr + hyp_mem_size, PAGE_HYP);
	if (ret)
		return ret;

	ret = do_pkvm_init(hyp_va_bits);
	if (ret)
		return ret;

	free_hyp_pgds();

	return 0;
}

/**
 * Inits Hyp-mode on all online CPUs
 */
static int init_hyp_mode(void)
{
	u32 hyp_va_bits;
	int cpu;
	int err = -ENOMEM;

	/*
	 * The protected Hyp-mode cannot be initialized if the memory pool
	 * allocation has failed.
	 */
	if (is_protected_kvm_enabled() && !hyp_mem_base)
		goto out_err;

	/*
	 * Allocate Hyp PGD and setup Hyp identity mapping
	 */
	err = kvm_mmu_init(&hyp_va_bits);
	if (err)
		goto out_err;

	/*
	 * Allocate stack pages for Hypervisor-mode
	 */
	for_each_possible_cpu(cpu) {
		unsigned long stack_page;

		stack_page = __get_free_page(GFP_KERNEL);
		if (!stack_page) {
			err = -ENOMEM;
			goto out_err;
		}

		per_cpu(kvm_arm_hyp_stack_page, cpu) = stack_page;
	}

	/*
	 * Allocate and initialize pages for Hypervisor-mode percpu regions.
	 */
	for_each_possible_cpu(cpu) {
		struct page *page;
		void *page_addr;

		page = alloc_pages(GFP_KERNEL, nvhe_percpu_order());
		if (!page) {
			err = -ENOMEM;
			goto out_err;
		}

		page_addr = page_address(page);
		memcpy(page_addr, CHOOSE_NVHE_SYM(__per_cpu_start), nvhe_percpu_size());
		kvm_arm_hyp_percpu_base[cpu] = (unsigned long)page_addr;
	}

	/*
	 * Map the Hyp-code called directly from the host
	 */
	err = create_hyp_mappings(kvm_ksym_ref(__hyp_text_start),
				  kvm_ksym_ref(__hyp_text_end), PAGE_HYP_EXEC);
	if (err) {
		kvm_err("Cannot map world-switch code\n");
		goto out_err;
	}

	err = create_hyp_mappings(kvm_ksym_ref(__hyp_rodata_start),
				  kvm_ksym_ref(__hyp_rodata_end), PAGE_HYP_RO);
	if (err) {
		kvm_err("Cannot map .hyp.rodata section\n");
		goto out_err;
	}

	err = create_hyp_mappings(kvm_ksym_ref(__start_rodata),
				  kvm_ksym_ref(__end_rodata), PAGE_HYP_RO);
	if (err) {
		kvm_err("Cannot map rodata section\n");
		goto out_err;
	}

	/*
	 * .hyp.bss is guaranteed to be placed at the beginning of the .bss
	 * section thanks to an assertion in the linker script. Map it RW and
	 * the rest of .bss RO.
	 */
	err = create_hyp_mappings(kvm_ksym_ref(__hyp_bss_start),
				  kvm_ksym_ref(__hyp_bss_end), PAGE_HYP);
	if (err) {
		kvm_err("Cannot map hyp bss section: %d\n", err);
		goto out_err;
	}

	err = create_hyp_mappings(kvm_ksym_ref(__hyp_bss_end),
				  kvm_ksym_ref(__bss_stop), PAGE_HYP_RO);
	if (err) {
		kvm_err("Cannot map bss section\n");
		goto out_err;
	}

	/*
	 * Map the Hyp stack pages
	 */
	for_each_possible_cpu(cpu) {
		char *stack_page = (char *)per_cpu(kvm_arm_hyp_stack_page, cpu);
		err = create_hyp_mappings(stack_page, stack_page + PAGE_SIZE,
					  PAGE_HYP);

		if (err) {
			kvm_err("Cannot map hyp stack\n");
			goto out_err;
		}
	}

	for_each_possible_cpu(cpu) {
		char *percpu_begin = (char *)kvm_arm_hyp_percpu_base[cpu];
		char *percpu_end = percpu_begin + nvhe_percpu_size();

		/* Map Hyp percpu pages */
		err = create_hyp_mappings(percpu_begin, percpu_end, PAGE_HYP);
		if (err) {
			kvm_err("Cannot map hyp percpu region\n");
			goto out_err;
		}

		/* Prepare the CPU initialization parameters */
		cpu_prepare_hyp_mode(cpu);
	}

	if (is_protected_kvm_enabled()) {
		init_cpu_logical_map();

		if (!init_psci_relay()) {
			err = -ENODEV;
			goto out_err;
		}
	}

	if (is_protected_kvm_enabled()) {
		err = kvm_hyp_init_protection(hyp_va_bits);
		if (err) {
			kvm_err("Failed to init hyp memory protection\n");
			goto out_err;
		}
	}

	return 0;

out_err:
	teardown_hyp_mode();
	kvm_err("error initializing Hyp mode: %d\n", err);
	return err;
}

void _kvm_host_prot_finalize(void *discard)
{
	WARN_ON(kvm_call_hyp_nvhe(__pkvm_prot_finalize));
}

static inline int pkvm_mark_hyp(phys_addr_t start, phys_addr_t end)
{
	return kvm_call_hyp_nvhe(__pkvm_mark_hyp, start, end);
}

#define pkvm_mark_hyp_section(__section)		\
	pkvm_mark_hyp(__pa_symbol(__section##_start),	\
			__pa_symbol(__section##_end))

static int finalize_hyp_mode(void)
{
	int cpu, ret;

	if (!is_protected_kvm_enabled())
		return 0;

	ret = pkvm_mark_hyp_section(__hyp_idmap_text);
	if (ret)
		return ret;

	ret = pkvm_mark_hyp_section(__hyp_text);
	if (ret)
		return ret;

	ret = pkvm_mark_hyp_section(__hyp_rodata);
	if (ret)
		return ret;

	/*
	 * Exclude HYP BSS from kmemleak so that it doesn't get peeked
	 * at, which would end badly once the section is inaccessible.
	 * None of other sections should ever be introspected.
	 */
	kmemleak_free_part(__hyp_bss_start, __hyp_bss_end - __hyp_bss_start);
	ret = pkvm_mark_hyp_section(__hyp_bss);
	if (ret)
		return ret;

	ret = pkvm_mark_hyp(hyp_mem_base, hyp_mem_base + hyp_mem_size);
	if (ret)
		return ret;

	for_each_possible_cpu(cpu) {
		phys_addr_t start = virt_to_phys((void *)kvm_arm_hyp_percpu_base[cpu]);
		phys_addr_t end = start + (PAGE_SIZE << nvhe_percpu_order());

		ret = pkvm_mark_hyp(start, end);
		if (ret)
			return ret;

		start = virt_to_phys((void *)per_cpu(kvm_arm_hyp_stack_page, cpu));
		end = start + PAGE_SIZE;
		ret = pkvm_mark_hyp(start, end);
		if (ret)
			return ret;
	}

	/*
	 * Flip the static key upfront as that may no longer be possible
	 * once the host stage 2 is installed.
	 */
	static_branch_enable(&kvm_protected_mode_initialized);
	on_each_cpu(_kvm_host_prot_finalize, NULL, 1);

	return 0;
}

static void check_kvm_target_cpu(void *ret)
{
	*(int *)ret = kvm_target_cpu();
}

struct kvm_vcpu *kvm_mpidr_to_vcpu(struct kvm *kvm, unsigned long mpidr)
{
	struct kvm_vcpu *vcpu;
	int i;

	mpidr &= MPIDR_HWID_BITMASK;
	kvm_for_each_vcpu(i, vcpu, kvm) {
		if (mpidr == kvm_vcpu_get_mpidr_aff(vcpu))
			return vcpu;
	}
	return NULL;
}

bool kvm_arch_has_irq_bypass(void)
{
	return true;
}

int kvm_arch_irq_bypass_add_producer(struct irq_bypass_consumer *cons,
				      struct irq_bypass_producer *prod)
{
	struct kvm_kernel_irqfd *irqfd =
		container_of(cons, struct kvm_kernel_irqfd, consumer);

	return kvm_vgic_v4_set_forwarding(irqfd->kvm, prod->irq,
					  &irqfd->irq_entry);
}
void kvm_arch_irq_bypass_del_producer(struct irq_bypass_consumer *cons,
				      struct irq_bypass_producer *prod)
{
	struct kvm_kernel_irqfd *irqfd =
		container_of(cons, struct kvm_kernel_irqfd, consumer);

	kvm_vgic_v4_unset_forwarding(irqfd->kvm, prod->irq,
				     &irqfd->irq_entry);
}

void kvm_arch_irq_bypass_stop(struct irq_bypass_consumer *cons)
{
	struct kvm_kernel_irqfd *irqfd =
		container_of(cons, struct kvm_kernel_irqfd, consumer);

	kvm_arm_halt_guest(irqfd->kvm);
}

void kvm_arch_irq_bypass_start(struct irq_bypass_consumer *cons)
{
	struct kvm_kernel_irqfd *irqfd =
		container_of(cons, struct kvm_kernel_irqfd, consumer);

	kvm_arm_resume_guest(irqfd->kvm);
}

/**
 * Initialize Hyp-mode and memory mappings on all CPUs.
 */
int kvm_arch_init(void *opaque)
{
	int err;
	int ret, cpu;
	bool in_hyp_mode;

	if (!is_hyp_mode_available()) {
		kvm_info("HYP mode not available\n");
		return -ENODEV;
	}

	in_hyp_mode = is_kernel_in_hyp_mode();

	if (cpus_have_final_cap(ARM64_WORKAROUND_DEVICE_LOAD_ACQUIRE) ||
	    cpus_have_final_cap(ARM64_WORKAROUND_1508412))
		kvm_info("Guests without required CPU erratum workarounds can deadlock system!\n" \
			 "Only trusted guests should be used on this system.\n");

	for_each_online_cpu(cpu) {
		smp_call_function_single(cpu, check_kvm_target_cpu, &ret, 1);
		if (ret < 0) {
			kvm_err("Error, CPU %d not supported!\n", cpu);
			return -ENODEV;
		}
	}

	err = init_common_resources();
	if (err)
		return err;

	err = kvm_arm_init_sve();
	if (err)
		return err;

	if (!in_hyp_mode) {
		err = init_hyp_mode();
		if (err)
			goto out_err;
	}

	err = kvm_init_vector_slots();
	if (err) {
		kvm_err("Cannot initialise vector slots\n");
		goto out_err;
	}

	err = init_subsystems();
	if (err)
		goto out_hyp;

	if (!in_hyp_mode) {
		err = finalize_hyp_mode();
		if (err) {
			kvm_err("Failed to finalize Hyp protection\n");
			goto out_hyp;
		}
	}

	if (is_protected_kvm_enabled()) {
		kvm_info("Protected nVHE mode initialized successfully\n");
	} else if (in_hyp_mode) {
		kvm_info("VHE mode initialized successfully\n");
	} else {
		kvm_info("Hyp mode initialized successfully\n");
	}

	return 0;

out_hyp:
	hyp_cpu_pm_exit();
	if (!in_hyp_mode)
		teardown_hyp_mode();
out_err:
	return err;
}

/* NOP: Compiling as a module not supported */
void kvm_arch_exit(void)
{
	kvm_perf_teardown();
}

static int __init early_kvm_mode_cfg(char *arg)
{
	if (!arg)
		return -EINVAL;

	if (strcmp(arg, "protected") == 0) {
		kvm_mode = KVM_MODE_PROTECTED;
		return 0;
	}

	if (strcmp(arg, "nvhe") == 0 && !WARN_ON(is_kernel_in_hyp_mode()))
		return 0;

	return -EINVAL;
}
early_param("kvm-arm.mode", early_kvm_mode_cfg);

enum kvm_mode kvm_get_mode(void)
{
	return kvm_mode;
}

static int arm_init(void)
{
	int rc = kvm_init(NULL, sizeof(struct kvm_vcpu), 0, THIS_MODULE);
	return rc;
}

module_init(arm_init);<|MERGE_RESOLUTION|>--- conflicted
+++ resolved
@@ -205,12 +205,9 @@
 	case KVM_CAP_ARM_IRQ_LINE_LAYOUT_2:
 	case KVM_CAP_ARM_NISV_TO_USER:
 	case KVM_CAP_ARM_INJECT_EXT_DABT:
-<<<<<<< HEAD
 	case KVM_CAP_SET_GUEST_DEBUG:
 	case KVM_CAP_VCPU_ATTRIBUTES:
-=======
 	case KVM_CAP_PTP_KVM:
->>>>>>> 270b2d47
 		r = 1;
 		break;
 	case KVM_CAP_ARM_SET_DEVICE_ADDR:
