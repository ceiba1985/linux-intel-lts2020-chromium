// SPDX-License-Identifier: GPL-2.0-only
/*
 * Copyright (C) 2012 - Virtual Open Systems and Columbia University
 * Author: Christoffer Dall <c.dall@virtualopensystems.com>
 */

#include <linux/mman.h>
#include <linux/kvm_host.h>
#include <linux/io.h>
#include <linux/hugetlb.h>
#include <linux/sched/signal.h>
#include <trace/events/kvm.h>
#include <asm/pgalloc.h>
#include <asm/cacheflush.h>
#include <asm/kvm_arm.h>
#include <asm/kvm_mmu.h>
#include <asm/kvm_pgtable.h>
#include <asm/kvm_ras.h>
#include <asm/kvm_asm.h>
#include <asm/kvm_emulate.h>
#include <asm/virt.h>

#include "trace.h"

static struct kvm_pgtable *hyp_pgtable;
static DEFINE_MUTEX(kvm_hyp_pgd_mutex);

static unsigned long hyp_idmap_start;
static unsigned long hyp_idmap_end;
static phys_addr_t hyp_idmap_vector;

static unsigned long io_map_base;


/*
 * Release kvm_mmu_lock periodically if the memory region is large. Otherwise,
 * we may see kernel panics with CONFIG_DETECT_HUNG_TASK,
 * CONFIG_LOCKUP_DETECTOR, CONFIG_LOCKDEP. Additionally, holding the lock too
 * long will also starve other vCPUs. We have to also make sure that the page
 * tables are not freed while we released the lock.
 */
static int stage2_apply_range(struct kvm *kvm, phys_addr_t addr,
			      phys_addr_t end,
			      int (*fn)(struct kvm_pgtable *, u64, u64),
			      bool resched)
{
	int ret;
	u64 next;

	do {
		struct kvm_pgtable *pgt = kvm->arch.mmu.pgt;
		if (!pgt)
			return -EINVAL;

		next = stage2_pgd_addr_end(kvm, addr, end);
		ret = fn(pgt, addr, next - addr);
		if (ret)
			break;

		if (resched && next != end)
			cond_resched_lock(&kvm->mmu_lock);
	} while (addr = next, addr != end);

	return ret;
}

#define stage2_apply_range_resched(kvm, addr, end, fn)			\
	stage2_apply_range(kvm, addr, end, fn, true)

static bool memslot_is_logging(struct kvm_memory_slot *memslot)
{
	return memslot->dirty_bitmap && !(memslot->flags & KVM_MEM_READONLY);
}

/**
 * kvm_flush_remote_tlbs() - flush all VM TLB entries for v7/8
 * @kvm:	pointer to kvm structure.
 *
 * Interface to HYP function to flush all VM TLB entries
 */
void kvm_flush_remote_tlbs(struct kvm *kvm)
{
	kvm_call_hyp(__kvm_tlb_flush_vmid, &kvm->arch.mmu);
}

static bool kvm_is_device_pfn(unsigned long pfn)
{
	return !pfn_valid(pfn);
}

static void *stage2_memcache_zalloc_page(void *arg)
{
	struct kvm_mmu_memory_cache *mc = arg;

	/* Allocated with __GFP_ZERO, so no need to zero */
	return kvm_mmu_memory_cache_alloc(mc);
}

static void *kvm_host_zalloc_pages_exact(size_t size)
{
	return alloc_pages_exact(size, GFP_KERNEL_ACCOUNT | __GFP_ZERO);
}

static void kvm_host_get_page(void *addr)
{
	get_page(virt_to_page(addr));
}

static void kvm_host_put_page(void *addr)
{
	put_page(virt_to_page(addr));
}

static int kvm_host_page_count(void *addr)
{
	return page_count(virt_to_page(addr));
}

static phys_addr_t kvm_host_pa(void *addr)
{
	return __pa(addr);
}

static void *kvm_host_va(phys_addr_t phys)
{
	return __va(phys);
}

/*
 * Unmapping vs dcache management:
 *
 * If a guest maps certain memory pages as uncached, all writes will
 * bypass the data cache and go directly to RAM.  However, the CPUs
 * can still speculate reads (not writes) and fill cache lines with
 * data.
 *
 * Those cache lines will be *clean* cache lines though, so a
 * clean+invalidate operation is equivalent to an invalidate
 * operation, because no cache lines are marked dirty.
 *
 * Those clean cache lines could be filled prior to an uncached write
 * by the guest, and the cache coherent IO subsystem would therefore
 * end up writing old data to disk.
 *
 * This is why right after unmapping a page/section and invalidating
 * the corresponding TLBs, we flush to make sure the IO subsystem will
 * never hit in the cache.
 *
 * This is all avoided on systems that have ARM64_HAS_STAGE2_FWB, as
 * we then fully enforce cacheability of RAM, no matter what the guest
 * does.
 */
/**
 * unmap_stage2_range -- Clear stage2 page table entries to unmap a range
 * @mmu:   The KVM stage-2 MMU pointer
 * @start: The intermediate physical base address of the range to unmap
 * @size:  The size of the area to unmap
 * @may_block: Whether or not we are permitted to block
 *
 * Clear a range of stage-2 mappings, lowering the various ref-counts.  Must
 * be called while holding mmu_lock (unless for freeing the stage2 pgd before
 * destroying the VM), otherwise another faulting VCPU may come in and mess
 * with things behind our backs.
 */
static void __unmap_stage2_range(struct kvm_s2_mmu *mmu, phys_addr_t start, u64 size,
				 bool may_block)
{
	struct kvm *kvm = kvm_s2_mmu_to_kvm(mmu);
	phys_addr_t end = start + size;

	assert_spin_locked(&kvm->mmu_lock);
	WARN_ON(size & ~PAGE_MASK);
	WARN_ON(stage2_apply_range(kvm, start, end, kvm_pgtable_stage2_unmap,
				   may_block));
}

static void unmap_stage2_range(struct kvm_s2_mmu *mmu, phys_addr_t start, u64 size)
{
	__unmap_stage2_range(mmu, start, size, true);
}

static void stage2_flush_memslot(struct kvm *kvm,
				 struct kvm_memory_slot *memslot)
{
	phys_addr_t addr = memslot->base_gfn << PAGE_SHIFT;
	phys_addr_t end = addr + PAGE_SIZE * memslot->npages;

	stage2_apply_range_resched(kvm, addr, end, kvm_pgtable_stage2_flush);
}

/**
 * stage2_flush_vm - Invalidate cache for pages mapped in stage 2
 * @kvm: The struct kvm pointer
 *
 * Go through the stage 2 page tables and invalidate any cache lines
 * backing memory already mapped to the VM.
 */
static void stage2_flush_vm(struct kvm *kvm)
{
	struct kvm_memslots *slots;
	struct kvm_memory_slot *memslot;
	int idx;

	idx = srcu_read_lock(&kvm->srcu);
	spin_lock(&kvm->mmu_lock);

	slots = kvm_memslots(kvm);
	kvm_for_each_memslot(memslot, slots)
		stage2_flush_memslot(kvm, memslot);

	spin_unlock(&kvm->mmu_lock);
	srcu_read_unlock(&kvm->srcu, idx);
}

/**
 * free_hyp_pgds - free Hyp-mode page tables
 */
void free_hyp_pgds(void)
{
	mutex_lock(&kvm_hyp_pgd_mutex);
	if (hyp_pgtable) {
		kvm_pgtable_hyp_destroy(hyp_pgtable);
		kfree(hyp_pgtable);
		hyp_pgtable = NULL;
	}
	mutex_unlock(&kvm_hyp_pgd_mutex);
}

static bool kvm_host_owns_hyp_mappings(void)
{
	if (static_branch_likely(&kvm_protected_mode_initialized))
		return false;

	/*
	 * This can happen at boot time when __create_hyp_mappings() is called
	 * after the hyp protection has been enabled, but the static key has
	 * not been flipped yet.
	 */
	if (!hyp_pgtable && is_protected_kvm_enabled())
		return false;

	WARN_ON(!hyp_pgtable);

	return true;
}

static int __create_hyp_mappings(unsigned long start, unsigned long size,
				 unsigned long phys, enum kvm_pgtable_prot prot)
{
	int err;

	if (!kvm_host_owns_hyp_mappings()) {
		return kvm_call_hyp_nvhe(__pkvm_create_mappings,
					 start, size, phys, prot);
	}

	mutex_lock(&kvm_hyp_pgd_mutex);
	err = kvm_pgtable_hyp_map(hyp_pgtable, start, size, phys, prot);
	mutex_unlock(&kvm_hyp_pgd_mutex);

	return err;
}

static phys_addr_t kvm_kaddr_to_phys(void *kaddr)
{
	if (!is_vmalloc_addr(kaddr)) {
		BUG_ON(!virt_addr_valid(kaddr));
		return __pa(kaddr);
	} else {
		return page_to_phys(vmalloc_to_page(kaddr)) +
		       offset_in_page(kaddr);
	}
}

/**
 * create_hyp_mappings - duplicate a kernel virtual address range in Hyp mode
 * @from:	The virtual kernel start address of the range
 * @to:		The virtual kernel end address of the range (exclusive)
 * @prot:	The protection to be applied to this range
 *
 * The same virtual address as the kernel virtual address is also used
 * in Hyp-mode mapping (modulo HYP_PAGE_OFFSET) to the same underlying
 * physical pages.
 */
int create_hyp_mappings(void *from, void *to, enum kvm_pgtable_prot prot)
{
	phys_addr_t phys_addr;
	unsigned long virt_addr;
	unsigned long start = kern_hyp_va((unsigned long)from);
	unsigned long end = kern_hyp_va((unsigned long)to);

	if (is_kernel_in_hyp_mode())
		return 0;

	start = start & PAGE_MASK;
	end = PAGE_ALIGN(end);

	for (virt_addr = start; virt_addr < end; virt_addr += PAGE_SIZE) {
		int err;

		phys_addr = kvm_kaddr_to_phys(from + virt_addr - start);
		err = __create_hyp_mappings(virt_addr, PAGE_SIZE, phys_addr,
					    prot);
		if (err)
			return err;
	}

	return 0;
}

static int __create_hyp_private_mapping(phys_addr_t phys_addr, size_t size,
					unsigned long *haddr,
					enum kvm_pgtable_prot prot)
{
	unsigned long base;
	int ret = 0;

	if (!kvm_host_owns_hyp_mappings()) {
		base = kvm_call_hyp_nvhe(__pkvm_create_private_mapping,
					 phys_addr, size, prot);
		if (IS_ERR_OR_NULL((void *)base))
			return PTR_ERR((void *)base);
		*haddr = base;

		return 0;
	}

	mutex_lock(&kvm_hyp_pgd_mutex);

	/*
	 * This assumes that we have enough space below the idmap
	 * page to allocate our VAs. If not, the check below will
	 * kick. A potential alternative would be to detect that
	 * overflow and switch to an allocation above the idmap.
	 *
	 * The allocated size is always a multiple of PAGE_SIZE.
	 */
	size = PAGE_ALIGN(size + offset_in_page(phys_addr));
	base = io_map_base - size;

	/*
	 * Verify that BIT(VA_BITS - 1) hasn't been flipped by
	 * allocating the new area, as it would indicate we've
	 * overflowed the idmap/IO address range.
	 */
	if ((base ^ io_map_base) & BIT(VA_BITS - 1))
		ret = -ENOMEM;
	else
		io_map_base = base;

	mutex_unlock(&kvm_hyp_pgd_mutex);

	if (ret)
		goto out;

	ret = __create_hyp_mappings(base, size, phys_addr, prot);
	if (ret)
		goto out;

	*haddr = base + offset_in_page(phys_addr);
out:
	return ret;
}

/**
 * create_hyp_io_mappings - Map IO into both kernel and HYP
 * @phys_addr:	The physical start address which gets mapped
 * @size:	Size of the region being mapped
 * @kaddr:	Kernel VA for this mapping
 * @haddr:	HYP VA for this mapping
 */
int create_hyp_io_mappings(phys_addr_t phys_addr, size_t size,
			   void __iomem **kaddr,
			   void __iomem **haddr)
{
	unsigned long addr;
	int ret;

	*kaddr = ioremap(phys_addr, size);
	if (!*kaddr)
		return -ENOMEM;

	if (is_kernel_in_hyp_mode()) {
		*haddr = *kaddr;
		return 0;
	}

	ret = __create_hyp_private_mapping(phys_addr, size,
					   &addr, PAGE_HYP_DEVICE);
	if (ret) {
		iounmap(*kaddr);
		*kaddr = NULL;
		*haddr = NULL;
		return ret;
	}

	*haddr = (void __iomem *)addr;
	return 0;
}

/**
 * create_hyp_exec_mappings - Map an executable range into HYP
 * @phys_addr:	The physical start address which gets mapped
 * @size:	Size of the region being mapped
 * @haddr:	HYP VA for this mapping
 */
int create_hyp_exec_mappings(phys_addr_t phys_addr, size_t size,
			     void **haddr)
{
	unsigned long addr;
	int ret;

	BUG_ON(is_kernel_in_hyp_mode());

	ret = __create_hyp_private_mapping(phys_addr, size,
					   &addr, PAGE_HYP_EXEC);
	if (ret) {
		*haddr = NULL;
		return ret;
	}

	*haddr = (void *)addr;
	return 0;
}

static struct kvm_pgtable_mm_ops kvm_s2_mm_ops = {
	.zalloc_page		= stage2_memcache_zalloc_page,
	.zalloc_pages_exact	= kvm_host_zalloc_pages_exact,
	.free_pages_exact	= free_pages_exact,
	.get_page		= kvm_host_get_page,
	.put_page		= kvm_host_put_page,
	.page_count		= kvm_host_page_count,
	.phys_to_virt		= kvm_host_va,
	.virt_to_phys		= kvm_host_pa,
};

/**
 * kvm_init_stage2_mmu - Initialise a S2 MMU strucrure
 * @kvm:	The pointer to the KVM structure
 * @mmu:	The pointer to the s2 MMU structure
 *
 * Allocates only the stage-2 HW PGD level table(s).
 * Note we don't need locking here as this is only called when the VM is
 * created, which can only be done once.
 */
int kvm_init_stage2_mmu(struct kvm *kvm, struct kvm_s2_mmu *mmu)
{
	int cpu, err;
	struct kvm_pgtable *pgt;

	if (mmu->pgt != NULL) {
		kvm_err("kvm_arch already initialized?\n");
		return -EINVAL;
	}

	pgt = kzalloc(sizeof(*pgt), GFP_KERNEL);
	if (!pgt)
		return -ENOMEM;

	err = kvm_pgtable_stage2_init(pgt, &kvm->arch, &kvm_s2_mm_ops);
	if (err)
		goto out_free_pgtable;

	mmu->last_vcpu_ran = alloc_percpu(typeof(*mmu->last_vcpu_ran));
	if (!mmu->last_vcpu_ran) {
		err = -ENOMEM;
		goto out_destroy_pgtable;
	}

	for_each_possible_cpu(cpu)
		*per_cpu_ptr(mmu->last_vcpu_ran, cpu) = -1;

	mmu->arch = &kvm->arch;
	mmu->pgt = pgt;
	mmu->pgd_phys = __pa(pgt->pgd);
	mmu->vmid.vmid_gen = 0;
	return 0;

out_destroy_pgtable:
	kvm_pgtable_stage2_destroy(pgt);
out_free_pgtable:
	kfree(pgt);
	return err;
}

static void stage2_unmap_memslot(struct kvm *kvm,
				 struct kvm_memory_slot *memslot)
{
	hva_t hva = memslot->userspace_addr;
	phys_addr_t addr = memslot->base_gfn << PAGE_SHIFT;
	phys_addr_t size = PAGE_SIZE * memslot->npages;
	hva_t reg_end = hva + size;

	/*
	 * A memory region could potentially cover multiple VMAs, and any holes
	 * between them, so iterate over all of them to find out if we should
	 * unmap any of them.
	 *
	 *     +--------------------------------------------+
	 * +---------------+----------------+   +----------------+
	 * |   : VMA 1     |      VMA 2     |   |    VMA 3  :    |
	 * +---------------+----------------+   +----------------+
	 *     |               memory region                |
	 *     +--------------------------------------------+
	 */
	do {
		struct vm_area_struct *vma = find_vma(current->mm, hva);
		hva_t vm_start, vm_end;

		if (!vma || vma->vm_start >= reg_end)
			break;

		/*
		 * Take the intersection of this VMA with the memory region
		 */
		vm_start = max(hva, vma->vm_start);
		vm_end = min(reg_end, vma->vm_end);

		if (!(vma->vm_flags & VM_PFNMAP)) {
			gpa_t gpa = addr + (vm_start - memslot->userspace_addr);
			unmap_stage2_range(&kvm->arch.mmu, gpa, vm_end - vm_start);
		}
		hva = vm_end;
	} while (hva < reg_end);
}

/**
 * stage2_unmap_vm - Unmap Stage-2 RAM mappings
 * @kvm: The struct kvm pointer
 *
 * Go through the memregions and unmap any regular RAM
 * backing memory already mapped to the VM.
 */
void stage2_unmap_vm(struct kvm *kvm)
{
	struct kvm_memslots *slots;
	struct kvm_memory_slot *memslot;
	int idx;

	idx = srcu_read_lock(&kvm->srcu);
	mmap_read_lock(current->mm);
	spin_lock(&kvm->mmu_lock);

	slots = kvm_memslots(kvm);
	kvm_for_each_memslot(memslot, slots)
		stage2_unmap_memslot(kvm, memslot);

	spin_unlock(&kvm->mmu_lock);
	mmap_read_unlock(current->mm);
	srcu_read_unlock(&kvm->srcu, idx);
}

void kvm_free_stage2_pgd(struct kvm_s2_mmu *mmu)
{
	struct kvm *kvm = kvm_s2_mmu_to_kvm(mmu);
	struct kvm_pgtable *pgt = NULL;

	spin_lock(&kvm->mmu_lock);
	pgt = mmu->pgt;
	if (pgt) {
		mmu->pgd_phys = 0;
		mmu->pgt = NULL;
		free_percpu(mmu->last_vcpu_ran);
	}
	spin_unlock(&kvm->mmu_lock);

	if (pgt) {
		kvm_pgtable_stage2_destroy(pgt);
		kfree(pgt);
	}
}

/**
 * kvm_phys_addr_ioremap - map a device range to guest IPA
 *
 * @kvm:	The KVM pointer
 * @guest_ipa:	The IPA at which to insert the mapping
 * @pa:		The physical address of the device
 * @size:	The size of the mapping
 * @writable:   Whether or not to create a writable mapping
 */
int kvm_phys_addr_ioremap(struct kvm *kvm, phys_addr_t guest_ipa,
			  phys_addr_t pa, unsigned long size, bool writable)
{
	phys_addr_t addr;
	int ret = 0;
	struct kvm_mmu_memory_cache cache = { 0, __GFP_ZERO, NULL, };
	struct kvm_pgtable *pgt = kvm->arch.mmu.pgt;
	enum kvm_pgtable_prot prot = KVM_PGTABLE_PROT_DEVICE |
				     KVM_PGTABLE_PROT_R |
				     (writable ? KVM_PGTABLE_PROT_W : 0);

	size += offset_in_page(guest_ipa);
	guest_ipa &= PAGE_MASK;

	for (addr = guest_ipa; addr < guest_ipa + size; addr += PAGE_SIZE) {
		ret = kvm_mmu_topup_memory_cache(&cache,
						 kvm_mmu_cache_min_pages(kvm));
		if (ret)
			break;

		spin_lock(&kvm->mmu_lock);
		ret = kvm_pgtable_stage2_map(pgt, addr, PAGE_SIZE, pa, prot,
					     &cache);
		spin_unlock(&kvm->mmu_lock);
		if (ret)
			break;

		pa += PAGE_SIZE;
	}

	kvm_mmu_free_memory_cache(&cache);
	return ret;
}

/**
 * stage2_wp_range() - write protect stage2 memory region range
 * @mmu:        The KVM stage-2 MMU pointer
 * @addr:	Start address of range
 * @end:	End address of range
 */
static void stage2_wp_range(struct kvm_s2_mmu *mmu, phys_addr_t addr, phys_addr_t end)
{
	struct kvm *kvm = kvm_s2_mmu_to_kvm(mmu);
	stage2_apply_range_resched(kvm, addr, end, kvm_pgtable_stage2_wrprotect);
}

/**
 * kvm_mmu_wp_memory_region() - write protect stage 2 entries for memory slot
 * @kvm:	The KVM pointer
 * @slot:	The memory slot to write protect
 *
 * Called to start logging dirty pages after memory region
 * KVM_MEM_LOG_DIRTY_PAGES operation is called. After this function returns
 * all present PUD, PMD and PTEs are write protected in the memory region.
 * Afterwards read of dirty page log can be called.
 *
 * Acquires kvm_mmu_lock. Called with kvm->slots_lock mutex acquired,
 * serializing operations for VM memory regions.
 */
void kvm_mmu_wp_memory_region(struct kvm *kvm, int slot)
{
	struct kvm_memslots *slots = kvm_memslots(kvm);
	struct kvm_memory_slot *memslot = id_to_memslot(slots, slot);
	phys_addr_t start, end;

	if (WARN_ON_ONCE(!memslot))
		return;

	start = memslot->base_gfn << PAGE_SHIFT;
	end = (memslot->base_gfn + memslot->npages) << PAGE_SHIFT;

	spin_lock(&kvm->mmu_lock);
	stage2_wp_range(&kvm->arch.mmu, start, end);
	spin_unlock(&kvm->mmu_lock);
	kvm_flush_remote_tlbs(kvm);
}

/**
 * kvm_mmu_write_protect_pt_masked() - write protect dirty pages
 * @kvm:	The KVM pointer
 * @slot:	The memory slot associated with mask
 * @gfn_offset:	The gfn offset in memory slot
 * @mask:	The mask of dirty pages at offset 'gfn_offset' in this memory
 *		slot to be write protected
 *
 * Walks bits set in mask write protects the associated pte's. Caller must
 * acquire kvm_mmu_lock.
 */
static void kvm_mmu_write_protect_pt_masked(struct kvm *kvm,
		struct kvm_memory_slot *slot,
		gfn_t gfn_offset, unsigned long mask)
{
	phys_addr_t base_gfn = slot->base_gfn + gfn_offset;
	phys_addr_t start = (base_gfn +  __ffs(mask)) << PAGE_SHIFT;
	phys_addr_t end = (base_gfn + __fls(mask) + 1) << PAGE_SHIFT;

	stage2_wp_range(&kvm->arch.mmu, start, end);
}

/*
 * kvm_arch_mmu_enable_log_dirty_pt_masked - enable dirty logging for selected
 * dirty pages.
 *
 * It calls kvm_mmu_write_protect_pt_masked to write protect selected pages to
 * enable dirty logging for them.
 */
void kvm_arch_mmu_enable_log_dirty_pt_masked(struct kvm *kvm,
		struct kvm_memory_slot *slot,
		gfn_t gfn_offset, unsigned long mask)
{
	kvm_mmu_write_protect_pt_masked(kvm, slot, gfn_offset, mask);
}

static void clean_dcache_guest_page(kvm_pfn_t pfn, unsigned long size)
{
	__clean_dcache_guest_page(pfn, size);
}

static void invalidate_icache_guest_page(kvm_pfn_t pfn, unsigned long size)
{
	__invalidate_icache_guest_page(pfn, size);
}

static void kvm_send_hwpoison_signal(unsigned long address, short lsb)
{
	send_sig_mceerr(BUS_MCEERR_AR, (void __user *)address, lsb, current);
}

static bool fault_supports_stage2_huge_mapping(struct kvm_memory_slot *memslot,
					       unsigned long hva,
					       unsigned long map_size)
{
	gpa_t gpa_start;
	hva_t uaddr_start, uaddr_end;
	size_t size;

	/* The memslot and the VMA are guaranteed to be aligned to PAGE_SIZE */
	if (map_size == PAGE_SIZE)
		return true;

	size = memslot->npages * PAGE_SIZE;

	gpa_start = memslot->base_gfn << PAGE_SHIFT;

	uaddr_start = memslot->userspace_addr;
	uaddr_end = uaddr_start + size;

	/*
	 * Pages belonging to memslots that don't have the same alignment
	 * within a PMD/PUD for userspace and IPA cannot be mapped with stage-2
	 * PMD/PUD entries, because we'll end up mapping the wrong pages.
	 *
	 * Consider a layout like the following:
	 *
	 *    memslot->userspace_addr:
	 *    +-----+--------------------+--------------------+---+
	 *    |abcde|fgh  Stage-1 block  |    Stage-1 block tv|xyz|
	 *    +-----+--------------------+--------------------+---+
	 *
	 *    memslot->base_gfn << PAGE_SHIFT:
	 *      +---+--------------------+--------------------+-----+
	 *      |abc|def  Stage-2 block  |    Stage-2 block   |tvxyz|
	 *      +---+--------------------+--------------------+-----+
	 *
	 * If we create those stage-2 blocks, we'll end up with this incorrect
	 * mapping:
	 *   d -> f
	 *   e -> g
	 *   f -> h
	 */
	if ((gpa_start & (map_size - 1)) != (uaddr_start & (map_size - 1)))
		return false;

	/*
	 * Next, let's make sure we're not trying to map anything not covered
	 * by the memslot. This means we have to prohibit block size mappings
	 * for the beginning and end of a non-block aligned and non-block sized
	 * memory slot (illustrated by the head and tail parts of the
	 * userspace view above containing pages 'abcde' and 'xyz',
	 * respectively).
	 *
	 * Note that it doesn't matter if we do the check using the
	 * userspace_addr or the base_gfn, as both are equally aligned (per
	 * the check above) and equally sized.
	 */
	return (hva & ~(map_size - 1)) >= uaddr_start &&
	       (hva & ~(map_size - 1)) + map_size <= uaddr_end;
}

/*
 * Check if the given hva is backed by a transparent huge page (THP) and
 * whether it can be mapped using block mapping in stage2. If so, adjust
 * the stage2 PFN and IPA accordingly. Only PMD_SIZE THPs are currently
 * supported. This will need to be updated to support other THP sizes.
 *
 * Returns the size of the mapping.
 */
static unsigned long
transparent_hugepage_adjust(struct kvm_memory_slot *memslot,
			    unsigned long hva, kvm_pfn_t *pfnp,
			    struct page **page, phys_addr_t *ipap)
{
	kvm_pfn_t pfn = *pfnp;

	/*
	 * Make sure the adjustment is done only for THP pages. Also make
	 * sure that the HVA and IPA are sufficiently aligned and that the
	 * block map is contained within the memslot.
	 */
	if (*page && kvm_is_transparent_hugepage(pfn) &&
	    fault_supports_stage2_huge_mapping(memslot, hva, PMD_SIZE)) {
		/*
		 * The address we faulted on is backed by a transparent huge
		 * page.  However, because we map the compound huge page and
		 * not the individual tail page, we need to transfer the
		 * refcount to the head page.  We have to be careful that the
		 * THP doesn't start to split while we are adjusting the
		 * refcounts.
		 *
		 * We are sure this doesn't happen, because mmu_notifier_retry
		 * was successful and we are holding the mmu_lock, so if this
		 * THP is trying to split, it will be blocked in the mmu
		 * notifier before touching any of the pages, specifically
		 * before being able to call __split_huge_page_refcount().
		 *
		 * We can therefore safely transfer the refcount from PG_tail
		 * to PG_head and switch the pfn from a tail page to the head
		 * page accordingly.
		 */
		*ipap &= PMD_MASK;
		put_page(*page);
		pfn &= ~(PTRS_PER_PMD - 1);
		*pfnp = pfn;
		*page = pfn_to_page(pfn);
		get_page(*page);

		return PMD_SIZE;
	}

	/* Use page mapping if we cannot use block mapping. */
	return PAGE_SIZE;
}

static int user_mem_abort(struct kvm_vcpu *vcpu, phys_addr_t fault_ipa,
			  struct kvm_memory_slot *memslot, unsigned long hva,
			  unsigned long fault_status)
{
	int ret = 0;
	bool write_fault, writable, force_pte = false;
	bool exec_fault;
	bool device = false;
	unsigned long mmu_seq;
	struct kvm *kvm = vcpu->kvm;
	struct kvm_mmu_memory_cache *memcache = &vcpu->arch.mmu_page_cache;
	struct vm_area_struct *vma;
	short vma_shift;
	gfn_t gfn;
	kvm_pfn_t pfn;
	struct page *page;
	bool logging_active = memslot_is_logging(memslot);
	unsigned long fault_level = kvm_vcpu_trap_get_fault_level(vcpu);
	unsigned long vma_pagesize, fault_granule;
	enum kvm_pgtable_prot prot = KVM_PGTABLE_PROT_R;
	struct kvm_pgtable *pgt;

	fault_granule = 1UL << ARM64_HW_PGTABLE_LEVEL_SHIFT(fault_level);
	write_fault = kvm_is_write_fault(vcpu);
	exec_fault = kvm_vcpu_trap_is_exec_fault(vcpu);
	VM_BUG_ON(write_fault && exec_fault);

	if (fault_status == FSC_PERM && !write_fault && !exec_fault) {
		kvm_err("Unexpected L2 read permission error\n");
		return -EFAULT;
	}

	/* Let's check if we will get back a huge page backed by hugetlbfs */
	mmap_read_lock(current->mm);
	vma = find_vma_intersection(current->mm, hva, hva + 1);
	if (unlikely(!vma)) {
		kvm_err("Failed to find VMA for hva 0x%lx\n", hva);
		mmap_read_unlock(current->mm);
		return -EFAULT;
	}

	if (is_vm_hugetlb_page(vma))
		vma_shift = huge_page_shift(hstate_vma(vma));
	else
		vma_shift = PAGE_SHIFT;

	if (logging_active ||
	    (vma->vm_flags & VM_PFNMAP)) {
		force_pte = true;
		vma_shift = PAGE_SHIFT;
	}

	switch (vma_shift) {
#ifndef __PAGETABLE_PMD_FOLDED
	case PUD_SHIFT:
		if (fault_supports_stage2_huge_mapping(memslot, hva, PUD_SIZE))
			break;
		fallthrough;
#endif
	case CONT_PMD_SHIFT:
		vma_shift = PMD_SHIFT;
		fallthrough;
	case PMD_SHIFT:
		if (fault_supports_stage2_huge_mapping(memslot, hva, PMD_SIZE))
			break;
		fallthrough;
	case CONT_PTE_SHIFT:
		vma_shift = PAGE_SHIFT;
		force_pte = true;
		fallthrough;
	case PAGE_SHIFT:
		break;
	default:
		WARN_ONCE(1, "Unknown vma_shift %d", vma_shift);
	}

	vma_pagesize = 1UL << vma_shift;
	if (vma_pagesize == PMD_SIZE || vma_pagesize == PUD_SIZE)
		fault_ipa &= ~(vma_pagesize - 1);

	gfn = fault_ipa >> PAGE_SHIFT;
	mmap_read_unlock(current->mm);

	/*
	 * Permission faults just need to update the existing leaf entry,
	 * and so normally don't require allocations from the memcache. The
	 * only exception to this is when dirty logging is enabled at runtime
	 * and a write fault needs to collapse a block entry into a table.
	 */
	if (fault_status != FSC_PERM || (logging_active && write_fault)) {
		ret = kvm_mmu_topup_memory_cache(memcache,
						 kvm_mmu_cache_min_pages(kvm));
		if (ret)
			return ret;
	}

	mmu_seq = vcpu->kvm->mmu_notifier_seq;
	/*
	 * Ensure the read of mmu_notifier_seq happens before we call
	 * gfn_to_pfn_prot (which calls get_user_pages), so that we don't risk
	 * the page we just got a reference to gets unmapped before we have a
	 * chance to grab the mmu_lock, which ensure that if the page gets
	 * unmapped afterwards, the call to kvm_unmap_hva will take it away
	 * from us again properly. This smp_rmb() interacts with the smp_wmb()
	 * in kvm_mmu_notifier_invalidate_<page|range_end>.
	 */
	smp_rmb();

	pfn = gfn_to_pfn_page_prot(kvm, gfn, write_fault, &writable, &page);
	if (pfn == KVM_PFN_ERR_HWPOISON) {
		kvm_send_hwpoison_signal(hva, vma_shift);
		return 0;
	}
	if (is_error_noslot_pfn(pfn))
		return -EFAULT;

	if (kvm_is_device_pfn(pfn)) {
		device = true;
		force_pte = true;
	} else if (logging_active && !write_fault) {
		/*
		 * Only actually map the page as writable if this was a write
		 * fault.
		 */
		writable = false;
	}

	if (exec_fault && device)
		return -ENOEXEC;

	spin_lock(&kvm->mmu_lock);
	pgt = vcpu->arch.hw_mmu->pgt;
	if (mmu_notifier_retry(kvm, mmu_seq))
		goto out_unlock;

	/*
	 * If we are not forced to use page mapping, check if we are
	 * backed by a THP and thus use block mapping if possible.
	 */
	if (vma_pagesize == PAGE_SIZE && !force_pte)
		vma_pagesize = transparent_hugepage_adjust(memslot, hva,
<<<<<<< HEAD
							   &pfn, &page,
							   &fault_ipa);
	if (writable) {
		prot |= KVM_PGTABLE_PROT_W;
		if (page)
			kvm_set_pfn_dirty(pfn);
		mark_page_dirty(kvm, gfn);
	}
=======
							   &pfn, &fault_ipa);
	if (writable)
		prot |= KVM_PGTABLE_PROT_W;
>>>>>>> d3c86f46

	if (fault_status != FSC_PERM && !device)
		clean_dcache_guest_page(pfn, vma_pagesize);

	if (exec_fault) {
		prot |= KVM_PGTABLE_PROT_X;
		invalidate_icache_guest_page(pfn, vma_pagesize);
	}

	if (device)
		prot |= KVM_PGTABLE_PROT_DEVICE;
	else if (cpus_have_const_cap(ARM64_HAS_CACHE_DIC))
		prot |= KVM_PGTABLE_PROT_X;

	/*
	 * Under the premise of getting a FSC_PERM fault, we just need to relax
	 * permissions only if vma_pagesize equals fault_granule. Otherwise,
	 * kvm_pgtable_stage2_map() should be called to change block size.
	 */
	if (fault_status == FSC_PERM && vma_pagesize == fault_granule) {
		ret = kvm_pgtable_stage2_relax_perms(pgt, fault_ipa, prot);
	} else {
		ret = kvm_pgtable_stage2_map(pgt, fault_ipa, vma_pagesize,
					     __pfn_to_phys(pfn), prot,
					     memcache);
	}

	/* Mark the page dirty only if the fault is handled successfully */
	if (writable && !ret) {
		kvm_set_pfn_dirty(pfn);
		mark_page_dirty(kvm, gfn);
	}

out_unlock:
	spin_unlock(&kvm->mmu_lock);
<<<<<<< HEAD
	if (page) {
		kvm_set_pfn_accessed(pfn);
		put_page(page);
	}
	return ret;
=======
	kvm_set_pfn_accessed(pfn);
	kvm_release_pfn_clean(pfn);
	return ret != -EAGAIN ? ret : 0;
>>>>>>> d3c86f46
}

/* Resolve the access fault by making the page young again. */
static void handle_access_fault(struct kvm_vcpu *vcpu, phys_addr_t fault_ipa)
{
	pte_t pte;
	kvm_pte_t kpte;
	struct kvm_s2_mmu *mmu;

	trace_kvm_access_fault(fault_ipa);

	spin_lock(&vcpu->kvm->mmu_lock);
	mmu = vcpu->arch.hw_mmu;
	kpte = kvm_pgtable_stage2_mkyoung(mmu->pgt, fault_ipa);
	spin_unlock(&vcpu->kvm->mmu_lock);

	pte = __pte(kpte);
	if (pte_valid(pte))
		kvm_set_pfn_accessed(pte_pfn(pte));
}

/**
 * kvm_handle_guest_abort - handles all 2nd stage aborts
 * @vcpu:	the VCPU pointer
 *
 * Any abort that gets to the host is almost guaranteed to be caused by a
 * missing second stage translation table entry, which can mean that either the
 * guest simply needs more memory and we must allocate an appropriate page or it
 * can mean that the guest tried to access I/O memory, which is emulated by user
 * space. The distinction is based on the IPA causing the fault and whether this
 * memory region has been registered as standard RAM by user space.
 */
int kvm_handle_guest_abort(struct kvm_vcpu *vcpu)
{
	unsigned long fault_status;
	phys_addr_t fault_ipa;
	struct kvm_memory_slot *memslot;
	unsigned long hva;
	bool is_iabt, write_fault, writable;
	gfn_t gfn;
	int ret, idx;

	fault_status = kvm_vcpu_trap_get_fault_type(vcpu);

	fault_ipa = kvm_vcpu_get_fault_ipa(vcpu);
	is_iabt = kvm_vcpu_trap_is_iabt(vcpu);

	/* Synchronous External Abort? */
	if (kvm_vcpu_abt_issea(vcpu)) {
		/*
		 * For RAS the host kernel may handle this abort.
		 * There is no need to pass the error into the guest.
		 */
		if (kvm_handle_guest_sea(fault_ipa, kvm_vcpu_get_esr(vcpu)))
			kvm_inject_vabt(vcpu);

		return 1;
	}

	trace_kvm_guest_fault(*vcpu_pc(vcpu), kvm_vcpu_get_esr(vcpu),
			      kvm_vcpu_get_hfar(vcpu), fault_ipa);

	/* Check the stage-2 fault is trans. fault or write fault */
	if (fault_status != FSC_FAULT && fault_status != FSC_PERM &&
	    fault_status != FSC_ACCESS) {
		kvm_err("Unsupported FSC: EC=%#x xFSC=%#lx ESR_EL2=%#lx\n",
			kvm_vcpu_trap_get_class(vcpu),
			(unsigned long)kvm_vcpu_trap_get_fault(vcpu),
			(unsigned long)kvm_vcpu_get_esr(vcpu));
		return -EFAULT;
	}

	idx = srcu_read_lock(&vcpu->kvm->srcu);

	gfn = fault_ipa >> PAGE_SHIFT;
	memslot = gfn_to_memslot(vcpu->kvm, gfn);
	hva = gfn_to_hva_memslot_prot(memslot, gfn, &writable);
	write_fault = kvm_is_write_fault(vcpu);
	if (kvm_is_error_hva(hva) || (write_fault && !writable)) {
		/*
		 * The guest has put either its instructions or its page-tables
		 * somewhere it shouldn't have. Userspace won't be able to do
		 * anything about this (there's no syndrome for a start), so
		 * re-inject the abort back into the guest.
		 */
		if (is_iabt) {
			ret = -ENOEXEC;
			goto out;
		}

		if (kvm_vcpu_abt_iss1tw(vcpu)) {
			kvm_inject_dabt(vcpu, kvm_vcpu_get_hfar(vcpu));
			ret = 1;
			goto out_unlock;
		}

		/*
		 * Check for a cache maintenance operation. Since we
		 * ended-up here, we know it is outside of any memory
		 * slot. But we can't find out if that is for a device,
		 * or if the guest is just being stupid. The only thing
		 * we know for sure is that this range cannot be cached.
		 *
		 * So let's assume that the guest is just being
		 * cautious, and skip the instruction.
		 */
		if (kvm_is_error_hva(hva) && kvm_vcpu_dabt_is_cm(vcpu)) {
			kvm_incr_pc(vcpu);
			ret = 1;
			goto out_unlock;
		}

		/*
		 * The IPA is reported as [MAX:12], so we need to
		 * complement it with the bottom 12 bits from the
		 * faulting VA. This is always 12 bits, irrespective
		 * of the page size.
		 */
		fault_ipa |= kvm_vcpu_get_hfar(vcpu) & ((1 << 12) - 1);
		ret = io_mem_abort(vcpu, fault_ipa);
		goto out_unlock;
	}

	/* Userspace should not be able to register out-of-bounds IPAs */
	VM_BUG_ON(fault_ipa >= kvm_phys_size(vcpu->kvm));

	if (fault_status == FSC_ACCESS) {
		handle_access_fault(vcpu, fault_ipa);
		ret = 1;
		goto out_unlock;
	}

	ret = user_mem_abort(vcpu, fault_ipa, memslot, hva, fault_status);
	if (ret == 0)
		ret = 1;
out:
	if (ret == -ENOEXEC) {
		kvm_inject_pabt(vcpu, kvm_vcpu_get_hfar(vcpu));
		ret = 1;
	}
out_unlock:
	srcu_read_unlock(&vcpu->kvm->srcu, idx);
	return ret;
}

static int handle_hva_to_gpa(struct kvm *kvm,
			     unsigned long start,
			     unsigned long end,
			     int (*handler)(struct kvm *kvm,
					    gpa_t gpa, u64 size,
					    void *data),
			     void *data)
{
	struct kvm_memslots *slots;
	struct kvm_memory_slot *memslot;
	int ret = 0;

	slots = kvm_memslots(kvm);

	/* we only care about the pages that the guest sees */
	kvm_for_each_memslot(memslot, slots) {
		unsigned long hva_start, hva_end;
		gfn_t gpa;

		hva_start = max(start, memslot->userspace_addr);
		hva_end = min(end, memslot->userspace_addr +
					(memslot->npages << PAGE_SHIFT));
		if (hva_start >= hva_end)
			continue;

		gpa = hva_to_gfn_memslot(hva_start, memslot) << PAGE_SHIFT;
		ret |= handler(kvm, gpa, (u64)(hva_end - hva_start), data);
	}

	return ret;
}

static int kvm_unmap_hva_handler(struct kvm *kvm, gpa_t gpa, u64 size, void *data)
{
	unsigned flags = *(unsigned *)data;
	bool may_block = flags & MMU_NOTIFIER_RANGE_BLOCKABLE;

	__unmap_stage2_range(&kvm->arch.mmu, gpa, size, may_block);
	return 0;
}

int kvm_unmap_hva_range(struct kvm *kvm,
			unsigned long start, unsigned long end, unsigned flags)
{
	if (!kvm->arch.mmu.pgt)
		return 0;

	trace_kvm_unmap_hva_range(start, end);
	handle_hva_to_gpa(kvm, start, end, &kvm_unmap_hva_handler, &flags);
	return 0;
}

static int kvm_set_spte_handler(struct kvm *kvm, gpa_t gpa, u64 size, void *data)
{
	kvm_pfn_t *pfn = (kvm_pfn_t *)data;

	WARN_ON(size != PAGE_SIZE);

	/*
	 * The MMU notifiers will have unmapped a huge PMD before calling
	 * ->change_pte() (which in turn calls kvm_set_spte_hva()) and
	 * therefore we never need to clear out a huge PMD through this
	 * calling path and a memcache is not required.
	 */
	kvm_pgtable_stage2_map(kvm->arch.mmu.pgt, gpa, PAGE_SIZE,
			       __pfn_to_phys(*pfn), KVM_PGTABLE_PROT_R, NULL);
	return 0;
}

int kvm_set_spte_hva(struct kvm *kvm, unsigned long hva, pte_t pte)
{
	unsigned long end = hva + PAGE_SIZE;
	kvm_pfn_t pfn = pte_pfn(pte);

	if (!kvm->arch.mmu.pgt)
		return 0;

	trace_kvm_set_spte_hva(hva);

	/*
	 * We've moved a page around, probably through CoW, so let's treat it
	 * just like a translation fault and clean the cache to the PoC.
	 */
	clean_dcache_guest_page(pfn, PAGE_SIZE);
	handle_hva_to_gpa(kvm, hva, end, &kvm_set_spte_handler, &pfn);
	return 0;
}

static int kvm_age_hva_handler(struct kvm *kvm, gpa_t gpa, u64 size, void *data)
{
	pte_t pte;
	kvm_pte_t kpte;

	WARN_ON(size != PAGE_SIZE && size != PMD_SIZE && size != PUD_SIZE);
	kpte = kvm_pgtable_stage2_mkold(kvm->arch.mmu.pgt, gpa);
	pte = __pte(kpte);
	return pte_valid(pte) && pte_young(pte);
}

static int kvm_test_age_hva_handler(struct kvm *kvm, gpa_t gpa, u64 size, void *data)
{
	WARN_ON(size != PAGE_SIZE && size != PMD_SIZE && size != PUD_SIZE);
	return kvm_pgtable_stage2_is_young(kvm->arch.mmu.pgt, gpa);
}

int kvm_age_hva(struct kvm *kvm, unsigned long start, unsigned long end)
{
	if (!kvm->arch.mmu.pgt)
		return 0;
	trace_kvm_age_hva(start, end);
	return handle_hva_to_gpa(kvm, start, end, kvm_age_hva_handler, NULL);
}

int kvm_test_age_hva(struct kvm *kvm, unsigned long hva)
{
	if (!kvm->arch.mmu.pgt)
		return 0;
	trace_kvm_test_age_hva(hva);
	return handle_hva_to_gpa(kvm, hva, hva + PAGE_SIZE,
				 kvm_test_age_hva_handler, NULL);
}

phys_addr_t kvm_mmu_get_httbr(void)
{
	return __pa(hyp_pgtable->pgd);
}

phys_addr_t kvm_get_idmap_vector(void)
{
	return hyp_idmap_vector;
}

static int kvm_map_idmap_text(void)
{
	unsigned long size = hyp_idmap_end - hyp_idmap_start;
	int err = __create_hyp_mappings(hyp_idmap_start, size, hyp_idmap_start,
					PAGE_HYP_EXEC);
	if (err)
		kvm_err("Failed to idmap %lx-%lx\n",
			hyp_idmap_start, hyp_idmap_end);

	return err;
}

static void *kvm_hyp_zalloc_page(void *arg)
{
	return (void *)get_zeroed_page(GFP_KERNEL);
}

static struct kvm_pgtable_mm_ops kvm_hyp_mm_ops = {
	.zalloc_page		= kvm_hyp_zalloc_page,
	.get_page		= kvm_host_get_page,
	.put_page		= kvm_host_put_page,
	.phys_to_virt		= kvm_host_va,
	.virt_to_phys		= kvm_host_pa,
};

int kvm_mmu_init(u32 *hyp_va_bits)
{
	int err;

	hyp_idmap_start = __pa_symbol(__hyp_idmap_text_start);
	hyp_idmap_start = ALIGN_DOWN(hyp_idmap_start, PAGE_SIZE);
	hyp_idmap_end = __pa_symbol(__hyp_idmap_text_end);
	hyp_idmap_end = ALIGN(hyp_idmap_end, PAGE_SIZE);
	hyp_idmap_vector = __pa_symbol(__kvm_hyp_init);

	/*
	 * We rely on the linker script to ensure at build time that the HYP
	 * init code does not cross a page boundary.
	 */
	BUG_ON((hyp_idmap_start ^ (hyp_idmap_end - 1)) & PAGE_MASK);

	*hyp_va_bits = 64 - ((idmap_t0sz & TCR_T0SZ_MASK) >> TCR_T0SZ_OFFSET);
	kvm_debug("Using %u-bit virtual addresses at EL2\n", *hyp_va_bits);
	kvm_debug("IDMAP page: %lx\n", hyp_idmap_start);
	kvm_debug("HYP VA range: %lx:%lx\n",
		  kern_hyp_va(PAGE_OFFSET),
		  kern_hyp_va((unsigned long)high_memory - 1));

	if (hyp_idmap_start >= kern_hyp_va(PAGE_OFFSET) &&
	    hyp_idmap_start <  kern_hyp_va((unsigned long)high_memory - 1) &&
	    hyp_idmap_start != (unsigned long)__hyp_idmap_text_start) {
		/*
		 * The idmap page is intersecting with the VA space,
		 * it is not safe to continue further.
		 */
		kvm_err("IDMAP intersecting with HYP VA, unable to continue\n");
		err = -EINVAL;
		goto out;
	}

	hyp_pgtable = kzalloc(sizeof(*hyp_pgtable), GFP_KERNEL);
	if (!hyp_pgtable) {
		kvm_err("Hyp mode page-table not allocated\n");
		err = -ENOMEM;
		goto out;
	}

	err = kvm_pgtable_hyp_init(hyp_pgtable, *hyp_va_bits, &kvm_hyp_mm_ops);
	if (err)
		goto out_free_pgtable;

	err = kvm_map_idmap_text();
	if (err)
		goto out_destroy_pgtable;

	io_map_base = hyp_idmap_start;
	return 0;

out_destroy_pgtable:
	kvm_pgtable_hyp_destroy(hyp_pgtable);
out_free_pgtable:
	kfree(hyp_pgtable);
	hyp_pgtable = NULL;
out:
	return err;
}

void kvm_arch_commit_memory_region(struct kvm *kvm,
				   const struct kvm_userspace_memory_region *mem,
				   struct kvm_memory_slot *old,
				   const struct kvm_memory_slot *new,
				   enum kvm_mr_change change)
{
	/*
	 * At this point memslot has been committed and there is an
	 * allocated dirty_bitmap[], dirty pages will be tracked while the
	 * memory slot is write protected.
	 */
	if (change != KVM_MR_DELETE && mem->flags & KVM_MEM_LOG_DIRTY_PAGES) {
		/*
		 * If we're with initial-all-set, we don't need to write
		 * protect any pages because they're all reported as dirty.
		 * Huge pages and normal pages will be write protect gradually.
		 */
		if (!kvm_dirty_log_manual_protect_and_init_set(kvm)) {
			kvm_mmu_wp_memory_region(kvm, mem->slot);
		}
	}
}

int kvm_arch_prepare_memory_region(struct kvm *kvm,
				   struct kvm_memory_slot *memslot,
				   const struct kvm_userspace_memory_region *mem,
				   enum kvm_mr_change change)
{
	hva_t hva = mem->userspace_addr;
	hva_t reg_end = hva + mem->memory_size;
	bool writable = !(mem->flags & KVM_MEM_READONLY);
	int ret = 0;

	if (change != KVM_MR_CREATE && change != KVM_MR_MOVE &&
			change != KVM_MR_FLAGS_ONLY)
		return 0;

	/*
	 * Prevent userspace from creating a memory region outside of the IPA
	 * space addressable by the KVM guest IPA space.
	 */
	if ((memslot->base_gfn + memslot->npages) > (kvm_phys_size(kvm) >> PAGE_SHIFT))
		return -EFAULT;

	mmap_read_lock(current->mm);
	/*
	 * A memory region could potentially cover multiple VMAs, and any holes
	 * between them, so iterate over all of them to find out if we can map
	 * any of them right now.
	 *
	 *     +--------------------------------------------+
	 * +---------------+----------------+   +----------------+
	 * |   : VMA 1     |      VMA 2     |   |    VMA 3  :    |
	 * +---------------+----------------+   +----------------+
	 *     |               memory region                |
	 *     +--------------------------------------------+
	 */
	do {
		struct vm_area_struct *vma = find_vma(current->mm, hva);
		hva_t vm_start, vm_end;

		if (!vma || vma->vm_start >= reg_end)
			break;

		/*
		 * Take the intersection of this VMA with the memory region
		 */
		vm_start = max(hva, vma->vm_start);
		vm_end = min(reg_end, vma->vm_end);

		if (vma->vm_flags & VM_PFNMAP) {
			gpa_t gpa = mem->guest_phys_addr +
				    (vm_start - mem->userspace_addr);
			phys_addr_t pa;

			pa = (phys_addr_t)vma->vm_pgoff << PAGE_SHIFT;
			pa += vm_start - vma->vm_start;

			/* IO region dirty page logging not allowed */
			if (memslot->flags & KVM_MEM_LOG_DIRTY_PAGES) {
				ret = -EINVAL;
				goto out;
			}

			ret = kvm_phys_addr_ioremap(kvm, gpa, pa,
						    vm_end - vm_start,
						    writable);
			if (ret)
				break;
		}
		hva = vm_end;
	} while (hva < reg_end);

	if (change == KVM_MR_FLAGS_ONLY)
		goto out;

	spin_lock(&kvm->mmu_lock);
	if (ret)
		unmap_stage2_range(&kvm->arch.mmu, mem->guest_phys_addr, mem->memory_size);
	else if (!cpus_have_final_cap(ARM64_HAS_STAGE2_FWB))
		stage2_flush_memslot(kvm, memslot);
	spin_unlock(&kvm->mmu_lock);
out:
	mmap_read_unlock(current->mm);
	return ret;
}

void kvm_arch_free_memslot(struct kvm *kvm, struct kvm_memory_slot *slot)
{
}

void kvm_arch_memslots_updated(struct kvm *kvm, u64 gen)
{
}

void kvm_arch_flush_shadow_all(struct kvm *kvm)
{
	kvm_free_stage2_pgd(&kvm->arch.mmu);
}

void kvm_arch_flush_shadow_memslot(struct kvm *kvm,
				   struct kvm_memory_slot *slot)
{
	gpa_t gpa = slot->base_gfn << PAGE_SHIFT;
	phys_addr_t size = slot->npages << PAGE_SHIFT;

	spin_lock(&kvm->mmu_lock);
	unmap_stage2_range(&kvm->arch.mmu, gpa, size);
	spin_unlock(&kvm->mmu_lock);
}

/*
 * See note at ARMv7 ARM B1.14.4 (TL;DR: S/W ops are not easily virtualized).
 *
 * Main problems:
 * - S/W ops are local to a CPU (not broadcast)
 * - We have line migration behind our back (speculation)
 * - System caches don't support S/W at all (damn!)
 *
 * In the face of the above, the best we can do is to try and convert
 * S/W ops to VA ops. Because the guest is not allowed to infer the
 * S/W to PA mapping, it can only use S/W to nuke the whole cache,
 * which is a rather good thing for us.
 *
 * Also, it is only used when turning caches on/off ("The expected
 * usage of the cache maintenance instructions that operate by set/way
 * is associated with the cache maintenance instructions associated
 * with the powerdown and powerup of caches, if this is required by
 * the implementation.").
 *
 * We use the following policy:
 *
 * - If we trap a S/W operation, we enable VM trapping to detect
 *   caches being turned on/off, and do a full clean.
 *
 * - We flush the caches on both caches being turned on and off.
 *
 * - Once the caches are enabled, we stop trapping VM ops.
 */
void kvm_set_way_flush(struct kvm_vcpu *vcpu)
{
	unsigned long hcr = *vcpu_hcr(vcpu);

	/*
	 * If this is the first time we do a S/W operation
	 * (i.e. HCR_TVM not set) flush the whole memory, and set the
	 * VM trapping.
	 *
	 * Otherwise, rely on the VM trapping to wait for the MMU +
	 * Caches to be turned off. At that point, we'll be able to
	 * clean the caches again.
	 */
	if (!(hcr & HCR_TVM)) {
		trace_kvm_set_way_flush(*vcpu_pc(vcpu),
					vcpu_has_cache_enabled(vcpu));
		stage2_flush_vm(vcpu->kvm);
		*vcpu_hcr(vcpu) = hcr | HCR_TVM;
	}
}

void kvm_toggle_cache(struct kvm_vcpu *vcpu, bool was_enabled)
{
	bool now_enabled = vcpu_has_cache_enabled(vcpu);

	/*
	 * If switching the MMU+caches on, need to invalidate the caches.
	 * If switching it off, need to clean the caches.
	 * Clean + invalidate does the trick always.
	 */
	if (now_enabled != was_enabled)
		stage2_flush_vm(vcpu->kvm);

	/* Caches are now on, stop trapping VM ops (until a S/W op) */
	if (now_enabled)
		*vcpu_hcr(vcpu) &= ~HCR_TVM;

	trace_kvm_toggle_cache(*vcpu_pc(vcpu), was_enabled, now_enabled);
}<|MERGE_RESOLUTION|>--- conflicted
+++ resolved
@@ -963,20 +963,11 @@
 	 */
 	if (vma_pagesize == PAGE_SIZE && !force_pte)
 		vma_pagesize = transparent_hugepage_adjust(memslot, hva,
-<<<<<<< HEAD
 							   &pfn, &page,
 							   &fault_ipa);
 	if (writable) {
 		prot |= KVM_PGTABLE_PROT_W;
-		if (page)
-			kvm_set_pfn_dirty(pfn);
-		mark_page_dirty(kvm, gfn);
-	}
-=======
-							   &pfn, &fault_ipa);
-	if (writable)
-		prot |= KVM_PGTABLE_PROT_W;
->>>>>>> d3c86f46
+	}
 
 	if (fault_status != FSC_PERM && !device)
 		clean_dcache_guest_page(pfn, vma_pagesize);
@@ -1006,23 +997,18 @@
 
 	/* Mark the page dirty only if the fault is handled successfully */
 	if (writable && !ret) {
-		kvm_set_pfn_dirty(pfn);
+		if (page)
+			kvm_set_pfn_dirty(pfn);
 		mark_page_dirty(kvm, gfn);
 	}
 
 out_unlock:
 	spin_unlock(&kvm->mmu_lock);
-<<<<<<< HEAD
 	if (page) {
 		kvm_set_pfn_accessed(pfn);
 		put_page(page);
 	}
-	return ret;
-=======
-	kvm_set_pfn_accessed(pfn);
-	kvm_release_pfn_clean(pfn);
 	return ret != -EAGAIN ? ret : 0;
->>>>>>> d3c86f46
 }
 
 /* Resolve the access fault by making the page young again. */
