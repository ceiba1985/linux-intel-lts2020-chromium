/*
   BlueZ - Bluetooth protocol stack for Linux
   Copyright (c) 2000-2001, 2010, Code Aurora Forum. All rights reserved.

   Written 2000,2001 by Maxim Krasnyansky <maxk@qualcomm.com>

   This program is free software; you can redistribute it and/or modify
   it under the terms of the GNU General Public License version 2 as
   published by the Free Software Foundation;

   THE SOFTWARE IS PROVIDED "AS IS", WITHOUT WARRANTY OF ANY KIND, EXPRESS
   OR IMPLIED, INCLUDING BUT NOT LIMITED TO THE WARRANTIES OF MERCHANTABILITY,
   FITNESS FOR A PARTICULAR PURPOSE AND NONINFRINGEMENT OF THIRD PARTY RIGHTS.
   IN NO EVENT SHALL THE COPYRIGHT HOLDER(S) AND AUTHOR(S) BE LIABLE FOR ANY
   CLAIM, OR ANY SPECIAL INDIRECT OR CONSEQUENTIAL DAMAGES, OR ANY DAMAGES
   WHATSOEVER RESULTING FROM LOSS OF USE, DATA OR PROFITS, WHETHER IN AN
   ACTION OF CONTRACT, NEGLIGENCE OR OTHER TORTIOUS ACTION, ARISING OUT OF
   OR IN CONNECTION WITH THE USE OR PERFORMANCE OF THIS SOFTWARE.

   ALL LIABILITY, INCLUDING LIABILITY FOR INFRINGEMENT OF ANY PATENTS,
   COPYRIGHTS, TRADEMARKS OR OTHER RIGHTS, RELATING TO USE OF THIS
   SOFTWARE IS DISCLAIMED.
*/

#ifndef __HCI_CORE_H
#define __HCI_CORE_H

#include <linux/idr.h>
#include <linux/leds.h>
#include <linux/rculist.h>
#include <linux/android_kabi.h>

#include <net/bluetooth/hci.h>
#include <net/bluetooth/hci_sock.h>

/* HCI priority */
#define HCI_PRIO_MAX	7

/* HCI Core structures */
struct inquiry_data {
	bdaddr_t	bdaddr;
	__u8		pscan_rep_mode;
	__u8		pscan_period_mode;
	__u8		pscan_mode;
	__u8		dev_class[3];
	__le16		clock_offset;
	__s8		rssi;
	__u8		ssp_mode;
};

struct inquiry_entry {
	struct list_head	all;		/* inq_cache.all */
	struct list_head	list;		/* unknown or resolve */
	enum {
		NAME_NOT_KNOWN,
		NAME_NEEDED,
		NAME_PENDING,
		NAME_KNOWN,
	} name_state;
	__u32			timestamp;
	struct inquiry_data	data;
};

struct discovery_state {
	int			type;
	enum {
		DISCOVERY_STOPPED,
		DISCOVERY_STARTING,
		DISCOVERY_FINDING,
		DISCOVERY_RESOLVING,
		DISCOVERY_STOPPING,
	} state;
	struct list_head	all;	/* All devices found during inquiry */
	struct list_head	unknown;	/* Name state not known */
	struct list_head	resolve;	/* Name needs to be resolved */
	__u32			timestamp;
	bdaddr_t		last_adv_addr;
	u8			last_adv_addr_type;
	s8			last_adv_rssi;
	u32			last_adv_flags;
	u8			last_adv_data[HCI_MAX_AD_LENGTH];
	u8			last_adv_data_len;
	bool			report_invalid_rssi;
	bool			result_filtering;
	bool			limited;
	s8			rssi;
	u16			uuid_count;
	u8			(*uuids)[16];
	unsigned long		scan_start;
	unsigned long		scan_duration;
	unsigned long		name_resolve_timeout;
};

#define SUSPEND_NOTIFIER_TIMEOUT	msecs_to_jiffies(2000) /* 2 seconds */

enum suspend_tasks {
	SUSPEND_PAUSE_DISCOVERY,
	SUSPEND_UNPAUSE_DISCOVERY,

	SUSPEND_PAUSE_ADVERTISING,
	SUSPEND_UNPAUSE_ADVERTISING,

	SUSPEND_SCAN_DISABLE,
	SUSPEND_SCAN_ENABLE,
	SUSPEND_DISCONNECTING,

	SUSPEND_POWERING_DOWN,

	SUSPEND_PREPARE_NOTIFIER,

	SUSPEND_SET_ADV_FILTER,
	__SUSPEND_NUM_TASKS
};

enum suspended_state {
	BT_RUNNING = 0,
	BT_SUSPEND_DISCONNECT,
	BT_SUSPEND_CONFIGURE_WAKE,
};

struct hci_conn_hash {
	struct list_head list;
	unsigned int     acl_num;
	unsigned int     amp_num;
	unsigned int     sco_num;
	unsigned int     le_num;
	unsigned int     le_num_peripheral;
};

struct bdaddr_list {
	struct list_head list;
	bdaddr_t bdaddr;
	u8 bdaddr_type;
};

struct codec_list {
	struct list_head list;
	u8	id;
	__u16	cid;
	__u16	vid;
	u8	transport;
	u8	num_caps;
	u32	len;
	struct hci_codec_caps caps[];
};

struct bdaddr_list_with_irk {
	struct list_head list;
	bdaddr_t bdaddr;
	u8 bdaddr_type;
	u8 peer_irk[16];
	u8 local_irk[16];
};

struct bdaddr_list_with_flags {
	struct list_head list;
	bdaddr_t bdaddr;
	u8 bdaddr_type;
	u32 current_flags;
};

enum hci_conn_flags {
	HCI_CONN_FLAG_REMOTE_WAKEUP,
	HCI_CONN_FLAG_MAX
};

#define hci_conn_test_flag(nr, flags) ((flags) & (1U << nr))

/* Make sure number of flags doesn't exceed sizeof(current_flags) */
static_assert(HCI_CONN_FLAG_MAX < 32);

struct bt_uuid {
	struct list_head list;
	u8 uuid[16];
	u8 size;
	u8 svc_hint;
};

struct blocked_key {
	struct list_head list;
	struct rcu_head rcu;
	u8 type;
	u8 val[16];
};

struct smp_csrk {
	bdaddr_t bdaddr;
	u8 bdaddr_type;
	u8 type;
	u8 val[16];
};

struct smp_ltk {
	struct list_head list;
	struct rcu_head rcu;
	bdaddr_t bdaddr;
	u8 bdaddr_type;
	u8 authenticated;
	u8 type;
	u8 enc_size;
	__le16 ediv;
	__le64 rand;
	u8 val[16];
};

struct smp_irk {
	struct list_head list;
	struct rcu_head rcu;
	bdaddr_t rpa;
	__u32 rpa_timestamp;
	bdaddr_t bdaddr;
	u8 addr_type;
	u8 val[16];
};

struct link_key {
	struct list_head list;
	struct rcu_head rcu;
	bdaddr_t bdaddr;
	u8 type;
	u8 val[HCI_LINK_KEY_SIZE];
	u8 pin_len;
};

struct oob_data {
	struct list_head list;
	bdaddr_t bdaddr;
	u8 bdaddr_type;
	u8 present;
	u8 hash192[16];
	u8 rand192[16];
	u8 hash256[16];
	u8 rand256[16];
};

struct adv_info {
	struct list_head list;
	bool enabled;
	bool pending;
	__u8	instance;
	__u32	flags;
	__u16	timeout;
	__u16	remaining_time;
	__u16	duration;
	__u16	adv_data_len;
	__u8	adv_data[HCI_MAX_AD_LENGTH];
	__u16	scan_rsp_len;
	__u8	scan_rsp_data[HCI_MAX_AD_LENGTH];
	__s8	tx_power;
	__u32   min_interval;
	__u32   max_interval;
	bdaddr_t	random_addr;
	bool 		rpa_expired;
	struct delayed_work	rpa_expired_cb;
};

#define HCI_MAX_ADV_INSTANCES		5
#define HCI_DEFAULT_ADV_DURATION	2

#define HCI_ADV_TX_POWER_NO_PREFERENCE 0x7F

struct monitored_device {
	struct list_head list;

	bdaddr_t bdaddr;
	__u8     addr_type;
	__u16    handle;
	bool     notified;
};

struct adv_pattern {
	struct list_head list;
	__u8 ad_type;
	__u8 offset;
	__u8 length;
	__u8 value[HCI_MAX_AD_LENGTH];
};

struct adv_rssi_thresholds {
	__s8 low_threshold;
	__s8 high_threshold;
	__u16 low_threshold_timeout;
	__u16 high_threshold_timeout;
	__u8 sampling_period;
};

struct adv_monitor {
	struct list_head patterns;
	struct adv_rssi_thresholds rssi;
	__u16		handle;

	enum {
		ADV_MONITOR_STATE_NOT_REGISTERED,
		ADV_MONITOR_STATE_REGISTERED,
		ADV_MONITOR_STATE_OFFLOADED
	} state;
};

#define HCI_MIN_ADV_MONITOR_HANDLE		1
#define HCI_MAX_ADV_MONITOR_NUM_HANDLES		32
#define HCI_MAX_ADV_MONITOR_NUM_PATTERNS	16
#define HCI_ADV_MONITOR_EXT_NONE		1
#define HCI_ADV_MONITOR_EXT_MSFT		2

#define HCI_MAX_SHORT_NAME_LENGTH	10

/* Min encryption key size to match with SMP */
#define HCI_MIN_ENC_KEY_SIZE		7

/* Default LE RPA expiry time, 15 minutes */
#define HCI_DEFAULT_RPA_TIMEOUT		(15 * 60)

/* Default min/max age of connection information (1s/3s) */
#define DEFAULT_CONN_INFO_MIN_AGE	1000
#define DEFAULT_CONN_INFO_MAX_AGE	3000
/* Default authenticated payload timeout 30s */
#define DEFAULT_AUTH_PAYLOAD_TIMEOUT   0x0bb8

struct amp_assoc {
	__u16	len;
	__u16	offset;
	__u16	rem_len;
	__u16	len_so_far;
	__u8	data[HCI_MAX_AMP_ASSOC_SIZE];
};

#define HCI_MAX_PAGES	3

struct hci_dev {
	struct list_head list;
	struct mutex	lock;

	char		name[8];
	unsigned long	flags;
	__u16		id;
	__u8		bus;
	__u8		dev_type;
	bdaddr_t	bdaddr;
	bdaddr_t	setup_addr;
	bdaddr_t	public_addr;
	bdaddr_t	random_addr;
	bdaddr_t	static_addr;
	__u8		adv_addr_type;
	__u8		dev_name[HCI_MAX_NAME_LENGTH];
	__u8		short_name[HCI_MAX_SHORT_NAME_LENGTH];
	__u8		eir[HCI_MAX_EIR_LENGTH];
	__u16		eir_max_name_len;
	__u16		appearance;
	__u8		dev_class[3];
	__u8		major_class;
	__u8		minor_class;
	__u8		max_page;
	__u8		features[HCI_MAX_PAGES][8];
	__u8		le_features[8];
	__u8		le_accept_list_size;
	__u8		le_resolv_list_size;
	__u8		le_num_of_adv_sets;
	__u8		le_states[8];
	__u8		commands[64];
	__u8		hci_ver;
	__u16		hci_rev;
	__u8		lmp_ver;
	__u16		manufacturer;
	__u16		lmp_subver;
	__u16		voice_setting;
	__u8		num_iac;
	__u8		stored_max_keys;
	__u8		stored_num_keys;
	__u8		io_capability;
	__s8		inq_tx_power;
	__u8		err_data_reporting;
	__u16		page_scan_interval;
	__u16		page_scan_window;
	__u8		page_scan_type;
	__u8		le_adv_channel_map;
	__u16		le_adv_min_interval;
	__u16		le_adv_max_interval;
	__u8		le_scan_type;
	__u16		le_scan_interval;
	__u16		le_scan_window;
	__u16		le_scan_int_suspend;
	__u16		le_scan_window_suspend;
	__u16		le_scan_int_discovery;
	__u16		le_scan_window_discovery;
	__u16		le_scan_int_adv_monitor;
	__u16		le_scan_window_adv_monitor;
	__u16		le_scan_int_connect;
	__u16		le_scan_window_connect;
	__u16		le_conn_min_interval;
	__u16		le_conn_max_interval;
	__u16		le_conn_latency;
	__u16		le_supv_timeout;
	__u16		le_def_tx_len;
	__u16		le_def_tx_time;
	__u16		le_max_tx_len;
	__u16		le_max_tx_time;
	__u16		le_max_rx_len;
	__u16		le_max_rx_time;
	__u8		le_max_key_size;
	__u8		le_min_key_size;
	__u16		discov_interleaved_timeout;
	__u16		conn_info_min_age;
	__u16		conn_info_max_age;
	__u16		auth_payload_timeout;
	__u8		min_enc_key_size;
	__u8		max_enc_key_size;
	__u8		pairing_opts;
	__u8		ssp_debug_mode;
	__u8		hw_error_code;
	__u32		clock;
	__u16		advmon_allowlist_duration;
	__u16		advmon_no_filter_duration;
	__u8		enable_advmon_interleave_scan;

	__u16		devid_source;
	__u16		devid_vendor;
	__u16		devid_product;
	__u16		devid_version;

	__u8		def_page_scan_type;
	__u16		def_page_scan_int;
	__u16		def_page_scan_window;
	__u8		def_inq_scan_type;
	__u16		def_inq_scan_int;
	__u16		def_inq_scan_window;
	__u16		def_br_lsto;
	__u16		def_page_timeout;
	__u16		def_multi_adv_rotation_duration;
	__u16		def_le_autoconnect_timeout;
	__s8		min_le_tx_power;
	__s8		max_le_tx_power;

	__u16		pkt_type;
	__u16		esco_type;
	__u16		link_policy;
	__u16		link_mode;

	__u32		idle_timeout;
	__u16		sniff_min_interval;
	__u16		sniff_max_interval;

	__u8		amp_status;
	__u32		amp_total_bw;
	__u32		amp_max_bw;
	__u32		amp_min_latency;
	__u32		amp_max_pdu;
	__u8		amp_type;
	__u16		amp_pal_cap;
	__u16		amp_assoc_size;
	__u32		amp_max_flush_to;
	__u32		amp_be_flush_to;

	struct amp_assoc	loc_assoc;

	__u8		flow_ctl_mode;

	unsigned int	auto_accept_delay;

	unsigned long	quirks;

	atomic_t	cmd_cnt;
	unsigned int	acl_cnt;
	unsigned int	sco_cnt;
	unsigned int	le_cnt;

	unsigned int	acl_mtu;
	unsigned int	sco_mtu;
	unsigned int	le_mtu;
	unsigned int	acl_pkts;
	unsigned int	sco_pkts;
	unsigned int	le_pkts;
	unsigned int	wbs_pkt_len;

	__u16		block_len;
	__u16		block_mtu;
	__u16		num_blocks;
	__u16		block_cnt;

	unsigned long	acl_last_tx;
	unsigned long	sco_last_tx;
	unsigned long	le_last_tx;

	__u8		le_tx_def_phys;
	__u8		le_rx_def_phys;

	struct workqueue_struct	*workqueue;
	struct workqueue_struct	*req_workqueue;

	struct work_struct	power_on;
	struct delayed_work	power_off;
	struct work_struct	error_reset;

	__u16			discov_timeout;
	struct delayed_work	discov_off;

	struct delayed_work	service_cache;

	struct delayed_work	cmd_timer;

	struct work_struct	rx_work;
	struct work_struct	cmd_work;
	struct work_struct	tx_work;

	struct work_struct	start_discov_update;
	struct work_struct	stop_discov_update;
	struct work_struct	bg_scan_update;
	struct work_struct	scan_update;
	struct work_struct	connectable_update;
	struct work_struct	discoverable_update;
	struct delayed_work	le_scan_disable;
	struct delayed_work	le_scan_restart;

	struct sk_buff_head	rx_q;
	struct sk_buff_head	raw_q;
	struct sk_buff_head	cmd_q;

	struct sk_buff		*sent_cmd;

	struct mutex		req_lock;
	wait_queue_head_t	req_wait_q;
	__u32			req_status;
	__u32			req_result;
	struct sk_buff		*req_skb;

	void			*smp_data;
	void			*smp_bredr_data;

	struct discovery_state	discovery;

	int			discovery_old_state;
	bool			discovery_paused;
	int			advertising_old_state;
	bool			advertising_paused;

	struct notifier_block	suspend_notifier;
	struct work_struct	suspend_prepare;
	enum suspended_state	suspend_state_next;
	enum suspended_state	suspend_state;
	bool			scanning_paused;
	bool			suspended;
	u8			wake_reason;
	bdaddr_t		wake_addr;
	u8			wake_addr_type;

	wait_queue_head_t	suspend_wait_q;
	DECLARE_BITMAP(suspend_tasks, __SUSPEND_NUM_TASKS);

	struct hci_conn_hash	conn_hash;

	struct list_head	mgmt_pending;
	struct list_head	reject_list;
	struct list_head	accept_list;
	struct list_head	uuids;
	struct list_head	link_keys;
	struct list_head	long_term_keys;
	struct list_head	identity_resolving_keys;
	struct list_head	remote_oob_data;
	struct list_head	le_accept_list;
	struct list_head	le_resolv_list;
	struct list_head	le_conn_params;
	struct list_head	pend_le_conns;
	struct list_head	pend_le_reports;
	struct list_head	blocked_keys;
	struct list_head	local_codecs;

	struct hci_dev_stats	stat;

	atomic_t		promisc;

	const char		*hw_info;
	const char		*fw_info;
	struct dentry		*debugfs;

	struct device		dev;

	struct rfkill		*rfkill;

	DECLARE_BITMAP(dev_flags, __HCI_NUM_FLAGS);

	__s8			adv_tx_power;
	__u8			adv_data[HCI_MAX_AD_LENGTH];
	__u8			adv_data_len;
	__u8			scan_rsp_data[HCI_MAX_AD_LENGTH];
	__u8			scan_rsp_data_len;

	struct list_head	adv_instances;
	unsigned int		adv_instance_cnt;
	__u8			cur_adv_instance;
	__u16			adv_instance_timeout;
	struct delayed_work	adv_instance_expire;

	struct idr		adv_monitors_idr;
	unsigned int		adv_monitors_cnt;

	__u8			irk[16];
	__u32			rpa_timeout;
	struct delayed_work	rpa_expired;
	bdaddr_t		rpa;

	enum {
		INTERLEAVE_SCAN_NONE,
		INTERLEAVE_SCAN_NO_FILTER,
		INTERLEAVE_SCAN_ALLOWLIST
	} interleave_scan_state;

	struct delayed_work	interleave_scan;

	struct list_head	monitored_devices;
	bool			advmon_pend_notify;

#if IS_ENABLED(CONFIG_BT_LEDS)
	struct led_trigger	*power_led;
#endif

#if IS_ENABLED(CONFIG_BT_MSFTEXT)
	__u16			msft_opcode;
	void			*msft_data;
#endif

#if IS_ENABLED(CONFIG_BT_AOSPEXT)
	bool			aosp_capable;
	bool			aosp_quality_report;
#endif

	int (*open)(struct hci_dev *hdev);
	int (*close)(struct hci_dev *hdev);
	int (*flush)(struct hci_dev *hdev);
	int (*setup)(struct hci_dev *hdev);
	int (*shutdown)(struct hci_dev *hdev);
	int (*send)(struct hci_dev *hdev, struct sk_buff *skb);
	void (*notify)(struct hci_dev *hdev, unsigned int evt);
	void (*hw_error)(struct hci_dev *hdev, u8 code);
	int (*post_init)(struct hci_dev *hdev);
	int (*set_diag)(struct hci_dev *hdev, bool enable);
	int (*set_bdaddr)(struct hci_dev *hdev, const bdaddr_t *bdaddr);
	void (*cmd_timeout)(struct hci_dev *hdev);
	bool (*prevent_wake)(struct hci_dev *hdev);
	int (*set_quality_report)(struct hci_dev *hdev, bool enable);
	int (*get_data_path_id)(struct hci_dev *hdev, __u8 *data_path);
	int (*get_codec_config_data)(struct hci_dev *hdev, __u8 type,
				     struct bt_codec *codec, __u8 *vnd_len,
				     __u8 **vnd_data);
<<<<<<< HEAD

	ANDROID_KABI_RESERVE(1);
	ANDROID_KABI_RESERVE(2);
	ANDROID_KABI_RESERVE(3);
	ANDROID_KABI_RESERVE(4);
=======
	bool (*is_quality_report_evt)(struct sk_buff *skb);
	bool (*pull_quality_report_data)(struct sk_buff *skb);
>>>>>>> eef0e7eb
};

#define HCI_PHY_HANDLE(handle)	(handle & 0xff)

enum conn_reasons {
	CONN_REASON_PAIR_DEVICE,
	CONN_REASON_L2CAP_CHAN,
	CONN_REASON_SCO_CONNECT,
};

struct hci_conn {
	struct list_head list;

	atomic_t	refcnt;

	bdaddr_t	dst;
	__u8		dst_type;
	bdaddr_t	src;
	__u8		src_type;
	bdaddr_t	init_addr;
	__u8		init_addr_type;
	bdaddr_t	resp_addr;
	__u8		resp_addr_type;
	__u8		adv_instance;
	__u16		handle;
	__u16		state;
	__u8		mode;
	__u8		type;
	__u8		role;
	bool		out;
	__u8		attempt;
	__u8		dev_class[3];
	__u8		features[HCI_MAX_PAGES][8];
	__u16		pkt_type;
	__u16		link_policy;
	__u8		key_type;
	__u8		auth_type;
	__u8		sec_level;
	__u8		pending_sec_level;
	__u8		pin_length;
	__u8		enc_key_size;
	__u8		io_capability;
	__u32		passkey_notify;
	__u8		passkey_entered;
	__u16		disc_timeout;
	__u16		conn_timeout;
	__u16		setting;
	__u16		auth_payload_timeout;
	__u16		le_conn_min_interval;
	__u16		le_conn_max_interval;
	__u16		le_conn_interval;
	__u16		le_conn_latency;
	__u16		le_supv_timeout;
	__u8		le_adv_data[HCI_MAX_AD_LENGTH];
	__u8		le_adv_data_len;
	__u8		le_tx_phy;
	__u8		le_rx_phy;
	__s8		rssi;
	__s8		tx_power;
	__s8		max_tx_power;
	unsigned long	flags;

	enum conn_reasons conn_reason;

	__u32		clock;
	__u16		clock_accuracy;

	unsigned long	conn_info_timestamp;

	__u8		remote_cap;
	__u8		remote_auth;
	__u8		remote_id;

	unsigned int	sent;

	struct sk_buff_head data_q;
	struct list_head chan_list;

	struct delayed_work disc_work;
	struct delayed_work auto_accept_work;
	struct delayed_work idle_work;
	struct delayed_work le_conn_timeout;
	struct work_struct  le_scan_cleanup;

	struct device	dev;
	struct dentry	*debugfs;

	struct hci_dev	*hdev;
	void		*l2cap_data;
	void		*sco_data;
	struct amp_mgr	*amp_mgr;

	struct hci_conn	*link;
	struct bt_codec codec;

	void (*connect_cfm_cb)	(struct hci_conn *conn, u8 status);
	void (*security_cfm_cb)	(struct hci_conn *conn, u8 status);
	void (*disconn_cfm_cb)	(struct hci_conn *conn, u8 reason);

	ANDROID_KABI_RESERVE(1);
	ANDROID_KABI_RESERVE(2);
	ANDROID_KABI_RESERVE(3);
	ANDROID_KABI_RESERVE(4);
};

struct hci_chan {
	struct list_head list;
	__u16 handle;
	struct hci_conn *conn;
	struct sk_buff_head data_q;
	unsigned int	sent;
	__u8		state;
	bool		amp;

	ANDROID_KABI_RESERVE(1);
};

struct hci_conn_params {
	struct list_head list;
	struct list_head action;

	bdaddr_t addr;
	u8 addr_type;

	u16 conn_min_interval;
	u16 conn_max_interval;
	u16 conn_latency;
	u16 supervision_timeout;

	enum {
		HCI_AUTO_CONN_DISABLED,
		HCI_AUTO_CONN_REPORT,
		HCI_AUTO_CONN_DIRECT,
		HCI_AUTO_CONN_ALWAYS,
		HCI_AUTO_CONN_LINK_LOSS,
		HCI_AUTO_CONN_EXPLICIT,
	} auto_connect;

	struct hci_conn *conn;
	bool explicit_connect;
	u32 current_flags;

	ANDROID_KABI_RESERVE(1);
};

extern struct list_head hci_dev_list;
extern struct list_head hci_cb_list;
extern rwlock_t hci_dev_list_lock;
extern struct mutex hci_cb_list_lock;

#define hci_dev_set_flag(hdev, nr)             set_bit((nr), (hdev)->dev_flags)
#define hci_dev_clear_flag(hdev, nr)           clear_bit((nr), (hdev)->dev_flags)
#define hci_dev_change_flag(hdev, nr)          change_bit((nr), (hdev)->dev_flags)
#define hci_dev_test_flag(hdev, nr)            test_bit((nr), (hdev)->dev_flags)
#define hci_dev_test_and_set_flag(hdev, nr)    test_and_set_bit((nr), (hdev)->dev_flags)
#define hci_dev_test_and_clear_flag(hdev, nr)  test_and_clear_bit((nr), (hdev)->dev_flags)
#define hci_dev_test_and_change_flag(hdev, nr) test_and_change_bit((nr), (hdev)->dev_flags)

#define hci_dev_clear_volatile_flags(hdev)			\
	do {							\
		hci_dev_clear_flag(hdev, HCI_LE_SCAN);		\
		hci_dev_clear_flag(hdev, HCI_LE_ADV);		\
		hci_dev_clear_flag(hdev, HCI_LL_RPA_RESOLUTION);\
		hci_dev_clear_flag(hdev, HCI_PERIODIC_INQ);	\
		hci_dev_clear_flag(hdev, HCI_QUALITY_REPORT);	\
	} while (0)

#define hci_dev_le_state_simultaneous(hdev) \
	(test_bit(HCI_QUIRK_VALID_LE_STATES, &hdev->quirks) && \
		(hdev->le_states[4] & 0x08) &&  /* Central */ \
		(hdev->le_states[4] & 0x40) &&  /* Peripheral */ \
		(hdev->le_states[3] & 0x10))    /* Simultaneous */


/* ----- HCI interface to upper protocols ----- */
int l2cap_connect_ind(struct hci_dev *hdev, bdaddr_t *bdaddr);
int l2cap_disconn_ind(struct hci_conn *hcon);
void l2cap_recv_acldata(struct hci_conn *hcon, struct sk_buff *skb, u16 flags);

#if IS_ENABLED(CONFIG_BT_BREDR)
int sco_connect_ind(struct hci_dev *hdev, bdaddr_t *bdaddr, __u8 *flags);
void sco_recv_scodata(struct hci_conn *hcon, struct sk_buff *skb);
#else
static inline int sco_connect_ind(struct hci_dev *hdev, bdaddr_t *bdaddr,
				  __u8 *flags)
{
	return 0;
}

static inline void sco_recv_scodata(struct hci_conn *hcon, struct sk_buff *skb)
{
}
#endif

/* ----- Inquiry cache ----- */
#define INQUIRY_CACHE_AGE_MAX   (HZ*30)   /* 30 seconds */
#define INQUIRY_ENTRY_AGE_MAX   (HZ*60)   /* 60 seconds */

static inline void discovery_init(struct hci_dev *hdev)
{
	hdev->discovery.state = DISCOVERY_STOPPED;
	INIT_LIST_HEAD(&hdev->discovery.all);
	INIT_LIST_HEAD(&hdev->discovery.unknown);
	INIT_LIST_HEAD(&hdev->discovery.resolve);
	hdev->discovery.report_invalid_rssi = true;
	hdev->discovery.rssi = HCI_RSSI_INVALID;
}

static inline void hci_discovery_filter_clear(struct hci_dev *hdev)
{
	hdev->discovery.result_filtering = false;
	hdev->discovery.report_invalid_rssi = true;
	hdev->discovery.rssi = HCI_RSSI_INVALID;
	hdev->discovery.uuid_count = 0;
	kfree(hdev->discovery.uuids);
	hdev->discovery.uuids = NULL;
	hdev->discovery.scan_start = 0;
	hdev->discovery.scan_duration = 0;
}

bool hci_discovery_active(struct hci_dev *hdev);

void hci_discovery_set_state(struct hci_dev *hdev, int state);

static inline int inquiry_cache_empty(struct hci_dev *hdev)
{
	return list_empty(&hdev->discovery.all);
}

static inline long inquiry_cache_age(struct hci_dev *hdev)
{
	struct discovery_state *c = &hdev->discovery;
	return jiffies - c->timestamp;
}

static inline long inquiry_entry_age(struct inquiry_entry *e)
{
	return jiffies - e->timestamp;
}

struct inquiry_entry *hci_inquiry_cache_lookup(struct hci_dev *hdev,
					       bdaddr_t *bdaddr);
struct inquiry_entry *hci_inquiry_cache_lookup_unknown(struct hci_dev *hdev,
						       bdaddr_t *bdaddr);
struct inquiry_entry *hci_inquiry_cache_lookup_resolve(struct hci_dev *hdev,
						       bdaddr_t *bdaddr,
						       int state);
void hci_inquiry_cache_update_resolve(struct hci_dev *hdev,
				      struct inquiry_entry *ie);
u32 hci_inquiry_cache_update(struct hci_dev *hdev, struct inquiry_data *data,
			     bool name_known);
void hci_inquiry_cache_flush(struct hci_dev *hdev);

/* ----- HCI Connections ----- */
enum {
	HCI_CONN_AUTH_PEND,
	HCI_CONN_REAUTH_PEND,
	HCI_CONN_ENCRYPT_PEND,
	HCI_CONN_RSWITCH_PEND,
	HCI_CONN_MODE_CHANGE_PEND,
	HCI_CONN_SCO_SETUP_PEND,
	HCI_CONN_MGMT_CONNECTED,
	HCI_CONN_SSP_ENABLED,
	HCI_CONN_SC_ENABLED,
	HCI_CONN_AES_CCM,
	HCI_CONN_POWER_SAVE,
	HCI_CONN_FLUSH_KEY,
	HCI_CONN_ENCRYPT,
	HCI_CONN_AUTH,
	HCI_CONN_SECURE,
	HCI_CONN_FIPS,
	HCI_CONN_STK_ENCRYPT,
	HCI_CONN_AUTH_INITIATOR,
	HCI_CONN_DROP,
	HCI_CONN_PARAM_REMOVAL_PEND,
	HCI_CONN_NEW_LINK_KEY,
	HCI_CONN_SCANNING,
	HCI_CONN_AUTH_FAILURE,
};

static inline bool hci_conn_ssp_enabled(struct hci_conn *conn)
{
	struct hci_dev *hdev = conn->hdev;
	return hci_dev_test_flag(hdev, HCI_SSP_ENABLED) &&
	       test_bit(HCI_CONN_SSP_ENABLED, &conn->flags);
}

static inline bool hci_conn_sc_enabled(struct hci_conn *conn)
{
	struct hci_dev *hdev = conn->hdev;
	return hci_dev_test_flag(hdev, HCI_SC_ENABLED) &&
	       test_bit(HCI_CONN_SC_ENABLED, &conn->flags);
}

static inline void hci_conn_hash_add(struct hci_dev *hdev, struct hci_conn *c)
{
	struct hci_conn_hash *h = &hdev->conn_hash;
	list_add_rcu(&c->list, &h->list);
	switch (c->type) {
	case ACL_LINK:
		h->acl_num++;
		break;
	case AMP_LINK:
		h->amp_num++;
		break;
	case LE_LINK:
		h->le_num++;
		if (c->role == HCI_ROLE_SLAVE)
			h->le_num_peripheral++;
		break;
	case SCO_LINK:
	case ESCO_LINK:
		h->sco_num++;
		break;
	}
}

static inline void hci_conn_hash_del(struct hci_dev *hdev, struct hci_conn *c)
{
	struct hci_conn_hash *h = &hdev->conn_hash;

	list_del_rcu(&c->list);
	synchronize_rcu();

	switch (c->type) {
	case ACL_LINK:
		h->acl_num--;
		break;
	case AMP_LINK:
		h->amp_num--;
		break;
	case LE_LINK:
		h->le_num--;
		if (c->role == HCI_ROLE_SLAVE)
			h->le_num_peripheral--;
		break;
	case SCO_LINK:
	case ESCO_LINK:
		h->sco_num--;
		break;
	}
}

static inline unsigned int hci_conn_num(struct hci_dev *hdev, __u8 type)
{
	struct hci_conn_hash *h = &hdev->conn_hash;
	switch (type) {
	case ACL_LINK:
		return h->acl_num;
	case AMP_LINK:
		return h->amp_num;
	case LE_LINK:
		return h->le_num;
	case SCO_LINK:
	case ESCO_LINK:
		return h->sco_num;
	default:
		return 0;
	}
}

static inline unsigned int hci_conn_count(struct hci_dev *hdev)
{
	struct hci_conn_hash *c = &hdev->conn_hash;

	return c->acl_num + c->amp_num + c->sco_num + c->le_num;
}

static inline __u8 hci_conn_lookup_type(struct hci_dev *hdev, __u16 handle)
{
	struct hci_conn_hash *h = &hdev->conn_hash;
	struct hci_conn *c;
	__u8 type = INVALID_LINK;

	rcu_read_lock();

	list_for_each_entry_rcu(c, &h->list, list) {
		if (c->handle == handle) {
			type = c->type;
			break;
		}
	}

	rcu_read_unlock();

	return type;
}

static inline struct hci_conn *hci_conn_hash_lookup_handle(struct hci_dev *hdev,
								__u16 handle)
{
	struct hci_conn_hash *h = &hdev->conn_hash;
	struct hci_conn  *c;

	rcu_read_lock();

	list_for_each_entry_rcu(c, &h->list, list) {
		if (c->handle == handle) {
			rcu_read_unlock();
			return c;
		}
	}
	rcu_read_unlock();

	return NULL;
}

static inline struct hci_conn *hci_conn_hash_lookup_ba(struct hci_dev *hdev,
							__u8 type, bdaddr_t *ba)
{
	struct hci_conn_hash *h = &hdev->conn_hash;
	struct hci_conn  *c;

	rcu_read_lock();

	list_for_each_entry_rcu(c, &h->list, list) {
		if (c->type == type && !bacmp(&c->dst, ba)) {
			rcu_read_unlock();
			return c;
		}
	}

	rcu_read_unlock();

	return NULL;
}

static inline struct hci_conn *hci_conn_hash_lookup_le(struct hci_dev *hdev,
						       bdaddr_t *ba,
						       __u8 ba_type)
{
	struct hci_conn_hash *h = &hdev->conn_hash;
	struct hci_conn  *c;

	rcu_read_lock();

	list_for_each_entry_rcu(c, &h->list, list) {
		if (c->type != LE_LINK)
		       continue;

		if (ba_type == c->dst_type && !bacmp(&c->dst, ba)) {
			rcu_read_unlock();
			return c;
		}
	}

	rcu_read_unlock();

	return NULL;
}

static inline struct hci_conn *hci_conn_hash_lookup_state(struct hci_dev *hdev,
							__u8 type, __u16 state)
{
	struct hci_conn_hash *h = &hdev->conn_hash;
	struct hci_conn  *c;

	rcu_read_lock();

	list_for_each_entry_rcu(c, &h->list, list) {
		if (c->type == type && c->state == state) {
			rcu_read_unlock();
			return c;
		}
	}

	rcu_read_unlock();

	return NULL;
}

static inline struct hci_conn *hci_lookup_le_connect(struct hci_dev *hdev)
{
	struct hci_conn_hash *h = &hdev->conn_hash;
	struct hci_conn  *c;

	rcu_read_lock();

	list_for_each_entry_rcu(c, &h->list, list) {
		if (c->type == LE_LINK && c->state == BT_CONNECT &&
		    !test_bit(HCI_CONN_SCANNING, &c->flags)) {
			rcu_read_unlock();
			return c;
		}
	}

	rcu_read_unlock();

	return NULL;
}

int hci_disconnect(struct hci_conn *conn, __u8 reason);
bool hci_setup_sync(struct hci_conn *conn, __u16 handle);
void hci_sco_setup(struct hci_conn *conn, __u8 status);

struct hci_conn *hci_conn_add(struct hci_dev *hdev, int type, bdaddr_t *dst,
			      u8 role);
int hci_conn_del(struct hci_conn *conn);
void hci_conn_hash_flush(struct hci_dev *hdev);
void hci_conn_check_pending(struct hci_dev *hdev);

struct hci_chan *hci_chan_create(struct hci_conn *conn);
void hci_chan_del(struct hci_chan *chan);
void hci_chan_list_flush(struct hci_conn *conn);
struct hci_chan *hci_chan_lookup_handle(struct hci_dev *hdev, __u16 handle);

struct hci_conn *hci_connect_le_scan(struct hci_dev *hdev, bdaddr_t *dst,
				     u8 dst_type, u8 sec_level,
				     u16 conn_timeout,
				     enum conn_reasons conn_reason);
struct hci_conn *hci_connect_le(struct hci_dev *hdev, bdaddr_t *dst,
				u8 dst_type, u8 sec_level, u16 conn_timeout,
				u8 role, bdaddr_t *direct_rpa);
struct hci_conn *hci_connect_acl(struct hci_dev *hdev, bdaddr_t *dst,
				 u8 sec_level, u8 auth_type,
				 enum conn_reasons conn_reason);
struct hci_conn *hci_connect_sco(struct hci_dev *hdev, int type, bdaddr_t *dst,
				 __u16 setting, struct bt_codec *codec);
int hci_conn_check_link_mode(struct hci_conn *conn);
int hci_conn_check_secure(struct hci_conn *conn, __u8 sec_level);
int hci_conn_security(struct hci_conn *conn, __u8 sec_level, __u8 auth_type,
		      bool initiator);
int hci_conn_switch_role(struct hci_conn *conn, __u8 role);

void hci_conn_enter_active_mode(struct hci_conn *conn, __u8 force_active);

void hci_le_conn_failed(struct hci_conn *conn, u8 status);

/*
 * hci_conn_get() and hci_conn_put() are used to control the life-time of an
 * "hci_conn" object. They do not guarantee that the hci_conn object is running,
 * working or anything else. They just guarantee that the object is available
 * and can be dereferenced. So you can use its locks, local variables and any
 * other constant data.
 * Before accessing runtime data, you _must_ lock the object and then check that
 * it is still running. As soon as you release the locks, the connection might
 * get dropped, though.
 *
 * On the other hand, hci_conn_hold() and hci_conn_drop() are used to control
 * how long the underlying connection is held. So every channel that runs on the
 * hci_conn object calls this to prevent the connection from disappearing. As
 * long as you hold a device, you must also guarantee that you have a valid
 * reference to the device via hci_conn_get() (or the initial reference from
 * hci_conn_add()).
 * The hold()/drop() ref-count is known to drop below 0 sometimes, which doesn't
 * break because nobody cares for that. But this means, we cannot use
 * _get()/_drop() in it, but require the caller to have a valid ref (FIXME).
 */

static inline struct hci_conn *hci_conn_get(struct hci_conn *conn)
{
	get_device(&conn->dev);
	return conn;
}

static inline void hci_conn_put(struct hci_conn *conn)
{
	put_device(&conn->dev);
}

static inline void hci_conn_hold(struct hci_conn *conn)
{
	BT_DBG("hcon %p orig refcnt %d", conn, atomic_read(&conn->refcnt));

	atomic_inc(&conn->refcnt);
	cancel_delayed_work(&conn->disc_work);
}

static inline void hci_conn_drop(struct hci_conn *conn)
{
	BT_DBG("hcon %p orig refcnt %d", conn, atomic_read(&conn->refcnt));

	if (atomic_dec_and_test(&conn->refcnt)) {
		unsigned long timeo;

		switch (conn->type) {
		case ACL_LINK:
		case LE_LINK:
			cancel_delayed_work(&conn->idle_work);
			if (conn->state == BT_CONNECTED) {
				timeo = conn->disc_timeout;
				if (!conn->out)
					timeo *= 2;
			} else {
				timeo = 0;
			}
			break;

		case AMP_LINK:
			timeo = conn->disc_timeout;
			break;

		default:
			timeo = 0;
			break;
		}

		cancel_delayed_work(&conn->disc_work);
		queue_delayed_work(conn->hdev->workqueue,
				   &conn->disc_work, timeo);
	}
}

/* ----- HCI Devices ----- */
static inline void hci_dev_put(struct hci_dev *d)
{
	BT_DBG("%s orig refcnt %d", d->name,
	       kref_read(&d->dev.kobj.kref));

	put_device(&d->dev);
}

static inline struct hci_dev *hci_dev_hold(struct hci_dev *d)
{
	BT_DBG("%s orig refcnt %d", d->name,
	       kref_read(&d->dev.kobj.kref));

	get_device(&d->dev);
	return d;
}

#define hci_dev_lock(d)		mutex_lock(&d->lock)
#define hci_dev_unlock(d)	mutex_unlock(&d->lock)

#define to_hci_dev(d) container_of(d, struct hci_dev, dev)
#define to_hci_conn(c) container_of(c, struct hci_conn, dev)

static inline void *hci_get_drvdata(struct hci_dev *hdev)
{
	return dev_get_drvdata(&hdev->dev);
}

static inline void hci_set_drvdata(struct hci_dev *hdev, void *data)
{
	dev_set_drvdata(&hdev->dev, data);
}

static inline void *hci_get_priv(struct hci_dev *hdev)
{
	return (char *)hdev + sizeof(*hdev);
}

struct hci_dev *hci_dev_get(int index);
struct hci_dev *hci_get_route(bdaddr_t *dst, bdaddr_t *src, u8 src_type);

struct hci_dev *hci_alloc_dev_priv(int sizeof_priv);

static inline struct hci_dev *hci_alloc_dev(void)
{
	return hci_alloc_dev_priv(0);
}

void hci_free_dev(struct hci_dev *hdev);
int hci_register_dev(struct hci_dev *hdev);
void hci_unregister_dev(struct hci_dev *hdev);
void hci_cleanup_dev(struct hci_dev *hdev);
int hci_suspend_dev(struct hci_dev *hdev);
int hci_resume_dev(struct hci_dev *hdev);
int hci_reset_dev(struct hci_dev *hdev);
int hci_recv_frame(struct hci_dev *hdev, struct sk_buff *skb);
int hci_recv_diag(struct hci_dev *hdev, struct sk_buff *skb);
__printf(2, 3) void hci_set_hw_info(struct hci_dev *hdev, const char *fmt, ...);
__printf(2, 3) void hci_set_fw_info(struct hci_dev *hdev, const char *fmt, ...);

static inline void hci_set_msft_opcode(struct hci_dev *hdev, __u16 opcode)
{
#if IS_ENABLED(CONFIG_BT_MSFTEXT)
	hdev->msft_opcode = opcode;
#endif
}

static inline void hci_set_aosp_capable(struct hci_dev *hdev)
{
#if IS_ENABLED(CONFIG_BT_AOSPEXT)
	hdev->aosp_capable = true;
#endif
}

int hci_dev_open(__u16 dev);
int hci_dev_close(__u16 dev);
int hci_dev_do_close(struct hci_dev *hdev);
int hci_dev_reset(__u16 dev);
int hci_dev_reset_stat(__u16 dev);
int hci_dev_cmd(unsigned int cmd, void __user *arg);
int hci_get_dev_list(void __user *arg);
int hci_get_dev_info(void __user *arg);
int hci_get_conn_list(void __user *arg);
int hci_get_conn_info(struct hci_dev *hdev, void __user *arg);
int hci_get_auth_info(struct hci_dev *hdev, void __user *arg);
int hci_inquiry(void __user *arg);

struct bdaddr_list *hci_bdaddr_list_lookup(struct list_head *list,
					   bdaddr_t *bdaddr, u8 type);
struct bdaddr_list_with_irk *hci_bdaddr_list_lookup_with_irk(
				    struct list_head *list, bdaddr_t *bdaddr,
				    u8 type);
struct bdaddr_list_with_flags *
hci_bdaddr_list_lookup_with_flags(struct list_head *list, bdaddr_t *bdaddr,
				  u8 type);
int hci_bdaddr_list_add(struct list_head *list, bdaddr_t *bdaddr, u8 type);
int hci_bdaddr_list_add_with_irk(struct list_head *list, bdaddr_t *bdaddr,
				 u8 type, u8 *peer_irk, u8 *local_irk);
int hci_bdaddr_list_add_with_flags(struct list_head *list, bdaddr_t *bdaddr,
				   u8 type, u32 flags);
int hci_bdaddr_list_del(struct list_head *list, bdaddr_t *bdaddr, u8 type);
int hci_bdaddr_list_del_with_irk(struct list_head *list, bdaddr_t *bdaddr,
				 u8 type);
int hci_bdaddr_list_del_with_flags(struct list_head *list, bdaddr_t *bdaddr,
				   u8 type);
void hci_bdaddr_list_clear(struct list_head *list);

struct hci_conn_params *hci_conn_params_lookup(struct hci_dev *hdev,
					       bdaddr_t *addr, u8 addr_type);
struct hci_conn_params *hci_conn_params_add(struct hci_dev *hdev,
					    bdaddr_t *addr, u8 addr_type);
void hci_conn_params_del(struct hci_dev *hdev, bdaddr_t *addr, u8 addr_type);
void hci_conn_params_clear_disabled(struct hci_dev *hdev);

struct hci_conn_params *hci_pend_le_action_lookup(struct list_head *list,
						  bdaddr_t *addr,
						  u8 addr_type);

void hci_uuids_clear(struct hci_dev *hdev);

void hci_link_keys_clear(struct hci_dev *hdev);
struct link_key *hci_find_link_key(struct hci_dev *hdev, bdaddr_t *bdaddr);
struct link_key *hci_add_link_key(struct hci_dev *hdev, struct hci_conn *conn,
				  bdaddr_t *bdaddr, u8 *val, u8 type,
				  u8 pin_len, bool *persistent);
struct smp_ltk *hci_add_ltk(struct hci_dev *hdev, bdaddr_t *bdaddr,
			    u8 addr_type, u8 type, u8 authenticated,
			    u8 tk[16], u8 enc_size, __le16 ediv, __le64 rand);
struct smp_ltk *hci_find_ltk(struct hci_dev *hdev, bdaddr_t *bdaddr,
			     u8 addr_type, u8 role);
int hci_remove_ltk(struct hci_dev *hdev, bdaddr_t *bdaddr, u8 bdaddr_type);
void hci_smp_ltks_clear(struct hci_dev *hdev);
int hci_remove_link_key(struct hci_dev *hdev, bdaddr_t *bdaddr);

struct smp_irk *hci_find_irk_by_rpa(struct hci_dev *hdev, bdaddr_t *rpa);
struct smp_irk *hci_find_irk_by_addr(struct hci_dev *hdev, bdaddr_t *bdaddr,
				     u8 addr_type);
struct smp_irk *hci_add_irk(struct hci_dev *hdev, bdaddr_t *bdaddr,
			    u8 addr_type, u8 val[16], bdaddr_t *rpa);
void hci_remove_irk(struct hci_dev *hdev, bdaddr_t *bdaddr, u8 addr_type);
bool hci_is_blocked_key(struct hci_dev *hdev, u8 type, u8 val[16]);
void hci_blocked_keys_clear(struct hci_dev *hdev);
void hci_smp_irks_clear(struct hci_dev *hdev);

bool hci_bdaddr_is_paired(struct hci_dev *hdev, bdaddr_t *bdaddr, u8 type);

void hci_remote_oob_data_clear(struct hci_dev *hdev);
struct oob_data *hci_find_remote_oob_data(struct hci_dev *hdev,
					  bdaddr_t *bdaddr, u8 bdaddr_type);
int hci_add_remote_oob_data(struct hci_dev *hdev, bdaddr_t *bdaddr,
			    u8 bdaddr_type, u8 *hash192, u8 *rand192,
			    u8 *hash256, u8 *rand256);
int hci_remove_remote_oob_data(struct hci_dev *hdev, bdaddr_t *bdaddr,
			       u8 bdaddr_type);

void hci_adv_instances_clear(struct hci_dev *hdev);
struct adv_info *hci_find_adv_instance(struct hci_dev *hdev, u8 instance);
struct adv_info *hci_get_next_instance(struct hci_dev *hdev, u8 instance);
int hci_add_adv_instance(struct hci_dev *hdev, u8 instance, u32 flags,
			 u16 adv_data_len, u8 *adv_data,
			 u16 scan_rsp_len, u8 *scan_rsp_data,
			 u16 timeout, u16 duration, s8 tx_power,
			 u32 min_interval, u32 max_interval);
int hci_set_adv_instance_data(struct hci_dev *hdev, u8 instance,
			 u16 adv_data_len, u8 *adv_data,
			 u16 scan_rsp_len, u8 *scan_rsp_data);
int hci_remove_adv_instance(struct hci_dev *hdev, u8 instance);
void hci_adv_instances_set_rpa_expired(struct hci_dev *hdev, bool rpa_expired);

void hci_adv_monitors_clear(struct hci_dev *hdev);
void hci_free_adv_monitor(struct hci_dev *hdev, struct adv_monitor *monitor);
int hci_add_adv_patterns_monitor_complete(struct hci_dev *hdev, u8 status);
int hci_remove_adv_monitor_complete(struct hci_dev *hdev, u8 status);
bool hci_add_adv_monitor(struct hci_dev *hdev, struct adv_monitor *monitor,
			int *err);
bool hci_remove_single_adv_monitor(struct hci_dev *hdev, u16 handle, int *err);
bool hci_remove_all_adv_monitor(struct hci_dev *hdev, int *err);
bool hci_is_adv_monitoring(struct hci_dev *hdev);
int hci_get_adv_monitor_offload_ext(struct hci_dev *hdev);

void hci_handle_userchannel_packet(struct hci_dev *hdev, struct sk_buff *skb);
void hci_event_packet(struct hci_dev *hdev, struct sk_buff *skb);

void hci_init_sysfs(struct hci_dev *hdev);
void hci_conn_init_sysfs(struct hci_conn *conn);
void hci_conn_add_sysfs(struct hci_conn *conn);
void hci_conn_del_sysfs(struct hci_conn *conn);

#define SET_HCIDEV_DEV(hdev, pdev) ((hdev)->dev.parent = (pdev))

/* ----- LMP capabilities ----- */
#define lmp_encrypt_capable(dev)   ((dev)->features[0][0] & LMP_ENCRYPT)
#define lmp_rswitch_capable(dev)   ((dev)->features[0][0] & LMP_RSWITCH)
#define lmp_hold_capable(dev)      ((dev)->features[0][0] & LMP_HOLD)
#define lmp_sniff_capable(dev)     ((dev)->features[0][0] & LMP_SNIFF)
#define lmp_park_capable(dev)      ((dev)->features[0][1] & LMP_PARK)
#define lmp_inq_rssi_capable(dev)  ((dev)->features[0][3] & LMP_RSSI_INQ)
#define lmp_esco_capable(dev)      ((dev)->features[0][3] & LMP_ESCO)
#define lmp_bredr_capable(dev)     (!((dev)->features[0][4] & LMP_NO_BREDR))
#define lmp_le_capable(dev)        ((dev)->features[0][4] & LMP_LE)
#define lmp_sniffsubr_capable(dev) ((dev)->features[0][5] & LMP_SNIFF_SUBR)
#define lmp_pause_enc_capable(dev) ((dev)->features[0][5] & LMP_PAUSE_ENC)
#define lmp_esco_2m_capable(dev)   ((dev)->features[0][5] & LMP_EDR_ESCO_2M)
#define lmp_ext_inq_capable(dev)   ((dev)->features[0][6] & LMP_EXT_INQ)
#define lmp_le_br_capable(dev)     (!!((dev)->features[0][6] & LMP_SIMUL_LE_BR))
#define lmp_ssp_capable(dev)       ((dev)->features[0][6] & LMP_SIMPLE_PAIR)
#define lmp_no_flush_capable(dev)  ((dev)->features[0][6] & LMP_NO_FLUSH)
#define lmp_lsto_capable(dev)      ((dev)->features[0][7] & LMP_LSTO)
#define lmp_inq_tx_pwr_capable(dev) ((dev)->features[0][7] & LMP_INQ_TX_PWR)
#define lmp_ext_feat_capable(dev)  ((dev)->features[0][7] & LMP_EXTFEATURES)
#define lmp_transp_capable(dev)    ((dev)->features[0][2] & LMP_TRANSPARENT)
#define lmp_edr_2m_capable(dev)    ((dev)->features[0][3] & LMP_EDR_2M)
#define lmp_edr_3m_capable(dev)    ((dev)->features[0][3] & LMP_EDR_3M)
#define lmp_edr_3slot_capable(dev) ((dev)->features[0][4] & LMP_EDR_3SLOT)
#define lmp_edr_5slot_capable(dev) ((dev)->features[0][5] & LMP_EDR_5SLOT)

/* ----- Extended LMP capabilities ----- */
#define lmp_cpb_central_capable(dev) ((dev)->features[2][0] & LMP_CPB_CENTRAL)
#define lmp_cpb_peripheral_capable(dev) ((dev)->features[2][0] & LMP_CPB_PERIPHERAL)
#define lmp_sync_train_capable(dev) ((dev)->features[2][0] & LMP_SYNC_TRAIN)
#define lmp_sync_scan_capable(dev)  ((dev)->features[2][0] & LMP_SYNC_SCAN)
#define lmp_sc_capable(dev)         ((dev)->features[2][1] & LMP_SC)
#define lmp_ping_capable(dev)       ((dev)->features[2][1] & LMP_PING)

/* ----- Host capabilities ----- */
#define lmp_host_ssp_capable(dev)  ((dev)->features[1][0] & LMP_HOST_SSP)
#define lmp_host_sc_capable(dev)   ((dev)->features[1][0] & LMP_HOST_SC)
#define lmp_host_le_capable(dev)   (!!((dev)->features[1][0] & LMP_HOST_LE))
#define lmp_host_le_br_capable(dev) (!!((dev)->features[1][0] & LMP_HOST_LE_BREDR))

#define hdev_is_powered(dev)   (test_bit(HCI_UP, &(dev)->flags) && \
				!hci_dev_test_flag(dev, HCI_AUTO_OFF))
#define bredr_sc_enabled(dev)  (lmp_sc_capable(dev) && \
				hci_dev_test_flag(dev, HCI_SC_ENABLED))
#define rpa_valid(dev)         (bacmp(&dev->rpa, BDADDR_ANY) && \
				!hci_dev_test_flag(dev, HCI_RPA_EXPIRED))
#define adv_rpa_valid(adv)     (bacmp(&adv->random_addr, BDADDR_ANY) && \
				!adv->rpa_expired)

#define scan_1m(dev) (((dev)->le_tx_def_phys & HCI_LE_SET_PHY_1M) || \
		      ((dev)->le_rx_def_phys & HCI_LE_SET_PHY_1M))

#define scan_2m(dev) (((dev)->le_tx_def_phys & HCI_LE_SET_PHY_2M) || \
		      ((dev)->le_rx_def_phys & HCI_LE_SET_PHY_2M))

#define scan_coded(dev) (((dev)->le_tx_def_phys & HCI_LE_SET_PHY_CODED) || \
			 ((dev)->le_rx_def_phys & HCI_LE_SET_PHY_CODED))

/* Use LL Privacy based address resolution if supported */
#define use_ll_privacy(dev) ((dev)->le_features[0] & HCI_LE_LL_PRIVACY)

/* Use enhanced synchronous connection if command is supported */
#define enhanced_sco_capable(dev) ((dev)->commands[29] & 0x08)

/* Use ext scanning if set ext scan param and ext scan enable is supported */
#define use_ext_scan(dev) (((dev)->commands[37] & 0x20) && \
			   ((dev)->commands[37] & 0x40))
/* Use ext create connection if command is supported */
#define use_ext_conn(dev) ((dev)->commands[37] & 0x80)

/* Extended advertising support */
#define ext_adv_capable(dev) (((dev)->le_features[1] & HCI_LE_EXT_ADV))

/* ----- HCI protocols ----- */
#define HCI_PROTO_DEFER             0x01

static inline int hci_proto_connect_ind(struct hci_dev *hdev, bdaddr_t *bdaddr,
					__u8 type, __u8 *flags)
{
	switch (type) {
	case ACL_LINK:
		return l2cap_connect_ind(hdev, bdaddr);

	case SCO_LINK:
	case ESCO_LINK:
		return sco_connect_ind(hdev, bdaddr, flags);

	default:
		BT_ERR("unknown link type %d", type);
		return -EINVAL;
	}
}

static inline int hci_proto_disconn_ind(struct hci_conn *conn)
{
	if (conn->type != ACL_LINK && conn->type != LE_LINK)
		return HCI_ERROR_REMOTE_USER_TERM;

	return l2cap_disconn_ind(conn);
}

/* ----- HCI callbacks ----- */
struct hci_cb {
	struct list_head list;

	char *name;

	void (*connect_cfm)	(struct hci_conn *conn, __u8 status);
	void (*disconn_cfm)	(struct hci_conn *conn, __u8 status);
	void (*security_cfm)	(struct hci_conn *conn, __u8 status,
								__u8 encrypt);
	void (*key_change_cfm)	(struct hci_conn *conn, __u8 status);
	void (*role_switch_cfm)	(struct hci_conn *conn, __u8 status, __u8 role);

	ANDROID_KABI_RESERVE(1);
};

static inline void hci_connect_cfm(struct hci_conn *conn, __u8 status)
{
	struct hci_cb *cb;

	mutex_lock(&hci_cb_list_lock);
	list_for_each_entry(cb, &hci_cb_list, list) {
		if (cb->connect_cfm)
			cb->connect_cfm(conn, status);
	}
	mutex_unlock(&hci_cb_list_lock);

	if (conn->connect_cfm_cb)
		conn->connect_cfm_cb(conn, status);
}

static inline void hci_disconn_cfm(struct hci_conn *conn, __u8 reason)
{
	struct hci_cb *cb;

	mutex_lock(&hci_cb_list_lock);
	list_for_each_entry(cb, &hci_cb_list, list) {
		if (cb->disconn_cfm)
			cb->disconn_cfm(conn, reason);
	}
	mutex_unlock(&hci_cb_list_lock);

	if (conn->disconn_cfm_cb)
		conn->disconn_cfm_cb(conn, reason);
}

static inline void hci_auth_cfm(struct hci_conn *conn, __u8 status)
{
	struct hci_cb *cb;
	__u8 encrypt;

	if (test_bit(HCI_CONN_ENCRYPT_PEND, &conn->flags))
		return;

	encrypt = test_bit(HCI_CONN_ENCRYPT, &conn->flags) ? 0x01 : 0x00;

	mutex_lock(&hci_cb_list_lock);
	list_for_each_entry(cb, &hci_cb_list, list) {
		if (cb->security_cfm)
			cb->security_cfm(conn, status, encrypt);
	}
	mutex_unlock(&hci_cb_list_lock);

	if (conn->security_cfm_cb)
		conn->security_cfm_cb(conn, status);
}

static inline void hci_encrypt_cfm(struct hci_conn *conn, __u8 status)
{
	struct hci_cb *cb;
	__u8 encrypt;

	if (conn->state == BT_CONFIG) {
		if (!status)
			conn->state = BT_CONNECTED;

		hci_connect_cfm(conn, status);
		hci_conn_drop(conn);
		return;
	}

	if (!test_bit(HCI_CONN_ENCRYPT, &conn->flags))
		encrypt = 0x00;
	else if (test_bit(HCI_CONN_AES_CCM, &conn->flags))
		encrypt = 0x02;
	else
		encrypt = 0x01;

	if (!status) {
		if (conn->sec_level == BT_SECURITY_SDP)
			conn->sec_level = BT_SECURITY_LOW;

		if (conn->pending_sec_level > conn->sec_level)
			conn->sec_level = conn->pending_sec_level;
	}

	mutex_lock(&hci_cb_list_lock);
	list_for_each_entry(cb, &hci_cb_list, list) {
		if (cb->security_cfm)
			cb->security_cfm(conn, status, encrypt);
	}
	mutex_unlock(&hci_cb_list_lock);

	if (conn->security_cfm_cb)
		conn->security_cfm_cb(conn, status);
}

static inline void hci_key_change_cfm(struct hci_conn *conn, __u8 status)
{
	struct hci_cb *cb;

	mutex_lock(&hci_cb_list_lock);
	list_for_each_entry(cb, &hci_cb_list, list) {
		if (cb->key_change_cfm)
			cb->key_change_cfm(conn, status);
	}
	mutex_unlock(&hci_cb_list_lock);
}

static inline void hci_role_switch_cfm(struct hci_conn *conn, __u8 status,
								__u8 role)
{
	struct hci_cb *cb;

	mutex_lock(&hci_cb_list_lock);
	list_for_each_entry(cb, &hci_cb_list, list) {
		if (cb->role_switch_cfm)
			cb->role_switch_cfm(conn, status, role);
	}
	mutex_unlock(&hci_cb_list_lock);
}

static inline void *eir_get_data(u8 *eir, size_t eir_len, u8 type,
				 size_t *data_len)
{
	size_t parsed = 0;

	if (eir_len < 2)
		return NULL;

	while (parsed < eir_len - 1) {
		u8 field_len = eir[0];

		if (field_len == 0)
			break;

		parsed += field_len + 1;

		if (parsed > eir_len)
			break;

		if (eir[1] != type) {
			eir += field_len + 1;
			continue;
		}

		/* Zero length data */
		if (field_len == 1)
			return NULL;

		if (data_len)
			*data_len = field_len - 1;

		return &eir[2];
	}

	return NULL;
}

static inline bool hci_bdaddr_is_rpa(bdaddr_t *bdaddr, u8 addr_type)
{
	if (addr_type != ADDR_LE_DEV_RANDOM)
		return false;

	if ((bdaddr->b[5] & 0xc0) == 0x40)
	       return true;

	return false;
}

static inline bool hci_is_identity_address(bdaddr_t *addr, u8 addr_type)
{
	if (addr_type == ADDR_LE_DEV_PUBLIC)
		return true;

	/* Check for Random Static address type */
	if ((addr->b[5] & 0xc0) == 0xc0)
		return true;

	return false;
}

static inline struct smp_irk *hci_get_irk(struct hci_dev *hdev,
					  bdaddr_t *bdaddr, u8 addr_type)
{
	if (!hci_bdaddr_is_rpa(bdaddr, addr_type))
		return NULL;

	return hci_find_irk_by_rpa(hdev, bdaddr);
}

/* Erratum 5412 which has been fixed in 4.2 changed the validation of
 * connection parameters.  For backwards compatibility reasons, the old
 * calculation must be tolerated.
 * For further details :
 * https://www.bluetooth.org/errata/errata_view.cfm?errata_id=5419
 */
static inline int hci_check_conn_params_legacy(u16 min, u16 max, u16 latency,
					u16 to_multiplier)
{
	u16 max_latency;

	if (min > max || min < 6 || max > 3200)
		return -EINVAL;

	if (to_multiplier < 10 || to_multiplier > 3200)
		return -EINVAL;

	if (max >= to_multiplier * 8)
		return -EINVAL;

	max_latency = (to_multiplier * 8 / max) - 1;
	if (latency > 499 || latency > max_latency)
		return -EINVAL;

	return 0;
}

/* Connection Parameter Validation Helper.
 * See Vol 6, Part B, section 4.5.1.
 */
static inline int hci_check_conn_params(u16 min, u16 max, u16 latency,
					u16 to_multiplier)
{
	u16 max_latency;

	if (min > max || min < 6 || max > 3200)
		return -EINVAL;

	if (to_multiplier < 10 || to_multiplier > 3200)
		return -EINVAL;

	if (max >= to_multiplier * 8)
		return -EINVAL;

	max_latency = (to_multiplier * 4 / max) - 1;
	if (latency > 499 || latency > max_latency)
		return -EINVAL;

	return 0;
}

int hci_register_cb(struct hci_cb *hcb);
int hci_unregister_cb(struct hci_cb *hcb);

struct sk_buff *__hci_cmd_sync(struct hci_dev *hdev, u16 opcode, u32 plen,
			       const void *param, u32 timeout);
struct sk_buff *__hci_cmd_sync_ev(struct hci_dev *hdev, u16 opcode, u32 plen,
				  const void *param, u8 event, u32 timeout);
int __hci_cmd_send(struct hci_dev *hdev, u16 opcode, u32 plen,
		   const void *param);

int hci_send_cmd(struct hci_dev *hdev, __u16 opcode, __u32 plen,
		 const void *param);
void hci_send_acl(struct hci_chan *chan, struct sk_buff *skb, __u16 flags);
void hci_send_sco(struct hci_conn *conn, struct sk_buff *skb);

void *hci_sent_cmd_data(struct hci_dev *hdev, __u16 opcode);

struct sk_buff *hci_cmd_sync(struct hci_dev *hdev, u16 opcode, u32 plen,
			     const void *param, u32 timeout);

u32 hci_conn_get_phy(struct hci_conn *conn);

/* ----- HCI Sockets ----- */
void hci_send_to_sock(struct hci_dev *hdev, struct sk_buff *skb);
void hci_send_to_channel(unsigned short channel, struct sk_buff *skb,
			 int flag, struct sock *skip_sk);
void hci_send_to_monitor(struct hci_dev *hdev, struct sk_buff *skb);
void hci_send_monitor_ctrl_event(struct hci_dev *hdev, u16 event,
				 void *data, u16 data_len, ktime_t tstamp,
				 int flag, struct sock *skip_sk);

void hci_sock_dev_event(struct hci_dev *hdev, int event);

#define HCI_MGMT_VAR_LEN	BIT(0)
#define HCI_MGMT_NO_HDEV	BIT(1)
#define HCI_MGMT_UNTRUSTED	BIT(2)
#define HCI_MGMT_UNCONFIGURED	BIT(3)
#define HCI_MGMT_HDEV_OPTIONAL	BIT(4)

struct hci_mgmt_handler {
	int (*func) (struct sock *sk, struct hci_dev *hdev, void *data,
		     u16 data_len);
	size_t data_len;
	unsigned long flags;
};

struct hci_mgmt_chan {
	struct list_head list;
	unsigned short channel;
	size_t handler_count;
	const struct hci_mgmt_handler *handlers;
	void (*hdev_init) (struct sock *sk, struct hci_dev *hdev);

	ANDROID_KABI_RESERVE(1);
};

int hci_mgmt_chan_register(struct hci_mgmt_chan *c);
void hci_mgmt_chan_unregister(struct hci_mgmt_chan *c);

/* Management interface */
#define DISCOV_TYPE_BREDR		(BIT(BDADDR_BREDR))
#define DISCOV_TYPE_LE			(BIT(BDADDR_LE_PUBLIC) | \
					 BIT(BDADDR_LE_RANDOM))
#define DISCOV_TYPE_INTERLEAVED		(BIT(BDADDR_BREDR) | \
					 BIT(BDADDR_LE_PUBLIC) | \
					 BIT(BDADDR_LE_RANDOM))

/* These LE scan and inquiry parameters were chosen according to LE General
 * Discovery Procedure specification.
 */
#define DISCOV_LE_SCAN_WIN		0x12
#define DISCOV_LE_SCAN_INT		0x12
#define DISCOV_LE_TIMEOUT		10240	/* msec */
#define DISCOV_INTERLEAVED_TIMEOUT	5120	/* msec */
#define DISCOV_INTERLEAVED_INQUIRY_LEN	0x04
#define DISCOV_BREDR_INQUIRY_LEN	0x08
#define DISCOV_LE_RESTART_DELAY		msecs_to_jiffies(200)	/* msec */

#define NAME_RESOLVE_DURATION		msecs_to_jiffies(10240)	/* 10.24 sec */

void mgmt_fill_version_info(void *ver);
int mgmt_new_settings(struct hci_dev *hdev);
void mgmt_index_added(struct hci_dev *hdev);
void mgmt_index_removed(struct hci_dev *hdev);
void mgmt_set_powered_failed(struct hci_dev *hdev, int err);
void mgmt_power_on(struct hci_dev *hdev, int err);
void __mgmt_power_off(struct hci_dev *hdev);
void mgmt_new_link_key(struct hci_dev *hdev, struct link_key *key,
		       bool persistent);
void mgmt_device_connected(struct hci_dev *hdev, struct hci_conn *conn,
			   u8 *name, u8 name_len);
void mgmt_device_disconnected(struct hci_dev *hdev, bdaddr_t *bdaddr,
			      u8 link_type, u8 addr_type, u8 reason,
			      bool mgmt_connected);
void mgmt_disconnect_failed(struct hci_dev *hdev, bdaddr_t *bdaddr,
			    u8 link_type, u8 addr_type, u8 status);
void mgmt_connect_failed(struct hci_dev *hdev, bdaddr_t *bdaddr, u8 link_type,
			 u8 addr_type, u8 status);
void mgmt_pin_code_request(struct hci_dev *hdev, bdaddr_t *bdaddr, u8 secure);
void mgmt_pin_code_reply_complete(struct hci_dev *hdev, bdaddr_t *bdaddr,
				  u8 status);
void mgmt_pin_code_neg_reply_complete(struct hci_dev *hdev, bdaddr_t *bdaddr,
				      u8 status);
int mgmt_user_confirm_request(struct hci_dev *hdev, bdaddr_t *bdaddr,
			      u8 link_type, u8 addr_type, u32 value,
			      u8 confirm_hint);
int mgmt_user_confirm_reply_complete(struct hci_dev *hdev, bdaddr_t *bdaddr,
				     u8 link_type, u8 addr_type, u8 status);
int mgmt_user_confirm_neg_reply_complete(struct hci_dev *hdev, bdaddr_t *bdaddr,
					 u8 link_type, u8 addr_type, u8 status);
int mgmt_user_passkey_request(struct hci_dev *hdev, bdaddr_t *bdaddr,
			      u8 link_type, u8 addr_type);
int mgmt_user_passkey_reply_complete(struct hci_dev *hdev, bdaddr_t *bdaddr,
				     u8 link_type, u8 addr_type, u8 status);
int mgmt_user_passkey_neg_reply_complete(struct hci_dev *hdev, bdaddr_t *bdaddr,
					 u8 link_type, u8 addr_type, u8 status);
int mgmt_user_passkey_notify(struct hci_dev *hdev, bdaddr_t *bdaddr,
			     u8 link_type, u8 addr_type, u32 passkey,
			     u8 entered);
void mgmt_auth_failed(struct hci_conn *conn, u8 status);
void mgmt_auth_enable_complete(struct hci_dev *hdev, u8 status);
void mgmt_ssp_enable_complete(struct hci_dev *hdev, u8 enable, u8 status);
void mgmt_set_class_of_dev_complete(struct hci_dev *hdev, u8 *dev_class,
				    u8 status);
void mgmt_set_local_name_complete(struct hci_dev *hdev, u8 *name, u8 status);
void mgmt_start_discovery_complete(struct hci_dev *hdev, u8 status);
void mgmt_stop_discovery_complete(struct hci_dev *hdev, u8 status);
void mgmt_device_found(struct hci_dev *hdev, bdaddr_t *bdaddr, u8 link_type,
		       u8 addr_type, u8 *dev_class, s8 rssi, u32 flags,
		       u8 *eir, u16 eir_len, u8 *scan_rsp, u8 scan_rsp_len);
void mgmt_remote_name(struct hci_dev *hdev, bdaddr_t *bdaddr, u8 link_type,
		      u8 addr_type, s8 rssi, u8 *name, u8 name_len);
void mgmt_discovering(struct hci_dev *hdev, u8 discovering);
void mgmt_suspending(struct hci_dev *hdev, u8 state);
void mgmt_resuming(struct hci_dev *hdev, u8 reason, bdaddr_t *bdaddr,
		   u8 addr_type);
bool mgmt_powering_down(struct hci_dev *hdev);
void mgmt_new_ltk(struct hci_dev *hdev, struct smp_ltk *key, bool persistent);
void mgmt_new_irk(struct hci_dev *hdev, struct smp_irk *irk, bool persistent);
void mgmt_new_csrk(struct hci_dev *hdev, struct smp_csrk *csrk,
		   bool persistent);
void mgmt_new_conn_param(struct hci_dev *hdev, bdaddr_t *bdaddr,
			 u8 bdaddr_type, u8 store_hint, u16 min_interval,
			 u16 max_interval, u16 latency, u16 timeout);
void mgmt_smp_complete(struct hci_conn *conn, bool complete);
bool mgmt_get_connectable(struct hci_dev *hdev);
void mgmt_set_connectable_complete(struct hci_dev *hdev, u8 status);
void mgmt_set_discoverable_complete(struct hci_dev *hdev, u8 status);
u8 mgmt_get_adv_discov_flags(struct hci_dev *hdev);
void mgmt_advertising_added(struct sock *sk, struct hci_dev *hdev,
			    u8 instance);
void mgmt_advertising_removed(struct sock *sk, struct hci_dev *hdev,
			      u8 instance);
void mgmt_adv_monitor_removed(struct hci_dev *hdev, u16 handle);
int mgmt_phy_configuration_changed(struct hci_dev *hdev, struct sock *skip);
int mgmt_add_adv_patterns_monitor_complete(struct hci_dev *hdev, u8 status);
int mgmt_remove_adv_monitor_complete(struct hci_dev *hdev, u8 status);
void mgmt_adv_monitor_device_lost(struct hci_dev *hdev, u16 handle,
				  bdaddr_t *bdaddr, u8 addr_type);
int mgmt_quality_report(struct hci_dev *hdev, struct sk_buff *skb,
			u8 quality_spec);

u8 hci_le_conn_update(struct hci_conn *conn, u16 min, u16 max, u16 latency,
		      u16 to_multiplier);
void hci_le_start_enc(struct hci_conn *conn, __le16 ediv, __le64 rand,
		      __u8 ltk[16], __u8 key_size);

void hci_copy_identity_address(struct hci_dev *hdev, bdaddr_t *bdaddr,
			       u8 *bdaddr_type);

#define SCO_AIRMODE_MASK       0x0003
#define SCO_AIRMODE_CVSD       0x0000
#define SCO_AIRMODE_TRANSP     0x0003

#define LOCAL_CODEC_ACL_MASK	BIT(0)
#define LOCAL_CODEC_SCO_MASK	BIT(1)

#define TRANSPORT_TYPE_MAX	0x04

#endif /* __HCI_CORE_H */<|MERGE_RESOLUTION|>--- conflicted
+++ resolved
@@ -640,16 +640,13 @@
 	int (*get_codec_config_data)(struct hci_dev *hdev, __u8 type,
 				     struct bt_codec *codec, __u8 *vnd_len,
 				     __u8 **vnd_data);
-<<<<<<< HEAD
+	bool (*is_quality_report_evt)(struct sk_buff *skb);
+	bool (*pull_quality_report_data)(struct sk_buff *skb);
 
 	ANDROID_KABI_RESERVE(1);
 	ANDROID_KABI_RESERVE(2);
 	ANDROID_KABI_RESERVE(3);
 	ANDROID_KABI_RESERVE(4);
-=======
-	bool (*is_quality_report_evt)(struct sk_buff *skb);
-	bool (*pull_quality_report_data)(struct sk_buff *skb);
->>>>>>> eef0e7eb
 };
 
 #define HCI_PHY_HANDLE(handle)	(handle & 0xff)
