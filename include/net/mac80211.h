--- conflicted
+++ resolved
@@ -4222,17 +4222,14 @@
 			      struct ieee80211_sta *sta, bool enabled);
 	int (*set_sar_specs)(struct ieee80211_hw *hw,
 			     const struct cfg80211_sar_specs *sar);
-<<<<<<< HEAD
-
+	void (*sta_set_decap_offload)(struct ieee80211_hw *hw,
+				      struct ieee80211_vif *vif,
+				      struct ieee80211_sta *sta, bool enabled);
+	
 	ANDROID_KABI_RESERVE(1);
 	ANDROID_KABI_RESERVE(2);
 	ANDROID_KABI_RESERVE(3);
 	ANDROID_KABI_RESERVE(4);
-=======
-	void (*sta_set_decap_offload)(struct ieee80211_hw *hw,
-				      struct ieee80211_vif *vif,
-				      struct ieee80211_sta *sta, bool enabled);
->>>>>>> 270b2d47
 };
 
 /**
