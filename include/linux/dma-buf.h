--- conflicted
+++ resolved
@@ -251,41 +251,6 @@
 					unsigned int offset, unsigned int len);
 
 	/**
-	 * @begin_cpu_access_partial:
-	 *
-	 * This is called from dma_buf_begin_cpu_access_partial() and allows the
-	 * exporter to ensure that the memory specified in the range is
-	 * available for cpu access - the exporter might need to allocate or
-	 * swap-in and pin the backing storage.
-	 * The exporter also needs to ensure that cpu access is
-	 * coherent for the access direction. The direction can be used by the
-	 * exporter to optimize the cache flushing, i.e. access with a different
-	 * direction (read instead of write) might return stale or even bogus
-	 * data (e.g. when the exporter needs to copy the data to temporary
-	 * storage).
-	 *
-	 * This callback is optional.
-	 *
-	 * FIXME: This is both called through the DMA_BUF_IOCTL_SYNC command
-	 * from userspace (where storage shouldn't be pinned to avoid handing
-	 * de-factor mlock rights to userspace) and for the kernel-internal
-	 * users of the various kmap interfaces, where the backing storage must
-	 * be pinned to guarantee that the atomic kmap calls can succeed. Since
-	 * there's no in-kernel users of the kmap interfaces yet this isn't a
-	 * real problem.
-	 *
-	 * Returns:
-	 *
-	 * 0 on success or a negative error code on failure. This can for
-	 * example fail when the backing storage can't be allocated. Can also
-	 * return -ERESTARTSYS or -EINTR when the call has been interrupted and
-	 * needs to be restarted.
-	 */
-	int (*begin_cpu_access_partial)(struct dma_buf *dmabuf,
-					enum dma_data_direction,
-					unsigned int offset, unsigned int len);
-
-	/**
 	 * @end_cpu_access:
 	 *
 	 * This is called from dma_buf_end_cpu_access() when the importer is
@@ -361,13 +326,8 @@
 	 */
 	int (*mmap)(struct dma_buf *, struct vm_area_struct *vma);
 
-<<<<<<< HEAD
 	int (*vmap)(struct dma_buf *dmabuf, struct dma_buf_map *map);
 	void (*vunmap)(struct dma_buf *dmabuf, struct dma_buf_map *map);
-=======
-	void *(*vmap)(struct dma_buf *);
-	void (*vunmap)(struct dma_buf *, void *vaddr);
->>>>>>> a7394896
 
 	/**
 	 * @get_uuid
@@ -664,14 +624,9 @@
 
 int dma_buf_mmap(struct dma_buf *, struct vm_area_struct *,
 		 unsigned long);
-<<<<<<< HEAD
 int dma_buf_vmap(struct dma_buf *dmabuf, struct dma_buf_map *map);
 void dma_buf_vunmap(struct dma_buf *dmabuf, struct dma_buf_map *map);
-=======
-void *dma_buf_vmap(struct dma_buf *);
-void dma_buf_vunmap(struct dma_buf *, void *vaddr);
 long dma_buf_set_name(struct dma_buf *dmabuf, const char *name);
->>>>>>> a7394896
 int dma_buf_get_flags(struct dma_buf *dmabuf, unsigned long *flags);
 int dma_buf_get_uuid(struct dma_buf *dmabuf, uuid_t *uuid);
 
