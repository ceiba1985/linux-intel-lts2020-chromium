/* SPDX-License-Identifier: GPL-2.0 */

#ifndef __LINUX_USB_TYPEC_H
#define __LINUX_USB_TYPEC_H

#include <linux/types.h>
#include <linux/android_kabi.h>

/* USB Type-C Specification releases */
#define USB_TYPEC_REV_1_0	0x100 /* 1.0 */
#define USB_TYPEC_REV_1_1	0x110 /* 1.1 */
#define USB_TYPEC_REV_1_2	0x120 /* 1.2 */
#define USB_TYPEC_REV_1_3	0x130 /* 1.3 */
#define USB_TYPEC_REV_1_4	0x140 /* 1.4 */
#define USB_TYPEC_REV_2_0	0x200 /* 2.0 */

struct typec_partner;
struct typec_cable;
struct typec_plug;
struct typec_port;

struct fwnode_handle;
struct device;

enum typec_port_type {
	TYPEC_PORT_SRC,
	TYPEC_PORT_SNK,
	TYPEC_PORT_DRP,
};

enum typec_port_data {
	TYPEC_PORT_DFP,
	TYPEC_PORT_UFP,
	TYPEC_PORT_DRD,
};

enum typec_plug_type {
	USB_PLUG_NONE,
	USB_PLUG_TYPE_A,
	USB_PLUG_TYPE_B,
	USB_PLUG_TYPE_C,
	USB_PLUG_CAPTIVE,
};

enum typec_data_role {
	TYPEC_DEVICE,
	TYPEC_HOST,
};

enum typec_role {
	TYPEC_SINK,
	TYPEC_SOURCE,
};

enum typec_pwr_opmode {
	TYPEC_PWR_MODE_USB,
	TYPEC_PWR_MODE_1_5A,
	TYPEC_PWR_MODE_3_0A,
	TYPEC_PWR_MODE_PD,
};

enum typec_accessory {
	TYPEC_ACCESSORY_NONE,
	TYPEC_ACCESSORY_AUDIO,
	TYPEC_ACCESSORY_DEBUG,
};

#define TYPEC_MAX_ACCESSORY	3

enum typec_orientation {
	TYPEC_ORIENTATION_NONE,
	TYPEC_ORIENTATION_NORMAL,
	TYPEC_ORIENTATION_REVERSE,
};

/*
 * struct enter_usb_data - Enter_USB Message details
 * @eudo: Enter_USB Data Object
 * @active_link_training: Active Cable Plug Link Training
 *
 * @active_link_training is a flag that should be set with uni-directional SBRX
 * communication, and left 0 with passive cables and with bi-directional SBRX
 * communication.
 */
struct enter_usb_data {
	u32			eudo;
	unsigned char		active_link_training:1;
};

/*
 * struct usb_pd_identity - USB Power Delivery identity data
 * @id_header: ID Header VDO
 * @cert_stat: Cert Stat VDO
 * @product: Product VDO
 * @vdo: Product Type Specific VDOs
 *
 * USB power delivery Discover Identity command response data.
 *
 * REVISIT: This is USB Power Delivery specific information, so this structure
 * probable belongs to USB Power Delivery header file once we have them.
 */
struct usb_pd_identity {
	u32			id_header;
	u32			cert_stat;
	u32			product;
	u32			vdo[3];
};

int typec_partner_set_identity(struct typec_partner *partner);
int typec_cable_set_identity(struct typec_cable *cable);

/*
 * struct typec_altmode_desc - USB Type-C Alternate Mode Descriptor
 * @svid: Standard or Vendor ID
 * @mode: Index of the Mode
 * @vdo: VDO returned by Discover Modes USB PD command
 * @roles: Only for ports. DRP if the mode is available in both roles
 *
 * Description of an Alternate Mode which a connector, cable plug or partner
 * supports.
 */
struct typec_altmode_desc {
	u16			svid;
	u8			mode;
	u32			vdo;
	/* Only used with ports */
	enum typec_port_data	roles;
};

void typec_partner_set_pd_revision(struct typec_partner *partner, u16 pd_revision);
int typec_partner_set_num_altmodes(struct typec_partner *partner, int num_altmodes);
struct typec_altmode
*typec_partner_register_altmode(struct typec_partner *partner,
				const struct typec_altmode_desc *desc);
int typec_plug_set_num_altmodes(struct typec_plug *plug, int num_altmodes);
struct typec_altmode
*typec_plug_register_altmode(struct typec_plug *plug,
			     const struct typec_altmode_desc *desc);
struct typec_altmode
*typec_port_register_altmode(struct typec_port *port,
			     const struct typec_altmode_desc *desc);
void typec_unregister_altmode(struct typec_altmode *altmode);

struct typec_port *typec_altmode2port(struct typec_altmode *alt);

void typec_altmode_update_active(struct typec_altmode *alt, bool active);

enum typec_plug_index {
	TYPEC_PLUG_SOP_P,
	TYPEC_PLUG_SOP_PP,
};

/*
 * struct typec_plug_desc - USB Type-C Cable Plug Descriptor
 * @index: SOP Prime for the plug connected to DFP and SOP Double Prime for the
 *         plug connected to UFP
 *
 * Represents USB Type-C Cable Plug.
 */
struct typec_plug_desc {
	enum typec_plug_index	index;
};

/*
 * struct typec_cable_desc - USB Type-C Cable Descriptor
 * @type: The plug type from USB PD Cable VDO
 * @active: Is the cable active or passive
 * @identity: Result of Discover Identity command
 * @pd_revision: USB Power Delivery Specification revision if supported
 *
 * Represents USB Type-C Cable attached to USB Type-C port.
 */
struct typec_cable_desc {
	enum typec_plug_type	type;
	unsigned int		active:1;
	struct usb_pd_identity	*identity;
	u16			pd_revision; /* 0300H = "3.0" */

};

/*
 * struct typec_partner_desc - USB Type-C Partner Descriptor
 * @usb_pd: USB Power Delivery support
 * @accessory: Audio, Debug or none.
 * @identity: Discover Identity command data
 * @pd_revision: USB Power Delivery Specification Revision if supported
 *
 * Details about a partner that is attached to USB Type-C port. If @identity
 * member exists when partner is registered, a directory named "identity" is
 * created to sysfs for the partner device.
 *
 * @pd_revision is based on the setting of the "Specification Revision" field
 * in the message header on the initial "Source Capabilities" message received
 * from the partner, or a "Request" message received from the partner, depending
 * on whether our port is a Sink or a Source.
 */
struct typec_partner_desc {
	unsigned int		usb_pd:1;
	enum typec_accessory	accessory;
	struct usb_pd_identity	*identity;
	u16			pd_revision; /* 0300H = "3.0" */
};

/**
 * struct typec_operations - USB Type-C Port Operations
 * @try_role: Set data role preference for DRP port
 * @dr_set: Set Data Role
 * @pr_set: Set Power Role
 * @vconn_set: Source VCONN
 * @port_type_set: Set port type
 */
struct typec_operations {
	int (*try_role)(struct typec_port *port, int role);
	int (*dr_set)(struct typec_port *port, enum typec_data_role role);
	int (*pr_set)(struct typec_port *port, enum typec_role role);
	int (*vconn_set)(struct typec_port *port, enum typec_role role);
	int (*port_type_set)(struct typec_port *port,
			     enum typec_port_type type);
	ANDROID_KABI_RESERVE(1);
};

enum usb_pd_svdm_ver {
	SVDM_VER_1_0 = 0,
	SVDM_VER_2_0 = 1,
	SVDM_VER_MAX = SVDM_VER_2_0,
};

enum usb_pd_svdm_ver {
	SVDM_VER_1_0 = 0,
	SVDM_VER_2_0 = 1,
	SVDM_VER_MAX = SVDM_VER_2_0,
};

/*
 * struct typec_capability - USB Type-C Port Capabilities
 * @type: Supported power role of the port
 * @data: Supported data role of the port
 * @revision: USB Type-C Specification release. Binary coded decimal
 * @pd_revision: USB Power Delivery Specification revision if supported
 * @svdm_version: USB PD Structured VDM version if supported
 * @prefer_role: Initial role preference (DRP ports).
 * @accessory: Supported Accessory Modes
 * @fwnode: Optional fwnode of the port
 * @driver_data: Private pointer for driver specific info
 * @ops: Port operations vector
 *
 * Static capabilities of a single USB Type-C port.
 */
struct typec_capability {
	enum typec_port_type	type;
	enum typec_port_data	data;
	u16			revision; /* 0120H = "1.2" */
	u16			pd_revision; /* 0300H = "3.0" */
	enum usb_pd_svdm_ver	svdm_version;
	int			prefer_role;
	enum typec_accessory	accessory[TYPEC_MAX_ACCESSORY];
	unsigned int		orientation_aware:1;

	struct fwnode_handle	*fwnode;
	void			*driver_data;

	const struct typec_operations	*ops;
	ANDROID_KABI_RESERVE(1);
};

/* Specific to try_role(). Indicates the user want's to clear the preference. */
#define TYPEC_NO_PREFERRED_ROLE	(-1)

struct typec_port *typec_register_port(struct device *parent,
				       const struct typec_capability *cap);
void typec_unregister_port(struct typec_port *port);

struct typec_partner *typec_register_partner(struct typec_port *port,
					     struct typec_partner_desc *desc);
void typec_unregister_partner(struct typec_partner *partner);

struct typec_cable *typec_register_cable(struct typec_port *port,
					 struct typec_cable_desc *desc);
void typec_unregister_cable(struct typec_cable *cable);

struct typec_cable *typec_cable_get(struct typec_port *port);
void typec_cable_put(struct typec_cable *cable);
int typec_cable_is_active(struct typec_cable *cable);

struct typec_plug *typec_register_plug(struct typec_cable *cable,
				       struct typec_plug_desc *desc);
void typec_unregister_plug(struct typec_plug *plug);

void typec_set_data_role(struct typec_port *port, enum typec_data_role role);
void typec_set_pwr_role(struct typec_port *port, enum typec_role role);
void typec_set_vconn_role(struct typec_port *port, enum typec_role role);
void typec_set_pwr_opmode(struct typec_port *port, enum typec_pwr_opmode mode);

int typec_set_orientation(struct typec_port *port,
			  enum typec_orientation orientation);
enum typec_orientation typec_get_orientation(struct typec_port *port);
int typec_set_mode(struct typec_port *port, int mode);

void *typec_get_drvdata(struct typec_port *port);

int typec_find_pwr_opmode(const char *name);
int typec_find_orientation(const char *name);
int typec_find_port_power_role(const char *name);
int typec_find_power_role(const char *name);
int typec_find_port_data_role(const char *name);

void typec_partner_set_svdm_version(struct typec_partner *partner,
				    enum usb_pd_svdm_ver svdm_version);
int typec_get_negotiated_svdm_version(struct typec_port *port);
<<<<<<< HEAD
=======

#if IS_REACHABLE(CONFIG_TYPEC)
int typec_link_port(struct device *port);
void typec_unlink_port(struct device *port);
#else
static inline int typec_link_port(struct device *port)
{
	return 0;
}

static inline void typec_unlink_port(struct device *port) { }
#endif

>>>>>>> 5225df1e
#endif /* __LINUX_USB_TYPEC_H */<|MERGE_RESOLUTION|>--- conflicted
+++ resolved
@@ -225,12 +225,6 @@
 	SVDM_VER_MAX = SVDM_VER_2_0,
 };
 
-enum usb_pd_svdm_ver {
-	SVDM_VER_1_0 = 0,
-	SVDM_VER_2_0 = 1,
-	SVDM_VER_MAX = SVDM_VER_2_0,
-};
-
 /*
  * struct typec_capability - USB Type-C Port Capabilities
  * @type: Supported power role of the port
@@ -307,8 +301,6 @@
 void typec_partner_set_svdm_version(struct typec_partner *partner,
 				    enum usb_pd_svdm_ver svdm_version);
 int typec_get_negotiated_svdm_version(struct typec_port *port);
-<<<<<<< HEAD
-=======
 
 #if IS_REACHABLE(CONFIG_TYPEC)
 int typec_link_port(struct device *port);
@@ -322,5 +314,4 @@
 static inline void typec_unlink_port(struct device *port) { }
 #endif
 
->>>>>>> 5225df1e
 #endif /* __LINUX_USB_TYPEC_H */