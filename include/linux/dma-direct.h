/* SPDX-License-Identifier: GPL-2.0 */
/*
 * Internals of the DMA direct mapping implementation.  Only for use by the
 * DMA mapping code and IOMMU drivers.
 */
#ifndef _LINUX_DMA_DIRECT_H
#define _LINUX_DMA_DIRECT_H 1

#include <linux/dma-mapping.h>
#include <linux/dma-map-ops.h>
#include <linux/memblock.h> /* for min_low_pfn */
#include <linux/mem_encrypt.h>
#include <linux/swiotlb.h>

extern unsigned int zone_dma_bits;

/*
 * Record the mapping of CPU physical to DMA addresses for a given region.
 */
struct bus_dma_region {
	phys_addr_t	cpu_start;
	dma_addr_t	dma_start;
	u64		size;
	u64		offset;
};

static inline bool zone_dma32_is_empty(int node)
{
#ifdef CONFIG_ZONE_DMA32
	pg_data_t *pgdat = NODE_DATA(node);

	return zone_is_empty(&pgdat->node_zones[ZONE_DMA32]);
#else
	return true;
#endif
}

static inline bool zone_dma32_are_empty(void)
{
<<<<<<< HEAD
=======
#ifdef CONFIG_NUMA
>>>>>>> 95f4203f
	int node;

	for_each_node(node)
		if (!zone_dma32_is_empty(node))
			return false;
<<<<<<< HEAD
=======
#else
	if (!zone_dma32_is_empty(numa_node_id()))
		return false;
#endif
>>>>>>> 95f4203f

	return true;
}

static inline dma_addr_t translate_phys_to_dma(struct device *dev,
		phys_addr_t paddr)
{
	const struct bus_dma_region *m;

	for (m = dev->dma_range_map; m->size; m++)
		if (paddr >= m->cpu_start && paddr - m->cpu_start < m->size)
			return (dma_addr_t)paddr - m->offset;

	/* make sure dma_capable fails when no translation is available */
	return DMA_MAPPING_ERROR;
}

static inline phys_addr_t translate_dma_to_phys(struct device *dev,
		dma_addr_t dma_addr)
{
	const struct bus_dma_region *m;

	for (m = dev->dma_range_map; m->size; m++)
		if (dma_addr >= m->dma_start && dma_addr - m->dma_start < m->size)
			return (phys_addr_t)dma_addr + m->offset;

	return (phys_addr_t)-1;
}

#ifdef CONFIG_ARCH_HAS_PHYS_TO_DMA
#include <asm/dma-direct.h>
#ifndef phys_to_dma_unencrypted
#define phys_to_dma_unencrypted		phys_to_dma
#endif
#else
static inline dma_addr_t phys_to_dma_unencrypted(struct device *dev,
		phys_addr_t paddr)
{
	if (dev->dma_range_map)
		return translate_phys_to_dma(dev, paddr);
	return paddr;
}

/*
 * If memory encryption is supported, phys_to_dma will set the memory encryption
 * bit in the DMA address, and dma_to_phys will clear it.
 * phys_to_dma_unencrypted is for use on special unencrypted memory like swiotlb
 * buffers.
 */
static inline dma_addr_t phys_to_dma(struct device *dev, phys_addr_t paddr)
{
	return __sme_set(phys_to_dma_unencrypted(dev, paddr));
}

static inline phys_addr_t dma_to_phys(struct device *dev, dma_addr_t dma_addr)
{
	phys_addr_t paddr;

	if (dev->dma_range_map)
		paddr = translate_dma_to_phys(dev, dma_addr);
	else
		paddr = dma_addr;

	return __sme_clr(paddr);
}
#endif /* !CONFIG_ARCH_HAS_PHYS_TO_DMA */

#ifdef CONFIG_ARCH_HAS_FORCE_DMA_UNENCRYPTED
bool force_dma_unencrypted(struct device *dev);
#else
static inline bool force_dma_unencrypted(struct device *dev)
{
	return false;
}
#endif /* CONFIG_ARCH_HAS_FORCE_DMA_UNENCRYPTED */

static inline bool dma_capable(struct device *dev, dma_addr_t addr, size_t size,
		bool is_ram)
{
	dma_addr_t end = addr + size - 1;

	if (addr == DMA_MAPPING_ERROR)
		return false;
	if (is_ram && !IS_ENABLED(CONFIG_ARCH_DMA_ADDR_T_64BIT) &&
	    min(addr, end) < phys_to_dma(dev, PFN_PHYS(min_low_pfn)))
		return false;

	return end <= min_not_zero(*dev->dma_mask, dev->bus_dma_limit);
}

u64 dma_direct_get_required_mask(struct device *dev);
void *dma_direct_alloc(struct device *dev, size_t size, dma_addr_t *dma_handle,
		gfp_t gfp, unsigned long attrs);
void dma_direct_free(struct device *dev, size_t size, void *cpu_addr,
		dma_addr_t dma_addr, unsigned long attrs);
struct page *dma_direct_alloc_pages(struct device *dev, size_t size,
		dma_addr_t *dma_handle, enum dma_data_direction dir, gfp_t gfp);
void dma_direct_free_pages(struct device *dev, size_t size,
		struct page *page, dma_addr_t dma_addr,
		enum dma_data_direction dir);
int dma_direct_supported(struct device *dev, u64 mask);
dma_addr_t dma_direct_map_resource(struct device *dev, phys_addr_t paddr,
		size_t size, enum dma_data_direction dir, unsigned long attrs);

#endif /* _LINUX_DMA_DIRECT_H */<|MERGE_RESOLUTION|>--- conflicted
+++ resolved
@@ -37,22 +37,16 @@
 
 static inline bool zone_dma32_are_empty(void)
 {
-<<<<<<< HEAD
-=======
 #ifdef CONFIG_NUMA
->>>>>>> 95f4203f
 	int node;
 
 	for_each_node(node)
 		if (!zone_dma32_is_empty(node))
 			return false;
-<<<<<<< HEAD
-=======
 #else
 	if (!zone_dma32_is_empty(numa_node_id()))
 		return false;
 #endif
->>>>>>> 95f4203f
 
 	return true;
 }
