/* SPDX-License-Identifier: GPL-2.0 */
/*
 *	pci.h
 *
 *	PCI defines and function prototypes
 *	Copyright 1994, Drew Eckhardt
 *	Copyright 1997--1999 Martin Mares <mj@ucw.cz>
 *
 *	PCI Express ASPM defines and function prototypes
 *	Copyright (c) 2007 Intel Corp.
 *		Zhang Yanmin (yanmin.zhang@intel.com)
 *		Shaohua Li (shaohua.li@intel.com)
 *
 *	For more information, please consult the following manuals (look at
 *	http://www.pcisig.com/ for how to get them):
 *
 *	PCI BIOS Specification
 *	PCI Local Bus Specification
 *	PCI to PCI Bridge Specification
 *	PCI Express Specification
 *	PCI System Design Guide
 */
#ifndef LINUX_PCI_H
#define LINUX_PCI_H


#include <linux/mod_devicetable.h>

#include <linux/types.h>
#include <linux/init.h>
#include <linux/ioport.h>
#include <linux/list.h>
#include <linux/compiler.h>
#include <linux/errno.h>
#include <linux/kobject.h>
#include <linux/atomic.h>
#include <linux/device.h>
#include <linux/interrupt.h>
#include <linux/io.h>
#include <linux/resource_ext.h>
#include <uapi/linux/pci.h>

#include <linux/pci_ids.h>
#include <linux/android_kabi.h>

#define PCI_STATUS_ERROR_BITS (PCI_STATUS_DETECTED_PARITY  | \
			       PCI_STATUS_SIG_SYSTEM_ERROR | \
			       PCI_STATUS_REC_MASTER_ABORT | \
			       PCI_STATUS_REC_TARGET_ABORT | \
			       PCI_STATUS_SIG_TARGET_ABORT | \
			       PCI_STATUS_PARITY)

/*
 * The PCI interface treats multi-function devices as independent
 * devices.  The slot/function address of each device is encoded
 * in a single byte as follows:
 *
 *	7:3 = slot
 *	2:0 = function
 *
 * PCI_DEVFN(), PCI_SLOT(), and PCI_FUNC() are defined in uapi/linux/pci.h.
 * In the interest of not exposing interfaces to user-space unnecessarily,
 * the following kernel-only defines are being added here.
 */
#define PCI_DEVID(bus, devfn)	((((u16)(bus)) << 8) | (devfn))
/* return bus from PCI devid = ((u16)bus_number) << 8) | devfn */
#define PCI_BUS_NUM(x) (((x) >> 8) & 0xff)

/* pci_slot represents a physical slot */
struct pci_slot {
	struct pci_bus		*bus;		/* Bus this slot is on */
	struct list_head	list;		/* Node in list of slots */
	struct hotplug_slot	*hotplug;	/* Hotplug info (move here) */
	unsigned char		number;		/* PCI_SLOT(pci_dev->devfn) */
	struct kobject		kobj;
};

static inline const char *pci_slot_name(const struct pci_slot *slot)
{
	return kobject_name(&slot->kobj);
}

/* File state for mmap()s on /proc/bus/pci/X/Y */
enum pci_mmap_state {
	pci_mmap_io,
	pci_mmap_mem
};

/* For PCI devices, the region numbers are assigned this way: */
enum {
	/* #0-5: standard PCI resources */
	PCI_STD_RESOURCES,
	PCI_STD_RESOURCE_END = PCI_STD_RESOURCES + PCI_STD_NUM_BARS - 1,

	/* #6: expansion ROM resource */
	PCI_ROM_RESOURCE,

	/* Device-specific resources */
#ifdef CONFIG_PCI_IOV
	PCI_IOV_RESOURCES,
	PCI_IOV_RESOURCE_END = PCI_IOV_RESOURCES + PCI_SRIOV_NUM_BARS - 1,
#endif

/* PCI-to-PCI (P2P) bridge windows */
#define PCI_BRIDGE_IO_WINDOW		(PCI_BRIDGE_RESOURCES + 0)
#define PCI_BRIDGE_MEM_WINDOW		(PCI_BRIDGE_RESOURCES + 1)
#define PCI_BRIDGE_PREF_MEM_WINDOW	(PCI_BRIDGE_RESOURCES + 2)

/* CardBus bridge windows */
#define PCI_CB_BRIDGE_IO_0_WINDOW	(PCI_BRIDGE_RESOURCES + 0)
#define PCI_CB_BRIDGE_IO_1_WINDOW	(PCI_BRIDGE_RESOURCES + 1)
#define PCI_CB_BRIDGE_MEM_0_WINDOW	(PCI_BRIDGE_RESOURCES + 2)
#define PCI_CB_BRIDGE_MEM_1_WINDOW	(PCI_BRIDGE_RESOURCES + 3)

/* Total number of bridge resources for P2P and CardBus */
#define PCI_BRIDGE_RESOURCE_NUM 4

	/* Resources assigned to buses behind the bridge */
	PCI_BRIDGE_RESOURCES,
	PCI_BRIDGE_RESOURCE_END = PCI_BRIDGE_RESOURCES +
				  PCI_BRIDGE_RESOURCE_NUM - 1,

	/* Total resources associated with a PCI device */
	PCI_NUM_RESOURCES,

	/* Preserve this for compatibility */
	DEVICE_COUNT_RESOURCE = PCI_NUM_RESOURCES,
};

/**
 * enum pci_interrupt_pin - PCI INTx interrupt values
 * @PCI_INTERRUPT_UNKNOWN: Unknown or unassigned interrupt
 * @PCI_INTERRUPT_INTA: PCI INTA pin
 * @PCI_INTERRUPT_INTB: PCI INTB pin
 * @PCI_INTERRUPT_INTC: PCI INTC pin
 * @PCI_INTERRUPT_INTD: PCI INTD pin
 *
 * Corresponds to values for legacy PCI INTx interrupts, as can be found in the
 * PCI_INTERRUPT_PIN register.
 */
enum pci_interrupt_pin {
	PCI_INTERRUPT_UNKNOWN,
	PCI_INTERRUPT_INTA,
	PCI_INTERRUPT_INTB,
	PCI_INTERRUPT_INTC,
	PCI_INTERRUPT_INTD,
};

/* The number of legacy PCI INTx interrupts */
#define PCI_NUM_INTX	4

/*
 * pci_power_t values must match the bits in the Capabilities PME_Support
 * and Control/Status PowerState fields in the Power Management capability.
 */
typedef int __bitwise pci_power_t;

#define PCI_D0		((pci_power_t __force) 0)
#define PCI_D1		((pci_power_t __force) 1)
#define PCI_D2		((pci_power_t __force) 2)
#define PCI_D3hot	((pci_power_t __force) 3)
#define PCI_D3cold	((pci_power_t __force) 4)
#define PCI_UNKNOWN	((pci_power_t __force) 5)
#define PCI_POWER_ERROR	((pci_power_t __force) -1)

/* Remember to update this when the list above changes! */
extern const char *pci_power_names[];

static inline const char *pci_power_name(pci_power_t state)
{
	return pci_power_names[1 + (__force int) state];
}

/**
 * typedef pci_channel_state_t
 *
 * The pci_channel state describes connectivity between the CPU and
 * the PCI device.  If some PCI bus between here and the PCI device
 * has crashed or locked up, this info is reflected here.
 */
typedef unsigned int __bitwise pci_channel_state_t;

enum {
	/* I/O channel is in normal state */
	pci_channel_io_normal = (__force pci_channel_state_t) 1,

	/* I/O to channel is blocked */
	pci_channel_io_frozen = (__force pci_channel_state_t) 2,

	/* PCI card is dead */
	pci_channel_io_perm_failure = (__force pci_channel_state_t) 3,
};

typedef unsigned int __bitwise pcie_reset_state_t;

enum pcie_reset_state {
	/* Reset is NOT asserted (Use to deassert reset) */
	pcie_deassert_reset = (__force pcie_reset_state_t) 1,

	/* Use #PERST to reset PCIe device */
	pcie_warm_reset = (__force pcie_reset_state_t) 2,

	/* Use PCIe Hot Reset to reset device */
	pcie_hot_reset = (__force pcie_reset_state_t) 3
};

typedef unsigned short __bitwise pci_dev_flags_t;
enum pci_dev_flags {
	/* INTX_DISABLE in PCI_COMMAND register disables MSI too */
	PCI_DEV_FLAGS_MSI_INTX_DISABLE_BUG = (__force pci_dev_flags_t) (1 << 0),
	/* Device configuration is irrevocably lost if disabled into D3 */
	PCI_DEV_FLAGS_NO_D3 = (__force pci_dev_flags_t) (1 << 1),
	/* Provide indication device is assigned by a Virtual Machine Manager */
	PCI_DEV_FLAGS_ASSIGNED = (__force pci_dev_flags_t) (1 << 2),
	/* Flag for quirk use to store if quirk-specific ACS is enabled */
	PCI_DEV_FLAGS_ACS_ENABLED_QUIRK = (__force pci_dev_flags_t) (1 << 3),
	/* Use a PCIe-to-PCI bridge alias even if !pci_is_pcie */
	PCI_DEV_FLAG_PCIE_BRIDGE_ALIAS = (__force pci_dev_flags_t) (1 << 5),
	/* Do not use bus resets for device */
	PCI_DEV_FLAGS_NO_BUS_RESET = (__force pci_dev_flags_t) (1 << 6),
	/* Do not use PM reset even if device advertises NoSoftRst- */
	PCI_DEV_FLAGS_NO_PM_RESET = (__force pci_dev_flags_t) (1 << 7),
	/* Get VPD from function 0 VPD */
	PCI_DEV_FLAGS_VPD_REF_F0 = (__force pci_dev_flags_t) (1 << 8),
	/* A non-root bridge where translation occurs, stop alias search here */
	PCI_DEV_FLAGS_BRIDGE_XLATE_ROOT = (__force pci_dev_flags_t) (1 << 9),
	/* Do not use FLR even if device advertises PCI_AF_CAP */
	PCI_DEV_FLAGS_NO_FLR_RESET = (__force pci_dev_flags_t) (1 << 10),
	/* Don't use Relaxed Ordering for TLPs directed at this device */
	PCI_DEV_FLAGS_NO_RELAXED_ORDERING = (__force pci_dev_flags_t) (1 << 11),
	/* Device does honor MSI masking despite saying otherwise */
	PCI_DEV_FLAGS_HAS_MSI_MASKING = (__force pci_dev_flags_t) (1 << 12),
};

enum pci_irq_reroute_variant {
	INTEL_IRQ_REROUTE_VARIANT = 1,
	MAX_IRQ_REROUTE_VARIANTS = 3
};

typedef unsigned short __bitwise pci_bus_flags_t;
enum pci_bus_flags {
	PCI_BUS_FLAGS_NO_MSI	= (__force pci_bus_flags_t) 1,
	PCI_BUS_FLAGS_NO_MMRBC	= (__force pci_bus_flags_t) 2,
	PCI_BUS_FLAGS_NO_AERSID	= (__force pci_bus_flags_t) 4,
	PCI_BUS_FLAGS_NO_EXTCFG	= (__force pci_bus_flags_t) 8,
};

/* Values from Link Status register, PCIe r3.1, sec 7.8.8 */
enum pcie_link_width {
	PCIE_LNK_WIDTH_RESRV	= 0x00,
	PCIE_LNK_X1		= 0x01,
	PCIE_LNK_X2		= 0x02,
	PCIE_LNK_X4		= 0x04,
	PCIE_LNK_X8		= 0x08,
	PCIE_LNK_X12		= 0x0c,
	PCIE_LNK_X16		= 0x10,
	PCIE_LNK_X32		= 0x20,
	PCIE_LNK_WIDTH_UNKNOWN	= 0xff,
};

/* See matching string table in pci_speed_string() */
enum pci_bus_speed {
	PCI_SPEED_33MHz			= 0x00,
	PCI_SPEED_66MHz			= 0x01,
	PCI_SPEED_66MHz_PCIX		= 0x02,
	PCI_SPEED_100MHz_PCIX		= 0x03,
	PCI_SPEED_133MHz_PCIX		= 0x04,
	PCI_SPEED_66MHz_PCIX_ECC	= 0x05,
	PCI_SPEED_100MHz_PCIX_ECC	= 0x06,
	PCI_SPEED_133MHz_PCIX_ECC	= 0x07,
	PCI_SPEED_66MHz_PCIX_266	= 0x09,
	PCI_SPEED_100MHz_PCIX_266	= 0x0a,
	PCI_SPEED_133MHz_PCIX_266	= 0x0b,
	AGP_UNKNOWN			= 0x0c,
	AGP_1X				= 0x0d,
	AGP_2X				= 0x0e,
	AGP_4X				= 0x0f,
	AGP_8X				= 0x10,
	PCI_SPEED_66MHz_PCIX_533	= 0x11,
	PCI_SPEED_100MHz_PCIX_533	= 0x12,
	PCI_SPEED_133MHz_PCIX_533	= 0x13,
	PCIE_SPEED_2_5GT		= 0x14,
	PCIE_SPEED_5_0GT		= 0x15,
	PCIE_SPEED_8_0GT		= 0x16,
	PCIE_SPEED_16_0GT		= 0x17,
	PCIE_SPEED_32_0GT		= 0x18,
	PCI_SPEED_UNKNOWN		= 0xff,
};

enum pci_bus_speed pcie_get_speed_cap(struct pci_dev *dev);
enum pcie_link_width pcie_get_width_cap(struct pci_dev *dev);

struct pci_cap_saved_data {
	u16		cap_nr;
	bool		cap_extended;
	unsigned int	size;
	u32		data[];
};

struct pci_cap_saved_state {
	struct hlist_node		next;
	struct pci_cap_saved_data	cap;
};

struct irq_affinity;
struct pcie_link_state;
struct pci_vpd;
struct pci_sriov;
struct pci_p2pdma;

/* The pci_dev structure describes PCI devices */
struct pci_dev {
	struct list_head bus_list;	/* Node in per-bus list */
	struct pci_bus	*bus;		/* Bus this device is on */
	struct pci_bus	*subordinate;	/* Bus this device bridges to */

	void		*sysdata;	/* Hook for sys-specific extension */
	struct proc_dir_entry *procent;	/* Device entry in /proc/bus/pci */
	struct pci_slot	*slot;		/* Physical slot this device is in */

	unsigned int	devfn;		/* Encoded device & function index */
	unsigned short	vendor;
	unsigned short	device;
	unsigned short	subsystem_vendor;
	unsigned short	subsystem_device;
	unsigned int	class;		/* 3 bytes: (base,sub,prog-if) */
	u8		revision;	/* PCI revision, low byte of class word */
	u8		hdr_type;	/* PCI header type (`multi' flag masked out) */
#ifdef CONFIG_PCIEAER
	u16		aer_cap;	/* AER capability offset */
	struct aer_stats *aer_stats;	/* AER stats for this device */
#endif
	u8		pcie_cap;	/* PCIe capability offset */
	u8		msi_cap;	/* MSI capability offset */
	u8		msix_cap;	/* MSI-X capability offset */
	u8		pcie_mpss:3;	/* PCIe Max Payload Size Supported */
	u8		rom_base_reg;	/* Config register controlling ROM */
	u8		pin;		/* Interrupt pin this device uses */
	u16		pcie_flags_reg;	/* Cached PCIe Capabilities Register */
	unsigned long	*dma_alias_mask;/* Mask of enabled devfn aliases */

	struct pci_driver *driver;	/* Driver bound to this device */
	u64		dma_mask;	/* Mask of the bits of bus address this
					   device implements.  Normally this is
					   0xffffffff.  You only need to change
					   this if your device has broken DMA
					   or supports 64-bit transfers.  */

	struct device_dma_parameters dma_parms;

	pci_power_t	current_state;	/* Current operating state. In ACPI,
					   this is D0-D3, D0 being fully
					   functional, and D3 being off. */
	unsigned int	imm_ready:1;	/* Supports Immediate Readiness */
	u8		pm_cap;		/* PM capability offset */
	unsigned int	pme_support:5;	/* Bitmask of states from which PME#
					   can be generated */
	unsigned int	pme_poll:1;	/* Poll device's PME status bit */
	unsigned int	d1_support:1;	/* Low power state D1 is supported */
	unsigned int	d2_support:1;	/* Low power state D2 is supported */
	unsigned int	no_d1d2:1;	/* D1 and D2 are forbidden */
	unsigned int	no_d3cold:1;	/* D3cold is forbidden */
	unsigned int	bridge_d3:1;	/* Allow D3 for bridge */
	unsigned int	d3cold_allowed:1;	/* D3cold is allowed by user */
	unsigned int	mmio_always_on:1;	/* Disallow turning off io/mem
						   decoding during BAR sizing */
	unsigned int	wakeup_prepared:1;
	unsigned int	runtime_d3cold:1;	/* Whether go through runtime
						   D3cold, not set for devices
						   powered on/off by the
						   corresponding bridge */
	unsigned int	skip_bus_pm:1;	/* Internal: Skip bus-level PM */
	unsigned int	ignore_hotplug:1;	/* Ignore hotplug events */
	unsigned int	hotplug_user_indicators:1; /* SlotCtl indicators
						      controlled exclusively by
						      user sysfs */
	unsigned int	clear_retrain_link:1;	/* Need to clear Retrain Link
						   bit manually */
	unsigned int	d3hot_delay;	/* D3hot->D0 transition time in ms */
	unsigned int	d3cold_delay;	/* D3cold->D0 transition time in ms */

#ifdef CONFIG_PCIEASPM
	struct pcie_link_state	*link_state;	/* ASPM link state */
	unsigned int	ltr_path:1;	/* Latency Tolerance Reporting
					   supported from root to here */
	int		l1ss;		/* L1SS Capability pointer */
	u16		saved_aspm_ctl; /* ASPM Control saved at suspend time */
#endif
	unsigned int	eetlp_prefix_path:1;	/* End-to-End TLP Prefix */

	pci_channel_state_t error_state;	/* Current connectivity state */
	struct device	dev;			/* Generic device interface */

	int		cfg_size;		/* Size of config space */

	/*
	 * Instead of touching interrupt line and base address registers
	 * directly, use the values stored here. They might be different!
	 */
	unsigned int	irq;
	struct resource resource[DEVICE_COUNT_RESOURCE]; /* I/O and memory regions + expansion ROMs */

	bool		match_driver;		/* Skip attaching driver */

	unsigned int	transparent:1;		/* Subtractive decode bridge */
	unsigned int	io_window:1;		/* Bridge has I/O window */
	unsigned int	pref_window:1;		/* Bridge has pref mem window */
	unsigned int	pref_64_window:1;	/* Pref mem window is 64-bit */
	unsigned int	multifunction:1;	/* Multi-function device */

	unsigned int	is_busmaster:1;		/* Is busmaster */
	unsigned int	no_msi:1;		/* May not use MSI */
	unsigned int	no_64bit_msi:1;		/* May only use 32-bit MSIs */
	unsigned int	block_cfg_access:1;	/* Config space access blocked */
	unsigned int	broken_parity_status:1;	/* Generates false positive parity */
	unsigned int	irq_reroute_variant:2;	/* Needs IRQ rerouting variant */
	unsigned int	msi_enabled:1;
	unsigned int	msix_enabled:1;
	unsigned int	ari_enabled:1;		/* ARI forwarding */
	unsigned int	ats_enabled:1;		/* Address Translation Svc */
	unsigned int	pasid_enabled:1;	/* Process Address Space ID */
	unsigned int	pri_enabled:1;		/* Page Request Interface */
	unsigned int	is_managed:1;
	unsigned int	needs_freset:1;		/* Requires fundamental reset */
	unsigned int	state_saved:1;
	unsigned int	is_physfn:1;
	unsigned int	is_virtfn:1;
	unsigned int	reset_fn:1;
	unsigned int	is_hotplug_bridge:1;
	unsigned int	shpc_managed:1;		/* SHPC owned by shpchp */
	unsigned int	is_thunderbolt:1;	/* Thunderbolt controller */
	/*
	 * Devices marked being untrusted are the ones that can potentially
	 * execute DMA attacks and similar. They are typically connected
	 * through external ports such as Thunderbolt but not limited to
	 * that. When an IOMMU is enabled they should be getting full
	 * mappings to make sure they cannot access arbitrary memory.
	 */
	unsigned int	untrusted:1;
	/*
	 * Info from the platform, e.g., ACPI or device tree, may mark a
	 * device as "external-facing".  An external-facing device is
	 * itself internal but devices downstream from it are external.
	 */
	unsigned int	external_facing:1;
	unsigned int	broken_intx_masking:1;	/* INTx masking can't be used */
	unsigned int	io_window_1k:1;		/* Intel bridge 1K I/O windows */
	unsigned int	irq_managed:1;
	unsigned int	non_compliant_bars:1;	/* Broken BARs; ignore them */
	unsigned int	is_probed:1;		/* Device probing in progress */
	unsigned int	link_active_reporting:1;/* Device capable of reporting link active */
	unsigned int	no_vf_scan:1;		/* Don't scan for VFs after IOV enablement */
	unsigned int	no_command_memory:1;	/* No PCI_COMMAND_MEMORY */
	pci_dev_flags_t dev_flags;
	atomic_t	enable_cnt;	/* pci_enable_device has been called */

	u32		saved_config_space[16]; /* Config space saved at suspend time */
	struct hlist_head saved_cap_space;
	struct bin_attribute *rom_attr;		/* Attribute descriptor for sysfs ROM entry */
	int		rom_attr_enabled;	/* Display of ROM attribute enabled? */
	struct bin_attribute *res_attr[DEVICE_COUNT_RESOURCE]; /* sysfs file for resources */
	struct bin_attribute *res_attr_wc[DEVICE_COUNT_RESOURCE]; /* sysfs file for WC mapping of resources */

#ifdef CONFIG_HOTPLUG_PCI_PCIE
	unsigned int	broken_cmd_compl:1;	/* No compl for some cmds */
#endif
#ifdef CONFIG_PCIE_PTM
	unsigned int	ptm_root:1;
	unsigned int	ptm_enabled:1;
	u8		ptm_granularity;
#endif
#ifdef CONFIG_PCI_MSI
	const struct attribute_group **msi_irq_groups;
#endif
	struct pci_vpd *vpd;
#ifdef CONFIG_PCIE_DPC
	u16		dpc_cap;
	unsigned int	dpc_rp_extensions:1;
	u8		dpc_rp_log_size;
#endif
#ifdef CONFIG_PCI_ATS
	union {
		struct pci_sriov	*sriov;		/* PF: SR-IOV info */
		struct pci_dev		*physfn;	/* VF: related PF */
	};
	u16		ats_cap;	/* ATS Capability offset */
	u8		ats_stu;	/* ATS Smallest Translation Unit */
#endif
#ifdef CONFIG_PCI_PRI
	u16		pri_cap;	/* PRI Capability offset */
	u32		pri_reqs_alloc; /* Number of PRI requests allocated */
	unsigned int	pasid_required:1; /* PRG Response PASID Required */
#endif
#ifdef CONFIG_PCI_PASID
	u16		pasid_cap;	/* PASID Capability offset */
	u16		pasid_features;
#endif
#ifdef CONFIG_PCI_P2PDMA
	struct pci_p2pdma *p2pdma;
#endif
	u16		acs_cap;	/* ACS Capability offset */
	phys_addr_t	rom;		/* Physical address if not from BAR */
	size_t		romlen;		/* Length if not from BAR */
	char		*driver_override; /* Driver name to force a match */

	unsigned long	priv_flags;	/* Private flags for the PCI driver */

	ANDROID_KABI_RESERVE(1);
	ANDROID_KABI_RESERVE(2);
	ANDROID_KABI_RESERVE(3);
	ANDROID_KABI_RESERVE(4);
};

static inline struct pci_dev *pci_physfn(struct pci_dev *dev)
{
#ifdef CONFIG_PCI_IOV
	if (dev->is_virtfn)
		dev = dev->physfn;
#endif
	return dev;
}

struct pci_dev *pci_alloc_dev(struct pci_bus *bus);

#define	to_pci_dev(n) container_of(n, struct pci_dev, dev)
#define for_each_pci_dev(d) while ((d = pci_get_device(PCI_ANY_ID, PCI_ANY_ID, d)) != NULL)

static inline int pci_channel_offline(struct pci_dev *pdev)
{
	return (pdev->error_state != pci_channel_io_normal);
}

struct pci_host_bridge {
	struct device	dev;
	struct pci_bus	*bus;		/* Root bus */
	struct pci_ops	*ops;
	struct pci_ops	*child_ops;
	void		*sysdata;
	int		busnr;
	struct list_head windows;	/* resource_entry */
	struct list_head dma_ranges;	/* dma ranges resource list */
	u8 (*swizzle_irq)(struct pci_dev *, u8 *); /* Platform IRQ swizzler */
	int (*map_irq)(const struct pci_dev *, u8, u8);
	void (*release_fn)(struct pci_host_bridge *);
	void		*release_data;
	struct msi_controller *msi;
	unsigned int	ignore_reset_delay:1;	/* For entire hierarchy */
	unsigned int	no_ext_tags:1;		/* No Extended Tags */
	unsigned int	native_aer:1;		/* OS may use PCIe AER */
	unsigned int	native_pcie_hotplug:1;	/* OS may use PCIe hotplug */
	unsigned int	native_shpc_hotplug:1;	/* OS may use SHPC hotplug */
	unsigned int	native_pme:1;		/* OS may use PCIe PME */
	unsigned int	native_ltr:1;		/* OS may use PCIe LTR */
	unsigned int	native_dpc:1;		/* OS may use PCIe DPC */
	unsigned int	preserve_config:1;	/* Preserve FW resource setup */
	unsigned int	size_windows:1;		/* Enable root bus sizing */

	/* Resource alignment requirements */
	resource_size_t (*align_resource)(struct pci_dev *dev,
			const struct resource *res,
			resource_size_t start,
			resource_size_t size,
			resource_size_t align);

	ANDROID_KABI_RESERVE(1);
	ANDROID_KABI_RESERVE(2);

	unsigned long	private[] ____cacheline_aligned;
};

#define	to_pci_host_bridge(n) container_of(n, struct pci_host_bridge, dev)

static inline void *pci_host_bridge_priv(struct pci_host_bridge *bridge)
{
	return (void *)bridge->private;
}

static inline struct pci_host_bridge *pci_host_bridge_from_priv(void *priv)
{
	return container_of(priv, struct pci_host_bridge, private);
}

struct pci_host_bridge *pci_alloc_host_bridge(size_t priv);
struct pci_host_bridge *devm_pci_alloc_host_bridge(struct device *dev,
						   size_t priv);
void pci_free_host_bridge(struct pci_host_bridge *bridge);
struct pci_host_bridge *pci_find_host_bridge(struct pci_bus *bus);

void pci_set_host_bridge_release(struct pci_host_bridge *bridge,
				 void (*release_fn)(struct pci_host_bridge *),
				 void *release_data);

int pcibios_root_bridge_prepare(struct pci_host_bridge *bridge);

/*
 * The first PCI_BRIDGE_RESOURCE_NUM PCI bus resources (those that correspond
 * to P2P or CardBus bridge windows) go in a table.  Additional ones (for
 * buses below host bridges or subtractive decode bridges) go in the list.
 * Use pci_bus_for_each_resource() to iterate through all the resources.
 */

/*
 * PCI_SUBTRACTIVE_DECODE means the bridge forwards the window implicitly
 * and there's no way to program the bridge with the details of the window.
 * This does not apply to ACPI _CRS windows, even with the _DEC subtractive-
 * decode bit set, because they are explicit and can be programmed with _SRS.
 */
#define PCI_SUBTRACTIVE_DECODE	0x1

struct pci_bus_resource {
	struct list_head	list;
	struct resource		*res;
	unsigned int		flags;
};

#define PCI_REGION_FLAG_MASK	0x0fU	/* These bits of resource flags tell us the PCI region flags */

struct pci_bus {
	struct list_head node;		/* Node in list of buses */
	struct pci_bus	*parent;	/* Parent bus this bridge is on */
	struct list_head children;	/* List of child buses */
	struct list_head devices;	/* List of devices on this bus */
	struct pci_dev	*self;		/* Bridge device as seen by parent */
	struct list_head slots;		/* List of slots on this bus;
					   protected by pci_slot_mutex */
	struct resource *resource[PCI_BRIDGE_RESOURCE_NUM];
	struct list_head resources;	/* Address space routed to this bus */
	struct resource busn_res;	/* Bus numbers routed to this bus */

	struct pci_ops	*ops;		/* Configuration access functions */
	struct msi_controller *msi;	/* MSI controller */
	void		*sysdata;	/* Hook for sys-specific extension */
	struct proc_dir_entry *procdir;	/* Directory entry in /proc/bus/pci */

	unsigned char	number;		/* Bus number */
	unsigned char	primary;	/* Number of primary bridge */
	unsigned char	max_bus_speed;	/* enum pci_bus_speed */
	unsigned char	cur_bus_speed;	/* enum pci_bus_speed */
#ifdef CONFIG_PCI_DOMAINS_GENERIC
	int		domain_nr;
#endif

	char		name[48];

	unsigned short	bridge_ctl;	/* Manage NO_ISA/FBB/et al behaviors */
	pci_bus_flags_t bus_flags;	/* Inherited by child buses */
	struct device		*bridge;
	struct device		dev;
	struct bin_attribute	*legacy_io;	/* Legacy I/O for this bus */
	struct bin_attribute	*legacy_mem;	/* Legacy mem */
	unsigned int		is_added:1;
<<<<<<< HEAD
	unsigned int		unsafe_warn:1;	/* warned about RW1C config write */
=======
>>>>>>> 43ca8e1d

	ANDROID_KABI_RESERVE(1);
	ANDROID_KABI_RESERVE(2);
	ANDROID_KABI_RESERVE(3);
	ANDROID_KABI_RESERVE(4);
};

#define to_pci_bus(n)	container_of(n, struct pci_bus, dev)

static inline u16 pci_dev_id(struct pci_dev *dev)
{
	return PCI_DEVID(dev->bus->number, dev->devfn);
}

/*
 * Returns true if the PCI bus is root (behind host-PCI bridge),
 * false otherwise
 *
 * Some code assumes that "bus->self == NULL" means that bus is a root bus.
 * This is incorrect because "virtual" buses added for SR-IOV (via
 * virtfn_add_bus()) have "bus->self == NULL" but are not root buses.
 */
static inline bool pci_is_root_bus(struct pci_bus *pbus)
{
	return !(pbus->parent);
}

/**
 * pci_is_bridge - check if the PCI device is a bridge
 * @dev: PCI device
 *
 * Return true if the PCI device is bridge whether it has subordinate
 * or not.
 */
static inline bool pci_is_bridge(struct pci_dev *dev)
{
	return dev->hdr_type == PCI_HEADER_TYPE_BRIDGE ||
		dev->hdr_type == PCI_HEADER_TYPE_CARDBUS;
}

#define for_each_pci_bridge(dev, bus)				\
	list_for_each_entry(dev, &bus->devices, bus_list)	\
		if (!pci_is_bridge(dev)) {} else

static inline struct pci_dev *pci_upstream_bridge(struct pci_dev *dev)
{
	dev = pci_physfn(dev);
	if (pci_is_root_bus(dev->bus))
		return NULL;

	return dev->bus->self;
}

#ifdef CONFIG_PCI_MSI
static inline bool pci_dev_msi_enabled(struct pci_dev *pci_dev)
{
	return pci_dev->msi_enabled || pci_dev->msix_enabled;
}
#else
static inline bool pci_dev_msi_enabled(struct pci_dev *pci_dev) { return false; }
#endif

/* Error values that may be returned by PCI functions */
#define PCIBIOS_SUCCESSFUL		0x00
#define PCIBIOS_FUNC_NOT_SUPPORTED	0x81
#define PCIBIOS_BAD_VENDOR_ID		0x83
#define PCIBIOS_DEVICE_NOT_FOUND	0x86
#define PCIBIOS_BAD_REGISTER_NUMBER	0x87
#define PCIBIOS_SET_FAILED		0x88
#define PCIBIOS_BUFFER_TOO_SMALL	0x89

/* Translate above to generic errno for passing back through non-PCI code */
static inline int pcibios_err_to_errno(int err)
{
	if (err <= PCIBIOS_SUCCESSFUL)
		return err; /* Assume already errno */

	switch (err) {
	case PCIBIOS_FUNC_NOT_SUPPORTED:
		return -ENOENT;
	case PCIBIOS_BAD_VENDOR_ID:
		return -ENOTTY;
	case PCIBIOS_DEVICE_NOT_FOUND:
		return -ENODEV;
	case PCIBIOS_BAD_REGISTER_NUMBER:
		return -EFAULT;
	case PCIBIOS_SET_FAILED:
		return -EIO;
	case PCIBIOS_BUFFER_TOO_SMALL:
		return -ENOSPC;
	}

	return -ERANGE;
}

/* Low-level architecture-dependent routines */

struct pci_ops {
	int (*add_bus)(struct pci_bus *bus);
	void (*remove_bus)(struct pci_bus *bus);
	void __iomem *(*map_bus)(struct pci_bus *bus, unsigned int devfn, int where);
	int (*read)(struct pci_bus *bus, unsigned int devfn, int where, int size, u32 *val);
	int (*write)(struct pci_bus *bus, unsigned int devfn, int where, int size, u32 val);

	ANDROID_KABI_RESERVE(1);
};

/*
 * ACPI needs to be able to access PCI config space before we've done a
 * PCI bus scan and created pci_bus structures.
 */
int raw_pci_read(unsigned int domain, unsigned int bus, unsigned int devfn,
		 int reg, int len, u32 *val);
int raw_pci_write(unsigned int domain, unsigned int bus, unsigned int devfn,
		  int reg, int len, u32 val);

#ifdef CONFIG_ARCH_DMA_ADDR_T_64BIT
typedef u64 pci_bus_addr_t;
#else
typedef u32 pci_bus_addr_t;
#endif

struct pci_bus_region {
	pci_bus_addr_t	start;
	pci_bus_addr_t	end;
};

struct pci_dynids {
	spinlock_t		lock;	/* Protects list, index */
	struct list_head	list;	/* For IDs added at runtime */
};


/*
 * PCI Error Recovery System (PCI-ERS).  If a PCI device driver provides
 * a set of callbacks in struct pci_error_handlers, that device driver
 * will be notified of PCI bus errors, and will be driven to recovery
 * when an error occurs.
 */

typedef unsigned int __bitwise pci_ers_result_t;

enum pci_ers_result {
	/* No result/none/not supported in device driver */
	PCI_ERS_RESULT_NONE = (__force pci_ers_result_t) 1,

	/* Device driver can recover without slot reset */
	PCI_ERS_RESULT_CAN_RECOVER = (__force pci_ers_result_t) 2,

	/* Device driver wants slot to be reset */
	PCI_ERS_RESULT_NEED_RESET = (__force pci_ers_result_t) 3,

	/* Device has completely failed, is unrecoverable */
	PCI_ERS_RESULT_DISCONNECT = (__force pci_ers_result_t) 4,

	/* Device driver is fully recovered and operational */
	PCI_ERS_RESULT_RECOVERED = (__force pci_ers_result_t) 5,

	/* No AER capabilities registered for the driver */
	PCI_ERS_RESULT_NO_AER_DRIVER = (__force pci_ers_result_t) 6,
};

/* PCI bus error event callbacks */
struct pci_error_handlers {
	/* PCI bus error detected on this device */
	pci_ers_result_t (*error_detected)(struct pci_dev *dev,
					   pci_channel_state_t error);

	/* MMIO has been re-enabled, but not DMA */
	pci_ers_result_t (*mmio_enabled)(struct pci_dev *dev);

	/* PCI slot has been reset */
	pci_ers_result_t (*slot_reset)(struct pci_dev *dev);

	/* PCI function reset prepare or completed */
	void (*reset_prepare)(struct pci_dev *dev);
	void (*reset_done)(struct pci_dev *dev);

	/* Device driver may resume normal operations */
	void (*resume)(struct pci_dev *dev);

	ANDROID_KABI_RESERVE(1);
};


struct module;

/**
 * struct pci_driver - PCI driver structure
 * @node:	List of driver structures.
 * @name:	Driver name.
 * @id_table:	Pointer to table of device IDs the driver is
 *		interested in.  Most drivers should export this
 *		table using MODULE_DEVICE_TABLE(pci,...).
 * @probe:	This probing function gets called (during execution
 *		of pci_register_driver() for already existing
 *		devices or later if a new device gets inserted) for
 *		all PCI devices which match the ID table and are not
 *		"owned" by the other drivers yet. This function gets
 *		passed a "struct pci_dev \*" for each device whose
 *		entry in the ID table matches the device. The probe
 *		function returns zero when the driver chooses to
 *		take "ownership" of the device or an error code
 *		(negative number) otherwise.
 *		The probe function always gets called from process
 *		context, so it can sleep.
 * @remove:	The remove() function gets called whenever a device
 *		being handled by this driver is removed (either during
 *		deregistration of the driver or when it's manually
 *		pulled out of a hot-pluggable slot).
 *		The remove function always gets called from process
 *		context, so it can sleep.
 * @suspend:	Put device into low power state.
 * @resume:	Wake device from low power state.
 *		(Please see Documentation/power/pci.rst for descriptions
 *		of PCI Power Management and the related functions.)
 * @shutdown:	Hook into reboot_notifier_list (kernel/sys.c).
 *		Intended to stop any idling DMA operations.
 *		Useful for enabling wake-on-lan (NIC) or changing
 *		the power state of a device before reboot.
 *		e.g. drivers/net/e100.c.
 * @sriov_configure: Optional driver callback to allow configuration of
 *		number of VFs to enable via sysfs "sriov_numvfs" file.
 * @err_handler: See Documentation/PCI/pci-error-recovery.rst
 * @groups:	Sysfs attribute groups.
 * @dev_groups: Attributes attached to the device that will be
 *              created once it is bound to the driver.
 * @driver:	Driver model structure.
 * @dynids:	List of dynamically added device IDs.
 */
struct pci_driver {
	struct list_head	node;
	const char		*name;
	const struct pci_device_id *id_table;	/* Must be non-NULL for probe to be called */
	int  (*probe)(struct pci_dev *dev, const struct pci_device_id *id);	/* New device inserted */
	void (*remove)(struct pci_dev *dev);	/* Device removed (NULL if not a hot-plug capable driver) */
	int  (*suspend)(struct pci_dev *dev, pm_message_t state);	/* Device suspended */
	int  (*resume)(struct pci_dev *dev);	/* Device woken up */
	void (*shutdown)(struct pci_dev *dev);
	int  (*sriov_configure)(struct pci_dev *dev, int num_vfs); /* On PF */
	const struct pci_error_handlers *err_handler;
	const struct attribute_group **groups;
	const struct attribute_group **dev_groups;
	struct device_driver	driver;
	struct pci_dynids	dynids;

	ANDROID_KABI_RESERVE(1);
	ANDROID_KABI_RESERVE(2);
	ANDROID_KABI_RESERVE(3);
	ANDROID_KABI_RESERVE(4);
};

#define	to_pci_driver(drv) container_of(drv, struct pci_driver, driver)

/**
 * PCI_DEVICE - macro used to describe a specific PCI device
 * @vend: the 16 bit PCI Vendor ID
 * @dev: the 16 bit PCI Device ID
 *
 * This macro is used to create a struct pci_device_id that matches a
 * specific device.  The subvendor and subdevice fields will be set to
 * PCI_ANY_ID.
 */
#define PCI_DEVICE(vend,dev) \
	.vendor = (vend), .device = (dev), \
	.subvendor = PCI_ANY_ID, .subdevice = PCI_ANY_ID

/**
 * PCI_DEVICE_SUB - macro used to describe a specific PCI device with subsystem
 * @vend: the 16 bit PCI Vendor ID
 * @dev: the 16 bit PCI Device ID
 * @subvend: the 16 bit PCI Subvendor ID
 * @subdev: the 16 bit PCI Subdevice ID
 *
 * This macro is used to create a struct pci_device_id that matches a
 * specific device with subsystem information.
 */
#define PCI_DEVICE_SUB(vend, dev, subvend, subdev) \
	.vendor = (vend), .device = (dev), \
	.subvendor = (subvend), .subdevice = (subdev)

/**
 * PCI_DEVICE_CLASS - macro used to describe a specific PCI device class
 * @dev_class: the class, subclass, prog-if triple for this device
 * @dev_class_mask: the class mask for this device
 *
 * This macro is used to create a struct pci_device_id that matches a
 * specific PCI class.  The vendor, device, subvendor, and subdevice
 * fields will be set to PCI_ANY_ID.
 */
#define PCI_DEVICE_CLASS(dev_class,dev_class_mask) \
	.class = (dev_class), .class_mask = (dev_class_mask), \
	.vendor = PCI_ANY_ID, .device = PCI_ANY_ID, \
	.subvendor = PCI_ANY_ID, .subdevice = PCI_ANY_ID

/**
 * PCI_VDEVICE - macro used to describe a specific PCI device in short form
 * @vend: the vendor name
 * @dev: the 16 bit PCI Device ID
 *
 * This macro is used to create a struct pci_device_id that matches a
 * specific PCI device.  The subvendor, and subdevice fields will be set
 * to PCI_ANY_ID. The macro allows the next field to follow as the device
 * private data.
 */
#define PCI_VDEVICE(vend, dev) \
	.vendor = PCI_VENDOR_ID_##vend, .device = (dev), \
	.subvendor = PCI_ANY_ID, .subdevice = PCI_ANY_ID, 0, 0

/**
 * PCI_DEVICE_DATA - macro used to describe a specific PCI device in very short form
 * @vend: the vendor name (without PCI_VENDOR_ID_ prefix)
 * @dev: the device name (without PCI_DEVICE_ID_<vend>_ prefix)
 * @data: the driver data to be filled
 *
 * This macro is used to create a struct pci_device_id that matches a
 * specific PCI device.  The subvendor, and subdevice fields will be set
 * to PCI_ANY_ID.
 */
#define PCI_DEVICE_DATA(vend, dev, data) \
	.vendor = PCI_VENDOR_ID_##vend, .device = PCI_DEVICE_ID_##vend##_##dev, \
	.subvendor = PCI_ANY_ID, .subdevice = PCI_ANY_ID, 0, 0, \
	.driver_data = (kernel_ulong_t)(data)

enum {
	PCI_REASSIGN_ALL_RSRC	= 0x00000001,	/* Ignore firmware setup */
	PCI_REASSIGN_ALL_BUS	= 0x00000002,	/* Reassign all bus numbers */
	PCI_PROBE_ONLY		= 0x00000004,	/* Use existing setup */
	PCI_CAN_SKIP_ISA_ALIGN	= 0x00000008,	/* Don't do ISA alignment */
	PCI_ENABLE_PROC_DOMAINS	= 0x00000010,	/* Enable domains in /proc */
	PCI_COMPAT_DOMAIN_0	= 0x00000020,	/* ... except domain 0 */
	PCI_SCAN_ALL_PCIE_DEVS	= 0x00000040,	/* Scan all, not just dev 0 */
};

#define PCI_IRQ_LEGACY		(1 << 0) /* Allow legacy interrupts */
#define PCI_IRQ_MSI		(1 << 1) /* Allow MSI interrupts */
#define PCI_IRQ_MSIX		(1 << 2) /* Allow MSI-X interrupts */
#define PCI_IRQ_AFFINITY	(1 << 3) /* Auto-assign affinity */

/* These external functions are only available when PCI support is enabled */
#ifdef CONFIG_PCI

extern unsigned int pci_flags;

static inline void pci_set_flags(int flags) { pci_flags = flags; }
static inline void pci_add_flags(int flags) { pci_flags |= flags; }
static inline void pci_clear_flags(int flags) { pci_flags &= ~flags; }
static inline int pci_has_flag(int flag) { return pci_flags & flag; }

void pcie_bus_configure_settings(struct pci_bus *bus);

enum pcie_bus_config_types {
	PCIE_BUS_TUNE_OFF,	/* Don't touch MPS at all */
	PCIE_BUS_DEFAULT,	/* Ensure MPS matches upstream bridge */
	PCIE_BUS_SAFE,		/* Use largest MPS boot-time devices support */
	PCIE_BUS_PERFORMANCE,	/* Use MPS and MRRS for best performance */
	PCIE_BUS_PEER2PEER,	/* Set MPS = 128 for all devices */
};

extern enum pcie_bus_config_types pcie_bus_config;

extern struct bus_type pci_bus_type;

/* Do NOT directly access these two variables, unless you are arch-specific PCI
 * code, or PCI core code. */
extern struct list_head pci_root_buses;	/* List of all known PCI buses */
/* Some device drivers need know if PCI is initiated */
int no_pci_devices(void);

void pcibios_resource_survey_bus(struct pci_bus *bus);
void pcibios_bus_add_device(struct pci_dev *pdev);
void pcibios_add_bus(struct pci_bus *bus);
void pcibios_remove_bus(struct pci_bus *bus);
void pcibios_fixup_bus(struct pci_bus *);
int __must_check pcibios_enable_device(struct pci_dev *, int mask);
/* Architecture-specific versions may override this (weak) */
char *pcibios_setup(char *str);

/* Used only when drivers/pci/setup.c is used */
resource_size_t pcibios_align_resource(void *, const struct resource *,
				resource_size_t,
				resource_size_t);

/* Weak but can be overridden by arch */
void pci_fixup_cardbus(struct pci_bus *);

/* Generic PCI functions used internally */

void pcibios_resource_to_bus(struct pci_bus *bus, struct pci_bus_region *region,
			     struct resource *res);
void pcibios_bus_to_resource(struct pci_bus *bus, struct resource *res,
			     struct pci_bus_region *region);
void pcibios_scan_specific_bus(int busn);
struct pci_bus *pci_find_bus(int domain, int busnr);
void pci_bus_add_devices(const struct pci_bus *bus);
struct pci_bus *pci_scan_bus(int bus, struct pci_ops *ops, void *sysdata);
struct pci_bus *pci_create_root_bus(struct device *parent, int bus,
				    struct pci_ops *ops, void *sysdata,
				    struct list_head *resources);
int pci_host_probe(struct pci_host_bridge *bridge);
int pci_bus_insert_busn_res(struct pci_bus *b, int bus, int busmax);
int pci_bus_update_busn_res_end(struct pci_bus *b, int busmax);
void pci_bus_release_busn_res(struct pci_bus *b);
struct pci_bus *pci_scan_root_bus(struct device *parent, int bus,
				  struct pci_ops *ops, void *sysdata,
				  struct list_head *resources);
int pci_scan_root_bus_bridge(struct pci_host_bridge *bridge);
struct pci_bus *pci_add_new_bus(struct pci_bus *parent, struct pci_dev *dev,
				int busnr);
struct pci_slot *pci_create_slot(struct pci_bus *parent, int slot_nr,
				 const char *name,
				 struct hotplug_slot *hotplug);
void pci_destroy_slot(struct pci_slot *slot);
#ifdef CONFIG_SYSFS
void pci_dev_assign_slot(struct pci_dev *dev);
#else
static inline void pci_dev_assign_slot(struct pci_dev *dev) { }
#endif
int pci_scan_slot(struct pci_bus *bus, int devfn);
struct pci_dev *pci_scan_single_device(struct pci_bus *bus, int devfn);
void pci_device_add(struct pci_dev *dev, struct pci_bus *bus);
unsigned int pci_scan_child_bus(struct pci_bus *bus);
void pci_bus_add_device(struct pci_dev *dev);
void pci_read_bridge_bases(struct pci_bus *child);
struct resource *pci_find_parent_resource(const struct pci_dev *dev,
					  struct resource *res);
u8 pci_swizzle_interrupt_pin(const struct pci_dev *dev, u8 pin);
int pci_get_interrupt_pin(struct pci_dev *dev, struct pci_dev **bridge);
u8 pci_common_swizzle(struct pci_dev *dev, u8 *pinp);
struct pci_dev *pci_dev_get(struct pci_dev *dev);
void pci_dev_put(struct pci_dev *dev);
void pci_remove_bus(struct pci_bus *b);
void pci_stop_and_remove_bus_device(struct pci_dev *dev);
void pci_stop_and_remove_bus_device_locked(struct pci_dev *dev);
void pci_stop_root_bus(struct pci_bus *bus);
void pci_remove_root_bus(struct pci_bus *bus);
void pci_setup_cardbus(struct pci_bus *bus);
void pcibios_setup_bridge(struct pci_bus *bus, unsigned long type);
void pci_sort_breadthfirst(void);
#define dev_is_pci(d) ((d)->bus == &pci_bus_type)
#define dev_is_pf(d) ((dev_is_pci(d) ? to_pci_dev(d)->is_physfn : false))

/* Generic PCI functions exported to card drivers */

int pci_find_capability(struct pci_dev *dev, int cap);
int pci_find_next_capability(struct pci_dev *dev, u8 pos, int cap);
int pci_find_ext_capability(struct pci_dev *dev, int cap);
int pci_find_next_ext_capability(struct pci_dev *dev, int pos, int cap);
int pci_find_ht_capability(struct pci_dev *dev, int ht_cap);
int pci_find_next_ht_capability(struct pci_dev *dev, int pos, int ht_cap);
struct pci_bus *pci_find_next_bus(const struct pci_bus *from);

u64 pci_get_dsn(struct pci_dev *dev);

struct pci_dev *pci_get_device(unsigned int vendor, unsigned int device,
			       struct pci_dev *from);
struct pci_dev *pci_get_subsys(unsigned int vendor, unsigned int device,
			       unsigned int ss_vendor, unsigned int ss_device,
			       struct pci_dev *from);
struct pci_dev *pci_get_slot(struct pci_bus *bus, unsigned int devfn);
struct pci_dev *pci_get_domain_bus_and_slot(int domain, unsigned int bus,
					    unsigned int devfn);
struct pci_dev *pci_get_class(unsigned int class, struct pci_dev *from);
int pci_dev_present(const struct pci_device_id *ids);

int pci_bus_read_config_byte(struct pci_bus *bus, unsigned int devfn,
			     int where, u8 *val);
int pci_bus_read_config_word(struct pci_bus *bus, unsigned int devfn,
			     int where, u16 *val);
int pci_bus_read_config_dword(struct pci_bus *bus, unsigned int devfn,
			      int where, u32 *val);
int pci_bus_write_config_byte(struct pci_bus *bus, unsigned int devfn,
			      int where, u8 val);
int pci_bus_write_config_word(struct pci_bus *bus, unsigned int devfn,
			      int where, u16 val);
int pci_bus_write_config_dword(struct pci_bus *bus, unsigned int devfn,
			       int where, u32 val);

int pci_generic_config_read(struct pci_bus *bus, unsigned int devfn,
			    int where, int size, u32 *val);
int pci_generic_config_write(struct pci_bus *bus, unsigned int devfn,
			    int where, int size, u32 val);
int pci_generic_config_read32(struct pci_bus *bus, unsigned int devfn,
			      int where, int size, u32 *val);
int pci_generic_config_write32(struct pci_bus *bus, unsigned int devfn,
			       int where, int size, u32 val);

struct pci_ops *pci_bus_set_ops(struct pci_bus *bus, struct pci_ops *ops);

int pci_read_config_byte(const struct pci_dev *dev, int where, u8 *val);
int pci_read_config_word(const struct pci_dev *dev, int where, u16 *val);
int pci_read_config_dword(const struct pci_dev *dev, int where, u32 *val);
int pci_write_config_byte(const struct pci_dev *dev, int where, u8 val);
int pci_write_config_word(const struct pci_dev *dev, int where, u16 val);
int pci_write_config_dword(const struct pci_dev *dev, int where, u32 val);

int pcie_capability_read_word(struct pci_dev *dev, int pos, u16 *val);
int pcie_capability_read_dword(struct pci_dev *dev, int pos, u32 *val);
int pcie_capability_write_word(struct pci_dev *dev, int pos, u16 val);
int pcie_capability_write_dword(struct pci_dev *dev, int pos, u32 val);
int pcie_capability_clear_and_set_word(struct pci_dev *dev, int pos,
				       u16 clear, u16 set);
int pcie_capability_clear_and_set_dword(struct pci_dev *dev, int pos,
					u32 clear, u32 set);

static inline int pcie_capability_set_word(struct pci_dev *dev, int pos,
					   u16 set)
{
	return pcie_capability_clear_and_set_word(dev, pos, 0, set);
}

static inline int pcie_capability_set_dword(struct pci_dev *dev, int pos,
					    u32 set)
{
	return pcie_capability_clear_and_set_dword(dev, pos, 0, set);
}

static inline int pcie_capability_clear_word(struct pci_dev *dev, int pos,
					     u16 clear)
{
	return pcie_capability_clear_and_set_word(dev, pos, clear, 0);
}

static inline int pcie_capability_clear_dword(struct pci_dev *dev, int pos,
					      u32 clear)
{
	return pcie_capability_clear_and_set_dword(dev, pos, clear, 0);
}

/* User-space driven config access */
int pci_user_read_config_byte(struct pci_dev *dev, int where, u8 *val);
int pci_user_read_config_word(struct pci_dev *dev, int where, u16 *val);
int pci_user_read_config_dword(struct pci_dev *dev, int where, u32 *val);
int pci_user_write_config_byte(struct pci_dev *dev, int where, u8 val);
int pci_user_write_config_word(struct pci_dev *dev, int where, u16 val);
int pci_user_write_config_dword(struct pci_dev *dev, int where, u32 val);

int __must_check pci_enable_device(struct pci_dev *dev);
int __must_check pci_enable_device_io(struct pci_dev *dev);
int __must_check pci_enable_device_mem(struct pci_dev *dev);
int __must_check pci_reenable_device(struct pci_dev *);
int __must_check pcim_enable_device(struct pci_dev *pdev);
void pcim_pin_device(struct pci_dev *pdev);

static inline bool pci_intx_mask_supported(struct pci_dev *pdev)
{
	/*
	 * INTx masking is supported if PCI_COMMAND_INTX_DISABLE is
	 * writable and no quirk has marked the feature broken.
	 */
	return !pdev->broken_intx_masking;
}

static inline int pci_is_enabled(struct pci_dev *pdev)
{
	return (atomic_read(&pdev->enable_cnt) > 0);
}

static inline int pci_is_managed(struct pci_dev *pdev)
{
	return pdev->is_managed;
}

void pci_disable_device(struct pci_dev *dev);

extern unsigned int pcibios_max_latency;
void pci_set_master(struct pci_dev *dev);
void pci_clear_master(struct pci_dev *dev);

int pci_set_pcie_reset_state(struct pci_dev *dev, enum pcie_reset_state state);
int pci_set_cacheline_size(struct pci_dev *dev);
#define HAVE_PCI_SET_MWI
int __must_check pci_set_mwi(struct pci_dev *dev);
int __must_check pcim_set_mwi(struct pci_dev *dev);
int pci_try_set_mwi(struct pci_dev *dev);
void pci_clear_mwi(struct pci_dev *dev);
void pci_intx(struct pci_dev *dev, int enable);
bool pci_check_and_mask_intx(struct pci_dev *dev);
bool pci_check_and_unmask_intx(struct pci_dev *dev);
int pci_wait_for_pending(struct pci_dev *dev, int pos, u16 mask);
int pci_wait_for_pending_transaction(struct pci_dev *dev);
int pcix_get_max_mmrbc(struct pci_dev *dev);
int pcix_get_mmrbc(struct pci_dev *dev);
int pcix_set_mmrbc(struct pci_dev *dev, int mmrbc);
int pcie_get_readrq(struct pci_dev *dev);
int pcie_set_readrq(struct pci_dev *dev, int rq);
int pcie_get_mps(struct pci_dev *dev);
int pcie_set_mps(struct pci_dev *dev, int mps);
u32 pcie_bandwidth_available(struct pci_dev *dev, struct pci_dev **limiting_dev,
			     enum pci_bus_speed *speed,
			     enum pcie_link_width *width);
void pcie_print_link_status(struct pci_dev *dev);
bool pcie_has_flr(struct pci_dev *dev);
int pcie_flr(struct pci_dev *dev);
int __pci_reset_function_locked(struct pci_dev *dev);
int pci_reset_function(struct pci_dev *dev);
int pci_reset_function_locked(struct pci_dev *dev);
int pci_try_reset_function(struct pci_dev *dev);
int pci_probe_reset_slot(struct pci_slot *slot);
int pci_probe_reset_bus(struct pci_bus *bus);
int pci_reset_bus(struct pci_dev *dev);
void pci_reset_secondary_bus(struct pci_dev *dev);
void pcibios_reset_secondary_bus(struct pci_dev *dev);
void pci_update_resource(struct pci_dev *dev, int resno);
int __must_check pci_assign_resource(struct pci_dev *dev, int i);
int __must_check pci_reassign_resource(struct pci_dev *dev, int i, resource_size_t add_size, resource_size_t align);
void pci_release_resource(struct pci_dev *dev, int resno);
static inline int pci_rebar_bytes_to_size(u64 bytes)
{
	bytes = roundup_pow_of_two(bytes);

	/* Return BAR size as defined in the resizable BAR specification */
	return max(ilog2(bytes), 20) - 20;
}

u32 pci_rebar_get_possible_sizes(struct pci_dev *pdev, int bar);
int __must_check pci_resize_resource(struct pci_dev *dev, int i, int size);
int pci_select_bars(struct pci_dev *dev, unsigned long flags);
bool pci_device_is_present(struct pci_dev *pdev);
void pci_ignore_hotplug(struct pci_dev *dev);
struct pci_dev *pci_real_dma_dev(struct pci_dev *dev);
int pci_status_get_and_clear_errors(struct pci_dev *pdev);

int __printf(6, 7) pci_request_irq(struct pci_dev *dev, unsigned int nr,
		irq_handler_t handler, irq_handler_t thread_fn, void *dev_id,
		const char *fmt, ...);
void pci_free_irq(struct pci_dev *dev, unsigned int nr, void *dev_id);

/* ROM control related routines */
int pci_enable_rom(struct pci_dev *pdev);
void pci_disable_rom(struct pci_dev *pdev);
void __iomem __must_check *pci_map_rom(struct pci_dev *pdev, size_t *size);
void pci_unmap_rom(struct pci_dev *pdev, void __iomem *rom);

/* Power management related routines */
int pci_save_state(struct pci_dev *dev);
void pci_restore_state(struct pci_dev *dev);
struct pci_saved_state *pci_store_saved_state(struct pci_dev *dev);
int pci_load_saved_state(struct pci_dev *dev,
			 struct pci_saved_state *state);
int pci_load_and_free_saved_state(struct pci_dev *dev,
				  struct pci_saved_state **state);
struct pci_cap_saved_state *pci_find_saved_cap(struct pci_dev *dev, char cap);
struct pci_cap_saved_state *pci_find_saved_ext_cap(struct pci_dev *dev,
						   u16 cap);
int pci_add_cap_save_buffer(struct pci_dev *dev, char cap, unsigned int size);
int pci_add_ext_cap_save_buffer(struct pci_dev *dev,
				u16 cap, unsigned int size);
int pci_platform_power_transition(struct pci_dev *dev, pci_power_t state);
int pci_set_power_state(struct pci_dev *dev, pci_power_t state);
pci_power_t pci_choose_state(struct pci_dev *dev, pm_message_t state);
bool pci_pme_capable(struct pci_dev *dev, pci_power_t state);
void pci_pme_active(struct pci_dev *dev, bool enable);
int pci_enable_wake(struct pci_dev *dev, pci_power_t state, bool enable);
int pci_wake_from_d3(struct pci_dev *dev, bool enable);
int pci_prepare_to_sleep(struct pci_dev *dev);
int pci_back_from_sleep(struct pci_dev *dev);
bool pci_dev_run_wake(struct pci_dev *dev);
void pci_d3cold_enable(struct pci_dev *dev);
void pci_d3cold_disable(struct pci_dev *dev);
bool pcie_relaxed_ordering_enabled(struct pci_dev *dev);
void pci_resume_bus(struct pci_bus *bus);
void pci_bus_set_current_state(struct pci_bus *bus, pci_power_t state);

/* For use by arch with custom probe code */
void set_pcie_port_type(struct pci_dev *pdev);
void set_pcie_hotplug_bridge(struct pci_dev *pdev);

/* Functions for PCI Hotplug drivers to use */
int pci_bus_find_capability(struct pci_bus *bus, unsigned int devfn, int cap);
unsigned int pci_rescan_bus_bridge_resize(struct pci_dev *bridge);
unsigned int pci_rescan_bus(struct pci_bus *bus);
void pci_lock_rescan_remove(void);
void pci_unlock_rescan_remove(void);

/* Vital Product Data routines */
ssize_t pci_read_vpd(struct pci_dev *dev, loff_t pos, size_t count, void *buf);
ssize_t pci_write_vpd(struct pci_dev *dev, loff_t pos, size_t count, const void *buf);
int pci_set_vpd_size(struct pci_dev *dev, size_t len);

/* Helper functions for low-level code (drivers/pci/setup-[bus,res].c) */
resource_size_t pcibios_retrieve_fw_addr(struct pci_dev *dev, int idx);
void pci_bus_assign_resources(const struct pci_bus *bus);
void pci_bus_claim_resources(struct pci_bus *bus);
void pci_bus_size_bridges(struct pci_bus *bus);
int pci_claim_resource(struct pci_dev *, int);
int pci_claim_bridge_resource(struct pci_dev *bridge, int i);
void pci_assign_unassigned_resources(void);
void pci_assign_unassigned_bridge_resources(struct pci_dev *bridge);
void pci_assign_unassigned_bus_resources(struct pci_bus *bus);
void pci_assign_unassigned_root_bus_resources(struct pci_bus *bus);
int pci_reassign_bridge_resources(struct pci_dev *bridge, unsigned long type);
void pdev_enable_device(struct pci_dev *);
int pci_enable_resources(struct pci_dev *, int mask);
void pci_assign_irq(struct pci_dev *dev);
struct resource *pci_find_resource(struct pci_dev *dev, struct resource *res);
#define HAVE_PCI_REQ_REGIONS	2
int __must_check pci_request_regions(struct pci_dev *, const char *);
int __must_check pci_request_regions_exclusive(struct pci_dev *, const char *);
void pci_release_regions(struct pci_dev *);
int __must_check pci_request_region(struct pci_dev *, int, const char *);
void pci_release_region(struct pci_dev *, int);
int pci_request_selected_regions(struct pci_dev *, int, const char *);
int pci_request_selected_regions_exclusive(struct pci_dev *, int, const char *);
void pci_release_selected_regions(struct pci_dev *, int);

/* drivers/pci/bus.c */
void pci_add_resource(struct list_head *resources, struct resource *res);
void pci_add_resource_offset(struct list_head *resources, struct resource *res,
			     resource_size_t offset);
void pci_free_resource_list(struct list_head *resources);
void pci_bus_add_resource(struct pci_bus *bus, struct resource *res,
			  unsigned int flags);
struct resource *pci_bus_resource_n(const struct pci_bus *bus, int n);
void pci_bus_remove_resources(struct pci_bus *bus);
int devm_request_pci_bus_resources(struct device *dev,
				   struct list_head *resources);

/* Temporary until new and working PCI SBR API in place */
int pci_bridge_secondary_bus_reset(struct pci_dev *dev);

#define pci_bus_for_each_resource(bus, res, i)				\
	for (i = 0;							\
	    (res = pci_bus_resource_n(bus, i)) || i < PCI_BRIDGE_RESOURCE_NUM; \
	     i++)

int __must_check pci_bus_alloc_resource(struct pci_bus *bus,
			struct resource *res, resource_size_t size,
			resource_size_t align, resource_size_t min,
			unsigned long type_mask,
			resource_size_t (*alignf)(void *,
						  const struct resource *,
						  resource_size_t,
						  resource_size_t),
			void *alignf_data);


int pci_register_io_range(struct fwnode_handle *fwnode, phys_addr_t addr,
			resource_size_t size);
unsigned long pci_address_to_pio(phys_addr_t addr);
phys_addr_t pci_pio_to_address(unsigned long pio);
int pci_remap_iospace(const struct resource *res, phys_addr_t phys_addr);
int devm_pci_remap_iospace(struct device *dev, const struct resource *res,
			   phys_addr_t phys_addr);
void pci_unmap_iospace(struct resource *res);
void __iomem *devm_pci_remap_cfgspace(struct device *dev,
				      resource_size_t offset,
				      resource_size_t size);
void __iomem *devm_pci_remap_cfg_resource(struct device *dev,
					  struct resource *res);

static inline pci_bus_addr_t pci_bus_address(struct pci_dev *pdev, int bar)
{
	struct pci_bus_region region;

	pcibios_resource_to_bus(pdev->bus, &region, &pdev->resource[bar]);
	return region.start;
}

/* Proper probing supporting hot-pluggable devices */
int __must_check __pci_register_driver(struct pci_driver *, struct module *,
				       const char *mod_name);

/* pci_register_driver() must be a macro so KBUILD_MODNAME can be expanded */
#define pci_register_driver(driver)		\
	__pci_register_driver(driver, THIS_MODULE, KBUILD_MODNAME)

void pci_unregister_driver(struct pci_driver *dev);

/**
 * module_pci_driver() - Helper macro for registering a PCI driver
 * @__pci_driver: pci_driver struct
 *
 * Helper macro for PCI drivers which do not do anything special in module
 * init/exit. This eliminates a lot of boilerplate. Each module may only
 * use this macro once, and calling it replaces module_init() and module_exit()
 */
#define module_pci_driver(__pci_driver) \
	module_driver(__pci_driver, pci_register_driver, pci_unregister_driver)

/**
 * builtin_pci_driver() - Helper macro for registering a PCI driver
 * @__pci_driver: pci_driver struct
 *
 * Helper macro for PCI drivers which do not do anything special in their
 * init code. This eliminates a lot of boilerplate. Each driver may only
 * use this macro once, and calling it replaces device_initcall(...)
 */
#define builtin_pci_driver(__pci_driver) \
	builtin_driver(__pci_driver, pci_register_driver)

struct pci_driver *pci_dev_driver(const struct pci_dev *dev);
int pci_add_dynid(struct pci_driver *drv,
		  unsigned int vendor, unsigned int device,
		  unsigned int subvendor, unsigned int subdevice,
		  unsigned int class, unsigned int class_mask,
		  unsigned long driver_data);
const struct pci_device_id *pci_match_id(const struct pci_device_id *ids,
					 struct pci_dev *dev);
int pci_scan_bridge(struct pci_bus *bus, struct pci_dev *dev, int max,
		    int pass);

void pci_walk_bus(struct pci_bus *top, int (*cb)(struct pci_dev *, void *),
		  void *userdata);
int pci_cfg_space_size(struct pci_dev *dev);
unsigned char pci_bus_max_busnr(struct pci_bus *bus);
void pci_setup_bridge(struct pci_bus *bus);
resource_size_t pcibios_window_alignment(struct pci_bus *bus,
					 unsigned long type);

#define PCI_VGA_STATE_CHANGE_BRIDGE (1 << 0)
#define PCI_VGA_STATE_CHANGE_DECODES (1 << 1)

int pci_set_vga_state(struct pci_dev *pdev, bool decode,
		      unsigned int command_bits, u32 flags);

/*
 * Virtual interrupts allow for more interrupts to be allocated
 * than the device has interrupts for. These are not programmed
 * into the device's MSI-X table and must be handled by some
 * other driver means.
 */
#define PCI_IRQ_VIRTUAL		(1 << 4)

#define PCI_IRQ_ALL_TYPES \
	(PCI_IRQ_LEGACY | PCI_IRQ_MSI | PCI_IRQ_MSIX)

/* kmem_cache style wrapper around pci_alloc_consistent() */

#include <linux/dmapool.h>

#define	pci_pool dma_pool
#define pci_pool_create(name, pdev, size, align, allocation) \
		dma_pool_create(name, &pdev->dev, size, align, allocation)
#define	pci_pool_destroy(pool) dma_pool_destroy(pool)
#define	pci_pool_alloc(pool, flags, handle) dma_pool_alloc(pool, flags, handle)
#define	pci_pool_zalloc(pool, flags, handle) \
		dma_pool_zalloc(pool, flags, handle)
#define	pci_pool_free(pool, vaddr, addr) dma_pool_free(pool, vaddr, addr)

struct msix_entry {
	u32	vector;	/* Kernel uses to write allocated vector */
	u16	entry;	/* Driver uses to specify entry, OS writes */
};

#ifdef CONFIG_PCI_MSI
int pci_msi_vec_count(struct pci_dev *dev);
void pci_disable_msi(struct pci_dev *dev);
int pci_msix_vec_count(struct pci_dev *dev);
void pci_disable_msix(struct pci_dev *dev);
void pci_restore_msi_state(struct pci_dev *dev);
int pci_msi_enabled(void);
int pci_enable_msi(struct pci_dev *dev);
int pci_enable_msix_range(struct pci_dev *dev, struct msix_entry *entries,
			  int minvec, int maxvec);
static inline int pci_enable_msix_exact(struct pci_dev *dev,
					struct msix_entry *entries, int nvec)
{
	int rc = pci_enable_msix_range(dev, entries, nvec, nvec);
	if (rc < 0)
		return rc;
	return 0;
}
int pci_alloc_irq_vectors_affinity(struct pci_dev *dev, unsigned int min_vecs,
				   unsigned int max_vecs, unsigned int flags,
				   struct irq_affinity *affd);

void pci_free_irq_vectors(struct pci_dev *dev);
int pci_irq_vector(struct pci_dev *dev, unsigned int nr);
const struct cpumask *pci_irq_get_affinity(struct pci_dev *pdev, int vec);

#else
static inline int pci_msi_vec_count(struct pci_dev *dev) { return -ENOSYS; }
static inline void pci_disable_msi(struct pci_dev *dev) { }
static inline int pci_msix_vec_count(struct pci_dev *dev) { return -ENOSYS; }
static inline void pci_disable_msix(struct pci_dev *dev) { }
static inline void pci_restore_msi_state(struct pci_dev *dev) { }
static inline int pci_msi_enabled(void) { return 0; }
static inline int pci_enable_msi(struct pci_dev *dev)
{ return -ENOSYS; }
static inline int pci_enable_msix_range(struct pci_dev *dev,
			struct msix_entry *entries, int minvec, int maxvec)
{ return -ENOSYS; }
static inline int pci_enable_msix_exact(struct pci_dev *dev,
			struct msix_entry *entries, int nvec)
{ return -ENOSYS; }

static inline int
pci_alloc_irq_vectors_affinity(struct pci_dev *dev, unsigned int min_vecs,
			       unsigned int max_vecs, unsigned int flags,
			       struct irq_affinity *aff_desc)
{
	if ((flags & PCI_IRQ_LEGACY) && min_vecs == 1 && dev->irq)
		return 1;
	return -ENOSPC;
}

static inline void pci_free_irq_vectors(struct pci_dev *dev)
{
}

static inline int pci_irq_vector(struct pci_dev *dev, unsigned int nr)
{
	if (WARN_ON_ONCE(nr > 0))
		return -EINVAL;
	return dev->irq;
}
static inline const struct cpumask *pci_irq_get_affinity(struct pci_dev *pdev,
		int vec)
{
	return cpu_possible_mask;
}
#endif

/**
 * pci_irqd_intx_xlate() - Translate PCI INTx value to an IRQ domain hwirq
 * @d: the INTx IRQ domain
 * @node: the DT node for the device whose interrupt we're translating
 * @intspec: the interrupt specifier data from the DT
 * @intsize: the number of entries in @intspec
 * @out_hwirq: pointer at which to write the hwirq number
 * @out_type: pointer at which to write the interrupt type
 *
 * Translate a PCI INTx interrupt number from device tree in the range 1-4, as
 * stored in the standard PCI_INTERRUPT_PIN register, to a value in the range
 * 0-3 suitable for use in a 4 entry IRQ domain. That is, subtract one from the
 * INTx value to obtain the hwirq number.
 *
 * Returns 0 on success, or -EINVAL if the interrupt specifier is out of range.
 */
static inline int pci_irqd_intx_xlate(struct irq_domain *d,
				      struct device_node *node,
				      const u32 *intspec,
				      unsigned int intsize,
				      unsigned long *out_hwirq,
				      unsigned int *out_type)
{
	const u32 intx = intspec[0];

	if (intx < PCI_INTERRUPT_INTA || intx > PCI_INTERRUPT_INTD)
		return -EINVAL;

	*out_hwirq = intx - PCI_INTERRUPT_INTA;
	return 0;
}

#ifdef CONFIG_PCIEPORTBUS
extern bool pcie_ports_disabled;
extern bool pcie_ports_native;
#else
#define pcie_ports_disabled	true
#define pcie_ports_native	false
#endif

#define PCIE_LINK_STATE_L0S		BIT(0)
#define PCIE_LINK_STATE_L1		BIT(1)
#define PCIE_LINK_STATE_CLKPM		BIT(2)
#define PCIE_LINK_STATE_L1_1		BIT(3)
#define PCIE_LINK_STATE_L1_2		BIT(4)
#define PCIE_LINK_STATE_L1_1_PCIPM	BIT(5)
#define PCIE_LINK_STATE_L1_2_PCIPM	BIT(6)

#ifdef CONFIG_PCIEASPM
int pci_disable_link_state(struct pci_dev *pdev, int state);
int pci_disable_link_state_locked(struct pci_dev *pdev, int state);
void pcie_no_aspm(void);
bool pcie_aspm_support_enabled(void);
bool pcie_aspm_enabled(struct pci_dev *pdev);
#else
static inline int pci_disable_link_state(struct pci_dev *pdev, int state)
{ return 0; }
static inline int pci_disable_link_state_locked(struct pci_dev *pdev, int state)
{ return 0; }
static inline void pcie_no_aspm(void) { }
static inline bool pcie_aspm_support_enabled(void) { return false; }
static inline bool pcie_aspm_enabled(struct pci_dev *pdev) { return false; }
#endif

#ifdef CONFIG_PCIEAER
bool pci_aer_available(void);
#else
static inline bool pci_aer_available(void) { return false; }
#endif

bool pci_ats_disabled(void);

void pci_cfg_access_lock(struct pci_dev *dev);
bool pci_cfg_access_trylock(struct pci_dev *dev);
void pci_cfg_access_unlock(struct pci_dev *dev);

/*
 * PCI domain support.  Sometimes called PCI segment (eg by ACPI),
 * a PCI domain is defined to be a set of PCI buses which share
 * configuration space.
 */
#ifdef CONFIG_PCI_DOMAINS
extern int pci_domains_supported;
#else
enum { pci_domains_supported = 0 };
static inline int pci_domain_nr(struct pci_bus *bus) { return 0; }
static inline int pci_proc_domain(struct pci_bus *bus) { return 0; }
#endif /* CONFIG_PCI_DOMAINS */

/*
 * Generic implementation for PCI domain support. If your
 * architecture does not need custom management of PCI
 * domains then this implementation will be used
 */
#ifdef CONFIG_PCI_DOMAINS_GENERIC
static inline int pci_domain_nr(struct pci_bus *bus)
{
	return bus->domain_nr;
}
#ifdef CONFIG_ACPI
int acpi_pci_bus_find_domain_nr(struct pci_bus *bus);
#else
static inline int acpi_pci_bus_find_domain_nr(struct pci_bus *bus)
{ return 0; }
#endif
int pci_bus_find_domain_nr(struct pci_bus *bus, struct device *parent);
#endif

/* Some architectures require additional setup to direct VGA traffic */
typedef int (*arch_set_vga_state_t)(struct pci_dev *pdev, bool decode,
				    unsigned int command_bits, u32 flags);
void pci_register_set_vga_state(arch_set_vga_state_t func);

static inline int
pci_request_io_regions(struct pci_dev *pdev, const char *name)
{
	return pci_request_selected_regions(pdev,
			    pci_select_bars(pdev, IORESOURCE_IO), name);
}

static inline void
pci_release_io_regions(struct pci_dev *pdev)
{
	return pci_release_selected_regions(pdev,
			    pci_select_bars(pdev, IORESOURCE_IO));
}

static inline int
pci_request_mem_regions(struct pci_dev *pdev, const char *name)
{
	return pci_request_selected_regions(pdev,
			    pci_select_bars(pdev, IORESOURCE_MEM), name);
}

static inline void
pci_release_mem_regions(struct pci_dev *pdev)
{
	return pci_release_selected_regions(pdev,
			    pci_select_bars(pdev, IORESOURCE_MEM));
}

#else /* CONFIG_PCI is not enabled */

static inline void pci_set_flags(int flags) { }
static inline void pci_add_flags(int flags) { }
static inline void pci_clear_flags(int flags) { }
static inline int pci_has_flag(int flag) { return 0; }

/*
 * If the system does not have PCI, clearly these return errors.  Define
 * these as simple inline functions to avoid hair in drivers.
 */
#define _PCI_NOP(o, s, t) \
	static inline int pci_##o##_config_##s(struct pci_dev *dev, \
						int where, t val) \
		{ return PCIBIOS_FUNC_NOT_SUPPORTED; }

#define _PCI_NOP_ALL(o, x)	_PCI_NOP(o, byte, u8 x) \
				_PCI_NOP(o, word, u16 x) \
				_PCI_NOP(o, dword, u32 x)
_PCI_NOP_ALL(read, *)
_PCI_NOP_ALL(write,)

static inline struct pci_dev *pci_get_device(unsigned int vendor,
					     unsigned int device,
					     struct pci_dev *from)
{ return NULL; }

static inline struct pci_dev *pci_get_subsys(unsigned int vendor,
					     unsigned int device,
					     unsigned int ss_vendor,
					     unsigned int ss_device,
					     struct pci_dev *from)
{ return NULL; }

static inline struct pci_dev *pci_get_class(unsigned int class,
					    struct pci_dev *from)
{ return NULL; }

#define pci_dev_present(ids)	(0)
#define no_pci_devices()	(1)
#define pci_dev_put(dev)	do { } while (0)

static inline void pci_set_master(struct pci_dev *dev) { }
static inline int pci_enable_device(struct pci_dev *dev) { return -EIO; }
static inline void pci_disable_device(struct pci_dev *dev) { }
static inline int pcim_enable_device(struct pci_dev *pdev) { return -EIO; }
static inline int pci_assign_resource(struct pci_dev *dev, int i)
{ return -EBUSY; }
static inline int __must_check __pci_register_driver(struct pci_driver *drv,
						     struct module *owner,
						     const char *mod_name)
{ return 0; }
static inline int pci_register_driver(struct pci_driver *drv)
{ return 0; }
static inline void pci_unregister_driver(struct pci_driver *drv) { }
static inline int pci_find_capability(struct pci_dev *dev, int cap)
{ return 0; }
static inline int pci_find_next_capability(struct pci_dev *dev, u8 post,
					   int cap)
{ return 0; }
static inline int pci_find_ext_capability(struct pci_dev *dev, int cap)
{ return 0; }

static inline u64 pci_get_dsn(struct pci_dev *dev)
{ return 0; }

/* Power management related routines */
static inline int pci_save_state(struct pci_dev *dev) { return 0; }
static inline void pci_restore_state(struct pci_dev *dev) { }
static inline int pci_set_power_state(struct pci_dev *dev, pci_power_t state)
{ return 0; }
static inline int pci_wake_from_d3(struct pci_dev *dev, bool enable)
{ return 0; }
static inline pci_power_t pci_choose_state(struct pci_dev *dev,
					   pm_message_t state)
{ return PCI_D0; }
static inline int pci_enable_wake(struct pci_dev *dev, pci_power_t state,
				  int enable)
{ return 0; }

static inline struct resource *pci_find_resource(struct pci_dev *dev,
						 struct resource *res)
{ return NULL; }
static inline int pci_request_regions(struct pci_dev *dev, const char *res_name)
{ return -EIO; }
static inline void pci_release_regions(struct pci_dev *dev) { }

static inline unsigned long pci_address_to_pio(phys_addr_t addr) { return -1; }

static inline struct pci_bus *pci_find_next_bus(const struct pci_bus *from)
{ return NULL; }
static inline struct pci_dev *pci_get_slot(struct pci_bus *bus,
						unsigned int devfn)
{ return NULL; }
static inline struct pci_dev *pci_get_domain_bus_and_slot(int domain,
					unsigned int bus, unsigned int devfn)
{ return NULL; }

static inline int pci_domain_nr(struct pci_bus *bus) { return 0; }
static inline struct pci_dev *pci_dev_get(struct pci_dev *dev) { return NULL; }

#define dev_is_pci(d) (false)
#define dev_is_pf(d) (false)
static inline bool pci_acs_enabled(struct pci_dev *pdev, u16 acs_flags)
{ return false; }
static inline int pci_irqd_intx_xlate(struct irq_domain *d,
				      struct device_node *node,
				      const u32 *intspec,
				      unsigned int intsize,
				      unsigned long *out_hwirq,
				      unsigned int *out_type)
{ return -EINVAL; }

static inline const struct pci_device_id *pci_match_id(const struct pci_device_id *ids,
							 struct pci_dev *dev)
{ return NULL; }
static inline bool pci_ats_disabled(void) { return true; }

static inline int pci_irq_vector(struct pci_dev *dev, unsigned int nr)
{
	return -EINVAL;
}

static inline int
pci_alloc_irq_vectors_affinity(struct pci_dev *dev, unsigned int min_vecs,
			       unsigned int max_vecs, unsigned int flags,
			       struct irq_affinity *aff_desc)
{
	return -ENOSPC;
}
#endif /* CONFIG_PCI */

static inline int
pci_alloc_irq_vectors(struct pci_dev *dev, unsigned int min_vecs,
		      unsigned int max_vecs, unsigned int flags)
{
	return pci_alloc_irq_vectors_affinity(dev, min_vecs, max_vecs, flags,
					      NULL);
}

/* Include architecture-dependent settings and functions */

#include <asm/pci.h>

/* These two functions provide almost identical functionality. Depending
 * on the architecture, one will be implemented as a wrapper around the
 * other (in drivers/pci/mmap.c).
 *
 * pci_mmap_resource_range() maps a specific BAR, and vm->vm_pgoff
 * is expected to be an offset within that region.
 *
 * pci_mmap_page_range() is the legacy architecture-specific interface,
 * which accepts a "user visible" resource address converted by
 * pci_resource_to_user(), as used in the legacy mmap() interface in
 * /proc/bus/pci/.
 */
int pci_mmap_resource_range(struct pci_dev *dev, int bar,
			    struct vm_area_struct *vma,
			    enum pci_mmap_state mmap_state, int write_combine);
int pci_mmap_page_range(struct pci_dev *pdev, int bar,
			struct vm_area_struct *vma,
			enum pci_mmap_state mmap_state, int write_combine);

#ifndef arch_can_pci_mmap_wc
#define arch_can_pci_mmap_wc()		0
#endif

#ifndef arch_can_pci_mmap_io
#define arch_can_pci_mmap_io()		0
#define pci_iobar_pfn(pdev, bar, vma) (-EINVAL)
#else
int pci_iobar_pfn(struct pci_dev *pdev, int bar, struct vm_area_struct *vma);
#endif

#ifndef pci_root_bus_fwnode
#define pci_root_bus_fwnode(bus)	NULL
#endif

/*
 * These helpers provide future and backwards compatibility
 * for accessing popular PCI BAR info
 */
#define pci_resource_start(dev, bar)	((dev)->resource[(bar)].start)
#define pci_resource_end(dev, bar)	((dev)->resource[(bar)].end)
#define pci_resource_flags(dev, bar)	((dev)->resource[(bar)].flags)
#define pci_resource_len(dev,bar) \
	((pci_resource_start((dev), (bar)) == 0 &&	\
	  pci_resource_end((dev), (bar)) ==		\
	  pci_resource_start((dev), (bar))) ? 0 :	\
							\
	 (pci_resource_end((dev), (bar)) -		\
	  pci_resource_start((dev), (bar)) + 1))

/*
 * Similar to the helpers above, these manipulate per-pci_dev
 * driver-specific data.  They are really just a wrapper around
 * the generic device structure functions of these calls.
 */
static inline void *pci_get_drvdata(struct pci_dev *pdev)
{
	return dev_get_drvdata(&pdev->dev);
}

static inline void pci_set_drvdata(struct pci_dev *pdev, void *data)
{
	dev_set_drvdata(&pdev->dev, data);
}

static inline const char *pci_name(const struct pci_dev *pdev)
{
	return dev_name(&pdev->dev);
}

void pci_resource_to_user(const struct pci_dev *dev, int bar,
			  const struct resource *rsrc,
			  resource_size_t *start, resource_size_t *end);

/*
 * The world is not perfect and supplies us with broken PCI devices.
 * For at least a part of these bugs we need a work-around, so both
 * generic (drivers/pci/quirks.c) and per-architecture code can define
 * fixup hooks to be called for particular buggy devices.
 */

struct pci_fixup {
	u16 vendor;			/* Or PCI_ANY_ID */
	u16 device;			/* Or PCI_ANY_ID */
	u32 class;			/* Or PCI_ANY_ID */
	unsigned int class_shift;	/* should be 0, 8, 16 */
#ifdef CONFIG_HAVE_ARCH_PREL32_RELOCATIONS
	int hook_offset;
#else
	void (*hook)(struct pci_dev *dev);
#endif
};

enum pci_fixup_pass {
	pci_fixup_early,	/* Before probing BARs */
	pci_fixup_header,	/* After reading configuration header */
	pci_fixup_final,	/* Final phase of device fixups */
	pci_fixup_enable,	/* pci_enable_device() time */
	pci_fixup_resume,	/* pci_device_resume() */
	pci_fixup_suspend,	/* pci_device_suspend() */
	pci_fixup_resume_early, /* pci_device_resume_early() */
	pci_fixup_suspend_late,	/* pci_device_suspend_late() */
};

#ifdef CONFIG_HAVE_ARCH_PREL32_RELOCATIONS
#define ___DECLARE_PCI_FIXUP_SECTION(sec, name, vendor, device, class,	\
				    class_shift, hook, stub)		\
	void __cficanonical stub(struct pci_dev *dev);			\
	void __cficanonical stub(struct pci_dev *dev)			\
	{ 								\
		hook(dev); 						\
	}								\
	asm(".section "	#sec ", \"a\"				\n"	\
	    ".balign	16					\n"	\
	    ".short "	#vendor ", " #device "			\n"	\
	    ".long "	#class ", " #class_shift "		\n"	\
	    ".long "	#stub " - .				\n"	\
	    ".previous						\n");

#define __DECLARE_PCI_FIXUP_SECTION(sec, name, vendor, device, class,	\
				  class_shift, hook, stub)		\
	___DECLARE_PCI_FIXUP_SECTION(sec, name, vendor, device, class,	\
				  class_shift, hook, stub)
#define DECLARE_PCI_FIXUP_SECTION(sec, name, vendor, device, class,	\
				  class_shift, hook)			\
	__DECLARE_PCI_FIXUP_SECTION(sec, name, vendor, device, class,	\
				  class_shift, hook, __UNIQUE_ID(hook))
#else
/* Anonymous variables would be nice... */
#define DECLARE_PCI_FIXUP_SECTION(section, name, vendor, device, class,	\
				  class_shift, hook)			\
	static const struct pci_fixup __PASTE(__pci_fixup_##name,__LINE__) __used	\
	__attribute__((__section__(#section), aligned((sizeof(void *)))))    \
		= { vendor, device, class, class_shift, hook };
#endif

#define DECLARE_PCI_FIXUP_CLASS_EARLY(vendor, device, class,		\
					 class_shift, hook)		\
	DECLARE_PCI_FIXUP_SECTION(.pci_fixup_early,			\
		hook, vendor, device, class, class_shift, hook)
#define DECLARE_PCI_FIXUP_CLASS_HEADER(vendor, device, class,		\
					 class_shift, hook)		\
	DECLARE_PCI_FIXUP_SECTION(.pci_fixup_header,			\
		hook, vendor, device, class, class_shift, hook)
#define DECLARE_PCI_FIXUP_CLASS_FINAL(vendor, device, class,		\
					 class_shift, hook)		\
	DECLARE_PCI_FIXUP_SECTION(.pci_fixup_final,			\
		hook, vendor, device, class, class_shift, hook)
#define DECLARE_PCI_FIXUP_CLASS_ENABLE(vendor, device, class,		\
					 class_shift, hook)		\
	DECLARE_PCI_FIXUP_SECTION(.pci_fixup_enable,			\
		hook, vendor, device, class, class_shift, hook)
#define DECLARE_PCI_FIXUP_CLASS_RESUME(vendor, device, class,		\
					 class_shift, hook)		\
	DECLARE_PCI_FIXUP_SECTION(.pci_fixup_resume,			\
		resume##hook, vendor, device, class, class_shift, hook)
#define DECLARE_PCI_FIXUP_CLASS_RESUME_EARLY(vendor, device, class,	\
					 class_shift, hook)		\
	DECLARE_PCI_FIXUP_SECTION(.pci_fixup_resume_early,		\
		resume_early##hook, vendor, device, class, class_shift, hook)
#define DECLARE_PCI_FIXUP_CLASS_SUSPEND(vendor, device, class,		\
					 class_shift, hook)		\
	DECLARE_PCI_FIXUP_SECTION(.pci_fixup_suspend,			\
		suspend##hook, vendor, device, class, class_shift, hook)
#define DECLARE_PCI_FIXUP_CLASS_SUSPEND_LATE(vendor, device, class,	\
					 class_shift, hook)		\
	DECLARE_PCI_FIXUP_SECTION(.pci_fixup_suspend_late,		\
		suspend_late##hook, vendor, device, class, class_shift, hook)

#define DECLARE_PCI_FIXUP_EARLY(vendor, device, hook)			\
	DECLARE_PCI_FIXUP_SECTION(.pci_fixup_early,			\
		hook, vendor, device, PCI_ANY_ID, 0, hook)
#define DECLARE_PCI_FIXUP_HEADER(vendor, device, hook)			\
	DECLARE_PCI_FIXUP_SECTION(.pci_fixup_header,			\
		hook, vendor, device, PCI_ANY_ID, 0, hook)
#define DECLARE_PCI_FIXUP_FINAL(vendor, device, hook)			\
	DECLARE_PCI_FIXUP_SECTION(.pci_fixup_final,			\
		hook, vendor, device, PCI_ANY_ID, 0, hook)
#define DECLARE_PCI_FIXUP_ENABLE(vendor, device, hook)			\
	DECLARE_PCI_FIXUP_SECTION(.pci_fixup_enable,			\
		hook, vendor, device, PCI_ANY_ID, 0, hook)
#define DECLARE_PCI_FIXUP_RESUME(vendor, device, hook)			\
	DECLARE_PCI_FIXUP_SECTION(.pci_fixup_resume,			\
		resume##hook, vendor, device, PCI_ANY_ID, 0, hook)
#define DECLARE_PCI_FIXUP_RESUME_EARLY(vendor, device, hook)		\
	DECLARE_PCI_FIXUP_SECTION(.pci_fixup_resume_early,		\
		resume_early##hook, vendor, device, PCI_ANY_ID, 0, hook)
#define DECLARE_PCI_FIXUP_SUSPEND(vendor, device, hook)			\
	DECLARE_PCI_FIXUP_SECTION(.pci_fixup_suspend,			\
		suspend##hook, vendor, device, PCI_ANY_ID, 0, hook)
#define DECLARE_PCI_FIXUP_SUSPEND_LATE(vendor, device, hook)		\
	DECLARE_PCI_FIXUP_SECTION(.pci_fixup_suspend_late,		\
		suspend_late##hook, vendor, device, PCI_ANY_ID, 0, hook)

#ifdef CONFIG_PCI_QUIRKS
void pci_fixup_device(enum pci_fixup_pass pass, struct pci_dev *dev);
#else
static inline void pci_fixup_device(enum pci_fixup_pass pass,
				    struct pci_dev *dev) { }
#endif

void __iomem *pcim_iomap(struct pci_dev *pdev, int bar, unsigned long maxlen);
void pcim_iounmap(struct pci_dev *pdev, void __iomem *addr);
void __iomem * const *pcim_iomap_table(struct pci_dev *pdev);
int pcim_iomap_regions(struct pci_dev *pdev, int mask, const char *name);
int pcim_iomap_regions_request_all(struct pci_dev *pdev, int mask,
				   const char *name);
void pcim_iounmap_regions(struct pci_dev *pdev, int mask);

extern int pci_pci_problems;
#define PCIPCI_FAIL		1	/* No PCI PCI DMA */
#define PCIPCI_TRITON		2
#define PCIPCI_NATOMA		4
#define PCIPCI_VIAETBF		8
#define PCIPCI_VSFX		16
#define PCIPCI_ALIMAGIK		32	/* Need low latency setting */
#define PCIAGP_FAIL		64	/* No PCI to AGP DMA */

extern unsigned long pci_cardbus_io_size;
extern unsigned long pci_cardbus_mem_size;
extern u8 pci_dfl_cache_line_size;
extern u8 pci_cache_line_size;

/* Architecture-specific versions may override these (weak) */
void pcibios_disable_device(struct pci_dev *dev);
void pcibios_set_master(struct pci_dev *dev);
int pcibios_set_pcie_reset_state(struct pci_dev *dev,
				 enum pcie_reset_state state);
int pcibios_add_device(struct pci_dev *dev);
void pcibios_release_device(struct pci_dev *dev);
#ifdef CONFIG_PCI
void pcibios_penalize_isa_irq(int irq, int active);
#else
static inline void pcibios_penalize_isa_irq(int irq, int active) {}
#endif
int pcibios_alloc_irq(struct pci_dev *dev);
void pcibios_free_irq(struct pci_dev *dev);
resource_size_t pcibios_default_alignment(void);

#if defined(CONFIG_PCI_MMCONFIG) || defined(CONFIG_ACPI_MCFG)
void __init pci_mmcfg_early_init(void);
void __init pci_mmcfg_late_init(void);
#else
static inline void pci_mmcfg_early_init(void) { }
static inline void pci_mmcfg_late_init(void) { }
#endif

int pci_ext_cfg_avail(void);

void __iomem *pci_ioremap_bar(struct pci_dev *pdev, int bar);
void __iomem *pci_ioremap_wc_bar(struct pci_dev *pdev, int bar);

#ifdef CONFIG_PCI_IOV
int pci_iov_virtfn_bus(struct pci_dev *dev, int id);
int pci_iov_virtfn_devfn(struct pci_dev *dev, int id);

int pci_enable_sriov(struct pci_dev *dev, int nr_virtfn);
void pci_disable_sriov(struct pci_dev *dev);

int pci_iov_sysfs_link(struct pci_dev *dev, struct pci_dev *virtfn, int id);
int pci_iov_add_virtfn(struct pci_dev *dev, int id);
void pci_iov_remove_virtfn(struct pci_dev *dev, int id);
int pci_num_vf(struct pci_dev *dev);
int pci_vfs_assigned(struct pci_dev *dev);
int pci_sriov_set_totalvfs(struct pci_dev *dev, u16 numvfs);
int pci_sriov_get_totalvfs(struct pci_dev *dev);
int pci_sriov_configure_simple(struct pci_dev *dev, int nr_virtfn);
resource_size_t pci_iov_resource_size(struct pci_dev *dev, int resno);
void pci_vf_drivers_autoprobe(struct pci_dev *dev, bool probe);

/* Arch may override these (weak) */
int pcibios_sriov_enable(struct pci_dev *pdev, u16 num_vfs);
int pcibios_sriov_disable(struct pci_dev *pdev);
resource_size_t pcibios_iov_resource_alignment(struct pci_dev *dev, int resno);
#else
static inline int pci_iov_virtfn_bus(struct pci_dev *dev, int id)
{
	return -ENOSYS;
}
static inline int pci_iov_virtfn_devfn(struct pci_dev *dev, int id)
{
	return -ENOSYS;
}
static inline int pci_enable_sriov(struct pci_dev *dev, int nr_virtfn)
{ return -ENODEV; }

static inline int pci_iov_sysfs_link(struct pci_dev *dev,
				     struct pci_dev *virtfn, int id)
{
	return -ENODEV;
}
static inline int pci_iov_add_virtfn(struct pci_dev *dev, int id)
{
	return -ENOSYS;
}
static inline void pci_iov_remove_virtfn(struct pci_dev *dev,
					 int id) { }
static inline void pci_disable_sriov(struct pci_dev *dev) { }
static inline int pci_num_vf(struct pci_dev *dev) { return 0; }
static inline int pci_vfs_assigned(struct pci_dev *dev)
{ return 0; }
static inline int pci_sriov_set_totalvfs(struct pci_dev *dev, u16 numvfs)
{ return 0; }
static inline int pci_sriov_get_totalvfs(struct pci_dev *dev)
{ return 0; }
#define pci_sriov_configure_simple	NULL
static inline resource_size_t pci_iov_resource_size(struct pci_dev *dev, int resno)
{ return 0; }
static inline void pci_vf_drivers_autoprobe(struct pci_dev *dev, bool probe) { }
#endif

#if defined(CONFIG_HOTPLUG_PCI) || defined(CONFIG_HOTPLUG_PCI_MODULE)
void pci_hp_create_module_link(struct pci_slot *pci_slot);
void pci_hp_remove_module_link(struct pci_slot *pci_slot);
#endif

/**
 * pci_pcie_cap - get the saved PCIe capability offset
 * @dev: PCI device
 *
 * PCIe capability offset is calculated at PCI device initialization
 * time and saved in the data structure. This function returns saved
 * PCIe capability offset. Using this instead of pci_find_capability()
 * reduces unnecessary search in the PCI configuration space. If you
 * need to calculate PCIe capability offset from raw device for some
 * reasons, please use pci_find_capability() instead.
 */
static inline int pci_pcie_cap(struct pci_dev *dev)
{
	return dev->pcie_cap;
}

/**
 * pci_is_pcie - check if the PCI device is PCI Express capable
 * @dev: PCI device
 *
 * Returns: true if the PCI device is PCI Express capable, false otherwise.
 */
static inline bool pci_is_pcie(struct pci_dev *dev)
{
	return pci_pcie_cap(dev);
}

/**
 * pcie_caps_reg - get the PCIe Capabilities Register
 * @dev: PCI device
 */
static inline u16 pcie_caps_reg(const struct pci_dev *dev)
{
	return dev->pcie_flags_reg;
}

/**
 * pci_pcie_type - get the PCIe device/port type
 * @dev: PCI device
 */
static inline int pci_pcie_type(const struct pci_dev *dev)
{
	return (pcie_caps_reg(dev) & PCI_EXP_FLAGS_TYPE) >> 4;
}

/**
 * pcie_find_root_port - Get the PCIe root port device
 * @dev: PCI device
 *
 * Traverse up the parent chain and return the PCIe Root Port PCI Device
 * for a given PCI/PCIe Device.
 */
static inline struct pci_dev *pcie_find_root_port(struct pci_dev *dev)
{
	while (dev) {
		if (pci_is_pcie(dev) &&
		    pci_pcie_type(dev) == PCI_EXP_TYPE_ROOT_PORT)
			return dev;
		dev = pci_upstream_bridge(dev);
	}

	return NULL;
}

void pci_request_acs(void);
bool pci_acs_enabled(struct pci_dev *pdev, u16 acs_flags);
bool pci_acs_path_enabled(struct pci_dev *start,
			  struct pci_dev *end, u16 acs_flags);
int pci_enable_atomic_ops_to_root(struct pci_dev *dev, u32 cap_mask);

#define PCI_VPD_LRDT			0x80	/* Large Resource Data Type */
#define PCI_VPD_LRDT_ID(x)		((x) | PCI_VPD_LRDT)

/* Large Resource Data Type Tag Item Names */
#define PCI_VPD_LTIN_ID_STRING		0x02	/* Identifier String */
#define PCI_VPD_LTIN_RO_DATA		0x10	/* Read-Only Data */
#define PCI_VPD_LTIN_RW_DATA		0x11	/* Read-Write Data */

#define PCI_VPD_LRDT_ID_STRING		PCI_VPD_LRDT_ID(PCI_VPD_LTIN_ID_STRING)
#define PCI_VPD_LRDT_RO_DATA		PCI_VPD_LRDT_ID(PCI_VPD_LTIN_RO_DATA)
#define PCI_VPD_LRDT_RW_DATA		PCI_VPD_LRDT_ID(PCI_VPD_LTIN_RW_DATA)

/* Small Resource Data Type Tag Item Names */
#define PCI_VPD_STIN_END		0x0f	/* End */

#define PCI_VPD_SRDT_END		(PCI_VPD_STIN_END << 3)

#define PCI_VPD_SRDT_TIN_MASK		0x78
#define PCI_VPD_SRDT_LEN_MASK		0x07
#define PCI_VPD_LRDT_TIN_MASK		0x7f

#define PCI_VPD_LRDT_TAG_SIZE		3
#define PCI_VPD_SRDT_TAG_SIZE		1

#define PCI_VPD_INFO_FLD_HDR_SIZE	3

#define PCI_VPD_RO_KEYWORD_PARTNO	"PN"
#define PCI_VPD_RO_KEYWORD_SERIALNO	"SN"
#define PCI_VPD_RO_KEYWORD_MFR_ID	"MN"
#define PCI_VPD_RO_KEYWORD_VENDOR0	"V0"
#define PCI_VPD_RO_KEYWORD_CHKSUM	"RV"

/**
 * pci_vpd_lrdt_size - Extracts the Large Resource Data Type length
 * @lrdt: Pointer to the beginning of the Large Resource Data Type tag
 *
 * Returns the extracted Large Resource Data Type length.
 */
static inline u16 pci_vpd_lrdt_size(const u8 *lrdt)
{
	return (u16)lrdt[1] + ((u16)lrdt[2] << 8);
}

/**
 * pci_vpd_lrdt_tag - Extracts the Large Resource Data Type Tag Item
 * @lrdt: Pointer to the beginning of the Large Resource Data Type tag
 *
 * Returns the extracted Large Resource Data Type Tag item.
 */
static inline u16 pci_vpd_lrdt_tag(const u8 *lrdt)
{
	return (u16)(lrdt[0] & PCI_VPD_LRDT_TIN_MASK);
}

/**
 * pci_vpd_srdt_size - Extracts the Small Resource Data Type length
 * @srdt: Pointer to the beginning of the Small Resource Data Type tag
 *
 * Returns the extracted Small Resource Data Type length.
 */
static inline u8 pci_vpd_srdt_size(const u8 *srdt)
{
	return (*srdt) & PCI_VPD_SRDT_LEN_MASK;
}

/**
 * pci_vpd_srdt_tag - Extracts the Small Resource Data Type Tag Item
 * @srdt: Pointer to the beginning of the Small Resource Data Type tag
 *
 * Returns the extracted Small Resource Data Type Tag Item.
 */
static inline u8 pci_vpd_srdt_tag(const u8 *srdt)
{
	return ((*srdt) & PCI_VPD_SRDT_TIN_MASK) >> 3;
}

/**
 * pci_vpd_info_field_size - Extracts the information field length
 * @info_field: Pointer to the beginning of an information field header
 *
 * Returns the extracted information field length.
 */
static inline u8 pci_vpd_info_field_size(const u8 *info_field)
{
	return info_field[2];
}

/**
 * pci_vpd_find_tag - Locates the Resource Data Type tag provided
 * @buf: Pointer to buffered vpd data
 * @off: The offset into the buffer at which to begin the search
 * @len: The length of the vpd buffer
 * @rdt: The Resource Data Type to search for
 *
 * Returns the index where the Resource Data Type was found or
 * -ENOENT otherwise.
 */
int pci_vpd_find_tag(const u8 *buf, unsigned int off, unsigned int len, u8 rdt);

/**
 * pci_vpd_find_info_keyword - Locates an information field keyword in the VPD
 * @buf: Pointer to buffered vpd data
 * @off: The offset into the buffer at which to begin the search
 * @len: The length of the buffer area, relative to off, in which to search
 * @kw: The keyword to search for
 *
 * Returns the index where the information field keyword was found or
 * -ENOENT otherwise.
 */
int pci_vpd_find_info_keyword(const u8 *buf, unsigned int off,
			      unsigned int len, const char *kw);

/* PCI <-> OF binding helpers */
#ifdef CONFIG_OF
struct device_node;
struct irq_domain;
struct irq_domain *pci_host_bridge_of_msi_domain(struct pci_bus *bus);

/* Arch may override this (weak) */
struct device_node *pcibios_get_phb_of_node(struct pci_bus *bus);

#else	/* CONFIG_OF */
static inline struct irq_domain *
pci_host_bridge_of_msi_domain(struct pci_bus *bus) { return NULL; }
#endif  /* CONFIG_OF */

static inline struct device_node *
pci_device_to_OF_node(const struct pci_dev *pdev)
{
	return pdev ? pdev->dev.of_node : NULL;
}

static inline struct device_node *pci_bus_to_OF_node(struct pci_bus *bus)
{
	return bus ? bus->dev.of_node : NULL;
}

#ifdef CONFIG_ACPI
struct irq_domain *pci_host_bridge_acpi_msi_domain(struct pci_bus *bus);

void
pci_msi_register_fwnode_provider(struct fwnode_handle *(*fn)(struct device *));
bool pci_pr3_present(struct pci_dev *pdev);
#else
static inline struct irq_domain *
pci_host_bridge_acpi_msi_domain(struct pci_bus *bus) { return NULL; }
static inline bool pci_pr3_present(struct pci_dev *pdev) { return false; }
#endif

#ifdef CONFIG_EEH
static inline struct eeh_dev *pci_dev_to_eeh_dev(struct pci_dev *pdev)
{
	return pdev->dev.archdata.edev;
}
#endif

void pci_add_dma_alias(struct pci_dev *dev, u8 devfn_from, unsigned nr_devfns);
bool pci_devs_are_dma_aliases(struct pci_dev *dev1, struct pci_dev *dev2);
int pci_for_each_dma_alias(struct pci_dev *pdev,
			   int (*fn)(struct pci_dev *pdev,
				     u16 alias, void *data), void *data);

/* Helper functions for operation of device flag */
static inline void pci_set_dev_assigned(struct pci_dev *pdev)
{
	pdev->dev_flags |= PCI_DEV_FLAGS_ASSIGNED;
}
static inline void pci_clear_dev_assigned(struct pci_dev *pdev)
{
	pdev->dev_flags &= ~PCI_DEV_FLAGS_ASSIGNED;
}
static inline bool pci_is_dev_assigned(struct pci_dev *pdev)
{
	return (pdev->dev_flags & PCI_DEV_FLAGS_ASSIGNED) == PCI_DEV_FLAGS_ASSIGNED;
}

/**
 * pci_ari_enabled - query ARI forwarding status
 * @bus: the PCI bus
 *
 * Returns true if ARI forwarding is enabled.
 */
static inline bool pci_ari_enabled(struct pci_bus *bus)
{
	return bus->self && bus->self->ari_enabled;
}

/**
 * pci_is_thunderbolt_attached - whether device is on a Thunderbolt daisy chain
 * @pdev: PCI device to check
 *
 * Walk upwards from @pdev and check for each encountered bridge if it's part
 * of a Thunderbolt controller.  Reaching the host bridge means @pdev is not
 * Thunderbolt-attached.  (But rather soldered to the mainboard usually.)
 */
static inline bool pci_is_thunderbolt_attached(struct pci_dev *pdev)
{
	struct pci_dev *parent = pdev;

	if (pdev->is_thunderbolt)
		return true;

	while ((parent = pci_upstream_bridge(parent)))
		if (parent->is_thunderbolt)
			return true;

	return false;
}

#if defined(CONFIG_PCIEPORTBUS) || defined(CONFIG_EEH)
void pci_uevent_ers(struct pci_dev *pdev, enum  pci_ers_result err_type);
#endif

/* Provide the legacy pci_dma_* API */
#include <linux/pci-dma-compat.h>

#define pci_printk(level, pdev, fmt, arg...) \
	dev_printk(level, &(pdev)->dev, fmt, ##arg)

#define pci_emerg(pdev, fmt, arg...)	dev_emerg(&(pdev)->dev, fmt, ##arg)
#define pci_alert(pdev, fmt, arg...)	dev_alert(&(pdev)->dev, fmt, ##arg)
#define pci_crit(pdev, fmt, arg...)	dev_crit(&(pdev)->dev, fmt, ##arg)
#define pci_err(pdev, fmt, arg...)	dev_err(&(pdev)->dev, fmt, ##arg)
#define pci_warn(pdev, fmt, arg...)	dev_warn(&(pdev)->dev, fmt, ##arg)
#define pci_notice(pdev, fmt, arg...)	dev_notice(&(pdev)->dev, fmt, ##arg)
#define pci_info(pdev, fmt, arg...)	dev_info(&(pdev)->dev, fmt, ##arg)
#define pci_dbg(pdev, fmt, arg...)	dev_dbg(&(pdev)->dev, fmt, ##arg)

#define pci_notice_ratelimited(pdev, fmt, arg...) \
	dev_notice_ratelimited(&(pdev)->dev, fmt, ##arg)

#define pci_info_ratelimited(pdev, fmt, arg...) \
	dev_info_ratelimited(&(pdev)->dev, fmt, ##arg)

#define pci_WARN(pdev, condition, fmt, arg...) \
	WARN(condition, "%s %s: " fmt, \
	     dev_driver_string(&(pdev)->dev), pci_name(pdev), ##arg)

#define pci_WARN_ONCE(pdev, condition, fmt, arg...) \
	WARN_ONCE(condition, "%s %s: " fmt, \
		  dev_driver_string(&(pdev)->dev), pci_name(pdev), ##arg)

#endif /* LINUX_PCI_H */<|MERGE_RESOLUTION|>--- conflicted
+++ resolved
@@ -649,10 +649,6 @@
 	struct bin_attribute	*legacy_io;	/* Legacy I/O for this bus */
 	struct bin_attribute	*legacy_mem;	/* Legacy mem */
 	unsigned int		is_added:1;
-<<<<<<< HEAD
-	unsigned int		unsafe_warn:1;	/* warned about RW1C config write */
-=======
->>>>>>> 43ca8e1d
 
 	ANDROID_KABI_RESERVE(1);
 	ANDROID_KABI_RESERVE(2);
