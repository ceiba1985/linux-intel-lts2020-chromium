/* SPDX-License-Identifier: GPL-2.0 */
#ifndef _LINUX_MM_H
#define _LINUX_MM_H

#include <linux/errno.h>

#ifdef __KERNEL__

#include <linux/mmdebug.h>
#include <linux/gfp.h>
#include <linux/bug.h>
#include <linux/list.h>
#include <linux/mmzone.h>
#include <linux/rbtree.h>
#include <linux/atomic.h>
#include <linux/debug_locks.h>
#include <linux/mm_types.h>
#include <linux/mmap_lock.h>
#include <linux/range.h>
#include <linux/pfn.h>
#include <linux/percpu-refcount.h>
#include <linux/bit_spinlock.h>
#include <linux/shrinker.h>
#include <linux/resource.h>
#include <linux/page_ext.h>
#include <linux/err.h>
#include <linux/page-flags.h>
#include <linux/page_ref.h>
#include <linux/memremap.h>
#include <linux/overflow.h>
#include <linux/sizes.h>
#include <linux/sched.h>
#include <linux/pgtable.h>
#include <linux/kasan.h>
#include <linux/page_pinner.h>
#include <linux/android_kabi.h>

struct mempolicy;
struct anon_vma;
struct anon_vma_chain;
struct file_ra_state;
struct user_struct;
struct writeback_control;
struct bdi_writeback;
struct pt_regs;

extern int sysctl_page_lock_unfairness;

void init_mm_internals(void);

#ifndef CONFIG_NEED_MULTIPLE_NODES	/* Don't use mapnrs, do it properly */
extern unsigned long max_mapnr;

static inline void set_max_mapnr(unsigned long limit)
{
	max_mapnr = limit;
}
#else
static inline void set_max_mapnr(unsigned long limit) { }
#endif

extern atomic_long_t _totalram_pages;
static inline unsigned long totalram_pages(void)
{
	return (unsigned long)atomic_long_read(&_totalram_pages);
}

static inline void totalram_pages_inc(void)
{
	atomic_long_inc(&_totalram_pages);
}

static inline void totalram_pages_dec(void)
{
	atomic_long_dec(&_totalram_pages);
}

static inline void totalram_pages_add(long count)
{
	atomic_long_add(count, &_totalram_pages);
}

extern void * high_memory;
extern int page_cluster;

#ifdef CONFIG_SYSCTL
extern int sysctl_legacy_va_layout;
#else
#define sysctl_legacy_va_layout 0
#endif

#ifdef CONFIG_HAVE_ARCH_MMAP_RND_BITS
extern const int mmap_rnd_bits_min;
extern const int mmap_rnd_bits_max;
extern int mmap_rnd_bits __read_mostly;
#endif
#ifdef CONFIG_HAVE_ARCH_MMAP_RND_COMPAT_BITS
extern const int mmap_rnd_compat_bits_min;
extern const int mmap_rnd_compat_bits_max;
extern int mmap_rnd_compat_bits __read_mostly;
#endif

#include <asm/page.h>
#include <asm/processor.h>

/*
 * Architectures that support memory tagging (assigning tags to memory regions,
 * embedding these tags into addresses that point to these memory regions, and
 * checking that the memory and the pointer tags match on memory accesses)
 * redefine this macro to strip tags from pointers.
 * It's defined as noop for arcitectures that don't support memory tagging.
 */
#ifndef untagged_addr
#define untagged_addr(addr) (addr)
#endif

#ifndef __pa_symbol
#define __pa_symbol(x)  __pa(RELOC_HIDE((unsigned long)(x), 0))
#endif

#ifndef __va_function
#define __va_function(x) (x)
#endif

#ifndef __pa_function
#define __pa_function(x) __pa_symbol(x)
#endif

#ifndef page_to_virt
#define page_to_virt(x)	__va(PFN_PHYS(page_to_pfn(x)))
#endif

#ifndef lm_alias
#define lm_alias(x)	__va(__pa_symbol(x))
#endif

/*
 * To prevent common memory management code establishing
 * a zero page mapping on a read fault.
 * This macro should be defined within <asm/pgtable.h>.
 * s390 does this to prevent multiplexing of hardware bits
 * related to the physical page in case of virtualization.
 */
#ifndef mm_forbids_zeropage
#define mm_forbids_zeropage(X)	(0)
#endif

/*
 * On some architectures it is expensive to call memset() for small sizes.
 * If an architecture decides to implement their own version of
 * mm_zero_struct_page they should wrap the defines below in a #ifndef and
 * define their own version of this macro in <asm/pgtable.h>
 */
#if BITS_PER_LONG == 64
/* This function must be updated when the size of struct page grows above 80
 * or reduces below 56. The idea that compiler optimizes out switch()
 * statement, and only leaves move/store instructions. Also the compiler can
 * combine write statments if they are both assignments and can be reordered,
 * this can result in several of the writes here being dropped.
 */
#define	mm_zero_struct_page(pp) __mm_zero_struct_page(pp)
static inline void __mm_zero_struct_page(struct page *page)
{
	unsigned long *_pp = (void *)page;

	 /* Check that struct page is either 56, 64, 72, or 80 bytes */
	BUILD_BUG_ON(sizeof(struct page) & 7);
	BUILD_BUG_ON(sizeof(struct page) < 56);
	BUILD_BUG_ON(sizeof(struct page) > 80);

	switch (sizeof(struct page)) {
	case 80:
		_pp[9] = 0;
		fallthrough;
	case 72:
		_pp[8] = 0;
		fallthrough;
	case 64:
		_pp[7] = 0;
		fallthrough;
	case 56:
		_pp[6] = 0;
		_pp[5] = 0;
		_pp[4] = 0;
		_pp[3] = 0;
		_pp[2] = 0;
		_pp[1] = 0;
		_pp[0] = 0;
	}
}
#else
#define mm_zero_struct_page(pp)  ((void)memset((pp), 0, sizeof(struct page)))
#endif

/*
 * Default maximum number of active map areas, this limits the number of vmas
 * per mm struct. Users can overwrite this number by sysctl but there is a
 * problem.
 *
 * When a program's coredump is generated as ELF format, a section is created
 * per a vma. In ELF, the number of sections is represented in unsigned short.
 * This means the number of sections should be smaller than 65535 at coredump.
 * Because the kernel adds some informative sections to a image of program at
 * generating coredump, we need some margin. The number of extra sections is
 * 1-3 now and depends on arch. We use "5" as safe margin, here.
 *
 * ELF extended numbering allows more than 65535 sections, so 16-bit bound is
 * not a hard limit any more. Although some userspace tools can be surprised by
 * that.
 */
#define MAPCOUNT_ELF_CORE_MARGIN	(5)
#define DEFAULT_MAX_MAP_COUNT	(USHRT_MAX - MAPCOUNT_ELF_CORE_MARGIN)

extern int sysctl_max_map_count;
extern int sysctl_mmap_noexec_taint;

extern unsigned long sysctl_user_reserve_kbytes;
extern unsigned long sysctl_admin_reserve_kbytes;

extern int sysctl_overcommit_memory;
extern int sysctl_overcommit_ratio;
extern unsigned long sysctl_overcommit_kbytes;

extern int sysctl_disk_based_swap;

int overcommit_ratio_handler(struct ctl_table *, int, void *, size_t *,
		loff_t *);
int overcommit_kbytes_handler(struct ctl_table *, int, void *, size_t *,
		loff_t *);
int overcommit_policy_handler(struct ctl_table *, int, void *, size_t *,
		loff_t *);

#define nth_page(page,n) pfn_to_page(page_to_pfn((page)) + (n))

/* to align the pointer to the (next) page boundary */
#define PAGE_ALIGN(addr) ALIGN(addr, PAGE_SIZE)

/* test whether an address (unsigned long or pointer) is aligned to PAGE_SIZE */
#define PAGE_ALIGNED(addr)	IS_ALIGNED((unsigned long)(addr), PAGE_SIZE)

#define lru_to_page(head) (list_entry((head)->prev, struct page, lru))

/*
 * Linux kernel virtual memory manager primitives.
 * The idea being to have a "virtual" mm in the same way
 * we have a virtual fs - giving a cleaner interface to the
 * mm details, and allowing different kinds of memory mappings
 * (from shared memory to executable loading to arbitrary
 * mmap() functions).
 */

struct vm_area_struct *vm_area_alloc(struct mm_struct *);
struct vm_area_struct *vm_area_dup(struct vm_area_struct *);
void vm_area_free(struct vm_area_struct *);

#ifndef CONFIG_MMU
extern struct rb_root nommu_region_tree;
extern struct rw_semaphore nommu_region_sem;

extern unsigned int kobjsize(const void *objp);
#endif

/*
 * vm_flags in vm_area_struct, see mm_types.h.
 * When changing, update also include/trace/events/mmflags.h
 */
#define VM_NONE		0x00000000

#define VM_READ		0x00000001	/* currently active flags */
#define VM_WRITE	0x00000002
#define VM_EXEC		0x00000004
#define VM_SHARED	0x00000008

/* mprotect() hardcodes VM_MAYREAD >> 4 == VM_READ, and so for r/w/x bits. */
#define VM_MAYREAD	0x00000010	/* limits for mprotect() etc */
#define VM_MAYWRITE	0x00000020
#define VM_MAYEXEC	0x00000040
#define VM_MAYSHARE	0x00000080

#define VM_GROWSDOWN	0x00000100	/* general info on the segment */
#define VM_UFFD_MISSING	0x00000200	/* missing pages tracking */
#define VM_PFNMAP	0x00000400	/* Page-ranges managed without "struct page", just pure PFN */
#define VM_DENYWRITE	0x00000800	/* ETXTBSY on write attempts.. */
#define VM_UFFD_WP	0x00001000	/* wrprotect pages tracking */

#define VM_LOCKED	0x00002000
#define VM_IO           0x00004000	/* Memory mapped I/O or similar */

					/* Used by sys_madvise() */
#define VM_SEQ_READ	0x00008000	/* App will access data sequentially */
#define VM_RAND_READ	0x00010000	/* App will not benefit from clustered reads */

#define VM_DONTCOPY	0x00020000      /* Do not copy this vma on fork */
#define VM_DONTEXPAND	0x00040000	/* Cannot expand with mremap() */
#define VM_LOCKONFAULT	0x00080000	/* Lock the pages covered when they are faulted in */
#define VM_ACCOUNT	0x00100000	/* Is a VM accounted object */
#define VM_NORESERVE	0x00200000	/* should the VM suppress accounting */
#define VM_HUGETLB	0x00400000	/* Huge TLB Page VM */
#define VM_SYNC		0x00800000	/* Synchronous page faults */
#define VM_ARCH_1	0x01000000	/* Architecture-specific flag */
#define VM_WIPEONFORK	0x02000000	/* Wipe VMA contents in child. */
#define VM_DONTDUMP	0x04000000	/* Do not include in the core dump */

#ifdef CONFIG_MEM_SOFT_DIRTY
# define VM_SOFTDIRTY	0x08000000	/* Not soft dirty clean area */
#else
# define VM_SOFTDIRTY	0
#endif

#define VM_MIXEDMAP	0x10000000	/* Can contain "struct page" and pure PFN pages */
#define VM_HUGEPAGE	0x20000000	/* MADV_HUGEPAGE marked this vma */
#define VM_NOHUGEPAGE	0x40000000	/* MADV_NOHUGEPAGE marked this vma */
#define VM_MERGEABLE	0x80000000	/* KSM may merge identical pages */

#ifdef CONFIG_ARCH_USES_HIGH_VMA_FLAGS
#define VM_HIGH_ARCH_BIT_0	32	/* bit only usable on 64-bit architectures */
#define VM_HIGH_ARCH_BIT_1	33	/* bit only usable on 64-bit architectures */
#define VM_HIGH_ARCH_BIT_2	34	/* bit only usable on 64-bit architectures */
#define VM_HIGH_ARCH_BIT_3	35	/* bit only usable on 64-bit architectures */
#define VM_HIGH_ARCH_BIT_4	36	/* bit only usable on 64-bit architectures */
#define VM_HIGH_ARCH_0	BIT(VM_HIGH_ARCH_BIT_0)
#define VM_HIGH_ARCH_1	BIT(VM_HIGH_ARCH_BIT_1)
#define VM_HIGH_ARCH_2	BIT(VM_HIGH_ARCH_BIT_2)
#define VM_HIGH_ARCH_3	BIT(VM_HIGH_ARCH_BIT_3)
#define VM_HIGH_ARCH_4	BIT(VM_HIGH_ARCH_BIT_4)
#endif /* CONFIG_ARCH_USES_HIGH_VMA_FLAGS */

#ifdef CONFIG_ARCH_HAS_PKEYS
# define VM_PKEY_SHIFT	VM_HIGH_ARCH_BIT_0
# define VM_PKEY_BIT0	VM_HIGH_ARCH_0	/* A protection key is a 4-bit value */
# define VM_PKEY_BIT1	VM_HIGH_ARCH_1	/* on x86 and 5-bit value on ppc64   */
# define VM_PKEY_BIT2	VM_HIGH_ARCH_2
# define VM_PKEY_BIT3	VM_HIGH_ARCH_3
#ifdef CONFIG_PPC
# define VM_PKEY_BIT4  VM_HIGH_ARCH_4
#else
# define VM_PKEY_BIT4  0
#endif
#endif /* CONFIG_ARCH_HAS_PKEYS */

#if defined(CONFIG_X86)
# define VM_PAT		VM_ARCH_1	/* PAT reserves whole VMA at once (x86) */
#elif defined(CONFIG_PPC)
# define VM_SAO		VM_ARCH_1	/* Strong Access Ordering (powerpc) */
#elif defined(CONFIG_PARISC)
# define VM_GROWSUP	VM_ARCH_1
#elif defined(CONFIG_IA64)
# define VM_GROWSUP	VM_ARCH_1
#elif defined(CONFIG_SPARC64)
# define VM_SPARC_ADI	VM_ARCH_1	/* Uses ADI tag for access control */
# define VM_ARCH_CLEAR	VM_SPARC_ADI
#elif defined(CONFIG_ARM64)
# define VM_ARM64_BTI	VM_ARCH_1	/* BTI guarded page, a.k.a. GP bit */
# define VM_ARCH_CLEAR	VM_ARM64_BTI
#elif !defined(CONFIG_MMU)
# define VM_MAPPED_COPY	VM_ARCH_1	/* T if mapped copy of data (nommu mmap) */
#endif

#if defined(CONFIG_ARM64_MTE)
# define VM_MTE		VM_HIGH_ARCH_0	/* Use Tagged memory for access control */
# define VM_MTE_ALLOWED	VM_HIGH_ARCH_1	/* Tagged memory permitted */
#else
# define VM_MTE		VM_NONE
# define VM_MTE_ALLOWED	VM_NONE
#endif

#ifndef VM_GROWSUP
# define VM_GROWSUP	VM_NONE
#endif

#ifdef CONFIG_HAVE_ARCH_USERFAULTFD_MINOR
# define VM_UFFD_MINOR_BIT	37
# define VM_UFFD_MINOR		BIT(VM_UFFD_MINOR_BIT)	/* UFFD minor faults */
#else /* !CONFIG_HAVE_ARCH_USERFAULTFD_MINOR */
# define VM_UFFD_MINOR		VM_NONE
#endif /* CONFIG_HAVE_ARCH_USERFAULTFD_MINOR */

/* Bits set in the VMA until the stack is in its final location */
#define VM_STACK_INCOMPLETE_SETUP	(VM_RAND_READ | VM_SEQ_READ)

#define TASK_EXEC ((current->personality & READ_IMPLIES_EXEC) ? VM_EXEC : 0)

/* Common data flag combinations */
#define VM_DATA_FLAGS_TSK_EXEC	(VM_READ | VM_WRITE | TASK_EXEC | \
				 VM_MAYREAD | VM_MAYWRITE | VM_MAYEXEC)
#define VM_DATA_FLAGS_NON_EXEC	(VM_READ | VM_WRITE | VM_MAYREAD | \
				 VM_MAYWRITE | VM_MAYEXEC)
#define VM_DATA_FLAGS_EXEC	(VM_READ | VM_WRITE | VM_EXEC | \
				 VM_MAYREAD | VM_MAYWRITE | VM_MAYEXEC)

#ifndef VM_DATA_DEFAULT_FLAGS		/* arch can override this */
#define VM_DATA_DEFAULT_FLAGS  VM_DATA_FLAGS_EXEC
#endif

#ifndef VM_STACK_DEFAULT_FLAGS		/* arch can override this */
#define VM_STACK_DEFAULT_FLAGS VM_DATA_DEFAULT_FLAGS
#endif

#ifdef CONFIG_STACK_GROWSUP
#define VM_STACK	VM_GROWSUP
#else
#define VM_STACK	VM_GROWSDOWN
#endif

#define VM_STACK_FLAGS	(VM_STACK | VM_STACK_DEFAULT_FLAGS | VM_ACCOUNT)

/* VMA basic access permission flags */
#define VM_ACCESS_FLAGS (VM_READ | VM_WRITE | VM_EXEC)


/*
 * Special vmas that are non-mergable, non-mlock()able.
 */
#define VM_SPECIAL (VM_IO | VM_DONTEXPAND | VM_PFNMAP | VM_MIXEDMAP)

/* This mask prevents VMA from being scanned with khugepaged */
#define VM_NO_KHUGEPAGED (VM_SPECIAL | VM_HUGETLB)

/* This mask defines which mm->def_flags a process can inherit its parent */
#define VM_INIT_DEF_MASK	VM_NOHUGEPAGE

/* This mask is used to clear all the VMA flags used by mlock */
#define VM_LOCKED_CLEAR_MASK	(~(VM_LOCKED | VM_LOCKONFAULT))

/* Arch-specific flags to clear when updating VM flags on protection change */
#ifndef VM_ARCH_CLEAR
# define VM_ARCH_CLEAR	VM_NONE
#endif
#define VM_FLAGS_CLEAR	(ARCH_VM_PKEY_FLAGS | VM_ARCH_CLEAR)

/*
 * mapping from the currently active vm_flags protection bits (the
 * low four bits) to a page protection mask..
 */
extern pgprot_t protection_map[16];

/**
 * Fault flag definitions.
 *
 * @FAULT_FLAG_WRITE: Fault was a write fault.
 * @FAULT_FLAG_MKWRITE: Fault was mkwrite of existing PTE.
 * @FAULT_FLAG_ALLOW_RETRY: Allow to retry the fault if blocked.
 * @FAULT_FLAG_RETRY_NOWAIT: Don't drop mmap_lock and wait when retrying.
 * @FAULT_FLAG_KILLABLE: The fault task is in SIGKILL killable region.
 * @FAULT_FLAG_TRIED: The fault has been tried once.
 * @FAULT_FLAG_USER: The fault originated in userspace.
 * @FAULT_FLAG_REMOTE: The fault is not for current task/mm.
 * @FAULT_FLAG_INSTRUCTION: The fault was during an instruction fetch.
 * @FAULT_FLAG_INTERRUPTIBLE: The fault can be interrupted by non-fatal signals.
 *
 * About @FAULT_FLAG_ALLOW_RETRY and @FAULT_FLAG_TRIED: we can specify
 * whether we would allow page faults to retry by specifying these two
 * fault flags correctly.  Currently there can be three legal combinations:
 *
 * (a) ALLOW_RETRY and !TRIED:  this means the page fault allows retry, and
 *                              this is the first try
 *
 * (b) ALLOW_RETRY and TRIED:   this means the page fault allows retry, and
 *                              we've already tried at least once
 *
 * (c) !ALLOW_RETRY and !TRIED: this means the page fault does not allow retry
 *
 * The unlisted combination (!ALLOW_RETRY && TRIED) is illegal and should never
 * be used.  Note that page faults can be allowed to retry for multiple times,
 * in which case we'll have an initial fault with flags (a) then later on
 * continuous faults with flags (b).  We should always try to detect pending
 * signals before a retry to make sure the continuous page faults can still be
 * interrupted if necessary.
 */
#define FAULT_FLAG_WRITE			0x01
#define FAULT_FLAG_MKWRITE			0x02
#define FAULT_FLAG_ALLOW_RETRY			0x04
#define FAULT_FLAG_RETRY_NOWAIT			0x08
#define FAULT_FLAG_KILLABLE			0x10
#define FAULT_FLAG_TRIED			0x20
#define FAULT_FLAG_USER				0x40
#define FAULT_FLAG_REMOTE			0x80
#define FAULT_FLAG_INSTRUCTION  		0x100
#define FAULT_FLAG_INTERRUPTIBLE		0x200
/* Speculative fault, not holding mmap_sem */
#define FAULT_FLAG_SPECULATIVE			0x400

/*
 * The default fault flags that should be used by most of the
 * arch-specific page fault handlers.
 */
#define FAULT_FLAG_DEFAULT  (FAULT_FLAG_ALLOW_RETRY | \
			     FAULT_FLAG_KILLABLE | \
			     FAULT_FLAG_INTERRUPTIBLE)

/**
 * fault_flag_allow_retry_first - check ALLOW_RETRY the first time
 *
 * This is mostly used for places where we want to try to avoid taking
 * the mmap_lock for too long a time when waiting for another condition
 * to change, in which case we can try to be polite to release the
 * mmap_lock in the first round to avoid potential starvation of other
 * processes that would also want the mmap_lock.
 *
 * Return: true if the page fault allows retry and this is the first
 * attempt of the fault handling; false otherwise.
 */
static inline bool fault_flag_allow_retry_first(unsigned int flags)
{
	return (flags & FAULT_FLAG_ALLOW_RETRY) &&
	    (!(flags & FAULT_FLAG_TRIED));
}

#define FAULT_FLAG_TRACE \
	{ FAULT_FLAG_WRITE,		"WRITE" }, \
	{ FAULT_FLAG_MKWRITE,		"MKWRITE" }, \
	{ FAULT_FLAG_ALLOW_RETRY,	"ALLOW_RETRY" }, \
	{ FAULT_FLAG_RETRY_NOWAIT,	"RETRY_NOWAIT" }, \
	{ FAULT_FLAG_KILLABLE,		"KILLABLE" }, \
	{ FAULT_FLAG_TRIED,		"TRIED" }, \
	{ FAULT_FLAG_USER,		"USER" }, \
	{ FAULT_FLAG_REMOTE,		"REMOTE" }, \
	{ FAULT_FLAG_INSTRUCTION,	"INSTRUCTION" }, \
	{ FAULT_FLAG_INTERRUPTIBLE,	"INTERRUPTIBLE" }

/*
 * vm_fault is filled by the pagefault handler and passed to the vma's
 * ->fault function. The vma's ->fault is responsible for returning a bitmask
 * of VM_FAULT_xxx flags that give details about how the fault was handled.
 *
 * MM layer fills up gfp_mask for page allocations but fault handler might
 * alter it if its implementation requires a different allocation context.
 *
 * pgoff should be used in favour of virtual_address, if possible.
 */
struct vm_fault {
#ifdef CONFIG_SPECULATIVE_PAGE_FAULT
	unsigned int sequence;
	pmd_t orig_pmd;			/* value of PMD at the time of fault */
#endif
	const struct {
		struct vm_area_struct *vma;	/* Target VMA */
		gfp_t gfp_mask;			/* gfp mask to be used for allocations */
		pgoff_t pgoff;			/* Logical page offset based on vma */
		unsigned long address;		/* Faulting virtual address */
	};
	unsigned int flags;		/* FAULT_FLAG_xxx flags
					 * XXX: should really be 'const' */
	pmd_t *pmd;			/* Pointer to pmd entry matching
					 * the 'address' */
	pud_t *pud;			/* Pointer to pud entry matching
					 * the 'address'
					 */
	pte_t orig_pte;			/* Value of PTE at the time of fault */

	struct page *cow_page;		/* Page handler may use for COW fault */
	struct page *page;		/* ->fault handlers should return a
					 * page here, unless VM_FAULT_NOPAGE
					 * is set (which is also implied by
					 * VM_FAULT_ERROR).
					 */
	/* These three entries are valid only while holding ptl lock */
	pte_t *pte;			/* Pointer to pte entry matching
					 * the 'address'. NULL if the page
					 * table hasn't been allocated.
					 */
	spinlock_t *ptl;		/* Page table lock.
					 * Protects pte page table if 'pte'
					 * is not NULL, otherwise pmd.
					 */
	pgtable_t prealloc_pte;		/* Pre-allocated pte page table.
					 * vm_ops->map_pages() sets up a page
					 * table from atomic context.
					 * do_fault_around() pre-allocates
					 * page table to avoid allocation from
					 * atomic context.
					 */
	/*
	 * These entries are required when handling speculative page fault.
	 * This way the page handling is done using consistent field values.
	 */
	unsigned long vma_flags;
	pgprot_t vma_page_prot;
	ANDROID_OEM_DATA_ARRAY(1, 2);
};

/* page entry size for vm->huge_fault() */
enum page_entry_size {
	PE_SIZE_PTE = 0,
	PE_SIZE_PMD,
	PE_SIZE_PUD,
};

/*
 * These are the virtual MM functions - opening of an area, closing and
 * unmapping it (needed to keep files on disk up-to-date etc), pointer
 * to the functions called when a no-page or a wp-page exception occurs.
 */
struct vm_operations_struct {
	void (*open)(struct vm_area_struct * area);
	void (*close)(struct vm_area_struct * area);
	int (*split)(struct vm_area_struct * area, unsigned long addr);
	int (*mremap)(struct vm_area_struct * area);
	vm_fault_t (*fault)(struct vm_fault *vmf);
	vm_fault_t (*huge_fault)(struct vm_fault *vmf,
			enum page_entry_size pe_size);
	vm_fault_t (*map_pages)(struct vm_fault *vmf,
			pgoff_t start_pgoff, pgoff_t end_pgoff);
	unsigned long (*pagesize)(struct vm_area_struct * area);

	/* notification that a previously read-only page is about to become
	 * writable, if an error is returned it will cause a SIGBUS */
	vm_fault_t (*page_mkwrite)(struct vm_fault *vmf);

	/* same as page_mkwrite when using VM_PFNMAP|VM_MIXEDMAP */
	vm_fault_t (*pfn_mkwrite)(struct vm_fault *vmf);

	/* called by access_process_vm when get_user_pages() fails, typically
	 * for use by special VMAs that can switch between memory and hardware
	 */
	int (*access)(struct vm_area_struct *vma, unsigned long addr,
		      void *buf, int len, int write);

	/* Called by the /proc/PID/maps code to ask the vma whether it
	 * has a special name.  Returning non-NULL will also cause this
	 * vma to be dumped unconditionally. */
	const char *(*name)(struct vm_area_struct *vma);

#ifdef CONFIG_NUMA
	/*
	 * set_policy() op must add a reference to any non-NULL @new mempolicy
	 * to hold the policy upon return.  Caller should pass NULL @new to
	 * remove a policy and fall back to surrounding context--i.e. do not
	 * install a MPOL_DEFAULT policy, nor the task or system default
	 * mempolicy.
	 */
	int (*set_policy)(struct vm_area_struct *vma, struct mempolicy *new);

	/*
	 * get_policy() op must add reference [mpol_get()] to any policy at
	 * (vma,addr) marked as MPOL_SHARED.  The shared policy infrastructure
	 * in mm/mempolicy.c will do this automatically.
	 * get_policy() must NOT add a ref if the policy at (vma,addr) is not
	 * marked as MPOL_SHARED. vma policies are protected by the mmap_lock.
	 * If no [shared/vma] mempolicy exists at the addr, get_policy() op
	 * must return NULL--i.e., do not "fallback" to task or system default
	 * policy.
	 */
	struct mempolicy *(*get_policy)(struct vm_area_struct *vma,
					unsigned long addr);
#endif
	/*
	 * Called by vm_normal_page() for special PTEs to find the
	 * page for @addr.  This is useful if the default behavior
	 * (using pte_page()) would not find the correct page.
	 */
	struct page *(*find_special_page)(struct vm_area_struct *vma,
					  unsigned long addr);

#ifdef CONFIG_SPECULATIVE_PAGE_FAULT
	bool (*allow_speculation)(void);
#endif

	ANDROID_KABI_RESERVE(1);
	ANDROID_KABI_RESERVE(2);
	ANDROID_KABI_RESERVE(3);
	ANDROID_KABI_RESERVE(4);
};

static inline void INIT_VMA(struct vm_area_struct *vma)
{
	INIT_LIST_HEAD(&vma->anon_vma_chain);
#ifdef CONFIG_SPECULATIVE_PAGE_FAULT
	seqcount_init(&vma->vm_sequence);
	atomic_set(&vma->vm_ref_count, 1);
#endif
}

static inline void vma_init(struct vm_area_struct *vma, struct mm_struct *mm)
{
	static const struct vm_operations_struct dummy_vm_ops = {};

	memset(vma, 0, sizeof(*vma));
	vma->vm_mm = mm;
	vma->vm_ops = &dummy_vm_ops;
	INIT_VMA(vma);
}

static inline void vma_set_anonymous(struct vm_area_struct *vma)
{
	vma->vm_ops = NULL;
}

static inline bool vma_is_anonymous(struct vm_area_struct *vma)
{
	return !vma->vm_ops;
}

static inline bool vma_is_temporary_stack(struct vm_area_struct *vma)
{
	int maybe_stack = vma->vm_flags & (VM_GROWSDOWN | VM_GROWSUP);

	if (!maybe_stack)
		return false;

	if ((vma->vm_flags & VM_STACK_INCOMPLETE_SETUP) ==
						VM_STACK_INCOMPLETE_SETUP)
		return true;

	return false;
}

static inline bool vma_is_foreign(struct vm_area_struct *vma)
{
	if (!current->mm)
		return true;

	if (current->mm != vma->vm_mm)
		return true;

	return false;
}

static inline bool vma_is_accessible(struct vm_area_struct *vma)
{
	return vma->vm_flags & VM_ACCESS_FLAGS;
}

#ifdef CONFIG_SHMEM
/*
 * The vma_is_shmem is not inline because it is used only by slow
 * paths in userfault.
 */
bool vma_is_shmem(struct vm_area_struct *vma);
#else
static inline bool vma_is_shmem(struct vm_area_struct *vma) { return false; }
#endif

int vma_is_stack_for_current(struct vm_area_struct *vma);

/* flush_tlb_range() takes a vma, not a mm, and can care about flags */
#define TLB_FLUSH_VMA(mm,flags) { .vm_mm = (mm), .vm_flags = (flags) }

struct mmu_gather;
struct inode;

#include <linux/huge_mm.h>

/*
 * Methods to modify the page usage count.
 *
 * What counts for a page usage:
 * - cache mapping   (page->mapping)
 * - private data    (page->private)
 * - page mapped in a task's page tables, each mapping
 *   is counted separately
 *
 * Also, many kernel routines increase the page count before a critical
 * routine so they can be sure the page doesn't go away from under them.
 */

/*
 * Drop a ref, return true if the refcount fell to zero (the page has no users)
 */
static inline int put_page_testzero(struct page *page)
{
	int ret;

	VM_BUG_ON_PAGE(page_ref_count(page) == 0, page);
	ret = page_ref_dec_and_test(page);
	page_pinner_put_page(page);

	return ret;
}

/*
 * Try to grab a ref unless the page has a refcount of zero, return false if
 * that is the case.
 * This can be called when MMU is off so it must not access
 * any of the virtual mappings.
 */
static inline int get_page_unless_zero(struct page *page)
{
	return page_ref_add_unless(page, 1, 0);
}

extern int page_is_ram(unsigned long pfn);

enum {
	REGION_INTERSECTS,
	REGION_DISJOINT,
	REGION_MIXED,
};

int region_intersects(resource_size_t offset, size_t size, unsigned long flags,
		      unsigned long desc);

/* Support for virtually mapped pages */
struct page *vmalloc_to_page(const void *addr);
unsigned long vmalloc_to_pfn(const void *addr);

/*
 * Determine if an address is within the vmalloc range
 *
 * On nommu, vmalloc/vfree wrap through kmalloc/kfree directly, so there
 * is no special casing required.
 */

#ifndef is_ioremap_addr
#define is_ioremap_addr(x) is_vmalloc_addr(x)
#endif

#ifdef CONFIG_MMU
extern bool is_vmalloc_addr(const void *x);
extern int is_vmalloc_or_module_addr(const void *x);
#else
static inline bool is_vmalloc_addr(const void *x)
{
	return false;
}
static inline int is_vmalloc_or_module_addr(const void *x)
{
	return 0;
}
#endif

extern void *kvmalloc_node(size_t size, gfp_t flags, int node);
static inline void *kvmalloc(size_t size, gfp_t flags)
{
	return kvmalloc_node(size, flags, NUMA_NO_NODE);
}
static inline void *kvzalloc_node(size_t size, gfp_t flags, int node)
{
	return kvmalloc_node(size, flags | __GFP_ZERO, node);
}
static inline void *kvzalloc(size_t size, gfp_t flags)
{
	return kvmalloc(size, flags | __GFP_ZERO);
}

static inline void *kvmalloc_array(size_t n, size_t size, gfp_t flags)
{
	size_t bytes;

	if (unlikely(check_mul_overflow(n, size, &bytes)))
		return NULL;

	return kvmalloc(bytes, flags);
}

static inline void *kvcalloc(size_t n, size_t size, gfp_t flags)
{
	return kvmalloc_array(n, size, flags | __GFP_ZERO);
}

extern void kvfree(const void *addr);
extern void kvfree_sensitive(const void *addr, size_t len);

static inline int head_compound_mapcount(struct page *head)
{
	return atomic_read(compound_mapcount_ptr(head)) + 1;
}

/*
 * Mapcount of compound page as a whole, does not include mapped sub-pages.
 *
 * Must be called only for compound pages or any their tail sub-pages.
 */
static inline int compound_mapcount(struct page *page)
{
	VM_BUG_ON_PAGE(!PageCompound(page), page);
	page = compound_head(page);
	return head_compound_mapcount(page);
}

/*
 * The atomic page->_mapcount, starts from -1: so that transitions
 * both from it and to it can be tracked, using atomic_inc_and_test
 * and atomic_add_negative(-1).
 */
static inline void page_mapcount_reset(struct page *page)
{
	atomic_set(&(page)->_mapcount, -1);
}

int __page_mapcount(struct page *page);

/*
 * Mapcount of 0-order page; when compound sub-page, includes
 * compound_mapcount().
 *
 * Result is undefined for pages which cannot be mapped into userspace.
 * For example SLAB or special types of pages. See function page_has_type().
 * They use this place in struct page differently.
 */
static inline int page_mapcount(struct page *page)
{
	if (unlikely(PageCompound(page)))
		return __page_mapcount(page);
	return atomic_read(&page->_mapcount) + 1;
}

#ifdef CONFIG_TRANSPARENT_HUGEPAGE
int total_mapcount(struct page *page);
int page_trans_huge_mapcount(struct page *page, int *total_mapcount);
#else
static inline int total_mapcount(struct page *page)
{
	return page_mapcount(page);
}
static inline int page_trans_huge_mapcount(struct page *page,
					   int *total_mapcount)
{
	int mapcount = page_mapcount(page);
	if (total_mapcount)
		*total_mapcount = mapcount;
	return mapcount;
}
#endif

static inline struct page *virt_to_head_page(const void *x)
{
	struct page *page = virt_to_page(x);

	return compound_head(page);
}

void __put_page(struct page *page);

void put_pages_list(struct list_head *pages);

void split_page(struct page *page, unsigned int order);

/*
 * Compound pages have a destructor function.  Provide a
 * prototype for that function and accessor functions.
 * These are _only_ valid on the head of a compound page.
 */
typedef void compound_page_dtor(struct page *);

/* Keep the enum in sync with compound_page_dtors array in mm/page_alloc.c */
enum compound_dtor_id {
	NULL_COMPOUND_DTOR,
	COMPOUND_PAGE_DTOR,
#ifdef CONFIG_HUGETLB_PAGE
	HUGETLB_PAGE_DTOR,
#endif
#ifdef CONFIG_TRANSPARENT_HUGEPAGE
	TRANSHUGE_PAGE_DTOR,
#endif
	NR_COMPOUND_DTORS,
};
extern compound_page_dtor * const compound_page_dtors[NR_COMPOUND_DTORS];

static inline void set_compound_page_dtor(struct page *page,
		enum compound_dtor_id compound_dtor)
{
	VM_BUG_ON_PAGE(compound_dtor >= NR_COMPOUND_DTORS, page);
	page[1].compound_dtor = compound_dtor;
}

static inline void destroy_compound_page(struct page *page)
{
	VM_BUG_ON_PAGE(page[1].compound_dtor >= NR_COMPOUND_DTORS, page);
	compound_page_dtors[page[1].compound_dtor](page);
}

static inline unsigned int compound_order(struct page *page)
{
	if (!PageHead(page))
		return 0;
	return page[1].compound_order;
}

static inline bool hpage_pincount_available(struct page *page)
{
	/*
	 * Can the page->hpage_pinned_refcount field be used? That field is in
	 * the 3rd page of the compound page, so the smallest (2-page) compound
	 * pages cannot support it.
	 */
	page = compound_head(page);
	return PageCompound(page) && compound_order(page) > 1;
}

static inline int head_compound_pincount(struct page *head)
{
	return atomic_read(compound_pincount_ptr(head));
}

static inline int compound_pincount(struct page *page)
{
	VM_BUG_ON_PAGE(!hpage_pincount_available(page), page);
	page = compound_head(page);
	return head_compound_pincount(page);
}

static inline void set_compound_order(struct page *page, unsigned int order)
{
	page[1].compound_order = order;
	page[1].compound_nr = 1U << order;
}

/* Returns the number of pages in this potentially compound page. */
static inline unsigned long compound_nr(struct page *page)
{
	if (!PageHead(page))
		return 1;
	return page[1].compound_nr;
}

/* Returns the number of bytes in this potentially compound page. */
static inline unsigned long page_size(struct page *page)
{
	return PAGE_SIZE << compound_order(page);
}

/* Returns the number of bits needed for the number of bytes in a page */
static inline unsigned int page_shift(struct page *page)
{
	return PAGE_SHIFT + compound_order(page);
}

void free_compound_page(struct page *page);

#ifdef CONFIG_MMU
/*
 * Do pte_mkwrite, but only if the vma says VM_WRITE.  We do this when
 * servicing faults for write access.  In the normal case, do always want
 * pte_mkwrite.  But get_user_pages can cause write faults for mappings
 * that do not have writing enabled, when used by access_process_vm.
 */
static inline pte_t maybe_mkwrite(pte_t pte, unsigned long vma_flags)
{
	if (likely(vma_flags & VM_WRITE))
		pte = pte_mkwrite(pte);
	return pte;
}

vm_fault_t do_set_pmd(struct vm_fault *vmf, struct page *page);
void do_set_pte(struct vm_fault *vmf, struct page *page, unsigned long addr);

vm_fault_t finish_fault(struct vm_fault *vmf);
vm_fault_t finish_mkwrite_fault(struct vm_fault *vmf);
#endif

/*
 * Multiple processes may "see" the same page. E.g. for untouched
 * mappings of /dev/null, all processes see the same page full of
 * zeroes, and text pages of executables and shared libraries have
 * only one copy in memory, at most, normally.
 *
 * For the non-reserved pages, page_count(page) denotes a reference count.
 *   page_count() == 0 means the page is free. page->lru is then used for
 *   freelist management in the buddy allocator.
 *   page_count() > 0  means the page has been allocated.
 *
 * Pages are allocated by the slab allocator in order to provide memory
 * to kmalloc and kmem_cache_alloc. In this case, the management of the
 * page, and the fields in 'struct page' are the responsibility of mm/slab.c
 * unless a particular usage is carefully commented. (the responsibility of
 * freeing the kmalloc memory is the caller's, of course).
 *
 * A page may be used by anyone else who does a __get_free_page().
 * In this case, page_count still tracks the references, and should only
 * be used through the normal accessor functions. The top bits of page->flags
 * and page->virtual store page management information, but all other fields
 * are unused and could be used privately, carefully. The management of this
 * page is the responsibility of the one who allocated it, and those who have
 * subsequently been given references to it.
 *
 * The other pages (we may call them "pagecache pages") are completely
 * managed by the Linux memory manager: I/O, buffers, swapping etc.
 * The following discussion applies only to them.
 *
 * A pagecache page contains an opaque `private' member, which belongs to the
 * page's address_space. Usually, this is the address of a circular list of
 * the page's disk buffers. PG_private must be set to tell the VM to call
 * into the filesystem to release these pages.
 *
 * A page may belong to an inode's memory mapping. In this case, page->mapping
 * is the pointer to the inode, and page->index is the file offset of the page,
 * in units of PAGE_SIZE.
 *
 * If pagecache pages are not associated with an inode, they are said to be
 * anonymous pages. These may become associated with the swapcache, and in that
 * case PG_swapcache is set, and page->private is an offset into the swapcache.
 *
 * In either case (swapcache or inode backed), the pagecache itself holds one
 * reference to the page. Setting PG_private should also increment the
 * refcount. The each user mapping also has a reference to the page.
 *
 * The pagecache pages are stored in a per-mapping radix tree, which is
 * rooted at mapping->i_pages, and indexed by offset.
 * Where 2.4 and early 2.6 kernels kept dirty/clean pages in per-address_space
 * lists, we instead now tag pages as dirty/writeback in the radix tree.
 *
 * All pagecache pages may be subject to I/O:
 * - inode pages may need to be read from disk,
 * - inode pages which have been modified and are MAP_SHARED may need
 *   to be written back to the inode on disk,
 * - anonymous pages (including MAP_PRIVATE file mappings) which have been
 *   modified may need to be swapped out to swap space and (later) to be read
 *   back into memory.
 */

/*
 * The zone field is never updated after free_area_init_core()
 * sets it, so none of the operations on it need to be atomic.
 */

/* Page flags: | [SECTION] | [NODE] | ZONE | [LAST_CPUPID] | ... | FLAGS | */
#define SECTIONS_PGOFF		((sizeof(unsigned long)*8) - SECTIONS_WIDTH)
#define NODES_PGOFF		(SECTIONS_PGOFF - NODES_WIDTH)
#define ZONES_PGOFF		(NODES_PGOFF - ZONES_WIDTH)
#define LAST_CPUPID_PGOFF	(ZONES_PGOFF - LAST_CPUPID_WIDTH)
#define KASAN_TAG_PGOFF		(LAST_CPUPID_PGOFF - KASAN_TAG_WIDTH)
#define LRU_GEN_PGOFF		(KASAN_TAG_PGOFF - LRU_GEN_WIDTH)
#define LRU_USAGE_PGOFF		(LRU_GEN_PGOFF - LRU_USAGE_WIDTH)

/*
 * Define the bit shifts to access each section.  For non-existent
 * sections we define the shift as 0; that plus a 0 mask ensures
 * the compiler will optimise away reference to them.
 */
#define SECTIONS_PGSHIFT	(SECTIONS_PGOFF * (SECTIONS_WIDTH != 0))
#define NODES_PGSHIFT		(NODES_PGOFF * (NODES_WIDTH != 0))
#define ZONES_PGSHIFT		(ZONES_PGOFF * (ZONES_WIDTH != 0))
#define LAST_CPUPID_PGSHIFT	(LAST_CPUPID_PGOFF * (LAST_CPUPID_WIDTH != 0))
#define KASAN_TAG_PGSHIFT	(KASAN_TAG_PGOFF * (KASAN_TAG_WIDTH != 0))

/* NODE:ZONE or SECTION:ZONE is used to ID a zone for the buddy allocator */
#ifdef NODE_NOT_IN_PAGE_FLAGS
#define ZONEID_SHIFT		(SECTIONS_SHIFT + ZONES_SHIFT)
#define ZONEID_PGOFF		((SECTIONS_PGOFF < ZONES_PGOFF)? \
						SECTIONS_PGOFF : ZONES_PGOFF)
#else
#define ZONEID_SHIFT		(NODES_SHIFT + ZONES_SHIFT)
#define ZONEID_PGOFF		((NODES_PGOFF < ZONES_PGOFF)? \
						NODES_PGOFF : ZONES_PGOFF)
#endif

#define ZONEID_PGSHIFT		(ZONEID_PGOFF * (ZONEID_SHIFT != 0))

#define ZONES_MASK		((1UL << ZONES_WIDTH) - 1)
#define NODES_MASK		((1UL << NODES_WIDTH) - 1)
#define SECTIONS_MASK		((1UL << SECTIONS_WIDTH) - 1)
#define LAST_CPUPID_MASK	((1UL << LAST_CPUPID_SHIFT) - 1)
#define KASAN_TAG_MASK		((1UL << KASAN_TAG_WIDTH) - 1)
#define ZONEID_MASK		((1UL << ZONEID_SHIFT) - 1)

static inline enum zone_type page_zonenum(const struct page *page)
{
	ASSERT_EXCLUSIVE_BITS(page->flags, ZONES_MASK << ZONES_PGSHIFT);
	return (page->flags >> ZONES_PGSHIFT) & ZONES_MASK;
}

#ifdef CONFIG_ZONE_DEVICE
static inline bool is_zone_device_page(const struct page *page)
{
	return page_zonenum(page) == ZONE_DEVICE;
}
extern void memmap_init_zone_device(struct zone *, unsigned long,
				    unsigned long, struct dev_pagemap *);
#else
static inline bool is_zone_device_page(const struct page *page)
{
	return false;
}
#endif

#ifdef CONFIG_DEV_PAGEMAP_OPS
void free_devmap_managed_page(struct page *page);
DECLARE_STATIC_KEY_FALSE(devmap_managed_key);

static inline bool page_is_devmap_managed(struct page *page)
{
	if (!static_branch_unlikely(&devmap_managed_key))
		return false;
	if (!is_zone_device_page(page))
		return false;
	switch (page->pgmap->type) {
	case MEMORY_DEVICE_PRIVATE:
	case MEMORY_DEVICE_FS_DAX:
		return true;
	default:
		break;
	}
	return false;
}

void put_devmap_managed_page(struct page *page);

#else /* CONFIG_DEV_PAGEMAP_OPS */
static inline bool page_is_devmap_managed(struct page *page)
{
	return false;
}

static inline void put_devmap_managed_page(struct page *page)
{
}
#endif /* CONFIG_DEV_PAGEMAP_OPS */

static inline bool is_device_private_page(const struct page *page)
{
	return IS_ENABLED(CONFIG_DEV_PAGEMAP_OPS) &&
		IS_ENABLED(CONFIG_DEVICE_PRIVATE) &&
		is_zone_device_page(page) &&
		page->pgmap->type == MEMORY_DEVICE_PRIVATE;
}

static inline bool is_pci_p2pdma_page(const struct page *page)
{
	return IS_ENABLED(CONFIG_DEV_PAGEMAP_OPS) &&
		IS_ENABLED(CONFIG_PCI_P2PDMA) &&
		is_zone_device_page(page) &&
		page->pgmap->type == MEMORY_DEVICE_PCI_P2PDMA;
}

/* 127: arbitrary random number, small enough to assemble well */
#define page_ref_zero_or_close_to_overflow(page) \
	((unsigned int) page_ref_count(page) + 127u <= 127u)

static inline void get_page(struct page *page)
{
	page = compound_head(page);
	/*
	 * Getting a normal page or the head of a compound page
	 * requires to already have an elevated page->_refcount.
	 */
	VM_BUG_ON_PAGE(page_ref_zero_or_close_to_overflow(page), page);
	page_ref_inc(page);
}

bool __must_check try_grab_page(struct page *page, unsigned int flags);

static inline __must_check bool try_get_page(struct page *page)
{
	page = compound_head(page);
	if (WARN_ON_ONCE(page_ref_count(page) <= 0))
		return false;
	page_ref_inc(page);
	return true;
}

static inline void put_page(struct page *page)
{
	page = compound_head(page);

	/*
	 * For devmap managed pages we need to catch refcount transition from
	 * 2 to 1, when refcount reach one it means the page is free and we
	 * need to inform the device driver through callback. See
	 * include/linux/memremap.h and HMM for details.
	 */
	if (page_is_devmap_managed(page)) {
		put_devmap_managed_page(page);
		return;
	}

	if (put_page_testzero(page))
		__put_page(page);
}

/*
 * GUP_PIN_COUNTING_BIAS, and the associated functions that use it, overload
 * the page's refcount so that two separate items are tracked: the original page
 * reference count, and also a new count of how many pin_user_pages() calls were
 * made against the page. ("gup-pinned" is another term for the latter).
 *
 * With this scheme, pin_user_pages() becomes special: such pages are marked as
 * distinct from normal pages. As such, the unpin_user_page() call (and its
 * variants) must be used in order to release gup-pinned pages.
 *
 * Choice of value:
 *
 * By making GUP_PIN_COUNTING_BIAS a power of two, debugging of page reference
 * counts with respect to pin_user_pages() and unpin_user_page() becomes
 * simpler, due to the fact that adding an even power of two to the page
 * refcount has the effect of using only the upper N bits, for the code that
 * counts up using the bias value. This means that the lower bits are left for
 * the exclusive use of the original code that increments and decrements by one
 * (or at least, by much smaller values than the bias value).
 *
 * Of course, once the lower bits overflow into the upper bits (and this is
 * OK, because subtraction recovers the original values), then visual inspection
 * no longer suffices to directly view the separate counts. However, for normal
 * applications that don't have huge page reference counts, this won't be an
 * issue.
 *
 * Locking: the lockless algorithm described in page_cache_get_speculative()
 * and page_cache_gup_pin_speculative() provides safe operation for
 * get_user_pages and page_mkclean and other calls that race to set up page
 * table entries.
 */
#define GUP_PIN_COUNTING_BIAS (1U << 10)

void put_user_page(struct page *page);
void unpin_user_page(struct page *page);
void unpin_user_pages_dirty_lock(struct page **pages, unsigned long npages,
				 bool make_dirty);
void unpin_user_pages(struct page **pages, unsigned long npages);

/**
 * page_maybe_dma_pinned() - report if a page is pinned for DMA.
 *
 * This function checks if a page has been pinned via a call to
 * pin_user_pages*().
 *
 * For non-huge pages, the return value is partially fuzzy: false is not fuzzy,
 * because it means "definitely not pinned for DMA", but true means "probably
 * pinned for DMA, but possibly a false positive due to having at least
 * GUP_PIN_COUNTING_BIAS worth of normal page references".
 *
 * False positives are OK, because: a) it's unlikely for a page to get that many
 * refcounts, and b) all the callers of this routine are expected to be able to
 * deal gracefully with a false positive.
 *
 * For huge pages, the result will be exactly correct. That's because we have
 * more tracking data available: the 3rd struct page in the compound page is
 * used to track the pincount (instead using of the GUP_PIN_COUNTING_BIAS
 * scheme).
 *
 * For more information, please see Documentation/core-api/pin_user_pages.rst.
 *
 * @page:	pointer to page to be queried.
 * @Return:	True, if it is likely that the page has been "dma-pinned".
 *		False, if the page is definitely not dma-pinned.
 */
static inline bool page_maybe_dma_pinned(struct page *page)
{
	if (hpage_pincount_available(page))
		return compound_pincount(page) > 0;

	/*
	 * page_ref_count() is signed. If that refcount overflows, then
	 * page_ref_count() returns a negative value, and callers will avoid
	 * further incrementing the refcount.
	 *
	 * Here, for that overflow case, use the signed bit to count a little
	 * bit higher via unsigned math, and thus still get an accurate result.
	 */
	return ((unsigned int)page_ref_count(compound_head(page))) >=
		GUP_PIN_COUNTING_BIAS;
}

static inline bool is_cow_mapping(vm_flags_t flags)
{
	return (flags & (VM_SHARED | VM_MAYWRITE)) == VM_MAYWRITE;
}

/*
 * This should most likely only be called during fork() to see whether we
 * should break the cow immediately for a page on the src mm.
 */
static inline bool page_needs_cow_for_dma(struct vm_area_struct *vma,
					  struct page *page)
{
	if (!is_cow_mapping(vma->vm_flags))
		return false;

	if (!atomic_read(&vma->vm_mm->has_pinned))
		return false;

	return page_maybe_dma_pinned(page);
}

#if defined(CONFIG_SPARSEMEM) && !defined(CONFIG_SPARSEMEM_VMEMMAP)
#define SECTION_IN_PAGE_FLAGS
#endif

/*
 * The identification function is mainly used by the buddy allocator for
 * determining if two pages could be buddies. We are not really identifying
 * the zone since we could be using the section number id if we do not have
 * node id available in page flags.
 * We only guarantee that it will return the same value for two combinable
 * pages in a zone.
 */
static inline int page_zone_id(struct page *page)
{
	return (page->flags >> ZONEID_PGSHIFT) & ZONEID_MASK;
}

#ifdef NODE_NOT_IN_PAGE_FLAGS
extern int page_to_nid(const struct page *page);
#else
static inline int page_to_nid(const struct page *page)
{
	struct page *p = (struct page *)page;

	return (PF_POISONED_CHECK(p)->flags >> NODES_PGSHIFT) & NODES_MASK;
}
#endif

#ifdef CONFIG_NUMA_BALANCING
static inline int cpu_pid_to_cpupid(int cpu, int pid)
{
	return ((cpu & LAST__CPU_MASK) << LAST__PID_SHIFT) | (pid & LAST__PID_MASK);
}

static inline int cpupid_to_pid(int cpupid)
{
	return cpupid & LAST__PID_MASK;
}

static inline int cpupid_to_cpu(int cpupid)
{
	return (cpupid >> LAST__PID_SHIFT) & LAST__CPU_MASK;
}

static inline int cpupid_to_nid(int cpupid)
{
	return cpu_to_node(cpupid_to_cpu(cpupid));
}

static inline bool cpupid_pid_unset(int cpupid)
{
	return cpupid_to_pid(cpupid) == (-1 & LAST__PID_MASK);
}

static inline bool cpupid_cpu_unset(int cpupid)
{
	return cpupid_to_cpu(cpupid) == (-1 & LAST__CPU_MASK);
}

static inline bool __cpupid_match_pid(pid_t task_pid, int cpupid)
{
	return (task_pid & LAST__PID_MASK) == cpupid_to_pid(cpupid);
}

#define cpupid_match_pid(task, cpupid) __cpupid_match_pid(task->pid, cpupid)
#ifdef LAST_CPUPID_NOT_IN_PAGE_FLAGS
static inline int page_cpupid_xchg_last(struct page *page, int cpupid)
{
	return xchg(&page->_last_cpupid, cpupid & LAST_CPUPID_MASK);
}

static inline int page_cpupid_last(struct page *page)
{
	return page->_last_cpupid;
}
static inline void page_cpupid_reset_last(struct page *page)
{
	page->_last_cpupid = -1 & LAST_CPUPID_MASK;
}
#else
static inline int page_cpupid_last(struct page *page)
{
	return (page->flags >> LAST_CPUPID_PGSHIFT) & LAST_CPUPID_MASK;
}

extern int page_cpupid_xchg_last(struct page *page, int cpupid);

static inline void page_cpupid_reset_last(struct page *page)
{
	page->flags |= LAST_CPUPID_MASK << LAST_CPUPID_PGSHIFT;
}
#endif /* LAST_CPUPID_NOT_IN_PAGE_FLAGS */
#else /* !CONFIG_NUMA_BALANCING */
static inline int page_cpupid_xchg_last(struct page *page, int cpupid)
{
	return page_to_nid(page); /* XXX */
}

static inline int page_cpupid_last(struct page *page)
{
	return page_to_nid(page); /* XXX */
}

static inline int cpupid_to_nid(int cpupid)
{
	return -1;
}

static inline int cpupid_to_pid(int cpupid)
{
	return -1;
}

static inline int cpupid_to_cpu(int cpupid)
{
	return -1;
}

static inline int cpu_pid_to_cpupid(int nid, int pid)
{
	return -1;
}

static inline bool cpupid_pid_unset(int cpupid)
{
	return true;
}

static inline void page_cpupid_reset_last(struct page *page)
{
}

static inline bool cpupid_match_pid(struct task_struct *task, int cpupid)
{
	return false;
}
#endif /* CONFIG_NUMA_BALANCING */

#if defined(CONFIG_KASAN_SW_TAGS) || defined(CONFIG_KASAN_HW_TAGS)

/*
 * KASAN per-page tags are stored xor'ed with 0xff. This allows to avoid
 * setting tags for all pages to native kernel tag value 0xff, as the default
 * value 0x00 maps to 0xff.
 */

static inline u8 page_kasan_tag(const struct page *page)
{
	u8 tag = 0xff;

	if (kasan_enabled()) {
		tag = (page->flags >> KASAN_TAG_PGSHIFT) & KASAN_TAG_MASK;
		tag ^= 0xff;
	}

	return tag;
}

static inline void page_kasan_tag_set(struct page *page, u8 tag)
{
	if (kasan_enabled()) {
		tag ^= 0xff;
		page->flags &= ~(KASAN_TAG_MASK << KASAN_TAG_PGSHIFT);
		page->flags |= (tag & KASAN_TAG_MASK) << KASAN_TAG_PGSHIFT;
	}
}

static inline void page_kasan_tag_reset(struct page *page)
{
	if (kasan_enabled())
		page_kasan_tag_set(page, 0xff);
}

#else /* CONFIG_KASAN_SW_TAGS || CONFIG_KASAN_HW_TAGS */

static inline u8 page_kasan_tag(const struct page *page)
{
	return 0xff;
}

static inline void page_kasan_tag_set(struct page *page, u8 tag) { }
static inline void page_kasan_tag_reset(struct page *page) { }

#endif /* CONFIG_KASAN_SW_TAGS || CONFIG_KASAN_HW_TAGS */

static inline struct zone *page_zone(const struct page *page)
{
	return &NODE_DATA(page_to_nid(page))->node_zones[page_zonenum(page)];
}

static inline pg_data_t *page_pgdat(const struct page *page)
{
	return NODE_DATA(page_to_nid(page));
}

#ifdef SECTION_IN_PAGE_FLAGS
static inline void set_page_section(struct page *page, unsigned long section)
{
	page->flags &= ~(SECTIONS_MASK << SECTIONS_PGSHIFT);
	page->flags |= (section & SECTIONS_MASK) << SECTIONS_PGSHIFT;
}

static inline unsigned long page_to_section(const struct page *page)
{
	return (page->flags >> SECTIONS_PGSHIFT) & SECTIONS_MASK;
}
#endif

static inline void set_page_zone(struct page *page, enum zone_type zone)
{
	page->flags &= ~(ZONES_MASK << ZONES_PGSHIFT);
	page->flags |= (zone & ZONES_MASK) << ZONES_PGSHIFT;
}

static inline void set_page_node(struct page *page, unsigned long node)
{
	page->flags &= ~(NODES_MASK << NODES_PGSHIFT);
	page->flags |= (node & NODES_MASK) << NODES_PGSHIFT;
}

static inline void set_page_links(struct page *page, enum zone_type zone,
	unsigned long node, unsigned long pfn)
{
	set_page_zone(page, zone);
	set_page_node(page, node);
#ifdef SECTION_IN_PAGE_FLAGS
	set_page_section(page, pfn_to_section_nr(pfn));
#endif
}

#ifdef CONFIG_MEMCG
static inline struct mem_cgroup *page_memcg(struct page *page)
{
	return page->mem_cgroup;
}
static inline struct mem_cgroup *page_memcg_rcu(struct page *page)
{
	WARN_ON_ONCE(!rcu_read_lock_held());
	return READ_ONCE(page->mem_cgroup);
}
#else
static inline struct mem_cgroup *page_memcg(struct page *page)
{
	return NULL;
}
static inline struct mem_cgroup *page_memcg_rcu(struct page *page)
{
	return NULL;
}
#endif

/*
 * Some inline functions in vmstat.h depend on page_zone()
 */
#include <linux/vmstat.h>

static __always_inline void *lowmem_page_address(const struct page *page)
{
	return page_to_virt(page);
}

#if defined(CONFIG_HIGHMEM) && !defined(WANT_PAGE_VIRTUAL)
#define HASHED_PAGE_VIRTUAL
#endif

#if defined(WANT_PAGE_VIRTUAL)
static inline void *page_address(const struct page *page)
{
	return page->virtual;
}
static inline void set_page_address(struct page *page, void *address)
{
	page->virtual = address;
}
#define page_address_init()  do { } while(0)
#endif

#if defined(HASHED_PAGE_VIRTUAL)
void *page_address(const struct page *page);
void set_page_address(struct page *page, void *virtual);
void page_address_init(void);
#endif

#if !defined(HASHED_PAGE_VIRTUAL) && !defined(WANT_PAGE_VIRTUAL)
#define page_address(page) lowmem_page_address(page)
#define set_page_address(page, address)  do { } while(0)
#define page_address_init()  do { } while(0)
#endif

extern void *page_rmapping(struct page *page);
extern struct anon_vma *page_anon_vma(struct page *page);
extern struct address_space *page_mapping(struct page *page);

extern struct address_space *__page_file_mapping(struct page *);

static inline
struct address_space *page_file_mapping(struct page *page)
{
	if (unlikely(PageSwapCache(page)))
		return __page_file_mapping(page);

	return page->mapping;
}

extern pgoff_t __page_file_index(struct page *page);

/*
 * Return the pagecache index of the passed page.  Regular pagecache pages
 * use ->index whereas swapcache pages use swp_offset(->private)
 */
static inline pgoff_t page_index(struct page *page)
{
	if (unlikely(PageSwapCache(page)))
		return __page_file_index(page);
	return page->index;
}

bool page_mapped(struct page *page);
struct address_space *page_mapping(struct page *page);
struct address_space *page_mapping_file(struct page *page);

/*
 * Return true only if the page has been allocated with
 * ALLOC_NO_WATERMARKS and the low watermark was not
 * met implying that the system is under some pressure.
 */
static inline bool page_is_pfmemalloc(struct page *page)
{
	/*
	 * Page index cannot be this large so this must be
	 * a pfmemalloc page.
	 */
	return page->index == -1UL;
}

/*
 * Only to be called by the page allocator on a freshly allocated
 * page.
 */
static inline void set_page_pfmemalloc(struct page *page)
{
	page->index = -1UL;
}

static inline void clear_page_pfmemalloc(struct page *page)
{
	page->index = 0;
}

/*
 * Can be called by the pagefault handler when it gets a VM_FAULT_OOM.
 */
extern void pagefault_out_of_memory(void);

#define offset_in_page(p)	((unsigned long)(p) & ~PAGE_MASK)
#define offset_in_thp(page, p)	((unsigned long)(p) & (thp_size(page) - 1))

/*
 * Flags passed to show_mem() and show_free_areas() to suppress output in
 * various contexts.
 */
#define SHOW_MEM_FILTER_NODES		(0x0001u)	/* disallowed nodes */

extern void show_free_areas(unsigned int flags, nodemask_t *nodemask);

#ifdef CONFIG_MMU
extern bool can_do_mlock(void);
#else
static inline bool can_do_mlock(void) { return false; }
#endif
extern int user_shm_lock(size_t, struct user_struct *);
extern void user_shm_unlock(size_t, struct user_struct *);

/*
 * Parameter block passed down to zap_pte_range in exceptional cases.
 */
struct zap_details {
	struct address_space *check_mapping;	/* Check page->mapping if set */
	pgoff_t	first_index;			/* Lowest page->index to unmap */
	pgoff_t last_index;			/* Highest page->index to unmap */
	struct page *single_page;		/* Locked page to be unmapped */
};

struct page *_vm_normal_page(struct vm_area_struct *vma, unsigned long addr,
			      pte_t pte, unsigned long vma_flags);
static inline struct page *vm_normal_page(struct vm_area_struct *vma,
					  unsigned long addr, pte_t pte)
{
	return _vm_normal_page(vma, addr, pte, vma->vm_flags);
}

struct page *vm_normal_page_pmd(struct vm_area_struct *vma, unsigned long addr,
				pmd_t pmd);

void zap_vma_ptes(struct vm_area_struct *vma, unsigned long address,
		  unsigned long size);
void zap_page_range(struct vm_area_struct *vma, unsigned long address,
		    unsigned long size);
void unmap_vmas(struct mmu_gather *tlb, struct vm_area_struct *start_vma,
		unsigned long start, unsigned long end);

struct mmu_notifier_range;

void free_pgd_range(struct mmu_gather *tlb, unsigned long addr,
		unsigned long end, unsigned long floor, unsigned long ceiling);
int
copy_page_range(struct vm_area_struct *dst_vma, struct vm_area_struct *src_vma);
int follow_invalidate_pte(struct mm_struct *mm, unsigned long address,
			  struct mmu_notifier_range *range, pte_t **ptepp,
			  pmd_t **pmdpp, spinlock_t **ptlp);
int follow_pte(struct mm_struct *mm, unsigned long address,
	       pte_t **ptepp, spinlock_t **ptlp);
int follow_pfn(struct vm_area_struct *vma, unsigned long address,
	unsigned long *pfn);
int follow_phys(struct vm_area_struct *vma, unsigned long address,
		unsigned int flags, unsigned long *prot, resource_size_t *phys);
int generic_access_phys(struct vm_area_struct *vma, unsigned long addr,
			void *buf, int len, int write);

#ifdef CONFIG_SPECULATIVE_PAGE_FAULT
static inline void vm_write_begin(struct vm_area_struct *vma)
{
	/*
	 * The reads never spins and preemption
	 * disablement is not required.
	 */
	raw_write_seqcount_begin(&vma->vm_sequence);
}
static inline void vm_write_end(struct vm_area_struct *vma)
{
	raw_write_seqcount_end(&vma->vm_sequence);
}
#else
static inline void vm_write_begin(struct vm_area_struct *vma)
{
}
static inline void vm_write_end(struct vm_area_struct *vma)
{
}
#endif /* CONFIG_SPECULATIVE_PAGE_FAULT */

extern void truncate_pagecache(struct inode *inode, loff_t new);
extern void truncate_setsize(struct inode *inode, loff_t newsize);
void pagecache_isize_extended(struct inode *inode, loff_t from, loff_t to);
void truncate_pagecache_range(struct inode *inode, loff_t offset, loff_t end);
int truncate_inode_page(struct address_space *mapping, struct page *page);
int generic_error_remove_page(struct address_space *mapping, struct page *page);
int invalidate_inode_page(struct page *page);

#ifdef CONFIG_MMU
extern vm_fault_t handle_mm_fault(struct vm_area_struct *vma,
				  unsigned long address, unsigned int flags,
				  struct pt_regs *regs);
extern int fixup_user_fault(struct mm_struct *mm,
			    unsigned long address, unsigned int fault_flags,
			    bool *unlocked);

#ifdef CONFIG_SPECULATIVE_PAGE_FAULT
extern vm_fault_t __handle_speculative_fault(struct mm_struct *mm,
					     unsigned long address,
					     unsigned int flags,
					     struct vm_area_struct **vma,
					     struct pt_regs *regs);
static inline vm_fault_t handle_speculative_fault(struct mm_struct *mm,
						  unsigned long address,
						  unsigned int flags,
						  struct vm_area_struct **vma,
						  struct pt_regs *regs)
{
	/*
	 * Try speculative page fault for multithreaded user space task only.
	 */
	if (!(flags & FAULT_FLAG_USER) || atomic_read(&mm->mm_users) == 1) {
		*vma = NULL;
		return VM_FAULT_RETRY;
	}
	return __handle_speculative_fault(mm, address, flags, vma, regs);
}
extern bool can_reuse_spf_vma(struct vm_area_struct *vma,
			      unsigned long address);
#else
static inline vm_fault_t handle_speculative_fault(struct mm_struct *mm,
						  unsigned long address,
						  unsigned int flags,
						  struct vm_area_struct **vma,
						  struct pt_regs *regs)
{
	return VM_FAULT_RETRY;
}
static inline bool can_reuse_spf_vma(struct vm_area_struct *vma,
				     unsigned long address)
{
	return false;
}
#endif /* CONFIG_SPECULATIVE_PAGE_FAULT */

void unmap_mapping_page(struct page *page);
void unmap_mapping_pages(struct address_space *mapping,
		pgoff_t start, pgoff_t nr, bool even_cows);
void unmap_mapping_range(struct address_space *mapping,
		loff_t const holebegin, loff_t const holelen, int even_cows);

static inline void task_enter_user_fault(void)
{
	WARN_ON(current->in_user_fault);
	current->in_user_fault = 1;
}

static inline void task_exit_user_fault(void)
{
	WARN_ON(!current->in_user_fault);
	current->in_user_fault = 0;
}

static inline bool task_in_user_fault(void)
{
	return current->in_user_fault;
}
#else
static inline vm_fault_t handle_mm_fault(struct vm_area_struct *vma,
					 unsigned long address, unsigned int flags,
					 struct pt_regs *regs)
{
	/* should never happen if there's no MMU */
	BUG();
	return VM_FAULT_SIGBUS;
}
static inline int fixup_user_fault(struct mm_struct *mm, unsigned long address,
		unsigned int fault_flags, bool *unlocked)
{
	/* should never happen if there's no MMU */
	BUG();
	return -EFAULT;
}
static inline void unmap_mapping_page(struct page *page) { }
static inline void unmap_mapping_pages(struct address_space *mapping,
		pgoff_t start, pgoff_t nr, bool even_cows) { }
static inline void unmap_mapping_range(struct address_space *mapping,
		loff_t const holebegin, loff_t const holelen, int even_cows) { }

static inline void task_enter_user_fault(void)
{
}

static inline void task_exit_user_fault(void)
{
}

static inline bool task_in_user_fault(void)
{
	return false;
}
#endif

static inline void unmap_shared_mapping_range(struct address_space *mapping,
		loff_t const holebegin, loff_t const holelen)
{
	unmap_mapping_range(mapping, holebegin, holelen, 0);
}

extern int access_process_vm(struct task_struct *tsk, unsigned long addr,
		void *buf, int len, unsigned int gup_flags);
extern int access_remote_vm(struct mm_struct *mm, unsigned long addr,
		void *buf, int len, unsigned int gup_flags);
extern int __access_remote_vm(struct task_struct *tsk, struct mm_struct *mm,
		unsigned long addr, void *buf, int len, unsigned int gup_flags);

long get_user_pages_remote(struct mm_struct *mm,
			    unsigned long start, unsigned long nr_pages,
			    unsigned int gup_flags, struct page **pages,
			    struct vm_area_struct **vmas, int *locked);
long pin_user_pages_remote(struct mm_struct *mm,
			   unsigned long start, unsigned long nr_pages,
			   unsigned int gup_flags, struct page **pages,
			   struct vm_area_struct **vmas, int *locked);
long get_user_pages(unsigned long start, unsigned long nr_pages,
			    unsigned int gup_flags, struct page **pages,
			    struct vm_area_struct **vmas);
long pin_user_pages(unsigned long start, unsigned long nr_pages,
		    unsigned int gup_flags, struct page **pages,
		    struct vm_area_struct **vmas);
long get_user_pages_locked(unsigned long start, unsigned long nr_pages,
		    unsigned int gup_flags, struct page **pages, int *locked);
long pin_user_pages_locked(unsigned long start, unsigned long nr_pages,
		    unsigned int gup_flags, struct page **pages, int *locked);
long get_user_pages_unlocked(unsigned long start, unsigned long nr_pages,
		    struct page **pages, unsigned int gup_flags);
long pin_user_pages_unlocked(unsigned long start, unsigned long nr_pages,
		    struct page **pages, unsigned int gup_flags);

int get_user_pages_fast(unsigned long start, int nr_pages,
			unsigned int gup_flags, struct page **pages);
int pin_user_pages_fast(unsigned long start, int nr_pages,
			unsigned int gup_flags, struct page **pages);

int account_locked_vm(struct mm_struct *mm, unsigned long pages, bool inc);
int __account_locked_vm(struct mm_struct *mm, unsigned long pages, bool inc,
			struct task_struct *task, bool bypass_rlim);

/* Container for pinned pfns / pages */
struct frame_vector {
	unsigned int nr_allocated;	/* Number of frames we have space for */
	unsigned int nr_frames;	/* Number of frames stored in ptrs array */
	bool got_ref;		/* Did we pin pages by getting page ref? */
	bool is_pfns;		/* Does array contain pages or pfns? */
	void *ptrs[];		/* Array of pinned pfns / pages. Use
				 * pfns_vector_pages() or pfns_vector_pfns()
				 * for access */
};

struct frame_vector *frame_vector_create(unsigned int nr_frames);
void frame_vector_destroy(struct frame_vector *vec);
int get_vaddr_frames(unsigned long start, unsigned int nr_pfns,
		     unsigned int gup_flags, struct frame_vector *vec);
void put_vaddr_frames(struct frame_vector *vec);
int frame_vector_to_pages(struct frame_vector *vec);
void frame_vector_to_pfns(struct frame_vector *vec);

static inline unsigned int frame_vector_count(struct frame_vector *vec)
{
	return vec->nr_frames;
}

static inline struct page **frame_vector_pages(struct frame_vector *vec)
{
	if (vec->is_pfns) {
		int err = frame_vector_to_pages(vec);

		if (err)
			return ERR_PTR(err);
	}
	return (struct page **)(vec->ptrs);
}

static inline unsigned long *frame_vector_pfns(struct frame_vector *vec)
{
	if (!vec->is_pfns)
		frame_vector_to_pfns(vec);
	return (unsigned long *)(vec->ptrs);
}

struct kvec;
int get_kernel_pages(const struct kvec *iov, int nr_pages, int write,
			struct page **pages);
int get_kernel_page(unsigned long start, int write, struct page **pages);
struct page *get_dump_page(unsigned long addr);

extern int try_to_release_page(struct page * page, gfp_t gfp_mask);
extern void do_invalidatepage(struct page *page, unsigned int offset,
			      unsigned int length);

void __set_page_dirty(struct page *, struct address_space *, int warn);
int __set_page_dirty_nobuffers(struct page *page);
int __set_page_dirty_no_writeback(struct page *page);
int redirty_page_for_writepage(struct writeback_control *wbc,
				struct page *page);
void account_page_dirtied(struct page *page, struct address_space *mapping);
void account_page_cleaned(struct page *page, struct address_space *mapping,
			  struct bdi_writeback *wb);
int set_page_dirty(struct page *page);
int set_page_dirty_lock(struct page *page);
void __cancel_dirty_page(struct page *page);
static inline void cancel_dirty_page(struct page *page)
{
	/* Avoid atomic ops, locking, etc. when not actually needed. */
	if (PageDirty(page))
		__cancel_dirty_page(page);
}
int clear_page_dirty_for_io(struct page *page);

int get_cmdline(struct task_struct *task, char *buffer, int buflen);

extern unsigned long move_page_tables(struct vm_area_struct *vma,
		unsigned long old_addr, struct vm_area_struct *new_vma,
		unsigned long new_addr, unsigned long len,
		bool need_rmap_locks);

/*
 * Flags used by change_protection().  For now we make it a bitmap so
 * that we can pass in multiple flags just like parameters.  However
 * for now all the callers are only use one of the flags at the same
 * time.
 */
/* Whether we should allow dirty bit accounting */
#define  MM_CP_DIRTY_ACCT                  (1UL << 0)
/* Whether this protection change is for NUMA hints */
#define  MM_CP_PROT_NUMA                   (1UL << 1)
/* Whether this change is for write protecting */
#define  MM_CP_UFFD_WP                     (1UL << 2) /* do wp */
#define  MM_CP_UFFD_WP_RESOLVE             (1UL << 3) /* Resolve wp */
#define  MM_CP_UFFD_WP_ALL                 (MM_CP_UFFD_WP | \
					    MM_CP_UFFD_WP_RESOLVE)

extern unsigned long change_protection(struct vm_area_struct *vma, unsigned long start,
			      unsigned long end, pgprot_t newprot,
			      unsigned long cp_flags);
extern int mprotect_fixup(struct vm_area_struct *vma,
			  struct vm_area_struct **pprev, unsigned long start,
			  unsigned long end, unsigned long newflags);

/*
 * doesn't attempt to fault and will return short.
 */
int get_user_pages_fast_only(unsigned long start, int nr_pages,
			     unsigned int gup_flags, struct page **pages);
int pin_user_pages_fast_only(unsigned long start, int nr_pages,
			     unsigned int gup_flags, struct page **pages);

static inline bool get_user_page_fast_only(unsigned long addr,
			unsigned int gup_flags, struct page **pagep)
{
	return get_user_pages_fast_only(addr, 1, gup_flags, pagep) == 1;
}
/*
 * per-process(per-mm_struct) statistics.
 */
static inline unsigned long get_mm_counter(struct mm_struct *mm, int member)
{
	long val = atomic_long_read(&mm->rss_stat.count[member]);

#ifdef SPLIT_RSS_COUNTING
	/*
	 * counter is updated in asynchronous manner and may go to minus.
	 * But it's never be expected number for users.
	 */
	if (val < 0)
		val = 0;
#endif
	return (unsigned long)val;
}

void mm_trace_rss_stat(struct mm_struct *mm, int member, long count,
		       long value);

static inline void add_mm_counter(struct mm_struct *mm, int member, long value)
{
	long count = atomic_long_add_return(value, &mm->rss_stat.count[member]);

	mm_trace_rss_stat(mm, member, count, value);
}

static inline void inc_mm_counter(struct mm_struct *mm, int member)
{
	long count = atomic_long_inc_return(&mm->rss_stat.count[member]);

	mm_trace_rss_stat(mm, member, count, 1);
}

static inline void dec_mm_counter(struct mm_struct *mm, int member)
{
	long count = atomic_long_dec_return(&mm->rss_stat.count[member]);

	mm_trace_rss_stat(mm, member, count, -1);
}

/* Optimized variant when page is already known not to be PageAnon */
static inline int mm_counter_file(struct page *page)
{
	if (PageSwapBacked(page))
		return MM_SHMEMPAGES;
	return MM_FILEPAGES;
}

static inline int mm_counter(struct page *page)
{
	if (PageAnon(page))
		return MM_ANONPAGES;
	return mm_counter_file(page);
}

static inline unsigned long get_mm_rss(struct mm_struct *mm)
{
	return get_mm_counter(mm, MM_FILEPAGES) +
		get_mm_counter(mm, MM_ANONPAGES) +
		get_mm_counter(mm, MM_SHMEMPAGES);
}

static inline unsigned long get_mm_hiwater_rss(struct mm_struct *mm)
{
	return max(mm->hiwater_rss, get_mm_rss(mm));
}

static inline unsigned long get_mm_hiwater_vm(struct mm_struct *mm)
{
	return max(mm->hiwater_vm, mm->total_vm);
}

static inline void update_hiwater_rss(struct mm_struct *mm)
{
	unsigned long _rss = get_mm_rss(mm);

	if ((mm)->hiwater_rss < _rss)
		(mm)->hiwater_rss = _rss;
}

static inline void update_hiwater_vm(struct mm_struct *mm)
{
	if (mm->hiwater_vm < mm->total_vm)
		mm->hiwater_vm = mm->total_vm;
}

static inline void reset_mm_hiwater_rss(struct mm_struct *mm)
{
	mm->hiwater_rss = get_mm_rss(mm);
}

static inline void setmax_mm_hiwater_rss(unsigned long *maxrss,
					 struct mm_struct *mm)
{
	unsigned long hiwater_rss = get_mm_hiwater_rss(mm);

	if (*maxrss < hiwater_rss)
		*maxrss = hiwater_rss;
}

#if defined(SPLIT_RSS_COUNTING)
void sync_mm_rss(struct mm_struct *mm);
#else
static inline void sync_mm_rss(struct mm_struct *mm)
{
}
#endif

#ifndef CONFIG_ARCH_HAS_PTE_SPECIAL
static inline int pte_special(pte_t pte)
{
	return 0;
}

static inline pte_t pte_mkspecial(pte_t pte)
{
	return pte;
}
#endif

#ifndef CONFIG_ARCH_HAS_PTE_DEVMAP
static inline int pte_devmap(pte_t pte)
{
	return 0;
}
#endif

int vma_wants_writenotify(struct vm_area_struct *vma, pgprot_t vm_page_prot);

extern pte_t *__get_locked_pte(struct mm_struct *mm, unsigned long addr,
			       spinlock_t **ptl);
static inline pte_t *get_locked_pte(struct mm_struct *mm, unsigned long addr,
				    spinlock_t **ptl)
{
	pte_t *ptep;
	__cond_lock(*ptl, ptep = __get_locked_pte(mm, addr, ptl));
	return ptep;
}

#ifdef __PAGETABLE_P4D_FOLDED
static inline int __p4d_alloc(struct mm_struct *mm, pgd_t *pgd,
						unsigned long address)
{
	return 0;
}
#else
int __p4d_alloc(struct mm_struct *mm, pgd_t *pgd, unsigned long address);
#endif

#if defined(__PAGETABLE_PUD_FOLDED) || !defined(CONFIG_MMU)
static inline int __pud_alloc(struct mm_struct *mm, p4d_t *p4d,
						unsigned long address)
{
	return 0;
}
static inline void mm_inc_nr_puds(struct mm_struct *mm) {}
static inline void mm_dec_nr_puds(struct mm_struct *mm) {}

#else
int __pud_alloc(struct mm_struct *mm, p4d_t *p4d, unsigned long address);

static inline void mm_inc_nr_puds(struct mm_struct *mm)
{
	if (mm_pud_folded(mm))
		return;
	atomic_long_add(PTRS_PER_PUD * sizeof(pud_t), &mm->pgtables_bytes);
}

static inline void mm_dec_nr_puds(struct mm_struct *mm)
{
	if (mm_pud_folded(mm))
		return;
	atomic_long_sub(PTRS_PER_PUD * sizeof(pud_t), &mm->pgtables_bytes);
}
#endif

#if defined(__PAGETABLE_PMD_FOLDED) || !defined(CONFIG_MMU)
static inline int __pmd_alloc(struct mm_struct *mm, pud_t *pud,
						unsigned long address)
{
	return 0;
}

static inline void mm_inc_nr_pmds(struct mm_struct *mm) {}
static inline void mm_dec_nr_pmds(struct mm_struct *mm) {}

#else
int __pmd_alloc(struct mm_struct *mm, pud_t *pud, unsigned long address);

static inline void mm_inc_nr_pmds(struct mm_struct *mm)
{
	if (mm_pmd_folded(mm))
		return;
	atomic_long_add(PTRS_PER_PMD * sizeof(pmd_t), &mm->pgtables_bytes);
}

static inline void mm_dec_nr_pmds(struct mm_struct *mm)
{
	if (mm_pmd_folded(mm))
		return;
	atomic_long_sub(PTRS_PER_PMD * sizeof(pmd_t), &mm->pgtables_bytes);
}
#endif

#ifdef CONFIG_MMU
static inline void mm_pgtables_bytes_init(struct mm_struct *mm)
{
	atomic_long_set(&mm->pgtables_bytes, 0);
}

static inline unsigned long mm_pgtables_bytes(const struct mm_struct *mm)
{
	return atomic_long_read(&mm->pgtables_bytes);
}

static inline void mm_inc_nr_ptes(struct mm_struct *mm)
{
	atomic_long_add(PTRS_PER_PTE * sizeof(pte_t), &mm->pgtables_bytes);
}

static inline void mm_dec_nr_ptes(struct mm_struct *mm)
{
	atomic_long_sub(PTRS_PER_PTE * sizeof(pte_t), &mm->pgtables_bytes);
}
#else

static inline void mm_pgtables_bytes_init(struct mm_struct *mm) {}
static inline unsigned long mm_pgtables_bytes(const struct mm_struct *mm)
{
	return 0;
}

static inline void mm_inc_nr_ptes(struct mm_struct *mm) {}
static inline void mm_dec_nr_ptes(struct mm_struct *mm) {}
#endif

int __pte_alloc(struct mm_struct *mm, pmd_t *pmd);
int __pte_alloc_kernel(pmd_t *pmd);

#if defined(CONFIG_MMU)

static inline p4d_t *p4d_alloc(struct mm_struct *mm, pgd_t *pgd,
		unsigned long address)
{
	return (unlikely(pgd_none(*pgd)) && __p4d_alloc(mm, pgd, address)) ?
		NULL : p4d_offset(pgd, address);
}

static inline pud_t *pud_alloc(struct mm_struct *mm, p4d_t *p4d,
		unsigned long address)
{
	return (unlikely(p4d_none(*p4d)) && __pud_alloc(mm, p4d, address)) ?
		NULL : pud_offset(p4d, address);
}

static inline pmd_t *pmd_alloc(struct mm_struct *mm, pud_t *pud, unsigned long address)
{
	return (unlikely(pud_none(*pud)) && __pmd_alloc(mm, pud, address))?
		NULL: pmd_offset(pud, address);
}
#endif /* CONFIG_MMU */

#if USE_SPLIT_PTE_PTLOCKS
#if ALLOC_SPLIT_PTLOCKS
void __init ptlock_cache_init(void);
extern bool ptlock_alloc(struct page *page);
extern void ptlock_free(struct page *page);

static inline spinlock_t *ptlock_ptr(struct page *page)
{
	return page->ptl;
}
#else /* ALLOC_SPLIT_PTLOCKS */
static inline void ptlock_cache_init(void)
{
}

static inline bool ptlock_alloc(struct page *page)
{
	return true;
}

static inline void ptlock_free(struct page *page)
{
}

static inline spinlock_t *ptlock_ptr(struct page *page)
{
	return &page->ptl;
}
#endif /* ALLOC_SPLIT_PTLOCKS */

static inline spinlock_t *pte_lockptr(struct mm_struct *mm, pmd_t *pmd)
{
	return ptlock_ptr(pmd_page(*pmd));
}

static inline bool ptlock_init(struct page *page)
{
	/*
	 * prep_new_page() initialize page->private (and therefore page->ptl)
	 * with 0. Make sure nobody took it in use in between.
	 *
	 * It can happen if arch try to use slab for page table allocation:
	 * slab code uses page->slab_cache, which share storage with page->ptl.
	 */
	VM_BUG_ON_PAGE(*(unsigned long *)&page->ptl, page);
	if (!ptlock_alloc(page))
		return false;
	spin_lock_init(ptlock_ptr(page));
	return true;
}

#else	/* !USE_SPLIT_PTE_PTLOCKS */
/*
 * We use mm->page_table_lock to guard all pagetable pages of the mm.
 */
static inline spinlock_t *pte_lockptr(struct mm_struct *mm, pmd_t *pmd)
{
	return &mm->page_table_lock;
}
static inline void ptlock_cache_init(void) {}
static inline bool ptlock_init(struct page *page) { return true; }
static inline void ptlock_free(struct page *page) {}
#endif /* USE_SPLIT_PTE_PTLOCKS */

static inline void pgtable_init(void)
{
	ptlock_cache_init();
	pgtable_cache_init();
}

static inline bool pgtable_pte_page_ctor(struct page *page)
{
	if (!ptlock_init(page))
		return false;
	__SetPageTable(page);
	inc_zone_page_state(page, NR_PAGETABLE);
	return true;
}

static inline void pgtable_pte_page_dtor(struct page *page)
{
	ptlock_free(page);
	__ClearPageTable(page);
	dec_zone_page_state(page, NR_PAGETABLE);
}

#define pte_offset_map_lock(mm, pmd, address, ptlp)	\
({							\
	spinlock_t *__ptl = pte_lockptr(mm, pmd);	\
	pte_t *__pte = pte_offset_map(pmd, address);	\
	*(ptlp) = __ptl;				\
	spin_lock(__ptl);				\
	__pte;						\
})

#define pte_unmap_unlock(pte, ptl)	do {		\
	spin_unlock(ptl);				\
	pte_unmap(pte);					\
} while (0)

#define pte_alloc(mm, pmd) (unlikely(pmd_none(*(pmd))) && __pte_alloc(mm, pmd))

#define pte_alloc_map(mm, pmd, address)			\
	(pte_alloc(mm, pmd) ? NULL : pte_offset_map(pmd, address))

#define pte_alloc_map_lock(mm, pmd, address, ptlp)	\
	(pte_alloc(mm, pmd) ?			\
		 NULL : pte_offset_map_lock(mm, pmd, address, ptlp))

#define pte_alloc_kernel(pmd, address)			\
	((unlikely(pmd_none(*(pmd))) && __pte_alloc_kernel(pmd))? \
		NULL: pte_offset_kernel(pmd, address))

#if USE_SPLIT_PMD_PTLOCKS

static struct page *pmd_to_page(pmd_t *pmd)
{
	unsigned long mask = ~(PTRS_PER_PMD * sizeof(pmd_t) - 1);
	return virt_to_page((void *)((unsigned long) pmd & mask));
}

static inline spinlock_t *pmd_lockptr(struct mm_struct *mm, pmd_t *pmd)
{
	return ptlock_ptr(pmd_to_page(pmd));
}

static inline bool pmd_ptlock_init(struct page *page)
{
#ifdef CONFIG_TRANSPARENT_HUGEPAGE
	page->pmd_huge_pte = NULL;
#endif
	return ptlock_init(page);
}

static inline void pmd_ptlock_free(struct page *page)
{
#ifdef CONFIG_TRANSPARENT_HUGEPAGE
	VM_BUG_ON_PAGE(page->pmd_huge_pte, page);
#endif
	ptlock_free(page);
}

#define pmd_huge_pte(mm, pmd) (pmd_to_page(pmd)->pmd_huge_pte)

#else

static inline spinlock_t *pmd_lockptr(struct mm_struct *mm, pmd_t *pmd)
{
	return &mm->page_table_lock;
}

static inline bool pmd_ptlock_init(struct page *page) { return true; }
static inline void pmd_ptlock_free(struct page *page) {}

#define pmd_huge_pte(mm, pmd) ((mm)->pmd_huge_pte)

#endif

static inline spinlock_t *pmd_lock(struct mm_struct *mm, pmd_t *pmd)
{
	spinlock_t *ptl = pmd_lockptr(mm, pmd);
	spin_lock(ptl);
	return ptl;
}

static inline bool pgtable_pmd_page_ctor(struct page *page)
{
	if (!pmd_ptlock_init(page))
		return false;
	__SetPageTable(page);
	inc_zone_page_state(page, NR_PAGETABLE);
	return true;
}

static inline void pgtable_pmd_page_dtor(struct page *page)
{
	pmd_ptlock_free(page);
	__ClearPageTable(page);
	dec_zone_page_state(page, NR_PAGETABLE);
}

/*
 * No scalability reason to split PUD locks yet, but follow the same pattern
 * as the PMD locks to make it easier if we decide to.  The VM should not be
 * considered ready to switch to split PUD locks yet; there may be places
 * which need to be converted from page_table_lock.
 */
static inline spinlock_t *pud_lockptr(struct mm_struct *mm, pud_t *pud)
{
	return &mm->page_table_lock;
}

static inline spinlock_t *pud_lock(struct mm_struct *mm, pud_t *pud)
{
	spinlock_t *ptl = pud_lockptr(mm, pud);

	spin_lock(ptl);
	return ptl;
}

extern void __init pagecache_init(void);
extern void __init free_area_init_memoryless_node(int nid);
extern void free_initmem(void);

/*
 * Free reserved pages within range [PAGE_ALIGN(start), end & PAGE_MASK)
 * into the buddy system. The freed pages will be poisoned with pattern
 * "poison" if it's within range [0, UCHAR_MAX].
 * Return pages freed into the buddy system.
 */
extern unsigned long free_reserved_area(void *start, void *end,
					int poison, const char *s);

#ifdef	CONFIG_HIGHMEM
/*
 * Free a highmem page into the buddy system, adjusting totalhigh_pages
 * and totalram_pages.
 */
extern void free_highmem_page(struct page *page);
#endif

extern void adjust_managed_page_count(struct page *page, long count);
extern void mem_init_print_info(const char *str);

extern void reserve_bootmem_region(phys_addr_t start, phys_addr_t end);

/* Free the reserved page into the buddy system, so it gets managed. */
static inline void __free_reserved_page(struct page *page)
{
	ClearPageReserved(page);
	init_page_count(page);
	__free_page(page);
}

static inline void free_reserved_page(struct page *page)
{
	__free_reserved_page(page);
	adjust_managed_page_count(page, 1);
}

static inline void mark_page_reserved(struct page *page)
{
	SetPageReserved(page);
	adjust_managed_page_count(page, -1);
}

/*
 * Default method to free all the __init memory into the buddy system.
 * The freed pages will be poisoned with pattern "poison" if it's within
 * range [0, UCHAR_MAX].
 * Return pages freed into the buddy system.
 */
static inline unsigned long free_initmem_default(int poison)
{
	extern char __init_begin[], __init_end[];

	return free_reserved_area(&__init_begin, &__init_end,
				  poison, "unused kernel");
}

static inline unsigned long get_num_physpages(void)
{
	int nid;
	unsigned long phys_pages = 0;

	for_each_online_node(nid)
		phys_pages += node_present_pages(nid);

	return phys_pages;
}

/*
 * Using memblock node mappings, an architecture may initialise its
 * zones, allocate the backing mem_map and account for memory holes in an
 * architecture independent manner.
 *
 * An architecture is expected to register range of page frames backed by
 * physical memory with memblock_add[_node]() before calling
 * free_area_init() passing in the PFN each zone ends at. At a basic
 * usage, an architecture is expected to do something like
 *
 * unsigned long max_zone_pfns[MAX_NR_ZONES] = {max_dma, max_normal_pfn,
 * 							 max_highmem_pfn};
 * for_each_valid_physical_page_range()
 * 	memblock_add_node(base, size, nid)
 * free_area_init(max_zone_pfns);
 */
void free_area_init(unsigned long *max_zone_pfn);
unsigned long node_map_pfn_alignment(void);
unsigned long __absent_pages_in_range(int nid, unsigned long start_pfn,
						unsigned long end_pfn);
extern unsigned long absent_pages_in_range(unsigned long start_pfn,
						unsigned long end_pfn);
extern void get_pfn_range_for_nid(unsigned int nid,
			unsigned long *start_pfn, unsigned long *end_pfn);
extern unsigned long find_min_pfn_with_active_regions(void);

#ifndef CONFIG_NEED_MULTIPLE_NODES
static inline int early_pfn_to_nid(unsigned long pfn)
{
	return 0;
}
#else
/* please see mm/page_alloc.c */
extern int __meminit early_pfn_to_nid(unsigned long pfn);
/* there is a per-arch backend function. */
extern int __meminit __early_pfn_to_nid(unsigned long pfn,
					struct mminit_pfnnid_cache *state);
#endif

extern void set_dma_reserve(unsigned long new_dma_reserve);
extern void memmap_init_zone(unsigned long, int, unsigned long,
		unsigned long, unsigned long, enum meminit_context,
		struct vmem_altmap *, int migratetype);
extern void setup_per_zone_wmarks(void);
extern int __meminit init_per_zone_wmark_min(void);
extern void mem_init(void);
extern void __init mmap_init(void);
extern void show_mem(unsigned int flags, nodemask_t *nodemask);
extern long si_mem_available(void);
extern void si_meminfo(struct sysinfo * val);
extern void si_meminfo_node(struct sysinfo *val, int nid);
#ifdef __HAVE_ARCH_RESERVED_KERNEL_PAGES
extern unsigned long arch_reserved_kernel_pages(void);
#endif

extern __printf(3, 4)
void warn_alloc(gfp_t gfp_mask, nodemask_t *nodemask, const char *fmt, ...);

extern void setup_per_cpu_pageset(void);

/* page_alloc.c */
extern int min_free_kbytes;
extern int watermark_boost_factor;
extern int watermark_scale_factor;
extern bool arch_has_descending_max_zone_pfns(void);

/* nommu.c */
extern atomic_long_t mmap_pages_allocated;
extern int nommu_shrink_inode_mappings(struct inode *, size_t, size_t);

/* interval_tree.c */
void vma_interval_tree_insert(struct vm_area_struct *node,
			      struct rb_root_cached *root);
void vma_interval_tree_insert_after(struct vm_area_struct *node,
				    struct vm_area_struct *prev,
				    struct rb_root_cached *root);
void vma_interval_tree_remove(struct vm_area_struct *node,
			      struct rb_root_cached *root);
struct vm_area_struct *vma_interval_tree_iter_first(struct rb_root_cached *root,
				unsigned long start, unsigned long last);
struct vm_area_struct *vma_interval_tree_iter_next(struct vm_area_struct *node,
				unsigned long start, unsigned long last);

#define vma_interval_tree_foreach(vma, root, start, last)		\
	for (vma = vma_interval_tree_iter_first(root, start, last);	\
	     vma; vma = vma_interval_tree_iter_next(vma, start, last))

void anon_vma_interval_tree_insert(struct anon_vma_chain *node,
				   struct rb_root_cached *root);
void anon_vma_interval_tree_remove(struct anon_vma_chain *node,
				   struct rb_root_cached *root);
struct anon_vma_chain *
anon_vma_interval_tree_iter_first(struct rb_root_cached *root,
				  unsigned long start, unsigned long last);
struct anon_vma_chain *anon_vma_interval_tree_iter_next(
	struct anon_vma_chain *node, unsigned long start, unsigned long last);
#ifdef CONFIG_DEBUG_VM_RB
void anon_vma_interval_tree_verify(struct anon_vma_chain *node);
#endif

#define anon_vma_interval_tree_foreach(avc, root, start, last)		 \
	for (avc = anon_vma_interval_tree_iter_first(root, start, last); \
	     avc; avc = anon_vma_interval_tree_iter_next(avc, start, last))

/* mmap.c */
extern int __vm_enough_memory(struct mm_struct *mm, long pages, int cap_sys_admin);
extern int __vma_adjust(struct vm_area_struct *vma, unsigned long start,
	unsigned long end, pgoff_t pgoff, struct vm_area_struct *insert,
	struct vm_area_struct *expand, bool keep_locked);
static inline int vma_adjust(struct vm_area_struct *vma, unsigned long start,
	unsigned long end, pgoff_t pgoff, struct vm_area_struct *insert)
{
	return __vma_adjust(vma, start, end, pgoff, insert, NULL, false);
}

extern struct vm_area_struct *__vma_merge(struct mm_struct *mm,
	struct vm_area_struct *prev, unsigned long addr, unsigned long end,
	unsigned long vm_flags, struct anon_vma *anon, struct file *file,
	pgoff_t pgoff, struct mempolicy *mpol, struct vm_userfaultfd_ctx uff,
	const char __user *user, bool keep_locked);

static inline struct vm_area_struct *vma_merge(struct mm_struct *mm,
	struct vm_area_struct *prev, unsigned long addr, unsigned long end,
<<<<<<< HEAD
	unsigned long vm_flags, struct anon_vma *, struct file *, pgoff_t,
	struct mempolicy *, struct vm_userfaultfd_ctx, const char __user *);
=======
	unsigned long vm_flags, struct anon_vma *anon, struct file *file,
	pgoff_t off, struct mempolicy *pol, struct vm_userfaultfd_ctx uff,
	const char __user *user)
{
	return __vma_merge(mm, prev, addr, end, vm_flags, anon, file, off,
			   pol, uff, user, false);
}

>>>>>>> d3c86f46
extern struct anon_vma *find_mergeable_anon_vma(struct vm_area_struct *);
extern int __split_vma(struct mm_struct *, struct vm_area_struct *,
	unsigned long addr, int new_below);
extern int split_vma(struct mm_struct *, struct vm_area_struct *,
	unsigned long addr, int new_below);
extern int insert_vm_struct(struct mm_struct *, struct vm_area_struct *);
extern void __vma_link_rb(struct mm_struct *, struct vm_area_struct *,
	struct rb_node **, struct rb_node *);
extern void unlink_file_vma(struct vm_area_struct *);
extern struct vm_area_struct *copy_vma(struct vm_area_struct **,
	unsigned long addr, unsigned long len, pgoff_t pgoff,
	bool *need_rmap_locks);
extern void exit_mmap(struct mm_struct *);

static inline int check_data_rlimit(unsigned long rlim,
				    unsigned long new,
				    unsigned long start,
				    unsigned long end_data,
				    unsigned long start_data)
{
	if (rlim < RLIM_INFINITY) {
		if (((new - start) + (end_data - start_data)) > rlim)
			return -ENOSPC;
	}

	return 0;
}

extern int mm_take_all_locks(struct mm_struct *mm);
extern void mm_drop_all_locks(struct mm_struct *mm);

extern void set_mm_exe_file(struct mm_struct *mm, struct file *new_exe_file);
extern struct file *get_mm_exe_file(struct mm_struct *mm);
extern struct file *get_task_exe_file(struct task_struct *task);

extern bool may_expand_vm(struct mm_struct *, vm_flags_t, unsigned long npages);
extern void vm_stat_account(struct mm_struct *, vm_flags_t, long npages);

extern bool vma_is_special_mapping(const struct vm_area_struct *vma,
				   const struct vm_special_mapping *sm);
extern struct vm_area_struct *_install_special_mapping(struct mm_struct *mm,
				   unsigned long addr, unsigned long len,
				   unsigned long flags,
				   const struct vm_special_mapping *spec);
/* This is an obsolete alternative to _install_special_mapping. */
extern int install_special_mapping(struct mm_struct *mm,
				   unsigned long addr, unsigned long len,
				   unsigned long flags, struct page **pages);

unsigned long randomize_stack_top(unsigned long stack_top);

extern unsigned long get_unmapped_area(struct file *, unsigned long, unsigned long, unsigned long, unsigned long);

extern unsigned long mmap_region(struct file *file, unsigned long addr,
	unsigned long len, vm_flags_t vm_flags, unsigned long pgoff,
	struct list_head *uf);
extern unsigned long do_mmap(struct file *file, unsigned long addr,
	unsigned long len, unsigned long prot, unsigned long flags,
	unsigned long pgoff, unsigned long *populate, struct list_head *uf);
extern int __do_munmap(struct mm_struct *, unsigned long, size_t,
		       struct list_head *uf, bool downgrade);
extern int do_munmap(struct mm_struct *, unsigned long, size_t,
		     struct list_head *uf);
extern int do_madvise(struct mm_struct *mm, unsigned long start, size_t len_in, int behavior);

#ifdef CONFIG_MMU
extern int __mm_populate(unsigned long addr, unsigned long len,
			 int ignore_errors);
static inline void mm_populate(unsigned long addr, unsigned long len)
{
	/* Ignore errors */
	(void) __mm_populate(addr, len, 1);
}
#else
static inline void mm_populate(unsigned long addr, unsigned long len) {}
#endif

/* These take the mm semaphore themselves */
extern int __must_check vm_brk(unsigned long, unsigned long);
extern int __must_check vm_brk_flags(unsigned long, unsigned long, unsigned long);
extern int vm_munmap(unsigned long, size_t);
extern unsigned long __must_check vm_mmap(struct file *, unsigned long,
        unsigned long, unsigned long,
        unsigned long, unsigned long);

struct vm_unmapped_area_info {
#define VM_UNMAPPED_AREA_TOPDOWN 1
	unsigned long flags;
	unsigned long length;
	unsigned long low_limit;
	unsigned long high_limit;
	unsigned long align_mask;
	unsigned long align_offset;
};

extern unsigned long vm_unmapped_area(struct vm_unmapped_area_info *info);

/* truncate.c */
extern void truncate_inode_pages(struct address_space *, loff_t);
extern void truncate_inode_pages_range(struct address_space *,
				       loff_t lstart, loff_t lend);
extern void truncate_inode_pages_final(struct address_space *);

/* generic vm_area_ops exported for stackable file systems */
extern vm_fault_t filemap_fault(struct vm_fault *vmf);
extern vm_fault_t filemap_map_pages(struct vm_fault *vmf,
		pgoff_t start_pgoff, pgoff_t end_pgoff);
extern vm_fault_t filemap_page_mkwrite(struct vm_fault *vmf);
#ifdef CONFIG_SPECULATIVE_PAGE_FAULT
extern bool filemap_allow_speculation(void);
#endif

/* mm/page-writeback.c */
int __must_check write_one_page(struct page *page);
void task_dirty_inc(struct task_struct *tsk);

extern unsigned long stack_guard_gap;
/* Generic expand stack which grows the stack according to GROWS{UP,DOWN} */
extern int expand_stack(struct vm_area_struct *vma, unsigned long address);

/* CONFIG_STACK_GROWSUP still needs to grow downwards at some places */
extern int expand_downwards(struct vm_area_struct *vma,
		unsigned long address);
#if VM_GROWSUP
extern int expand_upwards(struct vm_area_struct *vma, unsigned long address);
#else
  #define expand_upwards(vma, address) (0)
#endif

/* Look up the first VMA which satisfies  addr < vm_end,  NULL if none. */
extern struct vm_area_struct * find_vma(struct mm_struct * mm, unsigned long addr);
extern struct vm_area_struct * find_vma_prev(struct mm_struct * mm, unsigned long addr,
					     struct vm_area_struct **pprev);

/* Look up the first VMA which intersects the interval start_addr..end_addr-1,
   NULL if none.  Assume start_addr < end_addr. */
static inline struct vm_area_struct * find_vma_intersection(struct mm_struct * mm, unsigned long start_addr, unsigned long end_addr)
{
	struct vm_area_struct * vma = find_vma(mm,start_addr);

	if (vma && end_addr <= vma->vm_start)
		vma = NULL;
	return vma;
}

static inline unsigned long vm_start_gap(struct vm_area_struct *vma)
{
	unsigned long vm_start = vma->vm_start;

	if (vma->vm_flags & VM_GROWSDOWN) {
		vm_start -= stack_guard_gap;
		if (vm_start > vma->vm_start)
			vm_start = 0;
	}
	return vm_start;
}

static inline unsigned long vm_end_gap(struct vm_area_struct *vma)
{
	unsigned long vm_end = vma->vm_end;

	if (vma->vm_flags & VM_GROWSUP) {
		vm_end += stack_guard_gap;
		if (vm_end < vma->vm_end)
			vm_end = -PAGE_SIZE;
	}
	return vm_end;
}

static inline unsigned long vma_pages(struct vm_area_struct *vma)
{
	return (vma->vm_end - vma->vm_start) >> PAGE_SHIFT;
}

/* Look up the first VMA which exactly match the interval vm_start ... vm_end */
static inline struct vm_area_struct *find_exact_vma(struct mm_struct *mm,
				unsigned long vm_start, unsigned long vm_end)
{
	struct vm_area_struct *vma = find_vma(mm, vm_start);

	if (vma && (vma->vm_start != vm_start || vma->vm_end != vm_end))
		vma = NULL;

	return vma;
}

static inline bool range_in_vma(struct vm_area_struct *vma,
				unsigned long start, unsigned long end)
{
	return (vma && vma->vm_start <= start && end <= vma->vm_end);
}

#ifdef CONFIG_MMU
pgprot_t vm_get_page_prot(unsigned long vm_flags);
void vma_set_page_prot(struct vm_area_struct *vma);
#else
static inline pgprot_t vm_get_page_prot(unsigned long vm_flags)
{
	return __pgprot(0);
}
static inline void vma_set_page_prot(struct vm_area_struct *vma)
{
	vma->vm_page_prot = vm_get_page_prot(vma->vm_flags);
}
#endif

void vma_set_file(struct vm_area_struct *vma, struct file *file);

#ifdef CONFIG_NUMA_BALANCING
unsigned long change_prot_numa(struct vm_area_struct *vma,
			unsigned long start, unsigned long end);
#endif

struct vm_area_struct *find_extend_vma(struct mm_struct *, unsigned long addr);
int remap_pfn_range(struct vm_area_struct *, unsigned long addr,
			unsigned long pfn, unsigned long size, pgprot_t);
int vm_insert_page(struct vm_area_struct *, unsigned long addr, struct page *);
int vm_insert_pages(struct vm_area_struct *vma, unsigned long addr,
			struct page **pages, unsigned long *num);
int vm_map_pages(struct vm_area_struct *vma, struct page **pages,
				unsigned long num);
int vm_map_pages_zero(struct vm_area_struct *vma, struct page **pages,
				unsigned long num);
vm_fault_t vmf_insert_pfn(struct vm_area_struct *vma, unsigned long addr,
			unsigned long pfn);
vm_fault_t vmf_insert_pfn_prot(struct vm_area_struct *vma, unsigned long addr,
			unsigned long pfn, pgprot_t pgprot);
vm_fault_t vmf_insert_mixed(struct vm_area_struct *vma, unsigned long addr,
			pfn_t pfn);
vm_fault_t vmf_insert_mixed_prot(struct vm_area_struct *vma, unsigned long addr,
			pfn_t pfn, pgprot_t pgprot);
vm_fault_t vmf_insert_mixed_mkwrite(struct vm_area_struct *vma,
		unsigned long addr, pfn_t pfn);
int vm_iomap_memory(struct vm_area_struct *vma, phys_addr_t start, unsigned long len);

static inline vm_fault_t vmf_insert_page(struct vm_area_struct *vma,
				unsigned long addr, struct page *page)
{
	int err = vm_insert_page(vma, addr, page);

	if (err == -ENOMEM)
		return VM_FAULT_OOM;
	if (err < 0 && err != -EBUSY)
		return VM_FAULT_SIGBUS;

	return VM_FAULT_NOPAGE;
}

#ifndef io_remap_pfn_range
static inline int io_remap_pfn_range(struct vm_area_struct *vma,
				     unsigned long addr, unsigned long pfn,
				     unsigned long size, pgprot_t prot)
{
	return remap_pfn_range(vma, addr, pfn, size, pgprot_decrypted(prot));
}
#endif

static inline vm_fault_t vmf_error(int err)
{
	if (err == -ENOMEM)
		return VM_FAULT_OOM;
	return VM_FAULT_SIGBUS;
}

struct page *follow_page(struct vm_area_struct *vma, unsigned long address,
			 unsigned int foll_flags);

#define FOLL_WRITE	0x01	/* check pte is writable */
#define FOLL_TOUCH	0x02	/* mark page accessed */
#define FOLL_GET	0x04	/* do get_page on page */
#define FOLL_DUMP	0x08	/* give error on hole if it would be zero */
#define FOLL_FORCE	0x10	/* get_user_pages read/write w/o permission */
#define FOLL_NOWAIT	0x20	/* if a disk transfer is needed, start the IO
				 * and return without waiting upon it */
#define FOLL_POPULATE	0x40	/* fault in page */
#define FOLL_SPLIT	0x80	/* don't return transhuge pages, split them */
#define FOLL_HWPOISON	0x100	/* check page is hwpoisoned */
#define FOLL_NUMA	0x200	/* force NUMA hinting page fault */
#define FOLL_MIGRATION	0x400	/* wait for page to replace migration entry */
#define FOLL_TRIED	0x800	/* a retry, previous pass started an IO */
#define FOLL_MLOCK	0x1000	/* lock present pages */
#define FOLL_REMOTE	0x2000	/* we are working on non-current tsk/mm */
#define FOLL_COW	0x4000	/* internal GUP flag */
#define FOLL_ANON	0x8000	/* don't do file mappings */
#define FOLL_LONGTERM	0x10000	/* mapping lifetime is indefinite: see below */
#define FOLL_SPLIT_PMD	0x20000	/* split huge pmd before returning */
#define FOLL_PIN	0x40000	/* pages must be released via unpin_user_page */
#define FOLL_FAST_ONLY	0x80000	/* gup_fast: prevent fall-back to slow gup */

/*
 * FOLL_PIN and FOLL_LONGTERM may be used in various combinations with each
 * other. Here is what they mean, and how to use them:
 *
 * FOLL_LONGTERM indicates that the page will be held for an indefinite time
 * period _often_ under userspace control.  This is in contrast to
 * iov_iter_get_pages(), whose usages are transient.
 *
 * FIXME: For pages which are part of a filesystem, mappings are subject to the
 * lifetime enforced by the filesystem and we need guarantees that longterm
 * users like RDMA and V4L2 only establish mappings which coordinate usage with
 * the filesystem.  Ideas for this coordination include revoking the longterm
 * pin, delaying writeback, bounce buffer page writeback, etc.  As FS DAX was
 * added after the problem with filesystems was found FS DAX VMAs are
 * specifically failed.  Filesystem pages are still subject to bugs and use of
 * FOLL_LONGTERM should be avoided on those pages.
 *
 * FIXME: Also NOTE that FOLL_LONGTERM is not supported in every GUP call.
 * Currently only get_user_pages() and get_user_pages_fast() support this flag
 * and calls to get_user_pages_[un]locked are specifically not allowed.  This
 * is due to an incompatibility with the FS DAX check and
 * FAULT_FLAG_ALLOW_RETRY.
 *
 * In the CMA case: long term pins in a CMA region would unnecessarily fragment
 * that region.  And so, CMA attempts to migrate the page before pinning, when
 * FOLL_LONGTERM is specified.
 *
 * FOLL_PIN indicates that a special kind of tracking (not just page->_refcount,
 * but an additional pin counting system) will be invoked. This is intended for
 * anything that gets a page reference and then touches page data (for example,
 * Direct IO). This lets the filesystem know that some non-file-system entity is
 * potentially changing the pages' data. In contrast to FOLL_GET (whose pages
 * are released via put_page()), FOLL_PIN pages must be released, ultimately, by
 * a call to unpin_user_page().
 *
 * FOLL_PIN is similar to FOLL_GET: both of these pin pages. They use different
 * and separate refcounting mechanisms, however, and that means that each has
 * its own acquire and release mechanisms:
 *
 *     FOLL_GET: get_user_pages*() to acquire, and put_page() to release.
 *
 *     FOLL_PIN: pin_user_pages*() to acquire, and unpin_user_pages to release.
 *
 * FOLL_PIN and FOLL_GET are mutually exclusive for a given function call.
 * (The underlying pages may experience both FOLL_GET-based and FOLL_PIN-based
 * calls applied to them, and that's perfectly OK. This is a constraint on the
 * callers, not on the pages.)
 *
 * FOLL_PIN should be set internally by the pin_user_pages*() APIs, never
 * directly by the caller. That's in order to help avoid mismatches when
 * releasing pages: get_user_pages*() pages must be released via put_page(),
 * while pin_user_pages*() pages must be released via unpin_user_page().
 *
 * Please see Documentation/core-api/pin_user_pages.rst for more information.
 */

static inline int vm_fault_to_errno(vm_fault_t vm_fault, int foll_flags)
{
	if (vm_fault & VM_FAULT_OOM)
		return -ENOMEM;
	if (vm_fault & (VM_FAULT_HWPOISON | VM_FAULT_HWPOISON_LARGE))
		return (foll_flags & FOLL_HWPOISON) ? -EHWPOISON : -EFAULT;
	if (vm_fault & (VM_FAULT_SIGBUS | VM_FAULT_SIGSEGV))
		return -EFAULT;
	return 0;
}

typedef int (*pte_fn_t)(pte_t *pte, unsigned long addr, void *data);
extern int apply_to_page_range(struct mm_struct *mm, unsigned long address,
			       unsigned long size, pte_fn_t fn, void *data);
extern int apply_to_existing_page_range(struct mm_struct *mm,
				   unsigned long address, unsigned long size,
				   pte_fn_t fn, void *data);

extern void init_mem_debugging_and_hardening(void);
#ifdef CONFIG_PAGE_POISONING
extern void __kernel_poison_pages(struct page *page, int numpages);
extern void __kernel_unpoison_pages(struct page *page, int numpages);
extern bool _page_poisoning_enabled_early;
DECLARE_STATIC_KEY_FALSE(_page_poisoning_enabled);
static inline bool page_poisoning_enabled(void)
{
	return _page_poisoning_enabled_early;
}
/*
 * For use in fast paths after init_mem_debugging() has run, or when a
 * false negative result is not harmful when called too early.
 */
static inline bool page_poisoning_enabled_static(void)
{
	return static_branch_unlikely(&_page_poisoning_enabled);
}
static inline void kernel_poison_pages(struct page *page, int numpages)
{
	if (page_poisoning_enabled_static())
		__kernel_poison_pages(page, numpages);
}
static inline void kernel_unpoison_pages(struct page *page, int numpages)
{
	if (page_poisoning_enabled_static())
		__kernel_unpoison_pages(page, numpages);
}
#else
static inline bool page_poisoning_enabled(void) { return false; }
static inline bool page_poisoning_enabled_static(void) { return false; }
static inline void __kernel_poison_pages(struct page *page, int nunmpages) { }
static inline void kernel_poison_pages(struct page *page, int numpages) { }
static inline void kernel_unpoison_pages(struct page *page, int numpages) { }
#endif

DECLARE_STATIC_KEY_FALSE(init_on_alloc);
static inline bool want_init_on_alloc(gfp_t flags)
{
	if (static_branch_unlikely(&init_on_alloc))
		return true;
	return flags & __GFP_ZERO;
}

DECLARE_STATIC_KEY_FALSE(init_on_free);
static inline bool want_init_on_free(void)
{
	return static_branch_unlikely(&init_on_free);
}

extern bool _debug_pagealloc_enabled_early;
DECLARE_STATIC_KEY_FALSE(_debug_pagealloc_enabled);

static inline bool debug_pagealloc_enabled(void)
{
	return IS_ENABLED(CONFIG_DEBUG_PAGEALLOC) &&
		_debug_pagealloc_enabled_early;
}

/*
 * For use in fast paths after init_debug_pagealloc() has run, or when a
 * false negative result is not harmful when called too early.
 */
static inline bool debug_pagealloc_enabled_static(void)
{
	if (!IS_ENABLED(CONFIG_DEBUG_PAGEALLOC))
		return false;

	return static_branch_unlikely(&_debug_pagealloc_enabled);
}

#if defined(CONFIG_DEBUG_PAGEALLOC) || defined(CONFIG_ARCH_HAS_SET_DIRECT_MAP)
extern void __kernel_map_pages(struct page *page, int numpages, int enable);

/*
 * When called in DEBUG_PAGEALLOC context, the call should most likely be
 * guarded by debug_pagealloc_enabled() or debug_pagealloc_enabled_static()
 */
static inline void
kernel_map_pages(struct page *page, int numpages, int enable)
{
	__kernel_map_pages(page, numpages, enable);
}

static inline void debug_pagealloc_map_pages(struct page *page, int numpages)
{
	if (debug_pagealloc_enabled_static())
		__kernel_map_pages(page, numpages, 1);
}

static inline void debug_pagealloc_unmap_pages(struct page *page, int numpages)
{
	if (debug_pagealloc_enabled_static())
		__kernel_map_pages(page, numpages, 0);
}

#ifdef CONFIG_HIBERNATION
extern bool kernel_page_present(struct page *page);
#endif	/* CONFIG_HIBERNATION */
#else	/* CONFIG_DEBUG_PAGEALLOC || CONFIG_ARCH_HAS_SET_DIRECT_MAP */
static inline void
kernel_map_pages(struct page *page, int numpages, int enable) {}
static inline void debug_pagealloc_map_pages(struct page *page, int numpages) {}
static inline void debug_pagealloc_unmap_pages(struct page *page, int numpages) {}
#ifdef CONFIG_HIBERNATION
static inline bool kernel_page_present(struct page *page) { return true; }
#endif	/* CONFIG_HIBERNATION */
#endif	/* CONFIG_DEBUG_PAGEALLOC || CONFIG_ARCH_HAS_SET_DIRECT_MAP */

#ifdef __HAVE_ARCH_GATE_AREA
extern struct vm_area_struct *get_gate_vma(struct mm_struct *mm);
extern int in_gate_area_no_mm(unsigned long addr);
extern int in_gate_area(struct mm_struct *mm, unsigned long addr);
#else
static inline struct vm_area_struct *get_gate_vma(struct mm_struct *mm)
{
	return NULL;
}
static inline int in_gate_area_no_mm(unsigned long addr) { return 0; }
static inline int in_gate_area(struct mm_struct *mm, unsigned long addr)
{
	return 0;
}
#endif	/* __HAVE_ARCH_GATE_AREA */

extern bool process_shares_mm(struct task_struct *p, struct mm_struct *mm);

#ifdef CONFIG_SYSCTL
extern int sysctl_drop_caches;
int drop_caches_sysctl_handler(struct ctl_table *, int, void *, size_t *,
		loff_t *);
#endif

void drop_slab(void);
void drop_slab_node(int nid);

#ifndef CONFIG_MMU
#define randomize_va_space 0
#else
extern int randomize_va_space;
#endif

const char * arch_vma_name(struct vm_area_struct *vma);
#ifdef CONFIG_MMU
void print_vma_addr(char *prefix, unsigned long rip);
#else
static inline void print_vma_addr(char *prefix, unsigned long rip)
{
}
#endif

void *sparse_buffer_alloc(unsigned long size);
struct page * __populate_section_memmap(unsigned long pfn,
		unsigned long nr_pages, int nid, struct vmem_altmap *altmap);
pgd_t *vmemmap_pgd_populate(unsigned long addr, int node);
p4d_t *vmemmap_p4d_populate(pgd_t *pgd, unsigned long addr, int node);
pud_t *vmemmap_pud_populate(p4d_t *p4d, unsigned long addr, int node);
pmd_t *vmemmap_pmd_populate(pud_t *pud, unsigned long addr, int node);
pte_t *vmemmap_pte_populate(pmd_t *pmd, unsigned long addr, int node,
			    struct vmem_altmap *altmap);
void *vmemmap_alloc_block(unsigned long size, int node);
struct vmem_altmap;
void *vmemmap_alloc_block_buf(unsigned long size, int node,
			      struct vmem_altmap *altmap);
void vmemmap_verify(pte_t *, int, unsigned long, unsigned long);
int vmemmap_populate_basepages(unsigned long start, unsigned long end,
			       int node, struct vmem_altmap *altmap);
int vmemmap_populate(unsigned long start, unsigned long end, int node,
		struct vmem_altmap *altmap);
void vmemmap_populate_print_last(void);
#ifdef CONFIG_MEMORY_HOTPLUG
void vmemmap_free(unsigned long start, unsigned long end,
		struct vmem_altmap *altmap);
#endif
void register_page_bootmem_memmap(unsigned long section_nr, struct page *map,
				  unsigned long nr_pages);

enum mf_flags {
	MF_COUNT_INCREASED = 1 << 0,
	MF_ACTION_REQUIRED = 1 << 1,
	MF_MUST_KILL = 1 << 2,
	MF_SOFT_OFFLINE = 1 << 3,
};
extern int memory_failure(unsigned long pfn, int flags);
extern void memory_failure_queue(unsigned long pfn, int flags);
extern void memory_failure_queue_kick(int cpu);
extern int unpoison_memory(unsigned long pfn);
extern int sysctl_memory_failure_early_kill;
extern int sysctl_memory_failure_recovery;
extern void shake_page(struct page *p, int access);
extern atomic_long_t num_poisoned_pages __read_mostly;
extern int soft_offline_page(unsigned long pfn, int flags);


/*
 * Error handlers for various types of pages.
 */
enum mf_result {
	MF_IGNORED,	/* Error: cannot be handled */
	MF_FAILED,	/* Error: handling failed */
	MF_DELAYED,	/* Will be handled later */
	MF_RECOVERED,	/* Successfully recovered */
};

enum mf_action_page_type {
	MF_MSG_KERNEL,
	MF_MSG_KERNEL_HIGH_ORDER,
	MF_MSG_SLAB,
	MF_MSG_DIFFERENT_COMPOUND,
	MF_MSG_POISONED_HUGE,
	MF_MSG_HUGE,
	MF_MSG_FREE_HUGE,
	MF_MSG_NON_PMD_HUGE,
	MF_MSG_UNMAP_FAILED,
	MF_MSG_DIRTY_SWAPCACHE,
	MF_MSG_CLEAN_SWAPCACHE,
	MF_MSG_DIRTY_MLOCKED_LRU,
	MF_MSG_CLEAN_MLOCKED_LRU,
	MF_MSG_DIRTY_UNEVICTABLE_LRU,
	MF_MSG_CLEAN_UNEVICTABLE_LRU,
	MF_MSG_DIRTY_LRU,
	MF_MSG_CLEAN_LRU,
	MF_MSG_TRUNCATED_LRU,
	MF_MSG_BUDDY,
	MF_MSG_BUDDY_2ND,
	MF_MSG_DAX,
	MF_MSG_UNSPLIT_THP,
	MF_MSG_UNKNOWN,
};

#if defined(CONFIG_TRANSPARENT_HUGEPAGE) || defined(CONFIG_HUGETLBFS)
extern void clear_huge_page(struct page *page,
			    unsigned long addr_hint,
			    unsigned int pages_per_huge_page);
extern void copy_user_huge_page(struct page *dst, struct page *src,
				unsigned long addr_hint,
				struct vm_area_struct *vma,
				unsigned int pages_per_huge_page);
extern long copy_huge_page_from_user(struct page *dst_page,
				const void __user *usr_src,
				unsigned int pages_per_huge_page,
				bool allow_pagefault);

/**
 * vma_is_special_huge - Are transhuge page-table entries considered special?
 * @vma: Pointer to the struct vm_area_struct to consider
 *
 * Whether transhuge page-table entries are considered "special" following
 * the definition in vm_normal_page().
 *
 * Return: true if transhuge page-table entries should be considered special,
 * false otherwise.
 */
static inline bool vma_is_special_huge(const struct vm_area_struct *vma)
{
	return vma_is_dax(vma) || (vma->vm_file &&
				   (vma->vm_flags & (VM_PFNMAP | VM_MIXEDMAP)));
}

#endif /* CONFIG_TRANSPARENT_HUGEPAGE || CONFIG_HUGETLBFS */

#ifdef CONFIG_DEBUG_PAGEALLOC
extern unsigned int _debug_guardpage_minorder;
DECLARE_STATIC_KEY_FALSE(_debug_guardpage_enabled);

static inline unsigned int debug_guardpage_minorder(void)
{
	return _debug_guardpage_minorder;
}

static inline bool debug_guardpage_enabled(void)
{
	return static_branch_unlikely(&_debug_guardpage_enabled);
}

static inline bool page_is_guard(struct page *page)
{
	if (!debug_guardpage_enabled())
		return false;

	return PageGuard(page);
}
#else
static inline unsigned int debug_guardpage_minorder(void) { return 0; }
static inline bool debug_guardpage_enabled(void) { return false; }
static inline bool page_is_guard(struct page *page) { return false; }
#endif /* CONFIG_DEBUG_PAGEALLOC */

#if MAX_NUMNODES > 1
void __init setup_nr_node_ids(void);
#else
static inline void setup_nr_node_ids(void) {}
#endif

extern int memcmp_pages(struct page *page1, struct page *page2);

static inline int pages_identical(struct page *page1, struct page *page2)
{
	return !memcmp_pages(page1, page2);
}

#ifdef CONFIG_MAPPING_DIRTY_HELPERS
unsigned long clean_record_shared_mapping_range(struct address_space *mapping,
						pgoff_t first_index, pgoff_t nr,
						pgoff_t bitmap_pgoff,
						unsigned long *bitmap,
						pgoff_t *start,
						pgoff_t *end);

unsigned long wp_shared_mapping_range(struct address_space *mapping,
				      pgoff_t first_index, pgoff_t nr);
#endif

extern int sysctl_nr_trim_pages;
<<<<<<< HEAD
extern int min_filelist_kbytes;
extern int min_filelist_kbytes_handler(struct ctl_table *table, int write,
		void *buf, size_t *len, loff_t *pos);
=======
extern bool pte_map_lock_addr(struct vm_fault *vmf, unsigned long addr);
extern int reclaim_shmem_address_space(struct address_space *mapping);
extern int reclaim_pages_from_list(struct list_head *page_list);
>>>>>>> d3c86f46

/**
 * seal_check_future_write - Check for F_SEAL_FUTURE_WRITE flag and handle it
 * @seals: the seals to check
 * @vma: the vma to operate on
 *
 * Check whether F_SEAL_FUTURE_WRITE is set; if so, do proper check/handling on
 * the vma flags.  Return 0 if check pass, or <0 for errors.
 */
static inline int seal_check_future_write(int seals, struct vm_area_struct *vma)
{
	if (seals & F_SEAL_FUTURE_WRITE) {
		/*
		 * New PROT_WRITE and MAP_SHARED mmaps are not allowed when
		 * "future write" seal active.
		 */
		if ((vma->vm_flags & VM_SHARED) && (vma->vm_flags & VM_WRITE))
			return -EPERM;

		/*
		 * Since an F_SEAL_FUTURE_WRITE sealed memfd can be mapped as
		 * MAP_SHARED and read-only, take care to not allow mprotect to
		 * revert protections on such mappings. Do this only for shared
		 * mappings. For private mappings, don't need to mask
		 * VM_MAYWRITE as we still want them to be COW-writable.
		 */
		if (vma->vm_flags & VM_SHARED)
			vma->vm_flags &= ~(VM_MAYWRITE);
	}

	return 0;
}

#endif /* __KERNEL__ */
#endif /* _LINUX_MM_H */<|MERGE_RESOLUTION|>--- conflicted
+++ resolved
@@ -2732,10 +2732,6 @@
 
 static inline struct vm_area_struct *vma_merge(struct mm_struct *mm,
 	struct vm_area_struct *prev, unsigned long addr, unsigned long end,
-<<<<<<< HEAD
-	unsigned long vm_flags, struct anon_vma *, struct file *, pgoff_t,
-	struct mempolicy *, struct vm_userfaultfd_ctx, const char __user *);
-=======
 	unsigned long vm_flags, struct anon_vma *anon, struct file *file,
 	pgoff_t off, struct mempolicy *pol, struct vm_userfaultfd_ctx uff,
 	const char __user *user)
@@ -2744,7 +2740,6 @@
 			   pol, uff, user, false);
 }
 
->>>>>>> d3c86f46
 extern struct anon_vma *find_mergeable_anon_vma(struct vm_area_struct *);
 extern int __split_vma(struct mm_struct *, struct vm_area_struct *,
 	unsigned long addr, int new_below);
@@ -3422,15 +3417,12 @@
 #endif
 
 extern int sysctl_nr_trim_pages;
-<<<<<<< HEAD
 extern int min_filelist_kbytes;
 extern int min_filelist_kbytes_handler(struct ctl_table *table, int write,
 		void *buf, size_t *len, loff_t *pos);
-=======
 extern bool pte_map_lock_addr(struct vm_fault *vmf, unsigned long addr);
 extern int reclaim_shmem_address_space(struct address_space *mapping);
 extern int reclaim_pages_from_list(struct list_head *page_list);
->>>>>>> d3c86f46
 
 /**
  * seal_check_future_write - Check for F_SEAL_FUTURE_WRITE flag and handle it
