--- conflicted
+++ resolved
@@ -1211,21 +1211,6 @@
 void unpin_user_pages(struct page **pages, unsigned long npages);
 
 /**
-<<<<<<< HEAD
- * unpin_user_page() - release a gup-pinned page
- * @page:            pointer to page to be released
- *
- * Pages that were pinned via pin_user_pages*() must be released via either
- * unpin_user_page(), or one of the unpin_user_pages*() routines. This is so
- * that eventually such pages can be separately tracked and uniquely handled. In
- * particular, interactions with RDMA and filesystems need special handling.
- *
- * unpin_user_page() and put_page() are not interchangeable, despite this early
- * implementation that makes them look the same. unpin_user_page() calls must
- * be perfectly matched up with pin*() calls.
- */
-static inline void unpin_user_page(struct page *page)
-=======
  * page_maybe_dma_pinned() - report if a page is pinned for DMA.
  *
  * This function checks if a page has been pinned via a call to
@@ -1252,17 +1237,10 @@
  *		False, if the page is definitely not dma-pinned.
  */
 static inline bool page_maybe_dma_pinned(struct page *page)
->>>>>>> 04d5ce62
 {
 	if (hpage_pincount_available(page))
 		return compound_pincount(page) > 0;
 
-<<<<<<< HEAD
-void unpin_user_pages_dirty_lock(struct page **pages, unsigned long npages,
-				 bool make_dirty);
-
-void unpin_user_pages(struct page **pages, unsigned long npages);
-=======
 	/*
 	 * page_ref_count() is signed. If that refcount overflows, then
 	 * page_ref_count() returns a negative value, and callers will avoid
@@ -1274,7 +1252,6 @@
 	return ((unsigned int)page_ref_count(compound_head(page))) >=
 		GUP_PIN_COUNTING_BIAS;
 }
->>>>>>> 04d5ce62
 
 #if defined(CONFIG_SPARSEMEM) && !defined(CONFIG_SPARSEMEM_VMEMMAP)
 #define SECTION_IN_PAGE_FLAGS
