--- conflicted
+++ resolved
@@ -15,12 +15,9 @@
 #include <linux/page-flags-layout.h>
 #include <linux/workqueue.h>
 #include <linux/seqlock.h>
-<<<<<<< HEAD
 #include <linux/nodemask.h>
 #include <linux/mmdebug.h>
-=======
 #include <linux/android_kabi.h>
->>>>>>> d3c86f46
 
 #include <asm/mmu.h>
 
@@ -603,7 +600,6 @@
 #ifdef CONFIG_IOMMU_SUPPORT
 		u32 pasid;
 #endif
-<<<<<<< HEAD
 #ifdef CONFIG_LRU_GEN
 		struct {
 			/* the node of a global or per-memcg mm_struct list */
@@ -620,10 +616,8 @@
 #endif
 		} lrugen;
 #endif
-=======
 
 		ANDROID_KABI_RESERVE(1);
->>>>>>> d3c86f46
 	} __randomize_layout;
 
 	/*
