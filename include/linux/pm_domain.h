/* SPDX-License-Identifier: GPL-2.0-only */
/*
 * pm_domain.h - Definitions and headers related to device power domains.
 *
 * Copyright (C) 2011 Rafael J. Wysocki <rjw@sisk.pl>, Renesas Electronics Corp.
 */

#ifndef _LINUX_PM_DOMAIN_H
#define _LINUX_PM_DOMAIN_H

#include <linux/device.h>
#include <linux/ktime.h>
#include <linux/mutex.h>
#include <linux/pm.h>
#include <linux/err.h>
#include <linux/of.h>
#include <linux/notifier.h>
#include <linux/spinlock.h>
#include <linux/cpumask.h>

/*
 * Flags to control the behaviour of a genpd.
 *
 * These flags may be set in the struct generic_pm_domain's flags field by a
 * genpd backend driver. The flags must be set before it calls pm_genpd_init(),
 * which initializes a genpd.
 *
 * GENPD_FLAG_PM_CLK:		Instructs genpd to use the PM clk framework,
 *				while powering on/off attached devices.
 *
 * GENPD_FLAG_IRQ_SAFE:		This informs genpd that its backend callbacks,
 *				->power_on|off(), doesn't sleep. Hence, these
 *				can be invoked from within atomic context, which
 *				enables genpd to power on/off the PM domain,
 *				even when pm_runtime_is_irq_safe() returns true,
 *				for any of its attached devices. Note that, a
 *				genpd having this flag set, requires its
 *				masterdomains to also have it set.
 *
 * GENPD_FLAG_ALWAYS_ON:	Instructs genpd to always keep the PM domain
 *				powered on.
 *
 * GENPD_FLAG_ACTIVE_WAKEUP:	Instructs genpd to keep the PM domain powered
 *				on, in case any of its attached devices is used
 *				in the wakeup path to serve system wakeups.
 *
 * GENPD_FLAG_CPU_DOMAIN:	Instructs genpd that it should expect to get
 *				devices attached, which may belong to CPUs or
 *				possibly have subdomains with CPUs attached.
 *				This flag enables the genpd backend driver to
 *				deploy idle power management support for CPUs
 *				and groups of CPUs. Note that, the backend
 *				driver must then comply with the so called,
 *				last-man-standing algorithm, for the CPUs in the
 *				PM domain.
 *
 * GENPD_FLAG_RPM_ALWAYS_ON:	Instructs genpd to always keep the PM domain
 *				powered on except for system suspend.
 *
<<<<<<< HEAD
 * GENPD_FLAG_SUSPEND_ON:	Instructs genpd to keep the PM domain powered
 *				on during suspend and runtime PM controlled
 *				otherwise.
=======
>>>>>>> d3c86f46
 * GENPD_FLAG_MIN_RESIDENCY:	Enable the genpd governor to consider its
 *				components' next wakeup when determining the
 *				optimal idle state.
 */
#define GENPD_FLAG_PM_CLK	 (1U << 0)
#define GENPD_FLAG_IRQ_SAFE	 (1U << 1)
#define GENPD_FLAG_ALWAYS_ON	 (1U << 2)
#define GENPD_FLAG_ACTIVE_WAKEUP (1U << 3)
#define GENPD_FLAG_CPU_DOMAIN	 (1U << 4)
#define GENPD_FLAG_RPM_ALWAYS_ON (1U << 5)
<<<<<<< HEAD
#define GENPD_FLAG_SUSPEND_ON	 (1U << 6)
#define GENPD_FLAG_MIN_RESIDENCY (1U << 7)
=======
#define GENPD_FLAG_MIN_RESIDENCY (1U << 6)
>>>>>>> d3c86f46

enum gpd_status {
	GENPD_STATE_ON = 0,	/* PM domain is on */
	GENPD_STATE_OFF,	/* PM domain is off */
};

enum genpd_notication {
	GENPD_NOTIFY_PRE_OFF = 0,
	GENPD_NOTIFY_OFF,
	GENPD_NOTIFY_PRE_ON,
	GENPD_NOTIFY_ON,
};

struct dev_power_governor {
	bool (*power_down_ok)(struct dev_pm_domain *domain);
	bool (*suspend_ok)(struct device *dev);
};

struct gpd_dev_ops {
	int (*start)(struct device *dev);
	int (*stop)(struct device *dev);
};

struct genpd_power_state {
	s64 power_off_latency_ns;
	s64 power_on_latency_ns;
	s64 residency_ns;
	u64 usage;
	u64 rejected;
	struct fwnode_handle *fwnode;
	ktime_t idle_time;
	void *data;
};

struct genpd_lock_ops;
struct dev_pm_opp;
struct opp_table;

struct generic_pm_domain {
	struct device dev;
	struct dev_pm_domain domain;	/* PM domain operations */
	struct list_head gpd_list_node;	/* Node in the global PM domains list */
	struct list_head parent_links;	/* Links with PM domain as a parent */
	struct list_head child_links;	/* Links with PM domain as a child */
	struct list_head dev_list;	/* List of devices */
	struct dev_power_governor *gov;
	struct work_struct power_off_work;
	struct fwnode_handle *provider;	/* Identity of the domain provider */
	bool has_provider;
	const char *name;
	atomic_t sd_count;	/* Number of subdomains with power "on" */
	enum gpd_status status;	/* Current state of the domain */
	unsigned int device_count;	/* Number of devices */
	unsigned int suspended_count;	/* System suspend device counter */
	unsigned int prepared_count;	/* Suspend counter of prepared devices */
	unsigned int performance_state;	/* Aggregated max performance state */
	cpumask_var_t cpus;		/* A cpumask of the attached CPUs */
	int (*power_off)(struct generic_pm_domain *domain);
	int (*power_on)(struct generic_pm_domain *domain);
	struct raw_notifier_head power_notifiers; /* Power on/off notifiers */
	struct opp_table *opp_table;	/* OPP table of the genpd */
	unsigned int (*opp_to_performance_state)(struct generic_pm_domain *genpd,
						 struct dev_pm_opp *opp);
	int (*set_performance_state)(struct generic_pm_domain *genpd,
				     unsigned int state);
	struct gpd_dev_ops dev_ops;
	s64 max_off_time_ns;	/* Maximum allowed "suspended" time. */
	ktime_t next_wakeup;	/* Maintained by the domain governor */
	bool max_off_time_changed;
	bool cached_power_down_ok;
	bool cached_power_down_state_idx;
	int (*attach_dev)(struct generic_pm_domain *domain,
			  struct device *dev);
	void (*detach_dev)(struct generic_pm_domain *domain,
			   struct device *dev);
	unsigned int flags;		/* Bit field of configs for genpd */
	struct genpd_power_state *states;
	void (*free_states)(struct genpd_power_state *states,
			    unsigned int state_count);
	unsigned int state_count; /* number of states */
	unsigned int state_idx; /* state that genpd will go to when off */
	ktime_t on_time;
	ktime_t accounting_time;
	const struct genpd_lock_ops *lock_ops;
	union {
		struct mutex mlock;
		struct {
			spinlock_t slock;
			unsigned long lock_flags;
		};
	};

};

static inline struct generic_pm_domain *pd_to_genpd(struct dev_pm_domain *pd)
{
	return container_of(pd, struct generic_pm_domain, domain);
}

struct gpd_link {
	struct generic_pm_domain *parent;
	struct list_head parent_node;
	struct generic_pm_domain *child;
	struct list_head child_node;

	/* Sub-domain's per-master domain performance state */
	unsigned int performance_state;
	unsigned int prev_performance_state;
};

struct gpd_timing_data {
	s64 suspend_latency_ns;
	s64 resume_latency_ns;
	s64 effective_constraint_ns;
	bool constraint_changed;
	bool cached_suspend_ok;
};

struct pm_domain_data {
	struct list_head list_node;
	struct device *dev;
};

struct generic_pm_domain_data {
	struct pm_domain_data base;
	struct gpd_timing_data td;
	struct notifier_block nb;
	struct notifier_block *power_nb;
	int cpu;
	unsigned int performance_state;
<<<<<<< HEAD
	unsigned int default_pstate;
	unsigned int rpm_pstate;
=======
>>>>>>> d3c86f46
	ktime_t	next_wakeup;
	void *data;
};

#ifdef CONFIG_PM_GENERIC_DOMAINS
static inline struct generic_pm_domain_data *to_gpd_data(struct pm_domain_data *pdd)
{
	return container_of(pdd, struct generic_pm_domain_data, base);
}

static inline struct generic_pm_domain_data *dev_gpd_data(struct device *dev)
{
	return to_gpd_data(dev->power.subsys_data->domain_data);
}

int pm_genpd_add_device(struct generic_pm_domain *genpd, struct device *dev);
int pm_genpd_remove_device(struct device *dev);
int pm_genpd_add_subdomain(struct generic_pm_domain *genpd,
			   struct generic_pm_domain *subdomain);
int pm_genpd_remove_subdomain(struct generic_pm_domain *genpd,
			      struct generic_pm_domain *subdomain);
int pm_genpd_init(struct generic_pm_domain *genpd,
		  struct dev_power_governor *gov, bool is_off);
int pm_genpd_remove(struct generic_pm_domain *genpd);
int dev_pm_genpd_set_performance_state(struct device *dev, unsigned int state);
int dev_pm_genpd_add_notifier(struct device *dev, struct notifier_block *nb);
int dev_pm_genpd_remove_notifier(struct device *dev);
void dev_pm_genpd_set_next_wakeup(struct device *dev, ktime_t next);

extern struct dev_power_governor simple_qos_governor;
extern struct dev_power_governor pm_domain_always_on_gov;
#ifdef CONFIG_CPU_IDLE
extern struct dev_power_governor pm_domain_cpu_gov;
#endif
#else

static inline struct generic_pm_domain_data *dev_gpd_data(struct device *dev)
{
	return ERR_PTR(-ENOSYS);
}
static inline int pm_genpd_add_device(struct generic_pm_domain *genpd,
				      struct device *dev)
{
	return -ENOSYS;
}
static inline int pm_genpd_remove_device(struct device *dev)
{
	return -ENOSYS;
}
static inline int pm_genpd_add_subdomain(struct generic_pm_domain *genpd,
					 struct generic_pm_domain *subdomain)
{
	return -ENOSYS;
}
static inline int pm_genpd_remove_subdomain(struct generic_pm_domain *genpd,
					    struct generic_pm_domain *subdomain)
{
	return -ENOSYS;
}
static inline int pm_genpd_init(struct generic_pm_domain *genpd,
				struct dev_power_governor *gov, bool is_off)
{
	return -ENOSYS;
}
static inline int pm_genpd_remove(struct generic_pm_domain *genpd)
{
	return -ENOTSUPP;
}

static inline int dev_pm_genpd_set_performance_state(struct device *dev,
						     unsigned int state)
{
	return -ENOTSUPP;
}

static inline int dev_pm_genpd_add_notifier(struct device *dev,
					    struct notifier_block *nb)
{
	return -ENOTSUPP;
}

static inline int dev_pm_genpd_remove_notifier(struct device *dev)
{
	return -ENOTSUPP;
}

static inline void dev_pm_genpd_set_next_wakeup(struct device *dev, ktime_t next)
{ }

#define simple_qos_governor		(*(struct dev_power_governor *)(NULL))
#define pm_domain_always_on_gov		(*(struct dev_power_governor *)(NULL))
#endif

#ifdef CONFIG_PM_GENERIC_DOMAINS_SLEEP
void dev_pm_genpd_suspend(struct device *dev);
void dev_pm_genpd_resume(struct device *dev);
#else
static inline void dev_pm_genpd_suspend(struct device *dev) {}
static inline void dev_pm_genpd_resume(struct device *dev) {}
#endif

/* OF PM domain providers */
struct of_device_id;

typedef struct generic_pm_domain *(*genpd_xlate_t)(struct of_phandle_args *args,
						   void *data);

struct genpd_onecell_data {
	struct generic_pm_domain **domains;
	unsigned int num_domains;
	genpd_xlate_t xlate;
};

#ifdef CONFIG_PM_GENERIC_DOMAINS_OF
int of_genpd_add_provider_simple(struct device_node *np,
				 struct generic_pm_domain *genpd);
int of_genpd_add_provider_onecell(struct device_node *np,
				  struct genpd_onecell_data *data);
void of_genpd_del_provider(struct device_node *np);
int of_genpd_add_device(struct of_phandle_args *args, struct device *dev);
int of_genpd_add_subdomain(struct of_phandle_args *parent_spec,
			   struct of_phandle_args *subdomain_spec);
int of_genpd_remove_subdomain(struct of_phandle_args *parent_spec,
			      struct of_phandle_args *subdomain_spec);
struct generic_pm_domain *of_genpd_remove_last(struct device_node *np);
int of_genpd_parse_idle_states(struct device_node *dn,
			       struct genpd_power_state **states, int *n);
unsigned int pm_genpd_opp_to_performance_state(struct device *genpd_dev,
					       struct dev_pm_opp *opp);

int genpd_dev_pm_attach(struct device *dev);
struct device *genpd_dev_pm_attach_by_id(struct device *dev,
					 unsigned int index);
struct device *genpd_dev_pm_attach_by_name(struct device *dev,
					   const char *name);
#else /* !CONFIG_PM_GENERIC_DOMAINS_OF */
static inline int of_genpd_add_provider_simple(struct device_node *np,
					struct generic_pm_domain *genpd)
{
	return -ENOTSUPP;
}

static inline int of_genpd_add_provider_onecell(struct device_node *np,
					struct genpd_onecell_data *data)
{
	return -ENOTSUPP;
}

static inline void of_genpd_del_provider(struct device_node *np) {}

static inline int of_genpd_add_device(struct of_phandle_args *args,
				      struct device *dev)
{
	return -ENODEV;
}

static inline int of_genpd_add_subdomain(struct of_phandle_args *parent_spec,
					 struct of_phandle_args *subdomain_spec)
{
	return -ENODEV;
}

static inline int of_genpd_remove_subdomain(struct of_phandle_args *parent_spec,
					struct of_phandle_args *subdomain_spec)
{
	return -ENODEV;
}

static inline int of_genpd_parse_idle_states(struct device_node *dn,
			struct genpd_power_state **states, int *n)
{
	return -ENODEV;
}

static inline unsigned int
pm_genpd_opp_to_performance_state(struct device *genpd_dev,
				  struct dev_pm_opp *opp)
{
	return 0;
}

static inline int genpd_dev_pm_attach(struct device *dev)
{
	return 0;
}

static inline struct device *genpd_dev_pm_attach_by_id(struct device *dev,
						       unsigned int index)
{
	return NULL;
}

static inline struct device *genpd_dev_pm_attach_by_name(struct device *dev,
							 const char *name)
{
	return NULL;
}

static inline
struct generic_pm_domain *of_genpd_remove_last(struct device_node *np)
{
	return ERR_PTR(-ENOTSUPP);
}
#endif /* CONFIG_PM_GENERIC_DOMAINS_OF */

#ifdef CONFIG_PM
int dev_pm_domain_attach(struct device *dev, bool power_on);
struct device *dev_pm_domain_attach_by_id(struct device *dev,
					  unsigned int index);
struct device *dev_pm_domain_attach_by_name(struct device *dev,
					    const char *name);
void dev_pm_domain_detach(struct device *dev, bool power_off);
int dev_pm_domain_start(struct device *dev);
void dev_pm_domain_set(struct device *dev, struct dev_pm_domain *pd);
#else
static inline int dev_pm_domain_attach(struct device *dev, bool power_on)
{
	return 0;
}
static inline struct device *dev_pm_domain_attach_by_id(struct device *dev,
							unsigned int index)
{
	return NULL;
}
static inline struct device *dev_pm_domain_attach_by_name(struct device *dev,
							  const char *name)
{
	return NULL;
}
static inline void dev_pm_domain_detach(struct device *dev, bool power_off) {}
static inline int dev_pm_domain_start(struct device *dev)
{
	return 0;
}
static inline void dev_pm_domain_set(struct device *dev,
				     struct dev_pm_domain *pd) {}
#endif

#endif /* _LINUX_PM_DOMAIN_H */<|MERGE_RESOLUTION|>--- conflicted
+++ resolved
@@ -57,12 +57,10 @@
  * GENPD_FLAG_RPM_ALWAYS_ON:	Instructs genpd to always keep the PM domain
  *				powered on except for system suspend.
  *
-<<<<<<< HEAD
  * GENPD_FLAG_SUSPEND_ON:	Instructs genpd to keep the PM domain powered
  *				on during suspend and runtime PM controlled
  *				otherwise.
-=======
->>>>>>> d3c86f46
+ *
  * GENPD_FLAG_MIN_RESIDENCY:	Enable the genpd governor to consider its
  *				components' next wakeup when determining the
  *				optimal idle state.
@@ -73,12 +71,8 @@
 #define GENPD_FLAG_ACTIVE_WAKEUP (1U << 3)
 #define GENPD_FLAG_CPU_DOMAIN	 (1U << 4)
 #define GENPD_FLAG_RPM_ALWAYS_ON (1U << 5)
-<<<<<<< HEAD
 #define GENPD_FLAG_SUSPEND_ON	 (1U << 6)
 #define GENPD_FLAG_MIN_RESIDENCY (1U << 7)
-=======
-#define GENPD_FLAG_MIN_RESIDENCY (1U << 6)
->>>>>>> d3c86f46
 
 enum gpd_status {
 	GENPD_STATE_ON = 0,	/* PM domain is on */
@@ -209,11 +203,8 @@
 	struct notifier_block *power_nb;
 	int cpu;
 	unsigned int performance_state;
-<<<<<<< HEAD
 	unsigned int default_pstate;
 	unsigned int rpm_pstate;
-=======
->>>>>>> d3c86f46
 	ktime_t	next_wakeup;
 	void *data;
 };
