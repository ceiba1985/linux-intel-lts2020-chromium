/* SPDX-License-Identifier: GPL-2.0-only */
/*
 *  linux/include/linux/mmc/host.h
 *
 *  Host driver specific definitions.
 */
#ifndef LINUX_MMC_HOST_H
#define LINUX_MMC_HOST_H

#include <linux/sched.h>
#include <linux/device.h>
#include <linux/fault-inject.h>

#include <linux/mmc/core.h>
#include <linux/mmc/card.h>
#include <linux/mmc/pm.h>
#include <linux/dma-direction.h>
#include <linux/keyslot-manager.h>
#include <linux/android_kabi.h>

#include <linux/android_vendor.h>

struct mmc_ios {
	unsigned int	clock;			/* clock rate */
	unsigned short	vdd;
	unsigned int	power_delay_ms;		/* waiting for stable power */

/* vdd stores the bit number of the selected voltage range from below. */

	unsigned char	bus_mode;		/* command output mode */

#define MMC_BUSMODE_OPENDRAIN	1
#define MMC_BUSMODE_PUSHPULL	2

	unsigned char	chip_select;		/* SPI chip select */

#define MMC_CS_DONTCARE		0
#define MMC_CS_HIGH		1
#define MMC_CS_LOW		2

	unsigned char	power_mode;		/* power supply mode */

#define MMC_POWER_OFF		0
#define MMC_POWER_UP		1
#define MMC_POWER_ON		2
#define MMC_POWER_UNDEFINED	3

	unsigned char	bus_width;		/* data bus width */

#define MMC_BUS_WIDTH_1		0
#define MMC_BUS_WIDTH_4		2
#define MMC_BUS_WIDTH_8		3

	unsigned char	timing;			/* timing specification used */

#define MMC_TIMING_LEGACY	0
#define MMC_TIMING_MMC_HS	1
#define MMC_TIMING_SD_HS	2
#define MMC_TIMING_UHS_SDR12	3
#define MMC_TIMING_UHS_SDR25	4
#define MMC_TIMING_UHS_SDR50	5
#define MMC_TIMING_UHS_SDR104	6
#define MMC_TIMING_UHS_DDR50	7
#define MMC_TIMING_MMC_DDR52	8
#define MMC_TIMING_MMC_HS200	9
#define MMC_TIMING_MMC_HS400	10
#define MMC_TIMING_SD_EXP	11
#define MMC_TIMING_SD_EXP_1_2V	12

	unsigned char	signal_voltage;		/* signalling voltage (1.8V or 3.3V) */

#define MMC_SIGNAL_VOLTAGE_330	0
#define MMC_SIGNAL_VOLTAGE_180	1
#define MMC_SIGNAL_VOLTAGE_120	2

	unsigned char	drv_type;		/* driver type (A, B, C, D) */

#define MMC_SET_DRIVER_TYPE_B	0
#define MMC_SET_DRIVER_TYPE_A	1
#define MMC_SET_DRIVER_TYPE_C	2
#define MMC_SET_DRIVER_TYPE_D	3

	bool enhanced_strobe;			/* hs400es selection */
};

struct mmc_host;

struct mmc_host_ops {
	/*
	 * It is optional for the host to implement pre_req and post_req in
	 * order to support double buffering of requests (prepare one
	 * request while another request is active).
	 * pre_req() must always be followed by a post_req().
	 * To undo a call made to pre_req(), call post_req() with
	 * a nonzero err condition.
	 */
	void	(*post_req)(struct mmc_host *host, struct mmc_request *req,
			    int err);
	void	(*pre_req)(struct mmc_host *host, struct mmc_request *req);
	void	(*request)(struct mmc_host *host, struct mmc_request *req);
	/* Submit one request to host in atomic context. */
	int	(*request_atomic)(struct mmc_host *host,
				  struct mmc_request *req);

	/*
	 * Avoid calling the next three functions too often or in a "fast
	 * path", since underlaying controller might implement them in an
	 * expensive and/or slow way. Also note that these functions might
	 * sleep, so don't call them in the atomic contexts!
	 */

	/*
	 * Notes to the set_ios callback:
	 * ios->clock might be 0. For some controllers, setting 0Hz
	 * as any other frequency works. However, some controllers
	 * explicitly need to disable the clock. Otherwise e.g. voltage
	 * switching might fail because the SDCLK is not really quiet.
	 */
	void	(*set_ios)(struct mmc_host *host, struct mmc_ios *ios);

	/*
	 * Return values for the get_ro callback should be:
	 *   0 for a read/write card
	 *   1 for a read-only card
	 *   -ENOSYS when not supported (equal to NULL callback)
	 *   or a negative errno value when something bad happened
	 */
	int	(*get_ro)(struct mmc_host *host);

	/*
	 * Return values for the get_cd callback should be:
	 *   0 for a absent card
	 *   1 for a present card
	 *   -ENOSYS when not supported (equal to NULL callback)
	 *   or a negative errno value when something bad happened
	 */
	int	(*get_cd)(struct mmc_host *host);

	void	(*enable_sdio_irq)(struct mmc_host *host, int enable);
	/* Mandatory callback when using MMC_CAP2_SDIO_IRQ_NOTHREAD. */
	void	(*ack_sdio_irq)(struct mmc_host *host);

	/* optional callback for HC quirks */
	void	(*init_card)(struct mmc_host *host, struct mmc_card *card);

	int	(*start_signal_voltage_switch)(struct mmc_host *host, struct mmc_ios *ios);

	/* Check if the card is pulling dat[0:3] low */
	int	(*card_busy)(struct mmc_host *host);

	/* The tuning command opcode value is different for SD and eMMC cards */
	int	(*execute_tuning)(struct mmc_host *host, u32 opcode);

	/* Prepare HS400 target operating frequency depending host driver */
	int	(*prepare_hs400_tuning)(struct mmc_host *host, struct mmc_ios *ios);

	/* Prepare switch to DDR during the HS400 init sequence */
	int	(*hs400_prepare_ddr)(struct mmc_host *host);

	/* Prepare for switching from HS400 to HS200 */
	void	(*hs400_downgrade)(struct mmc_host *host);

	/* Complete selection of HS400 */
	void	(*hs400_complete)(struct mmc_host *host);

	/* Prepare enhanced strobe depending host driver */
	void	(*hs400_enhanced_strobe)(struct mmc_host *host,
					 struct mmc_ios *ios);
	int	(*select_drive_strength)(struct mmc_card *card,
					 unsigned int max_dtr, int host_drv,
					 int card_drv, int *drv_type);
	/* Reset the eMMC card via RST_n */
	void	(*hw_reset)(struct mmc_host *host);
	void	(*card_event)(struct mmc_host *host);

	/*
	 * Optional callback to support controllers with HW issues for multiple
	 * I/O. Returns the number of supported blocks for the request.
	 */
	int	(*multi_io_quirk)(struct mmc_card *card,
				  unsigned int direction, int blk_size);

<<<<<<< HEAD
	/* Initialize an SD express card, mandatory for MMC_CAP2_SD_EXP. */
	int	(*init_sd_express)(struct mmc_host *host, struct mmc_ios *ios);
=======
	ANDROID_KABI_RESERVE(1);
	ANDROID_KABI_RESERVE(2);
>>>>>>> d3c86f46
};

struct mmc_cqe_ops {
	/* Allocate resources, and make the CQE operational */
	int	(*cqe_enable)(struct mmc_host *host, struct mmc_card *card);
	/* Free resources, and make the CQE non-operational */
	void	(*cqe_disable)(struct mmc_host *host);
	/*
	 * Issue a read, write or DCMD request to the CQE. Also deal with the
	 * effect of ->cqe_off().
	 */
	int	(*cqe_request)(struct mmc_host *host, struct mmc_request *mrq);
	/* Free resources (e.g. DMA mapping) associated with the request */
	void	(*cqe_post_req)(struct mmc_host *host, struct mmc_request *mrq);
	/*
	 * Prepare the CQE and host controller to accept non-CQ commands. There
	 * is no corresponding ->cqe_on(), instead ->cqe_request() is required
	 * to deal with that.
	 */
	void	(*cqe_off)(struct mmc_host *host);
	/*
	 * Wait for all CQE tasks to complete. Return an error if recovery
	 * becomes necessary.
	 */
	int	(*cqe_wait_for_idle)(struct mmc_host *host);
	/*
	 * Notify CQE that a request has timed out. Return false if the request
	 * completed or true if a timeout happened in which case indicate if
	 * recovery is needed.
	 */
	bool	(*cqe_timeout)(struct mmc_host *host, struct mmc_request *mrq,
			       bool *recovery_needed);
	/*
	 * Stop all CQE activity and prepare the CQE and host controller to
	 * accept recovery commands.
	 */
	void	(*cqe_recovery_start)(struct mmc_host *host);
	/*
	 * Clear the queue and call mmc_cqe_request_done() on all requests.
	 * Requests that errored will have the error set on the mmc_request
	 * (data->error or cmd->error for DCMD).  Requests that did not error
	 * will have zero data bytes transferred.
	 */
	void	(*cqe_recovery_finish)(struct mmc_host *host);

	ANDROID_KABI_RESERVE(1);
	ANDROID_KABI_RESERVE(2);
};

struct mmc_async_req {
	/* active mmc request */
	struct mmc_request	*mrq;
	/*
	 * Check error status of completed mmc request.
	 * Returns 0 if success otherwise non zero.
	 */
	enum mmc_blk_status (*err_check)(struct mmc_card *, struct mmc_async_req *);
};

/**
 * struct mmc_slot - MMC slot functions
 *
 * @cd_irq:		MMC/SD-card slot hotplug detection IRQ or -EINVAL
 * @handler_priv:	MMC/SD-card slot context
 *
 * Some MMC/SD host controllers implement slot-functions like card and
 * write-protect detection natively. However, a large number of controllers
 * leave these functions to the CPU. This struct provides a hook to attach
 * such slot-function drivers.
 */
struct mmc_slot {
	int cd_irq;
	bool cd_wake_enabled;
	ANDROID_OEM_DATA_ARRAY(1, 2);
	void *handler_priv;
};

/**
 * mmc_context_info - synchronization details for mmc context
 * @is_done_rcv		wake up reason was done request
 * @is_new_req		wake up reason was new request
 * @is_waiting_last_req	mmc context waiting for single running request
 * @wait		wait queue
 */
struct mmc_context_info {
	bool			is_done_rcv;
	bool			is_new_req;
	bool			is_waiting_last_req;
	wait_queue_head_t	wait;
};

struct regulator;
struct mmc_pwrseq;

struct mmc_supply {
	struct regulator *vmmc;		/* Card power supply */
	struct regulator *vqmmc;	/* Optional Vccq supply */
};

struct mmc_ctx {
	struct task_struct *task;
};

struct mmc_host {
	struct device		*parent;
	struct device		class_dev;
	int			index;
	const struct mmc_host_ops *ops;
	struct mmc_pwrseq	*pwrseq;
	unsigned int		f_min;
	unsigned int		f_max;
	unsigned int		f_init;
	u32			ocr_avail;
	u32			ocr_avail_sdio;	/* SDIO-specific OCR */
	u32			ocr_avail_sd;	/* SD-specific OCR */
	u32			ocr_avail_mmc;	/* MMC-specific OCR */
	struct wakeup_source	*ws;		/* Enable consume of uevents */
	u32			max_current_330;
	u32			max_current_300;
	u32			max_current_180;

#define MMC_VDD_165_195		0x00000080	/* VDD voltage 1.65 - 1.95 */
#define MMC_VDD_20_21		0x00000100	/* VDD voltage 2.0 ~ 2.1 */
#define MMC_VDD_21_22		0x00000200	/* VDD voltage 2.1 ~ 2.2 */
#define MMC_VDD_22_23		0x00000400	/* VDD voltage 2.2 ~ 2.3 */
#define MMC_VDD_23_24		0x00000800	/* VDD voltage 2.3 ~ 2.4 */
#define MMC_VDD_24_25		0x00001000	/* VDD voltage 2.4 ~ 2.5 */
#define MMC_VDD_25_26		0x00002000	/* VDD voltage 2.5 ~ 2.6 */
#define MMC_VDD_26_27		0x00004000	/* VDD voltage 2.6 ~ 2.7 */
#define MMC_VDD_27_28		0x00008000	/* VDD voltage 2.7 ~ 2.8 */
#define MMC_VDD_28_29		0x00010000	/* VDD voltage 2.8 ~ 2.9 */
#define MMC_VDD_29_30		0x00020000	/* VDD voltage 2.9 ~ 3.0 */
#define MMC_VDD_30_31		0x00040000	/* VDD voltage 3.0 ~ 3.1 */
#define MMC_VDD_31_32		0x00080000	/* VDD voltage 3.1 ~ 3.2 */
#define MMC_VDD_32_33		0x00100000	/* VDD voltage 3.2 ~ 3.3 */
#define MMC_VDD_33_34		0x00200000	/* VDD voltage 3.3 ~ 3.4 */
#define MMC_VDD_34_35		0x00400000	/* VDD voltage 3.4 ~ 3.5 */
#define MMC_VDD_35_36		0x00800000	/* VDD voltage 3.5 ~ 3.6 */

	u32			caps;		/* Host capabilities */

#define MMC_CAP_4_BIT_DATA	(1 << 0)	/* Can the host do 4 bit transfers */
#define MMC_CAP_MMC_HIGHSPEED	(1 << 1)	/* Can do MMC high-speed timing */
#define MMC_CAP_SD_HIGHSPEED	(1 << 2)	/* Can do SD high-speed timing */
#define MMC_CAP_SDIO_IRQ	(1 << 3)	/* Can signal pending SDIO IRQs */
#define MMC_CAP_SPI		(1 << 4)	/* Talks only SPI protocols */
#define MMC_CAP_NEEDS_POLL	(1 << 5)	/* Needs polling for card-detection */
#define MMC_CAP_8_BIT_DATA	(1 << 6)	/* Can the host do 8 bit transfers */
#define MMC_CAP_AGGRESSIVE_PM	(1 << 7)	/* Suspend (e)MMC/SD at idle  */
#define MMC_CAP_NONREMOVABLE	(1 << 8)	/* Nonremovable e.g. eMMC */
#define MMC_CAP_WAIT_WHILE_BUSY	(1 << 9)	/* Waits while card is busy */
#define MMC_CAP_3_3V_DDR	(1 << 11)	/* Host supports eMMC DDR 3.3V */
#define MMC_CAP_1_8V_DDR	(1 << 12)	/* Host supports eMMC DDR 1.8V */
#define MMC_CAP_1_2V_DDR	(1 << 13)	/* Host supports eMMC DDR 1.2V */
#define MMC_CAP_DDR		(MMC_CAP_3_3V_DDR | MMC_CAP_1_8V_DDR | \
				 MMC_CAP_1_2V_DDR)
#define MMC_CAP_POWER_OFF_CARD	(1 << 14)	/* Can power off after boot */
#define MMC_CAP_BUS_WIDTH_TEST	(1 << 15)	/* CMD14/CMD19 bus width ok */
#define MMC_CAP_UHS_SDR12	(1 << 16)	/* Host supports UHS SDR12 mode */
#define MMC_CAP_UHS_SDR25	(1 << 17)	/* Host supports UHS SDR25 mode */
#define MMC_CAP_UHS_SDR50	(1 << 18)	/* Host supports UHS SDR50 mode */
#define MMC_CAP_UHS_SDR104	(1 << 19)	/* Host supports UHS SDR104 mode */
#define MMC_CAP_UHS_DDR50	(1 << 20)	/* Host supports UHS DDR50 mode */
#define MMC_CAP_UHS		(MMC_CAP_UHS_SDR12 | MMC_CAP_UHS_SDR25 | \
				 MMC_CAP_UHS_SDR50 | MMC_CAP_UHS_SDR104 | \
				 MMC_CAP_UHS_DDR50)
#define MMC_CAP_SYNC_RUNTIME_PM	(1 << 21)	/* Synced runtime PM suspends. */
#define MMC_CAP_NEED_RSP_BUSY	(1 << 22)	/* Commands with R1B can't use R1. */
#define MMC_CAP_DRIVER_TYPE_A	(1 << 23)	/* Host supports Driver Type A */
#define MMC_CAP_DRIVER_TYPE_C	(1 << 24)	/* Host supports Driver Type C */
#define MMC_CAP_DRIVER_TYPE_D	(1 << 25)	/* Host supports Driver Type D */
#define MMC_CAP_DONE_COMPLETE	(1 << 27)	/* RW reqs can be completed within mmc_request_done() */
#define MMC_CAP_CD_WAKE		(1 << 28)	/* Enable card detect wake */
#define MMC_CAP_CMD_DURING_TFR	(1 << 29)	/* Commands during data transfer */
#define MMC_CAP_CMD23		(1 << 30)	/* CMD23 supported. */
#define MMC_CAP_HW_RESET	(1 << 31)	/* Reset the eMMC card via RST_n */

	u32			caps2;		/* More host capabilities */

#define MMC_CAP2_BOOTPART_NOACC	(1 << 0)	/* Boot partition no access */
#define MMC_CAP2_FULL_PWR_CYCLE	(1 << 2)	/* Can do full power cycle */
#define MMC_CAP2_FULL_PWR_CYCLE_IN_SUSPEND (1 << 3) /* Can do full power cycle in suspend */
#define MMC_CAP2_HS200_1_8V_SDR	(1 << 5)        /* can support */
#define MMC_CAP2_HS200_1_2V_SDR	(1 << 6)        /* can support */
#define MMC_CAP2_HS200		(MMC_CAP2_HS200_1_8V_SDR | \
				 MMC_CAP2_HS200_1_2V_SDR)
#define MMC_CAP2_SD_EXP		(1 << 7)	/* SD express via PCIe */
#define MMC_CAP2_SD_EXP_1_2V	(1 << 8)	/* SD express 1.2V */
#define MMC_CAP2_CD_ACTIVE_HIGH	(1 << 10)	/* Card-detect signal active high */
#define MMC_CAP2_RO_ACTIVE_HIGH	(1 << 11)	/* Write-protect signal active high */
#define MMC_CAP2_NO_PRESCAN_POWERUP (1 << 14)	/* Don't power up before scan */
#define MMC_CAP2_HS400_1_8V	(1 << 15)	/* Can support HS400 1.8V */
#define MMC_CAP2_HS400_1_2V	(1 << 16)	/* Can support HS400 1.2V */
#define MMC_CAP2_HS400		(MMC_CAP2_HS400_1_8V | \
				 MMC_CAP2_HS400_1_2V)
#define MMC_CAP2_HSX00_1_8V	(MMC_CAP2_HS200_1_8V_SDR | MMC_CAP2_HS400_1_8V)
#define MMC_CAP2_HSX00_1_2V	(MMC_CAP2_HS200_1_2V_SDR | MMC_CAP2_HS400_1_2V)
#define MMC_CAP2_SDIO_IRQ_NOTHREAD (1 << 17)
#define MMC_CAP2_NO_WRITE_PROTECT (1 << 18)	/* No physical write protect pin, assume that card is always read-write */
#define MMC_CAP2_NO_SDIO	(1 << 19)	/* Do not send SDIO commands during initialization */
#define MMC_CAP2_HS400_ES	(1 << 20)	/* Host supports enhanced strobe */
#define MMC_CAP2_NO_SD		(1 << 21)	/* Do not send SD commands during initialization */
#define MMC_CAP2_NO_MMC		(1 << 22)	/* Do not send (e)MMC commands during initialization */
#define MMC_CAP2_CQE		(1 << 23)	/* Has eMMC command queue engine */
#define MMC_CAP2_CQE_DCMD	(1 << 24)	/* CQE can issue a direct command */
#define MMC_CAP2_AVOID_3_3V	(1 << 25)	/* Host must negotiate down from 3.3V */
#define MMC_CAP2_MERGE_CAPABLE	(1 << 26)	/* Host can merge a segment over the segment size */
#ifdef CONFIG_MMC_CRYPTO
#define MMC_CAP2_CRYPTO		(1 << 27)	/* Host supports inline encryption */
#else
#define MMC_CAP2_CRYPTO		0
#endif

	int			fixed_drv_type;	/* fixed driver type for non-removable media */

	mmc_pm_flag_t		pm_caps;	/* supported pm features */

	/* host specific block data */
	unsigned int		max_seg_size;	/* see blk_queue_max_segment_size */
	unsigned short		max_segs;	/* see blk_queue_max_segments */
	unsigned short		unused;
	unsigned int		max_req_size;	/* maximum number of bytes in one req */
	unsigned int		max_blk_size;	/* maximum size of one mmc block */
	unsigned int		max_blk_count;	/* maximum number of blocks in one req */
	unsigned int		max_busy_timeout; /* max busy timeout in ms */

	/* private data */
	spinlock_t		lock;		/* lock for claim and bus ops */

	struct mmc_ios		ios;		/* current io bus settings */

	/* group bitfields together to minimize padding */
	unsigned int		use_spi_crc:1;
	unsigned int		claimed:1;	/* host exclusively claimed */
	unsigned int		bus_dead:1;	/* bus has been released */
	unsigned int		doing_init_tune:1; /* initial tuning in progress */
	unsigned int		can_retune:1;	/* re-tuning can be used */
	unsigned int		doing_retune:1;	/* re-tuning in progress */
	unsigned int		retune_now:1;	/* do re-tuning at next req */
	unsigned int		retune_paused:1; /* re-tuning is temporarily disabled */
	unsigned int		use_blk_mq:1;	/* use blk-mq */
	unsigned int		retune_crc_disable:1; /* don't trigger retune upon crc */
	unsigned int		can_dma_map_merge:1; /* merging can be used */

	int			rescan_disable;	/* disable card detection */
	int			rescan_entered;	/* used with nonremovable devices */

	int			need_retune;	/* re-tuning is needed */
	int			hold_retune;	/* hold off re-tuning */
	unsigned int		retune_period;	/* re-tuning period in secs */
	struct timer_list	retune_timer;	/* for periodic re-tuning */

	bool			trigger_card_event; /* card_event necessary */

	struct mmc_card		*card;		/* device attached to this host */

	wait_queue_head_t	wq;
	struct mmc_ctx		*claimer;	/* context that has host claimed */
	int			claim_cnt;	/* "claim" nesting count */
	struct mmc_ctx		default_ctx;	/* default context */

	struct delayed_work	detect;
	int			detect_change;	/* card detect flag */
	struct mmc_slot		slot;

	const struct mmc_bus_ops *bus_ops;	/* current bus driver */
	unsigned int		bus_refs;	/* reference counter */

	unsigned int		sdio_irqs;
	struct task_struct	*sdio_irq_thread;
	struct delayed_work	sdio_irq_work;
	bool			sdio_irq_pending;
	atomic_t		sdio_irq_thread_abort;

	mmc_pm_flag_t		pm_flags;	/* requested pm features */

	struct led_trigger	*led;		/* activity led */

#ifdef CONFIG_REGULATOR
	bool			regulator_enabled; /* regulator state */
#endif
	struct mmc_supply	supply;

	struct dentry		*debugfs_root;

	/* Ongoing data transfer that allows commands during transfer */
	struct mmc_request	*ongoing_mrq;

#ifdef CONFIG_FAIL_MMC_REQUEST
	struct fault_attr	fail_mmc_request;
#endif

	unsigned int		actual_clock;	/* Actual HC clock rate */

	unsigned int		slotno;	/* used for sdio acpi binding */

	int			dsr_req;	/* DSR value is valid */
	u32			dsr;	/* optional driver stage (DSR) value */

	/* Command Queue Engine (CQE) support */
	const struct mmc_cqe_ops *cqe_ops;
	void			*cqe_private;
	int			cqe_qdepth;
	bool			cqe_enabled;
	bool			cqe_on;

	/* Inline encryption support */
#ifdef CONFIG_MMC_CRYPTO
	struct blk_keyslot_manager ksm;
#endif

	/* Host Software Queue support */
	bool			hsq_enabled;

	ANDROID_KABI_RESERVE(1);
	ANDROID_KABI_RESERVE(2);
	ANDROID_VENDOR_DATA(1);
	ANDROID_OEM_DATA(1);

	unsigned long		private[] ____cacheline_aligned;
};

struct device_node;

struct mmc_host *mmc_alloc_host(int extra, struct device *);
int mmc_add_host(struct mmc_host *);
void mmc_remove_host(struct mmc_host *);
void mmc_free_host(struct mmc_host *);
int mmc_of_parse(struct mmc_host *host);
int mmc_of_parse_voltage(struct device_node *np, u32 *mask);

static inline void *mmc_priv(struct mmc_host *host)
{
	return (void *)host->private;
}

static inline struct mmc_host *mmc_from_priv(void *priv)
{
	return container_of(priv, struct mmc_host, private);
}

#define mmc_host_is_spi(host)	((host)->caps & MMC_CAP_SPI)

#define mmc_dev(x)	((x)->parent)
#define mmc_classdev(x)	(&(x)->class_dev)
#define mmc_hostname(x)	(dev_name(&(x)->class_dev))

void mmc_detect_change(struct mmc_host *, unsigned long delay);
void mmc_request_done(struct mmc_host *, struct mmc_request *);
void mmc_command_done(struct mmc_host *host, struct mmc_request *mrq);

void mmc_cqe_request_done(struct mmc_host *host, struct mmc_request *mrq);

/*
 * May be called from host driver's system/runtime suspend/resume callbacks,
 * to know if SDIO IRQs has been claimed.
 */
static inline bool sdio_irq_claimed(struct mmc_host *host)
{
	return host->sdio_irqs > 0;
}

static inline void mmc_signal_sdio_irq(struct mmc_host *host)
{
	host->ops->enable_sdio_irq(host, 0);
	host->sdio_irq_pending = true;
	if (host->sdio_irq_thread)
		wake_up_process(host->sdio_irq_thread);
}

void sdio_signal_irq(struct mmc_host *host);

#ifdef CONFIG_REGULATOR
int mmc_regulator_set_ocr(struct mmc_host *mmc,
			struct regulator *supply,
			unsigned short vdd_bit);
int mmc_regulator_set_vqmmc(struct mmc_host *mmc, struct mmc_ios *ios);
#else
static inline int mmc_regulator_set_ocr(struct mmc_host *mmc,
				 struct regulator *supply,
				 unsigned short vdd_bit)
{
	return 0;
}

static inline int mmc_regulator_set_vqmmc(struct mmc_host *mmc,
					  struct mmc_ios *ios)
{
	return -EINVAL;
}
#endif

int mmc_regulator_get_supply(struct mmc_host *mmc);

static inline int mmc_card_is_removable(struct mmc_host *host)
{
	return !(host->caps & MMC_CAP_NONREMOVABLE);
}

static inline int mmc_card_keep_power(struct mmc_host *host)
{
	return host->pm_flags & MMC_PM_KEEP_POWER;
}

static inline int mmc_card_wake_sdio_irq(struct mmc_host *host)
{
	return host->pm_flags & MMC_PM_WAKE_SDIO_IRQ;
}

/* TODO: Move to private header */
static inline int mmc_card_hs(struct mmc_card *card)
{
	return card->host->ios.timing == MMC_TIMING_SD_HS ||
		card->host->ios.timing == MMC_TIMING_MMC_HS;
}

/* TODO: Move to private header */
static inline int mmc_card_uhs(struct mmc_card *card)
{
	return card->host->ios.timing >= MMC_TIMING_UHS_SDR12 &&
		card->host->ios.timing <= MMC_TIMING_UHS_DDR50;
}

void mmc_retune_timer_stop(struct mmc_host *host);

static inline void mmc_retune_needed(struct mmc_host *host)
{
	if (host->can_retune)
		host->need_retune = 1;
}

static inline bool mmc_can_retune(struct mmc_host *host)
{
	return host->can_retune == 1;
}

static inline bool mmc_doing_retune(struct mmc_host *host)
{
	return host->doing_retune == 1;
}

static inline bool mmc_doing_tune(struct mmc_host *host)
{
	return host->doing_retune == 1 || host->doing_init_tune == 1;
}

static inline enum dma_data_direction mmc_get_dma_dir(struct mmc_data *data)
{
	return data->flags & MMC_DATA_WRITE ? DMA_TO_DEVICE : DMA_FROM_DEVICE;
}

int mmc_send_tuning(struct mmc_host *host, u32 opcode, int *cmd_error);
int mmc_abort_tuning(struct mmc_host *host, u32 opcode);

#endif /* LINUX_MMC_HOST_H */<|MERGE_RESOLUTION|>--- conflicted
+++ resolved
@@ -180,13 +180,11 @@
 	int	(*multi_io_quirk)(struct mmc_card *card,
 				  unsigned int direction, int blk_size);
 
-<<<<<<< HEAD
 	/* Initialize an SD express card, mandatory for MMC_CAP2_SD_EXP. */
 	int	(*init_sd_express)(struct mmc_host *host, struct mmc_ios *ios);
-=======
+
 	ANDROID_KABI_RESERVE(1);
 	ANDROID_KABI_RESERVE(2);
->>>>>>> d3c86f46
 };
 
 struct mmc_cqe_ops {
