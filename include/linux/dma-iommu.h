/* SPDX-License-Identifier: GPL-2.0-only */
/*
 * Copyright (C) 2014-2015 ARM Ltd.
 */
#ifndef __DMA_IOMMU_H
#define __DMA_IOMMU_H

#include <linux/errno.h>
#include <linux/types.h>

#ifdef CONFIG_IOMMU_DMA
#include <linux/dma-mapping.h>
#include <linux/iommu.h>
#include <linux/msi.h>

/* Domain management interface for IOMMU drivers */
int iommu_get_dma_cookie(struct iommu_domain *domain);
int iommu_get_msi_cookie(struct iommu_domain *domain, dma_addr_t base);
void iommu_put_dma_cookie(struct iommu_domain *domain);

/* Setup call for arch DMA mapping code */
void iommu_setup_dma_ops(struct device *dev, u64 dma_base, u64 size);

/* The DMA API isn't _quite_ the whole story, though... */
/*
 * iommu_dma_prepare_msi() - Map the MSI page in the IOMMU device
 *
 * The MSI page will be stored in @desc.
 *
 * Return: 0 on success otherwise an error describing the failure.
 */
int iommu_dma_prepare_msi(struct msi_desc *desc, phys_addr_t msi_addr);

/* Update the MSI message if required. */
void iommu_dma_compose_msi_msg(struct msi_desc *desc,
			       struct msi_msg *msg);

void iommu_dma_get_resv_regions(struct device *dev, struct list_head *list);

<<<<<<< HEAD
void iommu_dma_free_cpu_cached_iovas(unsigned int cpu,
		struct iommu_domain *domain);
=======
int iommu_dma_reserve_iova(struct device *dev, dma_addr_t base,
			   u64 size);

int iommu_dma_enable_best_fit_algo(struct device *dev);
>>>>>>> d3c86f46

#else /* CONFIG_IOMMU_DMA */

struct iommu_domain;
struct msi_desc;
struct msi_msg;
struct device;

static inline void iommu_setup_dma_ops(struct device *dev, u64 dma_base,
		u64 size)
{
}

static inline int iommu_get_dma_cookie(struct iommu_domain *domain)
{
	return -ENODEV;
}

static inline int iommu_get_msi_cookie(struct iommu_domain *domain, dma_addr_t base)
{
	return -ENODEV;
}

static inline void iommu_put_dma_cookie(struct iommu_domain *domain)
{
}

static inline int iommu_dma_prepare_msi(struct msi_desc *desc,
					phys_addr_t msi_addr)
{
	return 0;
}

static inline void iommu_dma_compose_msi_msg(struct msi_desc *desc,
					     struct msi_msg *msg)
{
}

static inline void iommu_dma_get_resv_regions(struct device *dev, struct list_head *list)
{
}

<<<<<<< HEAD
static inline void iommu_dma_free_cpu_cached_iovas(unsigned int cpu,
		struct iommu_domain *domain)
{
=======
static inline int iommu_dma_reserve_iova(struct device *dev, dma_addr_t base,
					 u64 size)
{
	return -ENODEV;
}

static inline int iommu_dma_enable_best_fit_algo(struct device *dev)
{
	return -ENODEV;
>>>>>>> d3c86f46
}

#endif	/* CONFIG_IOMMU_DMA */
#endif	/* __DMA_IOMMU_H */<|MERGE_RESOLUTION|>--- conflicted
+++ resolved
@@ -37,15 +37,12 @@
 
 void iommu_dma_get_resv_regions(struct device *dev, struct list_head *list);
 
-<<<<<<< HEAD
 void iommu_dma_free_cpu_cached_iovas(unsigned int cpu,
 		struct iommu_domain *domain);
-=======
 int iommu_dma_reserve_iova(struct device *dev, dma_addr_t base,
 			   u64 size);
 
 int iommu_dma_enable_best_fit_algo(struct device *dev);
->>>>>>> d3c86f46
 
 #else /* CONFIG_IOMMU_DMA */
 
@@ -88,11 +85,11 @@
 {
 }
 
-<<<<<<< HEAD
 static inline void iommu_dma_free_cpu_cached_iovas(unsigned int cpu,
 		struct iommu_domain *domain)
 {
-=======
+}
+
 static inline int iommu_dma_reserve_iova(struct device *dev, dma_addr_t base,
 					 u64 size)
 {
@@ -102,7 +99,6 @@
 static inline int iommu_dma_enable_best_fit_algo(struct device *dev)
 {
 	return -ENODEV;
->>>>>>> d3c86f46
 }
 
 #endif	/* CONFIG_IOMMU_DMA */
