--- conflicted
+++ resolved
@@ -429,17 +429,10 @@
 HOSTCXX	= g++
 endif
 
-<<<<<<< HEAD
-export KBUILD_USERCFLAGS := -Wall -Wmissing-prototypes -Wstrict-prototypes \
-			      -O2 -fomit-frame-pointer -std=gnu11 \
-			      -Wdeclaration-after-statement
-export KBUILD_USERLDFLAGS :=
-=======
 KBUILD_USERHOSTCFLAGS := -Wall -Wmissing-prototypes -Wstrict-prototypes \
 			 -O2 -fomit-frame-pointer -std=gnu89
 KBUILD_USERCFLAGS  := $(KBUILD_USERHOSTCFLAGS) $(USERCFLAGS)
 KBUILD_USERLDFLAGS := $(USERLDFLAGS)
->>>>>>> 43ca8e1d
 
 KBUILD_HOSTCFLAGS   := $(KBUILD_USERHOSTCFLAGS) $(HOST_LFS_CFLAGS) $(HOSTCFLAGS)
 KBUILD_HOSTCXXFLAGS := -Wall -O2 $(HOST_LFS_CFLAGS) $(HOSTCXXFLAGS)
