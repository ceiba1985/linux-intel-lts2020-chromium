// SPDX-License-Identifier: GPL-2.0-only
/*
 * kallsyms.c: in-kernel printing of symbolic oopses and stack traces.
 *
 * Rewritten and vastly simplified by Rusty Russell for in-kernel
 * module loader:
 *   Copyright 2002 Rusty Russell <rusty@rustcorp.com.au> IBM Corporation
 *
 * ChangeLog:
 *
 * (25/Aug/2004) Paulo Marques <pmarques@grupopie.com>
 *      Changed the compression method from stem compression to "table lookup"
 *      compression (see scripts/kallsyms.c for a more complete description)
 */
#include <linux/kallsyms.h>
#include <linux/init.h>
#include <linux/seq_file.h>
#include <linux/fs.h>
#include <linux/kdb.h>
#include <linux/err.h>
#include <linux/proc_fs.h>
#include <linux/sched.h>	/* for cond_resched */
#include <linux/ctype.h>
#include <linux/slab.h>
#include <linux/filter.h>
#include <linux/ftrace.h>
#include <linux/kprobes.h>
#include <linux/build_bug.h>
#include <linux/compiler.h>
#include <linux/module.h>
#include <linux/kernel.h>

/*
 * These will be re-linked against their real values
 * during the second link stage.
 */
extern const unsigned long kallsyms_addresses[] __weak;
extern const int kallsyms_offsets[] __weak;
extern const u8 kallsyms_names[] __weak;

/*
 * Tell the compiler that the count isn't in the small data section if the arch
 * has one (eg: FRV).
 */
extern const unsigned int kallsyms_num_syms
__section(".rodata") __attribute__((weak));

extern const unsigned long kallsyms_relative_base
__section(".rodata") __attribute__((weak));

extern const char kallsyms_token_table[] __weak;
extern const u16 kallsyms_token_index[] __weak;

extern const unsigned int kallsyms_markers[] __weak;

/*
 * Expand a compressed symbol data into the resulting uncompressed string,
 * if uncompressed string is too long (>= maxlen), it will be truncated,
 * given the offset to where the symbol is in the compressed stream.
 */
static unsigned int kallsyms_expand_symbol(unsigned int off,
					   char *result, size_t maxlen)
{
	int len, skipped_first = 0;
	const char *tptr;
	const u8 *data;

	/* Get the compressed symbol length from the first symbol byte. */
	data = &kallsyms_names[off];
	len = *data;
	data++;

	/*
	 * Update the offset to return the offset for the next symbol on
	 * the compressed stream.
	 */
	off += len + 1;

	/*
	 * For every byte on the compressed symbol data, copy the table
	 * entry for that byte.
	 */
	while (len) {
		tptr = &kallsyms_token_table[kallsyms_token_index[*data]];
		data++;
		len--;

		while (*tptr) {
			if (skipped_first) {
				if (maxlen <= 1)
					goto tail;
				*result = *tptr;
				result++;
				maxlen--;
			} else
				skipped_first = 1;
			tptr++;
		}
	}

tail:
	if (maxlen)
		*result = '\0';

	/* Return to offset to the next symbol. */
	return off;
}

/*
 * Get symbol type information. This is encoded as a single char at the
 * beginning of the symbol name.
 */
static char kallsyms_get_symbol_type(unsigned int off)
{
	/*
	 * Get just the first code, look it up in the token table,
	 * and return the first char from this token.
	 */
	return kallsyms_token_table[kallsyms_token_index[kallsyms_names[off + 1]]];
}


/*
 * Find the offset on the compressed stream given and index in the
 * kallsyms array.
 */
static unsigned int get_symbol_offset(unsigned long pos)
{
	const u8 *name;
	int i;

	/*
	 * Use the closest marker we have. We have markers every 256 positions,
	 * so that should be close enough.
	 */
	name = &kallsyms_names[kallsyms_markers[pos >> 8]];

	/*
	 * Sequentially scan all the symbols up to the point we're searching
	 * for. Every symbol is stored in a [<len>][<len> bytes of data] format,
	 * so we just need to add the len to the current pointer for every
	 * symbol we wish to skip.
	 */
	for (i = 0; i < (pos & 0xFF); i++)
		name = name + (*name) + 1;

	return name - kallsyms_names;
}

static unsigned long kallsyms_sym_address(int idx)
{
	if (!IS_ENABLED(CONFIG_KALLSYMS_BASE_RELATIVE))
		return kallsyms_addresses[idx];

	/* values are unsigned offsets if --absolute-percpu is not in effect */
	if (!IS_ENABLED(CONFIG_KALLSYMS_ABSOLUTE_PERCPU))
		return kallsyms_relative_base + (u32)kallsyms_offsets[idx];

	/* ...otherwise, positive offsets are absolute values */
	if (kallsyms_offsets[idx] >= 0)
		return kallsyms_offsets[idx];

	/* ...and negative offsets are relative to kallsyms_relative_base - 1 */
	return kallsyms_relative_base - 1 - kallsyms_offsets[idx];
}

#if defined(CONFIG_CFI_CLANG) && defined(CONFIG_LTO_CLANG_THIN)
/*
 * LLVM appends a hash to static function names when ThinLTO and CFI are
<<<<<<< HEAD
 * both enabled, i.e. foo() becomes foo$707af9a22804d33c81801f27dcfe489b.
 * This causes confusion and potentially breaks user space tools, so we
 * strip the suffix from expanded symbol names.
 */
static inline bool cleanup_symbol_name(char *s)
{
	char *res;
=======
 * both enabled, which causes confusion and potentially breaks user space
 * tools, so we will strip the postfix from expanded symbol names.
 */
static inline char *cleanup_symbol_name(char *s)
{
	char *res = NULL;
>>>>>>> d3c86f46

	res = strrchr(s, '$');
	if (res)
		*res = '\0';

<<<<<<< HEAD
	return res != NULL;
}
#else
static inline bool cleanup_symbol_name(char *s) { return false; }
=======
	return res;
}
#else
static inline char *cleanup_symbol_name(char *s) { return NULL; }
>>>>>>> d3c86f46
#endif

/* Lookup the address for this symbol. Returns 0 if not found. */
unsigned long kallsyms_lookup_name(const char *name)
{
	char namebuf[KSYM_NAME_LEN];
	unsigned long i;
	unsigned int off;

	for (i = 0, off = 0; i < kallsyms_num_syms; i++) {
		off = kallsyms_expand_symbol(off, namebuf, ARRAY_SIZE(namebuf));

		if (strcmp(namebuf, name) == 0)
			return kallsyms_sym_address(i);

		if (cleanup_symbol_name(namebuf) && strcmp(namebuf, name) == 0)
			return kallsyms_sym_address(i);
	}
	return module_kallsyms_lookup_name(name);
}

int kallsyms_on_each_symbol(int (*fn)(void *, const char *, struct module *,
				      unsigned long),
			    void *data)
{
	char namebuf[KSYM_NAME_LEN];
	unsigned long i;
	unsigned int off;
	int ret;

	for (i = 0, off = 0; i < kallsyms_num_syms; i++) {
		off = kallsyms_expand_symbol(off, namebuf, ARRAY_SIZE(namebuf));
		ret = fn(data, namebuf, NULL, kallsyms_sym_address(i));
		if (ret != 0)
			return ret;
	}
	return module_kallsyms_on_each_symbol(fn, data);
}

static unsigned long get_symbol_pos(unsigned long addr,
				    unsigned long *symbolsize,
				    unsigned long *offset)
{
	unsigned long symbol_start = 0, symbol_end = 0;
	unsigned long i, low, high, mid;

	/* This kernel should never had been booted. */
	if (!IS_ENABLED(CONFIG_KALLSYMS_BASE_RELATIVE))
		BUG_ON(!kallsyms_addresses);
	else
		BUG_ON(!kallsyms_offsets);

	/* Do a binary search on the sorted kallsyms_addresses array. */
	low = 0;
	high = kallsyms_num_syms;

	while (high - low > 1) {
		mid = low + (high - low) / 2;
		if (kallsyms_sym_address(mid) <= addr)
			low = mid;
		else
			high = mid;
	}

	/*
	 * Search for the first aliased symbol. Aliased
	 * symbols are symbols with the same address.
	 */
	while (low && kallsyms_sym_address(low-1) == kallsyms_sym_address(low))
		--low;

	symbol_start = kallsyms_sym_address(low);

	/* Search for next non-aliased symbol. */
	for (i = low + 1; i < kallsyms_num_syms; i++) {
		if (kallsyms_sym_address(i) > symbol_start) {
			symbol_end = kallsyms_sym_address(i);
			break;
		}
	}

	/* If we found no next symbol, we use the end of the section. */
	if (!symbol_end) {
		if (is_kernel_inittext(addr))
			symbol_end = (unsigned long)_einittext;
		else if (IS_ENABLED(CONFIG_KALLSYMS_ALL))
			symbol_end = (unsigned long)_end;
		else
			symbol_end = (unsigned long)_etext;
	}

	if (symbolsize)
		*symbolsize = symbol_end - symbol_start;
	if (offset)
		*offset = addr - symbol_start;

	return low;
}

/*
 * Lookup an address but don't bother to find any names.
 */
int kallsyms_lookup_size_offset(unsigned long addr, unsigned long *symbolsize,
				unsigned long *offset)
{
	char namebuf[KSYM_NAME_LEN];

	if (is_ksym_addr(addr)) {
		get_symbol_pos(addr, symbolsize, offset);
		return 1;
	}
	return !!module_address_lookup(addr, symbolsize, offset, NULL, NULL, namebuf) ||
	       !!__bpf_address_lookup(addr, symbolsize, offset, namebuf);
}

static const char *kallsyms_lookup_buildid(unsigned long addr,
			unsigned long *symbolsize,
			unsigned long *offset, char **modname,
			const unsigned char **modbuildid, char *namebuf)
{
	const char *ret;

	namebuf[KSYM_NAME_LEN - 1] = 0;
	namebuf[0] = 0;

	if (is_ksym_addr(addr)) {
		unsigned long pos;

		pos = get_symbol_pos(addr, symbolsize, offset);
		/* Grab name */
		kallsyms_expand_symbol(get_symbol_offset(pos),
				       namebuf, KSYM_NAME_LEN);
		if (modname)
			*modname = NULL;
<<<<<<< HEAD
		if (modbuildid)
			*modbuildid = NULL;
=======
>>>>>>> d3c86f46

		ret = namebuf;
		goto found;
	}

	/* See if it's in a module or a BPF JITed image. */
	ret = module_address_lookup(addr, symbolsize, offset,
				    modname, modbuildid, namebuf);
	if (!ret)
		ret = bpf_address_lookup(addr, symbolsize,
					 offset, modname, namebuf);

	if (!ret)
		ret = ftrace_mod_address_lookup(addr, symbolsize,
						offset, modname, namebuf);

found:
	cleanup_symbol_name(namebuf);
	return ret;
}

/*
 * Lookup an address
 * - modname is set to NULL if it's in the kernel.
 * - We guarantee that the returned name is valid until we reschedule even if.
 *   It resides in a module.
 * - We also guarantee that modname will be valid until rescheduled.
 */
const char *kallsyms_lookup(unsigned long addr,
			    unsigned long *symbolsize,
			    unsigned long *offset,
			    char **modname, char *namebuf)
{
	return kallsyms_lookup_buildid(addr, symbolsize, offset, modname,
				       NULL, namebuf);
}

int lookup_symbol_name(unsigned long addr, char *symname)
{
	int res;

	symname[0] = '\0';
	symname[KSYM_NAME_LEN - 1] = '\0';

	if (is_ksym_addr(addr)) {
		unsigned long pos;

		pos = get_symbol_pos(addr, NULL, NULL);
		/* Grab name */
		kallsyms_expand_symbol(get_symbol_offset(pos),
				       symname, KSYM_NAME_LEN);
		goto found;
	}
	/* See if it's in a module. */
	res = lookup_module_symbol_name(addr, symname);
	if (res)
		return res;

found:
	cleanup_symbol_name(symname);
	return 0;
}

int lookup_symbol_attrs(unsigned long addr, unsigned long *size,
			unsigned long *offset, char *modname, char *name)
{
	int res;

	name[0] = '\0';
	name[KSYM_NAME_LEN - 1] = '\0';

	if (is_ksym_addr(addr)) {
		unsigned long pos;

		pos = get_symbol_pos(addr, size, offset);
		/* Grab name */
		kallsyms_expand_symbol(get_symbol_offset(pos),
				       name, KSYM_NAME_LEN);
		modname[0] = '\0';
		goto found;
	}
	/* See if it's in a module. */
	res = lookup_module_symbol_attrs(addr, size, offset, modname, name);
	if (res)
		return res;

found:
	cleanup_symbol_name(name);
	return 0;
}

/* Look up a kernel symbol and return it in a text buffer. */
static int __sprint_symbol(char *buffer, unsigned long address,
			   int symbol_offset, int add_offset, int add_buildid)
{
	char *modname;
	const unsigned char *buildid;
	const char *name;
	unsigned long offset, size;
	int len;

	address += symbol_offset;
	name = kallsyms_lookup_buildid(address, &size, &offset, &modname, &buildid,
				       buffer);
	if (!name)
		return sprintf(buffer, "0x%lx", address - symbol_offset);

	if (name != buffer)
		strcpy(buffer, name);
	len = strlen(buffer);
	offset -= symbol_offset;

	if (add_offset)
		len += sprintf(buffer + len, "+%#lx/%#lx", offset, size);

	if (modname) {
		len += sprintf(buffer + len, " [%s", modname);
#if IS_ENABLED(CONFIG_STACKTRACE_BUILD_ID)
		if (add_buildid && buildid) {
			/* build ID should match length of sprintf */
#if IS_ENABLED(CONFIG_MODULES)
			static_assert(sizeof(typeof_member(struct module, build_id)) == 20);
#endif
			len += sprintf(buffer + len, " %20phN", buildid);
		}
#endif
		len += sprintf(buffer + len, "]");
	}

	return len;
}

/**
 * sprint_symbol - Look up a kernel symbol and return it in a text buffer
 * @buffer: buffer to be stored
 * @address: address to lookup
 *
 * This function looks up a kernel symbol with @address and stores its name,
 * offset, size and module name to @buffer if possible. If no symbol was found,
 * just saves its @address as is.
 *
 * This function returns the number of bytes stored in @buffer.
 */
int sprint_symbol(char *buffer, unsigned long address)
{
	return __sprint_symbol(buffer, address, 0, 1, 0);
}
EXPORT_SYMBOL_GPL(sprint_symbol);

/**
 * sprint_symbol_build_id - Look up a kernel symbol and return it in a text buffer
 * @buffer: buffer to be stored
 * @address: address to lookup
 *
 * This function looks up a kernel symbol with @address and stores its name,
 * offset, size, module name and module build ID to @buffer if possible. If no
 * symbol was found, just saves its @address as is.
 *
 * This function returns the number of bytes stored in @buffer.
 */
int sprint_symbol_build_id(char *buffer, unsigned long address)
{
	return __sprint_symbol(buffer, address, 0, 1, 1);
}
EXPORT_SYMBOL_GPL(sprint_symbol_build_id);

/**
 * sprint_symbol_no_offset - Look up a kernel symbol and return it in a text buffer
 * @buffer: buffer to be stored
 * @address: address to lookup
 *
 * This function looks up a kernel symbol with @address and stores its name
 * and module name to @buffer if possible. If no symbol was found, just saves
 * its @address as is.
 *
 * This function returns the number of bytes stored in @buffer.
 */
int sprint_symbol_no_offset(char *buffer, unsigned long address)
{
	return __sprint_symbol(buffer, address, 0, 0, 0);
}
EXPORT_SYMBOL_GPL(sprint_symbol_no_offset);

/**
 * sprint_backtrace - Look up a backtrace symbol and return it in a text buffer
 * @buffer: buffer to be stored
 * @address: address to lookup
 *
 * This function is for stack backtrace and does the same thing as
 * sprint_symbol() but with modified/decreased @address. If there is a
 * tail-call to the function marked "noreturn", gcc optimized out code after
 * the call so that the stack-saved return address could point outside of the
 * caller. This function ensures that kallsyms will find the original caller
 * by decreasing @address.
 *
 * This function returns the number of bytes stored in @buffer.
 */
int sprint_backtrace(char *buffer, unsigned long address)
{
	return __sprint_symbol(buffer, address, -1, 1, 0);
}

/**
 * sprint_backtrace_build_id - Look up a backtrace symbol and return it in a text buffer
 * @buffer: buffer to be stored
 * @address: address to lookup
 *
 * This function is for stack backtrace and does the same thing as
 * sprint_symbol() but with modified/decreased @address. If there is a
 * tail-call to the function marked "noreturn", gcc optimized out code after
 * the call so that the stack-saved return address could point outside of the
 * caller. This function ensures that kallsyms will find the original caller
 * by decreasing @address. This function also appends the module build ID to
 * the @buffer if @address is within a kernel module.
 *
 * This function returns the number of bytes stored in @buffer.
 */
int sprint_backtrace_build_id(char *buffer, unsigned long address)
{
	return __sprint_symbol(buffer, address, -1, 1, 1);
}

/* To avoid using get_symbol_offset for every symbol, we carry prefix along. */
struct kallsym_iter {
	loff_t pos;
	loff_t pos_arch_end;
	loff_t pos_mod_end;
	loff_t pos_ftrace_mod_end;
	loff_t pos_bpf_end;
	unsigned long value;
	unsigned int nameoff; /* If iterating in core kernel symbols. */
	char type;
	char name[KSYM_NAME_LEN];
	char module_name[MODULE_NAME_LEN];
	int exported;
	int show_value;
};

int __weak arch_get_kallsym(unsigned int symnum, unsigned long *value,
			    char *type, char *name)
{
	return -EINVAL;
}

static int get_ksymbol_arch(struct kallsym_iter *iter)
{
	int ret = arch_get_kallsym(iter->pos - kallsyms_num_syms,
				   &iter->value, &iter->type,
				   iter->name);

	if (ret < 0) {
		iter->pos_arch_end = iter->pos;
		return 0;
	}

	return 1;
}

static int get_ksymbol_mod(struct kallsym_iter *iter)
{
	int ret = module_get_kallsym(iter->pos - iter->pos_arch_end,
				     &iter->value, &iter->type,
				     iter->name, iter->module_name,
				     &iter->exported);
	if (ret < 0) {
		iter->pos_mod_end = iter->pos;
		return 0;
	}

	return 1;
}

/*
 * ftrace_mod_get_kallsym() may also get symbols for pages allocated for ftrace
 * purposes. In that case "__builtin__ftrace" is used as a module name, even
 * though "__builtin__ftrace" is not a module.
 */
static int get_ksymbol_ftrace_mod(struct kallsym_iter *iter)
{
	int ret = ftrace_mod_get_kallsym(iter->pos - iter->pos_mod_end,
					 &iter->value, &iter->type,
					 iter->name, iter->module_name,
					 &iter->exported);
	if (ret < 0) {
		iter->pos_ftrace_mod_end = iter->pos;
		return 0;
	}

	return 1;
}

static int get_ksymbol_bpf(struct kallsym_iter *iter)
{
	int ret;

	strlcpy(iter->module_name, "bpf", MODULE_NAME_LEN);
	iter->exported = 0;
	ret = bpf_get_kallsym(iter->pos - iter->pos_ftrace_mod_end,
			      &iter->value, &iter->type,
			      iter->name);
	if (ret < 0) {
		iter->pos_bpf_end = iter->pos;
		return 0;
	}

	return 1;
}

/*
 * This uses "__builtin__kprobes" as a module name for symbols for pages
 * allocated for kprobes' purposes, even though "__builtin__kprobes" is not a
 * module.
 */
static int get_ksymbol_kprobe(struct kallsym_iter *iter)
{
	strlcpy(iter->module_name, "__builtin__kprobes", MODULE_NAME_LEN);
	iter->exported = 0;
	return kprobe_get_kallsym(iter->pos - iter->pos_bpf_end,
				  &iter->value, &iter->type,
				  iter->name) < 0 ? 0 : 1;
}

/* Returns space to next name. */
static unsigned long get_ksymbol_core(struct kallsym_iter *iter)
{
	unsigned off = iter->nameoff;

	iter->module_name[0] = '\0';
	iter->value = kallsyms_sym_address(iter->pos);

	iter->type = kallsyms_get_symbol_type(off);

	off = kallsyms_expand_symbol(off, iter->name, ARRAY_SIZE(iter->name));

	return off - iter->nameoff;
}

static void reset_iter(struct kallsym_iter *iter, loff_t new_pos)
{
	iter->name[0] = '\0';
	iter->nameoff = get_symbol_offset(new_pos);
	iter->pos = new_pos;
	if (new_pos == 0) {
		iter->pos_arch_end = 0;
		iter->pos_mod_end = 0;
		iter->pos_ftrace_mod_end = 0;
		iter->pos_bpf_end = 0;
	}
}

/*
 * The end position (last + 1) of each additional kallsyms section is recorded
 * in iter->pos_..._end as each section is added, and so can be used to
 * determine which get_ksymbol_...() function to call next.
 */
static int update_iter_mod(struct kallsym_iter *iter, loff_t pos)
{
	iter->pos = pos;

	if ((!iter->pos_arch_end || iter->pos_arch_end > pos) &&
	    get_ksymbol_arch(iter))
		return 1;

	if ((!iter->pos_mod_end || iter->pos_mod_end > pos) &&
	    get_ksymbol_mod(iter))
		return 1;

	if ((!iter->pos_ftrace_mod_end || iter->pos_ftrace_mod_end > pos) &&
	    get_ksymbol_ftrace_mod(iter))
		return 1;

	if ((!iter->pos_bpf_end || iter->pos_bpf_end > pos) &&
	    get_ksymbol_bpf(iter))
		return 1;

	return get_ksymbol_kprobe(iter);
}

/* Returns false if pos at or past end of file. */
static int update_iter(struct kallsym_iter *iter, loff_t pos)
{
	/* Module symbols can be accessed randomly. */
	if (pos >= kallsyms_num_syms)
		return update_iter_mod(iter, pos);

	/* If we're not on the desired position, reset to new position. */
	if (pos != iter->pos)
		reset_iter(iter, pos);

	iter->nameoff += get_ksymbol_core(iter);
	iter->pos++;

	return 1;
}

static void *s_next(struct seq_file *m, void *p, loff_t *pos)
{
	(*pos)++;

	if (!update_iter(m->private, *pos))
		return NULL;
	return p;
}

static void *s_start(struct seq_file *m, loff_t *pos)
{
	if (!update_iter(m->private, *pos))
		return NULL;
	return m->private;
}

static void s_stop(struct seq_file *m, void *p)
{
}

static int s_show(struct seq_file *m, void *p)
{
	void *value;
	struct kallsym_iter *iter = m->private;

	/* Some debugging symbols have no name.  Ignore them. */
	if (!iter->name[0])
		return 0;

	value = iter->show_value ? (void *)iter->value : NULL;

	if (iter->module_name[0]) {
		char type;

		/*
		 * Label it "global" if it is exported,
		 * "local" if not exported.
		 */
		type = iter->exported ? toupper(iter->type) :
					tolower(iter->type);
		seq_printf(m, "%px %c %s\t[%s]\n", value,
			   type, iter->name, iter->module_name);
	} else
		seq_printf(m, "%px %c %s\n", value,
			   iter->type, iter->name);
	return 0;
}

static const struct seq_operations kallsyms_op = {
	.start = s_start,
	.next = s_next,
	.stop = s_stop,
	.show = s_show
};

static inline int kallsyms_for_perf(void)
{
#ifdef CONFIG_PERF_EVENTS
	extern int sysctl_perf_event_paranoid;
	if (sysctl_perf_event_paranoid <= 1)
		return 1;
#endif
	return 0;
}

/*
 * We show kallsyms information even to normal users if we've enabled
 * kernel profiling and are explicitly not paranoid (so kptr_restrict
 * is clear, and sysctl_perf_event_paranoid isn't set).
 *
 * Otherwise, require CAP_SYSLOG (assuming kptr_restrict isn't set to
 * block even that).
 */
bool kallsyms_show_value(const struct cred *cred)
{
	switch (kptr_restrict) {
	case 0:
		if (kallsyms_for_perf())
			return true;
		fallthrough;
	case 1:
		if (security_capable(cred, &init_user_ns, CAP_SYSLOG,
				     CAP_OPT_NOAUDIT) == 0)
			return true;
		fallthrough;
	default:
		return false;
	}
}

static int kallsyms_open(struct inode *inode, struct file *file)
{
	/*
	 * We keep iterator in m->private, since normal case is to
	 * s_start from where we left off, so we avoid doing
	 * using get_symbol_offset for every symbol.
	 */
	struct kallsym_iter *iter;
	iter = __seq_open_private(file, &kallsyms_op, sizeof(*iter));
	if (!iter)
		return -ENOMEM;
	reset_iter(iter, 0);

	/*
	 * Instead of checking this on every s_show() call, cache
	 * the result here at open time.
	 */
	iter->show_value = kallsyms_show_value(file->f_cred);
	return 0;
}

#ifdef	CONFIG_KGDB_KDB
const char *kdb_walk_kallsyms(loff_t *pos)
{
	static struct kallsym_iter kdb_walk_kallsyms_iter;
	if (*pos == 0) {
		memset(&kdb_walk_kallsyms_iter, 0,
		       sizeof(kdb_walk_kallsyms_iter));
		reset_iter(&kdb_walk_kallsyms_iter, 0);
	}
	while (1) {
		if (!update_iter(&kdb_walk_kallsyms_iter, *pos))
			return NULL;
		++*pos;
		/* Some debugging symbols have no name.  Ignore them. */
		if (kdb_walk_kallsyms_iter.name[0])
			return kdb_walk_kallsyms_iter.name;
	}
}
#endif	/* CONFIG_KGDB_KDB */

static const struct proc_ops kallsyms_proc_ops = {
	.proc_open	= kallsyms_open,
	.proc_read	= seq_read,
	.proc_lseek	= seq_lseek,
	.proc_release	= seq_release_private,
};

static int __init kallsyms_init(void)
{
	proc_create("kallsyms", 0444, NULL, &kallsyms_proc_ops);
	return 0;
}
device_initcall(kallsyms_init);<|MERGE_RESOLUTION|>--- conflicted
+++ resolved
@@ -167,38 +167,21 @@
 #if defined(CONFIG_CFI_CLANG) && defined(CONFIG_LTO_CLANG_THIN)
 /*
  * LLVM appends a hash to static function names when ThinLTO and CFI are
-<<<<<<< HEAD
- * both enabled, i.e. foo() becomes foo$707af9a22804d33c81801f27dcfe489b.
- * This causes confusion and potentially breaks user space tools, so we
- * strip the suffix from expanded symbol names.
- */
-static inline bool cleanup_symbol_name(char *s)
-{
-	char *res;
-=======
  * both enabled, which causes confusion and potentially breaks user space
  * tools, so we will strip the postfix from expanded symbol names.
  */
 static inline char *cleanup_symbol_name(char *s)
 {
 	char *res = NULL;
->>>>>>> d3c86f46
 
 	res = strrchr(s, '$');
 	if (res)
 		*res = '\0';
 
-<<<<<<< HEAD
-	return res != NULL;
-}
-#else
-static inline bool cleanup_symbol_name(char *s) { return false; }
-=======
 	return res;
 }
 #else
 static inline char *cleanup_symbol_name(char *s) { return NULL; }
->>>>>>> d3c86f46
 #endif
 
 /* Lookup the address for this symbol. Returns 0 if not found. */
@@ -333,11 +316,8 @@
 				       namebuf, KSYM_NAME_LEN);
 		if (modname)
 			*modname = NULL;
-<<<<<<< HEAD
 		if (modbuildid)
 			*modbuildid = NULL;
-=======
->>>>>>> d3c86f46
 
 		ret = namebuf;
 		goto found;
