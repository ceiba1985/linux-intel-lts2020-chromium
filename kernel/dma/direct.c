// SPDX-License-Identifier: GPL-2.0
/*
 * Copyright (C) 2018-2020 Christoph Hellwig.
 *
 * DMA operations that map physical memory directly without using an IOMMU.
 */
#include <linux/memblock.h> /* for max_pfn */
#include <linux/export.h>
#include <linux/mm.h>
#include <linux/dma-map-ops.h>
#include <linux/scatterlist.h>
#include <linux/pfn.h>
#include <linux/vmalloc.h>
#include <linux/set_memory.h>
#include <linux/slab.h>
#include "direct.h"

/*
 * Most architectures use ZONE_DMA for the first 16 Megabytes, but some use
 * it for entirely different regions. In that case the arch code needs to
 * override the variable below for dma-direct to work properly.
 */
unsigned int zone_dma_bits __ro_after_init = 24;

static inline dma_addr_t phys_to_dma_direct(struct device *dev,
		phys_addr_t phys)
{
	if (force_dma_unencrypted(dev))
		return phys_to_dma_unencrypted(dev, phys);
	return phys_to_dma(dev, phys);
}

static inline struct page *dma_direct_to_page(struct device *dev,
		dma_addr_t dma_addr)
{
	return pfn_to_page(PHYS_PFN(dma_to_phys(dev, dma_addr)));
}

u64 dma_direct_get_required_mask(struct device *dev)
{
	phys_addr_t phys = (phys_addr_t)(max_pfn - 1) << PAGE_SHIFT;
	u64 max_dma = phys_to_dma_direct(dev, phys);

	return (1ULL << (fls64(max_dma) - 1)) * 2 - 1;
}
EXPORT_SYMBOL_GPL(dma_direct_get_required_mask);

static gfp_t dma_direct_optimal_gfp_mask(struct device *dev, u64 dma_mask,
				  u64 *phys_limit)
{
	u64 dma_limit = min_not_zero(dma_mask, dev->bus_dma_limit);

	/*
	 * Optimistically try the zone that the physical address mask falls
	 * into first.  If that returns memory that isn't actually addressable
	 * we will fallback to the next lower zone and try again.
	 *
	 * Note that GFP_DMA32 and GFP_DMA are no ops without the corresponding
	 * zones.
	 */
	*phys_limit = dma_to_phys(dev, dma_limit);
	if (*phys_limit <= DMA_BIT_MASK(zone_dma_bits))
		return GFP_DMA;
	if (*phys_limit <= DMA_BIT_MASK(32) &&
<<<<<<< HEAD
		!zone_dma32_is_empty(dev_to_node(dev)))
=======
		!zone_dma32_are_empty())
>>>>>>> 95f4203f
		return GFP_DMA32;
	return 0;
}

static bool dma_coherent_ok(struct device *dev, phys_addr_t phys, size_t size)
{
	dma_addr_t dma_addr = phys_to_dma_direct(dev, phys);

	if (dma_addr == DMA_MAPPING_ERROR)
		return false;
	return dma_addr + size - 1 <=
		min_not_zero(dev->coherent_dma_mask, dev->bus_dma_limit);
}

static void __dma_direct_free_pages(struct device *dev, struct page *page,
				    size_t size)
{
	if (IS_ENABLED(CONFIG_DMA_RESTRICTED_POOL) &&
	    swiotlb_free(dev, page, size))
		return;
	dma_free_contiguous(dev, page, size);
}

static struct page *__dma_direct_alloc_pages(struct device *dev, size_t size,
		gfp_t gfp)
{
	int node = dev_to_node(dev);
	struct page *page = NULL;
	u64 phys_limit;

	WARN_ON_ONCE(!PAGE_ALIGNED(size));

	gfp |= dma_direct_optimal_gfp_mask(dev, dev->coherent_dma_mask,
					   &phys_limit);
	if (IS_ENABLED(CONFIG_DMA_RESTRICTED_POOL) &&
	    is_swiotlb_for_alloc(dev)) {
		page = swiotlb_alloc(dev, size);
		if (page && !dma_coherent_ok(dev, page_to_phys(page), size)) {
			__dma_direct_free_pages(dev, page, size);
			return NULL;
		}
		return page;
	}

	page = dma_alloc_contiguous(dev, size, gfp);
	if (page && !dma_coherent_ok(dev, page_to_phys(page), size)) {
		dma_free_contiguous(dev, page, size);
		page = NULL;
	}
again:
	if (!page)
		page = alloc_pages_node(node, gfp, get_order(size));
	if (page && !dma_coherent_ok(dev, page_to_phys(page), size)) {
		dma_free_contiguous(dev, page, size);
		page = NULL;

		if (IS_ENABLED(CONFIG_ZONE_DMA32) &&
		    phys_limit < DMA_BIT_MASK(64) &&
		    !(gfp & (GFP_DMA32 | GFP_DMA)) &&
<<<<<<< HEAD
		    !zone_dma32_is_empty(node)) {
=======
		    !zone_dma32_are_empty()) {
>>>>>>> 95f4203f
			gfp |= GFP_DMA32;
			goto again;
		}

		if (IS_ENABLED(CONFIG_ZONE_DMA) && !(gfp & GFP_DMA)) {
			gfp = (gfp & ~GFP_DMA32) | GFP_DMA;
			goto again;
		}
	}

	return page;
}

static void *dma_direct_alloc_from_pool(struct device *dev, size_t size,
		dma_addr_t *dma_handle, gfp_t gfp)
{
	struct page *page;
	u64 phys_mask;
	void *ret;

	gfp |= dma_direct_optimal_gfp_mask(dev, dev->coherent_dma_mask,
					   &phys_mask);
	page = dma_alloc_from_pool(dev, size, &ret, gfp, dma_coherent_ok);
	if (!page)
		return NULL;
	*dma_handle = phys_to_dma_direct(dev, page_to_phys(page));
	return ret;
}

void *dma_direct_alloc(struct device *dev, size_t size,
		dma_addr_t *dma_handle, gfp_t gfp, unsigned long attrs)
{
	struct page *page;
	void *ret;
	int err;

	size = PAGE_ALIGN(size);
	if (attrs & DMA_ATTR_NO_WARN)
		gfp |= __GFP_NOWARN;

	if ((attrs & DMA_ATTR_NO_KERNEL_MAPPING) &&
	    !force_dma_unencrypted(dev) && !is_swiotlb_for_alloc(dev)) {
		page = __dma_direct_alloc_pages(dev, size, gfp & ~__GFP_ZERO);
		if (!page)
			return NULL;
		/* remove any dirty cache lines on the kernel alias */
		if (!PageHighMem(page))
			arch_dma_prep_coherent(page, size);
		*dma_handle = phys_to_dma_direct(dev, page_to_phys(page));
		/* return the page pointer as the opaque cookie */
		return page;
	}

	if (!IS_ENABLED(CONFIG_ARCH_HAS_DMA_SET_UNCACHED) &&
	    !IS_ENABLED(CONFIG_DMA_DIRECT_REMAP) && !dev_is_dma_coherent(dev) &&
	    !is_swiotlb_for_alloc(dev))
		return arch_dma_alloc(dev, size, dma_handle, gfp, attrs);

	/*
	 * Remapping or decrypting memory may block. If either is required and
	 * we can't block, allocate the memory from the atomic pools.
	 * If restricted DMA (i.e., is_swiotlb_for_alloc) is required, one must
	 * set up another device coherent pool by shared-dma-pool and use
	 * dma_alloc_from_dev_coherent instead.
	 */
	if (IS_ENABLED(CONFIG_DMA_COHERENT_POOL) &&
	    !gfpflags_allow_blocking(gfp) &&
	    (force_dma_unencrypted(dev) ||
	     (IS_ENABLED(CONFIG_DMA_DIRECT_REMAP) &&
	      !dev_is_dma_coherent(dev))) &&
	    !is_swiotlb_for_alloc(dev))
		return dma_direct_alloc_from_pool(dev, size, dma_handle, gfp);

	/* we always manually zero the memory once we are done */
	page = __dma_direct_alloc_pages(dev, size, gfp & ~__GFP_ZERO);
	if (!page)
		return NULL;

	if ((IS_ENABLED(CONFIG_DMA_DIRECT_REMAP) &&
	     !dev_is_dma_coherent(dev)) ||
	    (IS_ENABLED(CONFIG_DMA_REMAP) && PageHighMem(page))) {
		/* remove any dirty cache lines on the kernel alias */
		arch_dma_prep_coherent(page, size);

		/* create a coherent mapping */
		ret = dma_common_contiguous_remap(page, size,
				dma_pgprot(dev, PAGE_KERNEL, attrs),
				__builtin_return_address(0));
		if (!ret)
			goto out_free_pages;
		if (force_dma_unencrypted(dev)) {
			err = set_memory_decrypted((unsigned long)ret,
						   1 << get_order(size));
			if (err)
				goto out_free_pages;
		}
		memset(ret, 0, size);
		goto done;
	}

	if (PageHighMem(page)) {
		/*
		 * Depending on the cma= arguments and per-arch setup
		 * dma_alloc_contiguous could return highmem pages.
		 * Without remapping there is no way to return them here,
		 * so log an error and fail.
		 */
		dev_info(dev, "Rejecting highmem page from CMA.\n");
		goto out_free_pages;
	}

	ret = page_address(page);
	if (force_dma_unencrypted(dev)) {
		err = set_memory_decrypted((unsigned long)ret,
					   1 << get_order(size));
		if (err)
			goto out_free_pages;
	}

	memset(ret, 0, size);

	if (IS_ENABLED(CONFIG_ARCH_HAS_DMA_SET_UNCACHED) &&
	    !dev_is_dma_coherent(dev)) {
		arch_dma_prep_coherent(page, size);
		ret = arch_dma_set_uncached(ret, size);
		if (IS_ERR(ret))
			goto out_encrypt_pages;
	}
done:
	*dma_handle = phys_to_dma_direct(dev, page_to_phys(page));
	return ret;

out_encrypt_pages:
	if (force_dma_unencrypted(dev)) {
		err = set_memory_encrypted((unsigned long)page_address(page),
					   1 << get_order(size));
		/* If memory cannot be re-encrypted, it must be leaked */
		if (err)
			return NULL;
	}
out_free_pages:
	__dma_direct_free_pages(dev, page, size);
	return NULL;
}

void dma_direct_free(struct device *dev, size_t size,
		void *cpu_addr, dma_addr_t dma_addr, unsigned long attrs)
{
	unsigned int page_order = get_order(size);

	if ((attrs & DMA_ATTR_NO_KERNEL_MAPPING) &&
	    !force_dma_unencrypted(dev) && !is_swiotlb_for_alloc(dev)) {
		/* cpu_addr is a struct page cookie, not a kernel address */
		dma_free_contiguous(dev, cpu_addr, size);
		return;
	}

	if (!IS_ENABLED(CONFIG_ARCH_HAS_DMA_SET_UNCACHED) &&
	    !IS_ENABLED(CONFIG_DMA_DIRECT_REMAP) && !dev_is_dma_coherent(dev) &&
	    !is_swiotlb_for_alloc(dev)) {
		arch_dma_free(dev, size, cpu_addr, dma_addr, attrs);
		return;
	}

	/* If cpu_addr is not from an atomic pool, dma_free_from_pool() fails */
	if (IS_ENABLED(CONFIG_DMA_COHERENT_POOL) &&
	    dma_free_from_pool(dev, cpu_addr, PAGE_ALIGN(size)))
		return;

	if (force_dma_unencrypted(dev))
		set_memory_encrypted((unsigned long)cpu_addr, 1 << page_order);

	if (IS_ENABLED(CONFIG_DMA_REMAP) && is_vmalloc_addr(cpu_addr))
		vunmap(cpu_addr);
	else if (IS_ENABLED(CONFIG_ARCH_HAS_DMA_CLEAR_UNCACHED))
		arch_dma_clear_uncached(cpu_addr, size);

	__dma_direct_free_pages(dev, dma_direct_to_page(dev, dma_addr), size);
}

struct page *dma_direct_alloc_pages(struct device *dev, size_t size,
		dma_addr_t *dma_handle, enum dma_data_direction dir, gfp_t gfp)
{
	struct page *page;
	void *ret;

	if (IS_ENABLED(CONFIG_DMA_COHERENT_POOL) &&
	    force_dma_unencrypted(dev) && !gfpflags_allow_blocking(gfp) &&
	    !is_swiotlb_for_alloc(dev))
		return dma_direct_alloc_from_pool(dev, size, dma_handle, gfp);

	page = __dma_direct_alloc_pages(dev, size, gfp);
	if (!page)
		return NULL;
	if (PageHighMem(page)) {
		/*
		 * Depending on the cma= arguments and per-arch setup
		 * dma_alloc_contiguous could return highmem pages.
		 * Without remapping there is no way to return them here,
		 * so log an error and fail.
		 */
		dev_info(dev, "Rejecting highmem page from CMA.\n");
		goto out_free_pages;
	}

	ret = page_address(page);
	if (force_dma_unencrypted(dev)) {
		if (set_memory_decrypted((unsigned long)ret,
				1 << get_order(size)))
			goto out_free_pages;
	}
	memset(ret, 0, size);
	*dma_handle = phys_to_dma_direct(dev, page_to_phys(page));
	return page;
out_free_pages:
	__dma_direct_free_pages(dev, page, size);
	return NULL;
}
EXPORT_SYMBOL_GPL(dma_direct_alloc);

void dma_direct_free_pages(struct device *dev, size_t size,
		struct page *page, dma_addr_t dma_addr,
		enum dma_data_direction dir)
{
	unsigned int page_order = get_order(size);
	void *vaddr = page_address(page);

	/* If cpu_addr is not from an atomic pool, dma_free_from_pool() fails */
	if (IS_ENABLED(CONFIG_DMA_COHERENT_POOL) &&
	    dma_free_from_pool(dev, vaddr, size))
		return;

	if (force_dma_unencrypted(dev))
		set_memory_encrypted((unsigned long)vaddr, 1 << page_order);

	__dma_direct_free_pages(dev, page, size);
}
EXPORT_SYMBOL_GPL(dma_direct_free);

#if defined(CONFIG_ARCH_HAS_SYNC_DMA_FOR_DEVICE) || \
    defined(CONFIG_SWIOTLB)
void dma_direct_sync_sg_for_device(struct device *dev,
		struct scatterlist *sgl, int nents, enum dma_data_direction dir)
{
	struct scatterlist *sg;
	int i;

	for_each_sg(sgl, sg, nents, i) {
		phys_addr_t paddr = dma_to_phys(dev, sg_dma_address(sg));

		if (unlikely(is_swiotlb_buffer(dev, paddr)))
			swiotlb_sync_single_for_device(dev, paddr, sg->length,
						       dir);

		if (!dev_is_dma_coherent(dev))
			arch_sync_dma_for_device(paddr, sg->length,
					dir);
	}
}
#endif

#if defined(CONFIG_ARCH_HAS_SYNC_DMA_FOR_CPU) || \
    defined(CONFIG_ARCH_HAS_SYNC_DMA_FOR_CPU_ALL) || \
    defined(CONFIG_SWIOTLB)
void dma_direct_sync_sg_for_cpu(struct device *dev,
		struct scatterlist *sgl, int nents, enum dma_data_direction dir)
{
	struct scatterlist *sg;
	int i;

	for_each_sg(sgl, sg, nents, i) {
		phys_addr_t paddr = dma_to_phys(dev, sg_dma_address(sg));

		if (!dev_is_dma_coherent(dev))
			arch_sync_dma_for_cpu(paddr, sg->length, dir);

		if (unlikely(is_swiotlb_buffer(dev, paddr)))
			swiotlb_sync_single_for_cpu(dev, paddr, sg->length,
						    dir);

		if (dir == DMA_FROM_DEVICE)
			arch_dma_mark_clean(paddr, sg->length);
	}

	if (!dev_is_dma_coherent(dev))
		arch_sync_dma_for_cpu_all();
}

void dma_direct_unmap_sg(struct device *dev, struct scatterlist *sgl,
		int nents, enum dma_data_direction dir, unsigned long attrs)
{
	struct scatterlist *sg;
	int i;

	for_each_sg(sgl, sg, nents, i)
		dma_direct_unmap_page(dev, sg->dma_address, sg_dma_len(sg), dir,
			     attrs);
}
#endif

int dma_direct_map_sg(struct device *dev, struct scatterlist *sgl, int nents,
		enum dma_data_direction dir, unsigned long attrs)
{
	int i;
	struct scatterlist *sg;

	for_each_sg(sgl, sg, nents, i) {
		sg->dma_address = dma_direct_map_page(dev, sg_page(sg),
				sg->offset, sg->length, dir, attrs);
		if (sg->dma_address == DMA_MAPPING_ERROR)
			goto out_unmap;
		sg_dma_len(sg) = sg->length;
	}

	return nents;

out_unmap:
	dma_direct_unmap_sg(dev, sgl, i, dir, attrs | DMA_ATTR_SKIP_CPU_SYNC);
	return 0;
}

dma_addr_t dma_direct_map_resource(struct device *dev, phys_addr_t paddr,
		size_t size, enum dma_data_direction dir, unsigned long attrs)
{
	dma_addr_t dma_addr = paddr;

	if (unlikely(!dma_capable(dev, dma_addr, size, false))) {
		dev_err_once(dev,
			     "DMA addr %pad+%zu overflow (mask %llx, bus limit %llx).\n",
			     &dma_addr, size, *dev->dma_mask, dev->bus_dma_limit);
		WARN_ON_ONCE(1);
		return DMA_MAPPING_ERROR;
	}

	return dma_addr;
}

int dma_direct_get_sgtable(struct device *dev, struct sg_table *sgt,
		void *cpu_addr, dma_addr_t dma_addr, size_t size,
		unsigned long attrs)
{
	struct page *page = dma_direct_to_page(dev, dma_addr);
	int ret;

	ret = sg_alloc_table(sgt, 1, GFP_KERNEL);
	if (!ret)
		sg_set_page(sgt->sgl, page, PAGE_ALIGN(size), 0);
	return ret;
}

bool dma_direct_can_mmap(struct device *dev)
{
	return dev_is_dma_coherent(dev) ||
		IS_ENABLED(CONFIG_DMA_NONCOHERENT_MMAP);
}

int dma_direct_mmap(struct device *dev, struct vm_area_struct *vma,
		void *cpu_addr, dma_addr_t dma_addr, size_t size,
		unsigned long attrs)
{
	unsigned long user_count = vma_pages(vma);
	unsigned long count = PAGE_ALIGN(size) >> PAGE_SHIFT;
	unsigned long pfn = PHYS_PFN(dma_to_phys(dev, dma_addr));
	int ret = -ENXIO;

	vma->vm_page_prot = dma_pgprot(dev, vma->vm_page_prot, attrs);

	if (dma_mmap_from_dev_coherent(dev, vma, cpu_addr, size, &ret))
		return ret;

	if (vma->vm_pgoff >= count || user_count > count - vma->vm_pgoff)
		return -ENXIO;
	return remap_pfn_range(vma, vma->vm_start, pfn + vma->vm_pgoff,
			user_count << PAGE_SHIFT, vma->vm_page_prot);
}

int dma_direct_supported(struct device *dev, u64 mask)
{
	u64 min_mask = (max_pfn - 1) << PAGE_SHIFT;

	/*
	 * Because 32-bit DMA masks are so common we expect every architecture
	 * to be able to satisfy them - either by not supporting more physical
	 * memory, or by providing a ZONE_DMA32.  If neither is the case, the
	 * architecture needs to use an IOMMU instead of the direct mapping.
	 */
	if (mask >= DMA_BIT_MASK(32))
		return 1;

	/*
	 * This check needs to be against the actual bit mask value, so use
	 * phys_to_dma_unencrypted() here so that the SME encryption mask isn't
	 * part of the check.
	 */
	if (IS_ENABLED(CONFIG_ZONE_DMA))
		min_mask = min_t(u64, min_mask, DMA_BIT_MASK(zone_dma_bits));
	return mask >= phys_to_dma_unencrypted(dev, min_mask);
}

size_t dma_direct_max_mapping_size(struct device *dev)
{
	/* If SWIOTLB is active, use its maximum mapping size */
	if (is_swiotlb_active(dev) &&
	    (dma_addressing_limited(dev) || is_swiotlb_force_bounce(dev)))
		return swiotlb_max_mapping_size(dev);
	return SIZE_MAX;
}

bool dma_direct_need_sync(struct device *dev, dma_addr_t dma_addr)
{
	return !dev_is_dma_coherent(dev) ||
	       is_swiotlb_buffer(dev, dma_to_phys(dev, dma_addr));
}

/**
 * dma_direct_set_offset - Assign scalar offset for a single DMA range.
 * @dev:	device pointer; needed to "own" the alloced memory.
 * @cpu_start:  beginning of memory region covered by this offset.
 * @dma_start:  beginning of DMA/PCI region covered by this offset.
 * @size:	size of the region.
 *
 * This is for the simple case of a uniform offset which cannot
 * be discovered by "dma-ranges".
 *
 * It returns -ENOMEM if out of memory, -EINVAL if a map
 * already exists, 0 otherwise.
 *
 * Note: any call to this from a driver is a bug.  The mapping needs
 * to be described by the device tree or other firmware interfaces.
 */
int dma_direct_set_offset(struct device *dev, phys_addr_t cpu_start,
			 dma_addr_t dma_start, u64 size)
{
	struct bus_dma_region *map;
	u64 offset = (u64)cpu_start - (u64)dma_start;

	if (dev->dma_range_map) {
		dev_err(dev, "attempt to add DMA range to existing map\n");
		return -EINVAL;
	}

	if (!offset)
		return 0;

	map = kcalloc(2, sizeof(*map), GFP_KERNEL);
	if (!map)
		return -ENOMEM;
	map[0].cpu_start = cpu_start;
	map[0].dma_start = dma_start;
	map[0].offset = offset;
	map[0].size = size;
	dev->dma_range_map = map;
	return 0;
}
EXPORT_SYMBOL_GPL(dma_direct_set_offset);<|MERGE_RESOLUTION|>--- conflicted
+++ resolved
@@ -62,11 +62,7 @@
 	if (*phys_limit <= DMA_BIT_MASK(zone_dma_bits))
 		return GFP_DMA;
 	if (*phys_limit <= DMA_BIT_MASK(32) &&
-<<<<<<< HEAD
-		!zone_dma32_is_empty(dev_to_node(dev)))
-=======
 		!zone_dma32_are_empty())
->>>>>>> 95f4203f
 		return GFP_DMA32;
 	return 0;
 }
@@ -126,11 +122,7 @@
 		if (IS_ENABLED(CONFIG_ZONE_DMA32) &&
 		    phys_limit < DMA_BIT_MASK(64) &&
 		    !(gfp & (GFP_DMA32 | GFP_DMA)) &&
-<<<<<<< HEAD
-		    !zone_dma32_is_empty(node)) {
-=======
 		    !zone_dma32_are_empty()) {
->>>>>>> 95f4203f
 			gfp |= GFP_DMA32;
 			goto again;
 		}
