// SPDX-License-Identifier: GPL-2.0-only
/*
 *  kernel/sched/core.c
 *
 *  Core kernel scheduler code and related syscalls
 *
 *  Copyright (C) 1991-2002  Linus Torvalds
 */
#define CREATE_TRACE_POINTS
#include <trace/events/sched.h>
#undef CREATE_TRACE_POINTS

#include "sched.h"

#include <linux/nospec.h>

#include <linux/kcov.h>
#include <linux/scs.h>

#include <asm/switch_to.h>
#include <asm/tlb.h>

#include "../workqueue_internal.h"
#include "../../fs/io-wq.h"
#include "../smpboot.h"

#include "pelt.h"
#include "smp.h"

#include <trace/hooks/sched.h>
#include <trace/hooks/dtask.h>

/*
 * Export tracepoints that act as a bare tracehook (ie: have no trace event
 * associated with them) to allow external modules to probe them.
 */
EXPORT_TRACEPOINT_SYMBOL_GPL(pelt_cfs_tp);
EXPORT_TRACEPOINT_SYMBOL_GPL(pelt_rt_tp);
EXPORT_TRACEPOINT_SYMBOL_GPL(pelt_dl_tp);
EXPORT_TRACEPOINT_SYMBOL_GPL(pelt_irq_tp);
EXPORT_TRACEPOINT_SYMBOL_GPL(pelt_se_tp);
EXPORT_TRACEPOINT_SYMBOL_GPL(sched_cpu_capacity_tp);
EXPORT_TRACEPOINT_SYMBOL_GPL(sched_overutilized_tp);
EXPORT_TRACEPOINT_SYMBOL_GPL(sched_util_est_cfs_tp);
EXPORT_TRACEPOINT_SYMBOL_GPL(sched_util_est_se_tp);
EXPORT_TRACEPOINT_SYMBOL_GPL(sched_update_nr_running_tp);
EXPORT_TRACEPOINT_SYMBOL_GPL(sched_switch);
EXPORT_TRACEPOINT_SYMBOL_GPL(sched_waking);
#ifdef CONFIG_SCHEDSTATS
EXPORT_TRACEPOINT_SYMBOL_GPL(sched_stat_sleep);
EXPORT_TRACEPOINT_SYMBOL_GPL(sched_stat_wait);
EXPORT_TRACEPOINT_SYMBOL_GPL(sched_stat_iowait);
EXPORT_TRACEPOINT_SYMBOL_GPL(sched_stat_blocked);
#endif

DEFINE_PER_CPU_SHARED_ALIGNED(struct rq, runqueues);
EXPORT_SYMBOL_GPL(runqueues);

#ifdef CONFIG_SCHED_DEBUG
/*
 * Debugging: various feature bits
 *
 * If SCHED_DEBUG is disabled, each compilation unit has its own copy of
 * sysctl_sched_features, defined in sched.h, to allow constants propagation
 * at compile time and compiler optimization based on features default.
 */
#define SCHED_FEAT(name, enabled)	\
	(1UL << __SCHED_FEAT_##name) * enabled |
const_debug unsigned int sysctl_sched_features =
#include "features.h"
	0;
EXPORT_SYMBOL_GPL(sysctl_sched_features);
#undef SCHED_FEAT
#endif

/*
 * Number of tasks to iterate in a single balance run.
 * Limited because this is done with IRQs disabled.
 */
const_debug unsigned int sysctl_sched_nr_migrate = 32;

unsigned int sysctl_iowait_reset_ticks = 20;
unsigned int sysctl_iowait_apply_ticks = 10;

/*
 * period over which we measure -rt task CPU usage in us.
 * default: 1s
 */
unsigned int sysctl_sched_rt_period = 1000000;

__read_mostly int scheduler_running;

#ifdef CONFIG_SCHED_CORE

DEFINE_STATIC_KEY_FALSE(__sched_core_enabled);

/* kernel prio, less is more */
static inline int __task_prio(struct task_struct *p)
{
	if (p->sched_class == &stop_sched_class) /* trumps deadline */
		return -2;

	if (rt_prio(p->prio)) /* includes deadline */
		return p->prio; /* [-1, 99] */

	if (p->sched_class == &idle_sched_class)
		return MAX_RT_PRIO + NICE_WIDTH; /* 140 */

	return MAX_RT_PRIO + MAX_NICE; /* 120, squash fair */
}

/*
 * l(a,b)
 * le(a,b) := !l(b,a)
 * g(a,b)  := l(b,a)
 * ge(a,b) := !l(a,b)
 */

/* real prio, less is less */
static inline bool prio_less(struct task_struct *a, struct task_struct *b, bool in_fi)
{

	int pa = __task_prio(a), pb = __task_prio(b);

	if (-pa < -pb)
		return true;

	if (-pb < -pa)
		return false;

	if (pa == -1) /* dl_prio() doesn't work because of stop_class above */
		return !dl_time_before(a->dl.deadline, b->dl.deadline);

	if (pa == MAX_RT_PRIO + MAX_NICE)	/* fair */
		return cfs_prio_less(a, b, in_fi);

	return false;
}

static inline bool __sched_core_less(struct task_struct *a, struct task_struct *b)
{
	if (a->core_cookie < b->core_cookie)
		return true;

	if (a->core_cookie > b->core_cookie)
		return false;

	/* flip prio, so high prio is leftmost */
	if (prio_less(b, a, task_rq(a)->core->core_forceidle))
		return true;

	return false;
}

#define __node_2_sc(node) rb_entry((node), struct task_struct, core_node)

static inline bool rb_sched_core_less(struct rb_node *a, const struct rb_node *b)
{
	return __sched_core_less(__node_2_sc(a), __node_2_sc(b));
}

static inline int rb_sched_core_cmp(const void *key, const struct rb_node *node)
{
	const struct task_struct *p = __node_2_sc(node);
	unsigned long cookie = (unsigned long)key;

	if (cookie < p->core_cookie)
		return -1;

	if (cookie > p->core_cookie)
		return 1;

	return 0;
}

void sched_core_enqueue(struct rq *rq, struct task_struct *p)
{
	rq->core->core_task_seq++;

	if (!p->core_cookie)
		return;

	rb_add(&p->core_node, &rq->core_tree, rb_sched_core_less);
}

void sched_core_dequeue(struct rq *rq, struct task_struct *p)
{
	rq->core->core_task_seq++;

	if (!sched_core_enqueued(p))
		return;

	rb_erase(&p->core_node, &rq->core_tree);
	RB_CLEAR_NODE(&p->core_node);
}

/*
 * Find left-most (aka, highest priority) task matching @cookie.
 */
static struct task_struct *sched_core_find(struct rq *rq, unsigned long cookie)
{
	struct rb_node *node;

	node = rb_find_first((void *)cookie, &rq->core_tree, rb_sched_core_cmp);
	/*
	 * The idle task always matches any cookie!
	 */
	if (!node)
		return idle_sched_class.pick_task(rq);

	return __node_2_sc(node);
}

static struct task_struct *sched_core_next(struct task_struct *p, unsigned long cookie)
{
	struct rb_node *node = &p->core_node;

	node = rb_next(node);
	if (!node)
		return NULL;

	p = container_of(node, struct task_struct, core_node);
	if (p->core_cookie != cookie)
		return NULL;

	return p;
}

/*
 * Magic required such that:
 *
 *	raw_spin_rq_lock(rq);
 *	...
 *	raw_spin_rq_unlock(rq);
 *
 * ends up locking and unlocking the _same_ lock, and all CPUs
 * always agree on what rq has what lock.
 *
 * XXX entirely possible to selectively enable cores, don't bother for now.
 */

static DEFINE_MUTEX(sched_core_mutex);
static atomic_t sched_core_count;
static struct cpumask sched_core_mask;

static void sched_core_lock(int cpu, unsigned long *flags)
{
	const struct cpumask *smt_mask = cpu_smt_mask(cpu);
	int t, i = 0;

	local_irq_save(*flags);
	for_each_cpu(t, smt_mask)
		raw_spin_lock_nested(&cpu_rq(t)->__lock, i++);
}

static void sched_core_unlock(int cpu, unsigned long *flags)
{
	const struct cpumask *smt_mask = cpu_smt_mask(cpu);
	int t;

	for_each_cpu(t, smt_mask)
		raw_spin_unlock(&cpu_rq(t)->__lock);
	local_irq_restore(*flags);
}

static void __sched_core_flip(bool enabled)
{
	unsigned long flags;
	int cpu, t;

	cpus_read_lock();

	/*
	 * Toggle the online cores, one by one.
	 */
	cpumask_copy(&sched_core_mask, cpu_online_mask);
	for_each_cpu(cpu, &sched_core_mask) {
		const struct cpumask *smt_mask = cpu_smt_mask(cpu);

		sched_core_lock(cpu, &flags);

		for_each_cpu(t, smt_mask)
			cpu_rq(t)->core_enabled = enabled;

		sched_core_unlock(cpu, &flags);

		cpumask_andnot(&sched_core_mask, &sched_core_mask, smt_mask);
	}

	/*
	 * Toggle the offline CPUs.
	 */
	cpumask_copy(&sched_core_mask, cpu_possible_mask);
	cpumask_andnot(&sched_core_mask, &sched_core_mask, cpu_online_mask);

	for_each_cpu(cpu, &sched_core_mask)
		cpu_rq(cpu)->core_enabled = enabled;

	cpus_read_unlock();
}

static void sched_core_assert_empty(void)
{
	int cpu;

	for_each_possible_cpu(cpu)
		WARN_ON_ONCE(!RB_EMPTY_ROOT(&cpu_rq(cpu)->core_tree));
}

static void __sched_core_enable(void)
{
	static_branch_enable(&__sched_core_enabled);
	/*
	 * Ensure all previous instances of raw_spin_rq_*lock() have finished
	 * and future ones will observe !sched_core_disabled().
	 */
	synchronize_rcu();
	__sched_core_flip(true);
	sched_core_assert_empty();
}

static void __sched_core_disable(void)
{
	sched_core_assert_empty();
	__sched_core_flip(false);
	static_branch_disable(&__sched_core_enabled);
}

DEFINE_STATIC_KEY_TRUE(sched_coresched_supported);

void sched_core_get(void)
{
	if (atomic_inc_not_zero(&sched_core_count))
		return;
	if (!static_branch_likely(&sched_coresched_supported))
		return;
	mutex_lock(&sched_core_mutex);
	if (!atomic_read(&sched_core_count))
		__sched_core_enable();

	smp_mb__before_atomic();
	atomic_inc(&sched_core_count);
	mutex_unlock(&sched_core_mutex);
}

static void __sched_core_put(struct work_struct *work)
{
	if (!static_branch_likely(&sched_coresched_supported))
		return;
	if (atomic_dec_and_mutex_lock(&sched_core_count, &sched_core_mutex)) {
		__sched_core_disable();
		mutex_unlock(&sched_core_mutex);
	}
}

void sched_core_put(void)
{
	static DECLARE_WORK(_work, __sched_core_put);

	/*
	 * "There can be only one"
	 *
	 * Either this is the last one, or we don't actually need to do any
	 * 'work'. If it is the last *again*, we rely on
	 * WORK_STRUCT_PENDING_BIT.
	 */
	if (!atomic_add_unless(&sched_core_count, -1, 1))
		schedule_work(&_work);
}

#else /* !CONFIG_SCHED_CORE */

static inline void sched_core_enqueue(struct rq *rq, struct task_struct *p) { }
static inline void sched_core_dequeue(struct rq *rq, struct task_struct *p) { }

#endif /* CONFIG_SCHED_CORE */

/*
 * part of the period that we allow rt tasks to run in us.
 * default: 0.95s
 */
int sysctl_sched_rt_runtime = 950000;


/*
 * Serialization rules:
 *
 * Lock order:
 *
 *   p->pi_lock
 *     rq->lock
 *       hrtimer_cpu_base->lock (hrtimer_start() for bandwidth controls)
 *
 *  rq1->lock
 *    rq2->lock  where: rq1 < rq2
 *
 * Regular state:
 *
 * Normal scheduling state is serialized by rq->lock. __schedule() takes the
 * local CPU's rq->lock, it optionally removes the task from the runqueue and
 * always looks at the local rq data structures to find the most elegible task
 * to run next.
 *
 * Task enqueue is also under rq->lock, possibly taken from another CPU.
 * Wakeups from another LLC domain might use an IPI to transfer the enqueue to
 * the local CPU to avoid bouncing the runqueue state around [ see
 * ttwu_queue_wakelist() ]
 *
 * Task wakeup, specifically wakeups that involve migration, are horribly
 * complicated to avoid having to take two rq->locks.
 *
 * Special state:
 *
 * System-calls and anything external will use task_rq_lock() which acquires
 * both p->pi_lock and rq->lock. As a consequence the state they change is
 * stable while holding either lock:
 *
 *  - sched_setaffinity()/
 *    set_cpus_allowed_ptr():	p->cpus_ptr, p->nr_cpus_allowed
 *  - set_user_nice():		p->se.load, p->*prio
 *  - __sched_setscheduler():	p->sched_class, p->policy, p->*prio,
 *				p->se.load, p->rt_priority,
 *				p->dl.dl_{runtime, deadline, period, flags, bw, density}
 *  - sched_setnuma():		p->numa_preferred_nid
 *  - sched_move_task()/
 *    cpu_cgroup_fork():	p->sched_task_group
 *  - uclamp_update_active()	p->uclamp*
 *
 * p->state <- TASK_*:
 *
 *   is changed locklessly using set_current_state(), __set_current_state() or
 *   set_special_state(), see their respective comments, or by
 *   try_to_wake_up(). This latter uses p->pi_lock to serialize against
 *   concurrent self.
 *
 * p->on_rq <- { 0, 1 = TASK_ON_RQ_QUEUED, 2 = TASK_ON_RQ_MIGRATING }:
 *
 *   is set by activate_task() and cleared by deactivate_task(), under
 *   rq->lock. Non-zero indicates the task is runnable, the special
 *   ON_RQ_MIGRATING state is used for migration without holding both
 *   rq->locks. It indicates task_cpu() is not stable, see task_rq_lock().
 *
 * p->on_cpu <- { 0, 1 }:
 *
 *   is set by prepare_task() and cleared by finish_task() such that it will be
 *   set before p is scheduled-in and cleared after p is scheduled-out, both
 *   under rq->lock. Non-zero indicates the task is running on its CPU.
 *
 *   [ The astute reader will observe that it is possible for two tasks on one
 *     CPU to have ->on_cpu = 1 at the same time. ]
 *
 * task_cpu(p): is changed by set_task_cpu(), the rules are:
 *
 *  - Don't call set_task_cpu() on a blocked task:
 *
 *    We don't care what CPU we're not running on, this simplifies hotplug,
 *    the CPU assignment of blocked tasks isn't required to be valid.
 *
 *  - for try_to_wake_up(), called under p->pi_lock:
 *
 *    This allows try_to_wake_up() to only take one rq->lock, see its comment.
 *
 *  - for migration called under rq->lock:
 *    [ see task_on_rq_migrating() in task_rq_lock() ]
 *
 *    o move_queued_task()
 *    o detach_task()
 *
 *  - for migration called under double_rq_lock():
 *
 *    o __migrate_swap_task()
 *    o push_rt_task() / pull_rt_task()
 *    o push_dl_task() / pull_dl_task()
 *    o dl_task_offline_migration()
 *
 */

void raw_spin_rq_lock_nested(struct rq *rq, int subclass)
{
	raw_spinlock_t *lock;

	/* Matches synchronize_rcu() in __sched_core_enable() */
	preempt_disable();
	if (sched_core_disabled()) {
		raw_spin_lock_nested(&rq->__lock, subclass);
		/* preempt_count *MUST* be > 1 */
		preempt_enable_no_resched();
		return;
	}

	for (;;) {
		lock = __rq_lockp(rq);
		raw_spin_lock_nested(lock, subclass);
		if (likely(lock == __rq_lockp(rq))) {
			/* preempt_count *MUST* be > 1 */
			preempt_enable_no_resched();
			return;
		}
		raw_spin_unlock(lock);
	}
}

bool raw_spin_rq_trylock(struct rq *rq)
{
	raw_spinlock_t *lock;
	bool ret;

	/* Matches synchronize_rcu() in __sched_core_enable() */
	preempt_disable();
	if (sched_core_disabled()) {
		ret = raw_spin_trylock(&rq->__lock);
		preempt_enable();
		return ret;
	}

	for (;;) {
		lock = __rq_lockp(rq);
		ret = raw_spin_trylock(lock);
		if (!ret || (likely(lock == __rq_lockp(rq)))) {
			preempt_enable();
			return ret;
		}
		raw_spin_unlock(lock);
	}
}

void raw_spin_rq_unlock(struct rq *rq)
{
	raw_spin_unlock(rq_lockp(rq));
}

#ifdef CONFIG_SMP
/*
 * double_rq_lock - safely lock two runqueues
 */
void double_rq_lock(struct rq *rq1, struct rq *rq2)
{
	lockdep_assert_irqs_disabled();

	if (rq_order_less(rq2, rq1))
		swap(rq1, rq2);

	raw_spin_rq_lock(rq1);
	if (__rq_lockp(rq1) == __rq_lockp(rq2))
		return;

	raw_spin_rq_lock_nested(rq2, SINGLE_DEPTH_NESTING);
}
#endif

/*
 * __task_rq_lock - lock the rq @p resides on.
 */
struct rq *__task_rq_lock(struct task_struct *p, struct rq_flags *rf)
	__acquires(rq->lock)
{
	struct rq *rq;

	lockdep_assert_held(&p->pi_lock);

	for (;;) {
		rq = task_rq(p);
		raw_spin_rq_lock(rq);
		if (likely(rq == task_rq(p) && !task_on_rq_migrating(p))) {
			rq_pin_lock(rq, rf);
			return rq;
		}
		raw_spin_rq_unlock(rq);

		while (unlikely(task_on_rq_migrating(p)))
			cpu_relax();
	}
}
EXPORT_SYMBOL_GPL(__task_rq_lock);

/*
 * task_rq_lock - lock p->pi_lock and lock the rq @p resides on.
 */
struct rq *task_rq_lock(struct task_struct *p, struct rq_flags *rf)
	__acquires(p->pi_lock)
	__acquires(rq->lock)
{
	struct rq *rq;

	for (;;) {
		raw_spin_lock_irqsave(&p->pi_lock, rf->flags);
		rq = task_rq(p);
		raw_spin_rq_lock(rq);
		/*
		 *	move_queued_task()		task_rq_lock()
		 *
		 *	ACQUIRE (rq->lock)
		 *	[S] ->on_rq = MIGRATING		[L] rq = task_rq()
		 *	WMB (__set_task_cpu())		ACQUIRE (rq->lock);
		 *	[S] ->cpu = new_cpu		[L] task_rq()
		 *					[L] ->on_rq
		 *	RELEASE (rq->lock)
		 *
		 * If we observe the old CPU in task_rq_lock(), the acquire of
		 * the old rq->lock will fully serialize against the stores.
		 *
		 * If we observe the new CPU in task_rq_lock(), the address
		 * dependency headed by '[L] rq = task_rq()' and the acquire
		 * will pair with the WMB to ensure we then also see migrating.
		 */
		if (likely(rq == task_rq(p) && !task_on_rq_migrating(p))) {
			rq_pin_lock(rq, rf);
			return rq;
		}
		raw_spin_rq_unlock(rq);
		raw_spin_unlock_irqrestore(&p->pi_lock, rf->flags);

		while (unlikely(task_on_rq_migrating(p)))
			cpu_relax();
	}
}
EXPORT_SYMBOL_GPL(task_rq_lock);

/*
 * RQ-clock updating methods:
 */

static void update_rq_clock_task(struct rq *rq, s64 delta)
{
/*
 * In theory, the compile should just see 0 here, and optimize out the call
 * to sched_rt_avg_update. But I don't trust it...
 */
	s64 __maybe_unused steal = 0, irq_delta = 0;

#ifdef CONFIG_IRQ_TIME_ACCOUNTING
	irq_delta = irq_time_read(cpu_of(rq)) - rq->prev_irq_time;

	/*
	 * Since irq_time is only updated on {soft,}irq_exit, we might run into
	 * this case when a previous update_rq_clock() happened inside a
	 * {soft,}irq region.
	 *
	 * When this happens, we stop ->clock_task and only update the
	 * prev_irq_time stamp to account for the part that fit, so that a next
	 * update will consume the rest. This ensures ->clock_task is
	 * monotonic.
	 *
	 * It does however cause some slight miss-attribution of {soft,}irq
	 * time, a more accurate solution would be to update the irq_time using
	 * the current rq->clock timestamp, except that would require using
	 * atomic ops.
	 */
	if (irq_delta > delta)
		irq_delta = delta;

	rq->prev_irq_time += irq_delta;
	delta -= irq_delta;
#endif
#ifdef CONFIG_PARAVIRT_TIME_ACCOUNTING
	if (static_key_false((&paravirt_steal_rq_enabled))) {
		steal = paravirt_steal_clock(cpu_of(rq));
		steal -= rq->prev_steal_time_rq;

		if (unlikely(steal > delta))
			steal = delta;

		rq->prev_steal_time_rq += steal;
		delta -= steal;
	}
#endif

	rq->clock_task += delta;

#ifdef CONFIG_HAVE_SCHED_AVG_IRQ
	if ((irq_delta + steal) && sched_feat(NONTASK_CAPACITY))
		update_irq_load_avg(rq, irq_delta + steal);
#endif
	update_rq_clock_pelt(rq, delta);
}

void update_rq_clock(struct rq *rq)
{
	s64 delta;

	lockdep_assert_rq_held(rq);

	if (rq->clock_update_flags & RQCF_ACT_SKIP)
		return;

#ifdef CONFIG_SCHED_DEBUG
	if (sched_feat(WARN_DOUBLE_CLOCK))
		SCHED_WARN_ON(rq->clock_update_flags & RQCF_UPDATED);
	rq->clock_update_flags |= RQCF_UPDATED;
#endif

	delta = sched_clock_cpu(cpu_of(rq)) - rq->clock;
	if (delta < 0)
		return;
	rq->clock += delta;
	update_rq_clock_task(rq, delta);
}
EXPORT_SYMBOL_GPL(update_rq_clock);

static inline void
rq_csd_init(struct rq *rq, struct __call_single_data *csd, smp_call_func_t func)
{
	csd->flags = 0;
	csd->func = func;
	csd->info = rq;
}

#ifdef CONFIG_SCHED_HRTICK
/*
 * Use HR-timers to deliver accurate preemption points.
 */

static void hrtick_clear(struct rq *rq)
{
	if (hrtimer_active(&rq->hrtick_timer))
		hrtimer_cancel(&rq->hrtick_timer);
}

/*
 * High-resolution timer tick.
 * Runs from hardirq context with interrupts disabled.
 */
static enum hrtimer_restart hrtick(struct hrtimer *timer)
{
	struct rq *rq = container_of(timer, struct rq, hrtick_timer);
	struct rq_flags rf;

	WARN_ON_ONCE(cpu_of(rq) != smp_processor_id());

	rq_lock(rq, &rf);
	update_rq_clock(rq);
	rq->curr->sched_class->task_tick(rq, rq->curr, 1);
	rq_unlock(rq, &rf);

	return HRTIMER_NORESTART;
}

#ifdef CONFIG_SMP

static void __hrtick_restart(struct rq *rq)
{
	struct hrtimer *timer = &rq->hrtick_timer;
	ktime_t time = rq->hrtick_time;

	hrtimer_start(timer, time, HRTIMER_MODE_ABS_PINNED_HARD);
}

/*
 * called from hardirq (IPI) context
 */
static void __hrtick_start(void *arg)
{
	struct rq *rq = arg;
	struct rq_flags rf;

	rq_lock(rq, &rf);
	__hrtick_restart(rq);
	rq_unlock(rq, &rf);
}

/*
 * Called to set the hrtick timer state.
 *
 * called with rq->lock held and irqs disabled
 */
void hrtick_start(struct rq *rq, u64 delay)
{
	struct hrtimer *timer = &rq->hrtick_timer;
	s64 delta;

	/*
	 * Don't schedule slices shorter than 10000ns, that just
	 * doesn't make sense and can cause timer DoS.
	 */
	delta = max_t(s64, delay, 10000LL);
	rq->hrtick_time = ktime_add_ns(timer->base->get_time(), delta);

	if (rq == this_rq())
		__hrtick_restart(rq);
	else
		smp_call_function_single_async(cpu_of(rq), &rq->hrtick_csd);
}

#else
/*
 * Called to set the hrtick timer state.
 *
 * called with rq->lock held and irqs disabled
 */
void hrtick_start(struct rq *rq, u64 delay)
{
	/*
	 * Don't schedule slices shorter than 10000ns, that just
	 * doesn't make sense. Rely on vruntime for fairness.
	 */
	delay = max_t(u64, delay, 10000LL);
	hrtimer_start(&rq->hrtick_timer, ns_to_ktime(delay),
		      HRTIMER_MODE_REL_PINNED_HARD);
}

#endif /* CONFIG_SMP */

static void hrtick_rq_init(struct rq *rq)
{
#ifdef CONFIG_SMP
	rq_csd_init(rq, &rq->hrtick_csd, __hrtick_start);
#endif
	hrtimer_init(&rq->hrtick_timer, CLOCK_MONOTONIC, HRTIMER_MODE_REL_HARD);
	rq->hrtick_timer.function = hrtick;
}
#else	/* CONFIG_SCHED_HRTICK */
static inline void hrtick_clear(struct rq *rq)
{
}

static inline void hrtick_rq_init(struct rq *rq)
{
}
#endif	/* CONFIG_SCHED_HRTICK */

/*
 * cmpxchg based fetch_or, macro so it works for different integer types
 */
#define fetch_or(ptr, mask)						\
	({								\
		typeof(ptr) _ptr = (ptr);				\
		typeof(mask) _mask = (mask);				\
		typeof(*_ptr) _old, _val = *_ptr;			\
									\
		for (;;) {						\
			_old = cmpxchg(_ptr, _val, _val | _mask);	\
			if (_old == _val)				\
				break;					\
			_val = _old;					\
		}							\
	_old;								\
})

#if defined(CONFIG_SMP) && defined(TIF_POLLING_NRFLAG)
/*
 * Atomically set TIF_NEED_RESCHED and test for TIF_POLLING_NRFLAG,
 * this avoids any races wrt polling state changes and thereby avoids
 * spurious IPIs.
 */
static bool set_nr_and_not_polling(struct task_struct *p)
{
	struct thread_info *ti = task_thread_info(p);
	return !(fetch_or(&ti->flags, _TIF_NEED_RESCHED) & _TIF_POLLING_NRFLAG);
}

/*
 * Atomically set TIF_NEED_RESCHED if TIF_POLLING_NRFLAG is set.
 *
 * If this returns true, then the idle task promises to call
 * sched_ttwu_pending() and reschedule soon.
 */
static bool set_nr_if_polling(struct task_struct *p)
{
	struct thread_info *ti = task_thread_info(p);
	typeof(ti->flags) old, val = READ_ONCE(ti->flags);

	for (;;) {
		if (!(val & _TIF_POLLING_NRFLAG))
			return false;
		if (val & _TIF_NEED_RESCHED)
			return true;
		old = cmpxchg(&ti->flags, val, val | _TIF_NEED_RESCHED);
		if (old == val)
			break;
		val = old;
	}
	return true;
}

#else
static bool set_nr_and_not_polling(struct task_struct *p)
{
	set_tsk_need_resched(p);
	return true;
}

#ifdef CONFIG_SMP
static bool set_nr_if_polling(struct task_struct *p)
{
	return false;
}
#endif
#endif

static bool __wake_q_add(struct wake_q_head *head, struct task_struct *task)
{
	struct wake_q_node *node = &task->wake_q;

	/*
	 * Atomically grab the task, if ->wake_q is !nil already it means
	 * its already queued (either by us or someone else) and will get the
	 * wakeup due to that.
	 *
	 * In order to ensure that a pending wakeup will observe our pending
	 * state, even in the failed case, an explicit smp_mb() must be used.
	 */
	smp_mb__before_atomic();
	if (unlikely(cmpxchg_relaxed(&node->next, NULL, WAKE_Q_TAIL)))
		return false;

	/*
	 * The head is context local, there can be no concurrency.
	 */
	*head->lastp = node;
	head->lastp = &node->next;
	head->count++;
	return true;
}

/**
 * wake_q_add() - queue a wakeup for 'later' waking.
 * @head: the wake_q_head to add @task to
 * @task: the task to queue for 'later' wakeup
 *
 * Queue a task for later wakeup, most likely by the wake_up_q() call in the
 * same context, _HOWEVER_ this is not guaranteed, the wakeup can come
 * instantly.
 *
 * This function must be used as-if it were wake_up_process(); IOW the task
 * must be ready to be woken at this location.
 */
void wake_q_add(struct wake_q_head *head, struct task_struct *task)
{
	if (__wake_q_add(head, task))
		get_task_struct(task);
}

/**
 * wake_q_add_safe() - safely queue a wakeup for 'later' waking.
 * @head: the wake_q_head to add @task to
 * @task: the task to queue for 'later' wakeup
 *
 * Queue a task for later wakeup, most likely by the wake_up_q() call in the
 * same context, _HOWEVER_ this is not guaranteed, the wakeup can come
 * instantly.
 *
 * This function must be used as-if it were wake_up_process(); IOW the task
 * must be ready to be woken at this location.
 *
 * This function is essentially a task-safe equivalent to wake_q_add(). Callers
 * that already hold reference to @task can call the 'safe' version and trust
 * wake_q to do the right thing depending whether or not the @task is already
 * queued for wakeup.
 */
void wake_q_add_safe(struct wake_q_head *head, struct task_struct *task)
{
	if (!__wake_q_add(head, task))
		put_task_struct(task);
}

void wake_up_q(struct wake_q_head *head)
{
	struct wake_q_node *node = head->first;

	while (node != WAKE_Q_TAIL) {
		struct task_struct *task;

		task = container_of(node, struct task_struct, wake_q);
		BUG_ON(!task);
		/* Task can safely be re-inserted now: */
		node = node->next;
		task->wake_q.next = NULL;
		task->wake_q_count = head->count;

		/*
		 * wake_up_process() executes a full barrier, which pairs with
		 * the queueing in wake_q_add() so as not to miss wakeups.
		 */
		wake_up_process(task);
		task->wake_q_count = 0;
		put_task_struct(task);
	}
}

/*
 * resched_curr - mark rq's current task 'to be rescheduled now'.
 *
 * On UP this means the setting of the need_resched flag, on SMP it
 * might also involve a cross-CPU call to trigger the scheduler on
 * the target CPU.
 */
void resched_curr(struct rq *rq)
{
	struct task_struct *curr = rq->curr;
	int cpu;

	lockdep_assert_rq_held(rq);

	if (test_tsk_need_resched(curr))
		return;

	cpu = cpu_of(rq);

	if (cpu == smp_processor_id()) {
		set_tsk_need_resched(curr);
		set_preempt_need_resched();
		return;
	}

	if (set_nr_and_not_polling(curr))
		smp_send_reschedule(cpu);
	else
		trace_sched_wake_idle_without_ipi(cpu);
}
EXPORT_SYMBOL_GPL(resched_curr);

void resched_cpu(int cpu)
{
	struct rq *rq = cpu_rq(cpu);
	unsigned long flags;

	raw_spin_rq_lock_irqsave(rq, flags);
	if (cpu_online(cpu) || cpu == smp_processor_id())
		resched_curr(rq);
	raw_spin_rq_unlock_irqrestore(rq, flags);
}

#ifdef CONFIG_SMP
#ifdef CONFIG_NO_HZ_COMMON
/*
 * In the semi idle case, use the nearest busy CPU for migrating timers
 * from an idle CPU.  This is good for power-savings.
 *
 * We don't do similar optimization for completely idle system, as
 * selecting an idle CPU will add more delays to the timers than intended
 * (as that CPU's timer base may not be uptodate wrt jiffies etc).
 */
int get_nohz_timer_target(void)
{
	int i, cpu = smp_processor_id(), default_cpu = -1;
	struct sched_domain *sd;

	if (housekeeping_cpu(cpu, HK_FLAG_TIMER) && cpu_active(cpu)) {
		if (!idle_cpu(cpu))
			return cpu;
		default_cpu = cpu;
	}

	rcu_read_lock();
	for_each_domain(cpu, sd) {
		for_each_cpu_and(i, sched_domain_span(sd),
			housekeeping_cpumask(HK_FLAG_TIMER)) {
			if (cpu == i)
				continue;

			if (!idle_cpu(i)) {
				cpu = i;
				goto unlock;
			}
		}
	}

	if (default_cpu == -1) {
		for_each_cpu_and(i, cpu_active_mask,
				 housekeeping_cpumask(HK_FLAG_TIMER)) {
			if (cpu == i)
				continue;

			if (!idle_cpu(i)) {
				cpu = i;
				goto unlock;
			}
		}

		/* no active, not-idle, housekpeeing CPU found. */
		default_cpu = cpumask_any(cpu_active_mask);

		if (unlikely(default_cpu >= nr_cpu_ids))
			goto unlock;
	}

	cpu = default_cpu;
unlock:
	rcu_read_unlock();
	return cpu;
}

/*
 * When add_timer_on() enqueues a timer into the timer wheel of an
 * idle CPU then this timer might expire before the next timer event
 * which is scheduled to wake up that CPU. In case of a completely
 * idle system the next event might even be infinite time into the
 * future. wake_up_idle_cpu() ensures that the CPU is woken up and
 * leaves the inner idle loop so the newly added timer is taken into
 * account when the CPU goes back to idle and evaluates the timer
 * wheel for the next timer event.
 */
static void wake_up_idle_cpu(int cpu)
{
	struct rq *rq = cpu_rq(cpu);

	if (cpu == smp_processor_id())
		return;

	if (set_nr_and_not_polling(rq->idle))
		smp_send_reschedule(cpu);
	else
		trace_sched_wake_idle_without_ipi(cpu);
}

static bool wake_up_full_nohz_cpu(int cpu)
{
	/*
	 * We just need the target to call irq_exit() and re-evaluate
	 * the next tick. The nohz full kick at least implies that.
	 * If needed we can still optimize that later with an
	 * empty IRQ.
	 */
	if (cpu_is_offline(cpu))
		return true;  /* Don't try to wake offline CPUs. */
	if (tick_nohz_full_cpu(cpu)) {
		if (cpu != smp_processor_id() ||
		    tick_nohz_tick_stopped())
			tick_nohz_full_kick_cpu(cpu);
		return true;
	}

	return false;
}

/*
 * Wake up the specified CPU.  If the CPU is going offline, it is the
 * caller's responsibility to deal with the lost wakeup, for example,
 * by hooking into the CPU_DEAD notifier like timers and hrtimers do.
 */
void wake_up_nohz_cpu(int cpu)
{
	if (!wake_up_full_nohz_cpu(cpu))
		wake_up_idle_cpu(cpu);
}

static void nohz_csd_func(void *info)
{
	struct rq *rq = info;
	int cpu = cpu_of(rq);
	unsigned int flags;

	/*
	 * Release the rq::nohz_csd.
	 */
	flags = atomic_fetch_andnot(NOHZ_KICK_MASK, nohz_flags(cpu));
	WARN_ON(!(flags & NOHZ_KICK_MASK));

	rq->idle_balance = idle_cpu(cpu);
	if (rq->idle_balance && !need_resched()) {
		rq->nohz_idle_balance = flags;
		raise_softirq_irqoff(SCHED_SOFTIRQ);
	}
}

#endif /* CONFIG_NO_HZ_COMMON */

#ifdef CONFIG_NO_HZ_FULL
bool sched_can_stop_tick(struct rq *rq)
{
	int fifo_nr_running;

	/* Deadline tasks, even if single, need the tick */
	if (rq->dl.dl_nr_running)
		return false;

	/*
	 * If there are more than one RR tasks, we need the tick to effect the
	 * actual RR behaviour.
	 */
	if (rq->rt.rr_nr_running) {
		if (rq->rt.rr_nr_running == 1)
			return true;
		else
			return false;
	}

	/*
	 * If there's no RR tasks, but FIFO tasks, we can skip the tick, no
	 * forced preemption between FIFO tasks.
	 */
	fifo_nr_running = rq->rt.rt_nr_running - rq->rt.rr_nr_running;
	if (fifo_nr_running)
		return true;

	/*
	 * If there are no DL,RR/FIFO tasks, there must only be CFS tasks left;
	 * if there's more than one we need the tick for involuntary
	 * preemption.
	 */
	if (rq->nr_running > 1)
		return false;

	return true;
}
#endif /* CONFIG_NO_HZ_FULL */
#endif /* CONFIG_SMP */

#if defined(CONFIG_RT_GROUP_SCHED) || (defined(CONFIG_FAIR_GROUP_SCHED) && \
			(defined(CONFIG_SMP) || defined(CONFIG_CFS_BANDWIDTH)))
/*
 * Iterate task_group tree rooted at *from, calling @down when first entering a
 * node and @up when leaving it for the final time.
 *
 * Caller must hold rcu_lock or sufficient equivalent.
 */
int walk_tg_tree_from(struct task_group *from,
			     tg_visitor down, tg_visitor up, void *data)
{
	struct task_group *parent, *child;
	int ret;

	parent = from;

down:
	ret = (*down)(parent, data);
	if (ret)
		goto out;
	list_for_each_entry_rcu(child, &parent->children, siblings) {
		parent = child;
		goto down;

up:
		continue;
	}
	ret = (*up)(parent, data);
	if (ret || parent == from)
		goto out;

	child = parent;
	parent = parent->parent;
	if (parent)
		goto up;
out:
	return ret;
}

int tg_nop(struct task_group *tg, void *data)
{
	return 0;
}
#endif

static void set_load_weight(struct task_struct *p, bool update_load)
{
	int prio = p->static_prio - MAX_RT_PRIO;
	struct load_weight *load = &p->se.load;

	/*
	 * SCHED_IDLE tasks get minimal weight:
	 */
	if (task_has_idle_policy(p)) {
		load->weight = scale_load(WEIGHT_IDLEPRIO);
		load->inv_weight = WMULT_IDLEPRIO;
		return;
	}

	/*
	 * SCHED_OTHER tasks have to update their load when changing their
	 * weight
	 */
	if (update_load && p->sched_class == &fair_sched_class) {
		reweight_task(p, prio);
	} else {
		load->weight = scale_load(sched_prio_to_weight[prio]);
		load->inv_weight = sched_prio_to_wmult[prio];
	}
}

#ifdef CONFIG_UCLAMP_TASK
/*
 * Serializes updates of utilization clamp values
 *
 * The (slow-path) user-space triggers utilization clamp value updates which
 * can require updates on (fast-path) scheduler's data structures used to
 * support enqueue/dequeue operations.
 * While the per-CPU rq lock protects fast-path update operations, user-space
 * requests are serialized using a mutex to reduce the risk of conflicting
 * updates or API abuses.
 */
static DEFINE_MUTEX(uclamp_mutex);

/* Max allowed minimum utilization */
unsigned int sysctl_sched_uclamp_util_min = SCHED_CAPACITY_SCALE;

/* Max allowed maximum utilization */
unsigned int sysctl_sched_uclamp_util_max = SCHED_CAPACITY_SCALE;

/*
 * By default RT tasks run at the maximum performance point/capacity of the
 * system. Uclamp enforces this by always setting UCLAMP_MIN of RT tasks to
 * SCHED_CAPACITY_SCALE.
 *
 * This knob allows admins to change the default behavior when uclamp is being
 * used. In battery powered devices, particularly, running at the maximum
 * capacity and frequency will increase energy consumption and shorten the
 * battery life.
 *
 * This knob only affects RT tasks that their uclamp_se->user_defined == false.
 *
 * This knob will not override the system default sched_util_clamp_min defined
 * above.
 */
unsigned int sysctl_sched_uclamp_util_min_rt_default = SCHED_CAPACITY_SCALE;

/* All clamps are required to be less or equal than these values */
static struct uclamp_se uclamp_default[UCLAMP_CNT];

/*
 * This static key is used to reduce the uclamp overhead in the fast path. It
 * primarily disables the call to uclamp_rq_{inc, dec}() in
 * enqueue/dequeue_task().
 *
 * This allows users to continue to enable uclamp in their kernel config with
 * minimum uclamp overhead in the fast path.
 *
 * As soon as userspace modifies any of the uclamp knobs, the static key is
 * enabled, since we have an actual users that make use of uclamp
 * functionality.
 *
 * The knobs that would enable this static key are:
 *
 *   * A task modifying its uclamp value with sched_setattr().
 *   * An admin modifying the sysctl_sched_uclamp_{min, max} via procfs.
 *   * An admin modifying the cgroup cpu.uclamp.{min, max}
 */
DEFINE_STATIC_KEY_FALSE(sched_uclamp_used);
EXPORT_SYMBOL_GPL(sched_uclamp_used);

/* Integer rounded range for each bucket */
#define UCLAMP_BUCKET_DELTA DIV_ROUND_CLOSEST(SCHED_CAPACITY_SCALE, UCLAMP_BUCKETS)

#define for_each_clamp_id(clamp_id) \
	for ((clamp_id) = 0; (clamp_id) < UCLAMP_CNT; (clamp_id)++)

static inline unsigned int uclamp_bucket_id(unsigned int clamp_value)
{
	return min_t(unsigned int, clamp_value / UCLAMP_BUCKET_DELTA, UCLAMP_BUCKETS - 1);
}

static inline unsigned int uclamp_none(enum uclamp_id clamp_id)
{
	if (clamp_id == UCLAMP_MIN)
		return 0;
	return SCHED_CAPACITY_SCALE;
}

static inline void uclamp_se_set(struct uclamp_se *uc_se,
				 unsigned int value, bool user_defined)
{
	uc_se->value = value;
	uc_se->bucket_id = uclamp_bucket_id(value);
	uc_se->user_defined = user_defined;
}

static inline unsigned int
uclamp_idle_value(struct rq *rq, enum uclamp_id clamp_id,
		  unsigned int clamp_value)
{
	/*
	 * Avoid blocked utilization pushing up the frequency when we go
	 * idle (which drops the max-clamp) by retaining the last known
	 * max-clamp.
	 */
	if (clamp_id == UCLAMP_MAX) {
		rq->uclamp_flags |= UCLAMP_FLAG_IDLE;
		return clamp_value;
	}

	return uclamp_none(UCLAMP_MIN);
}

static inline void uclamp_idle_reset(struct rq *rq, enum uclamp_id clamp_id,
				     unsigned int clamp_value)
{
	/* Reset max-clamp retention only on idle exit */
	if (!(rq->uclamp_flags & UCLAMP_FLAG_IDLE))
		return;

	WRITE_ONCE(rq->uclamp[clamp_id].value, clamp_value);
}

static inline
unsigned int uclamp_rq_max_value(struct rq *rq, enum uclamp_id clamp_id,
				   unsigned int clamp_value)
{
	struct uclamp_bucket *bucket = rq->uclamp[clamp_id].bucket;
	int bucket_id = UCLAMP_BUCKETS - 1;

	/*
	 * Since both min and max clamps are max aggregated, find the
	 * top most bucket with tasks in.
	 */
	for ( ; bucket_id >= 0; bucket_id--) {
		if (!bucket[bucket_id].tasks)
			continue;
		return bucket[bucket_id].value;
	}

	/* No tasks -- default clamp values */
	return uclamp_idle_value(rq, clamp_id, clamp_value);
}

static void __uclamp_update_util_min_rt_default(struct task_struct *p)
{
	unsigned int default_util_min;
	struct uclamp_se *uc_se;

	lockdep_assert_held(&p->pi_lock);

	uc_se = &p->uclamp_req[UCLAMP_MIN];

	/* Only sync if user didn't override the default */
	if (uc_se->user_defined)
		return;

	default_util_min = sysctl_sched_uclamp_util_min_rt_default;
	uclamp_se_set(uc_se, default_util_min, false);
}

static void uclamp_update_util_min_rt_default(struct task_struct *p)
{
	struct rq_flags rf;
	struct rq *rq;

	if (!rt_task(p))
		return;

	/* Protect updates to p->uclamp_* */
	rq = task_rq_lock(p, &rf);
	__uclamp_update_util_min_rt_default(p);
	task_rq_unlock(rq, p, &rf);
}

static void uclamp_sync_util_min_rt_default(void)
{
	struct task_struct *g, *p;

	/*
	 * copy_process()			sysctl_uclamp
	 *					  uclamp_min_rt = X;
	 *   write_lock(&tasklist_lock)		  read_lock(&tasklist_lock)
	 *   // link thread			  smp_mb__after_spinlock()
	 *   write_unlock(&tasklist_lock)	  read_unlock(&tasklist_lock);
	 *   sched_post_fork()			  for_each_process_thread()
	 *     __uclamp_sync_rt()		    __uclamp_sync_rt()
	 *
	 * Ensures that either sched_post_fork() will observe the new
	 * uclamp_min_rt or for_each_process_thread() will observe the new
	 * task.
	 */
	read_lock(&tasklist_lock);
	smp_mb__after_spinlock();
	read_unlock(&tasklist_lock);

	rcu_read_lock();
	for_each_process_thread(g, p)
		uclamp_update_util_min_rt_default(p);
	rcu_read_unlock();
}

static inline struct uclamp_se
uclamp_tg_restrict(struct task_struct *p, enum uclamp_id clamp_id)
{
	/* Copy by value as we could modify it */
	struct uclamp_se uc_req = p->uclamp_req[clamp_id];
#ifdef CONFIG_UCLAMP_TASK_GROUP
	unsigned int tg_min, tg_max, value;

	/*
	 * Tasks in autogroups or root task group will be
	 * restricted by system defaults.
	 */
	if (task_group_is_autogroup(task_group(p)))
		return uc_req;
	if (task_group(p) == &root_task_group)
		return uc_req;

	tg_min = task_group(p)->uclamp[UCLAMP_MIN].value;
	tg_max = task_group(p)->uclamp[UCLAMP_MAX].value;
	value = uc_req.value;
	value = clamp(value, tg_min, tg_max);
	uclamp_se_set(&uc_req, value, false);
#endif

	return uc_req;
}

/*
 * The effective clamp bucket index of a task depends on, by increasing
 * priority:
 * - the task specific clamp value, when explicitly requested from userspace
 * - the task group effective clamp value, for tasks not either in the root
 *   group or in an autogroup
 * - the system default clamp value, defined by the sysadmin
 */
static inline struct uclamp_se
uclamp_eff_get(struct task_struct *p, enum uclamp_id clamp_id)
{
	struct uclamp_se uc_req = uclamp_tg_restrict(p, clamp_id);
	struct uclamp_se uc_max = uclamp_default[clamp_id];
	struct uclamp_se uc_eff;
	int ret = 0;

	trace_android_rvh_uclamp_eff_get(p, clamp_id, &uc_max, &uc_eff, &ret);
	if (ret)
		return uc_eff;

	/* System default restrictions always apply */
	if (unlikely(uc_req.value > uc_max.value))
		return uc_max;

	return uc_req;
}

unsigned long uclamp_eff_value(struct task_struct *p, enum uclamp_id clamp_id)
{
	struct uclamp_se uc_eff;

	/* Task currently refcounted: use back-annotated (effective) value */
	if (p->uclamp[clamp_id].active)
		return (unsigned long)p->uclamp[clamp_id].value;

	uc_eff = uclamp_eff_get(p, clamp_id);

	return (unsigned long)uc_eff.value;
}
EXPORT_SYMBOL_GPL(uclamp_eff_value);

/*
 * When a task is enqueued on a rq, the clamp bucket currently defined by the
 * task's uclamp::bucket_id is refcounted on that rq. This also immediately
 * updates the rq's clamp value if required.
 *
 * Tasks can have a task-specific value requested from user-space, track
 * within each bucket the maximum value for tasks refcounted in it.
 * This "local max aggregation" allows to track the exact "requested" value
 * for each bucket when all its RUNNABLE tasks require the same clamp.
 */
static inline void uclamp_rq_inc_id(struct rq *rq, struct task_struct *p,
				    enum uclamp_id clamp_id)
{
	struct uclamp_rq *uc_rq = &rq->uclamp[clamp_id];
	struct uclamp_se *uc_se = &p->uclamp[clamp_id];
	struct uclamp_bucket *bucket;

	lockdep_assert_rq_held(rq);

	/* Update task effective clamp */
	p->uclamp[clamp_id] = uclamp_eff_get(p, clamp_id);

	bucket = &uc_rq->bucket[uc_se->bucket_id];
	bucket->tasks++;
	uc_se->active = true;

	uclamp_idle_reset(rq, clamp_id, uc_se->value);

	/*
	 * Local max aggregation: rq buckets always track the max
	 * "requested" clamp value of its RUNNABLE tasks.
	 */
	if (bucket->tasks == 1 || uc_se->value > bucket->value)
		bucket->value = uc_se->value;

	if (uc_se->value > READ_ONCE(uc_rq->value))
		WRITE_ONCE(uc_rq->value, uc_se->value);
}

/*
 * When a task is dequeued from a rq, the clamp bucket refcounted by the task
 * is released. If this is the last task reference counting the rq's max
 * active clamp value, then the rq's clamp value is updated.
 *
 * Both refcounted tasks and rq's cached clamp values are expected to be
 * always valid. If it's detected they are not, as defensive programming,
 * enforce the expected state and warn.
 */
static inline void uclamp_rq_dec_id(struct rq *rq, struct task_struct *p,
				    enum uclamp_id clamp_id)
{
	struct uclamp_rq *uc_rq = &rq->uclamp[clamp_id];
	struct uclamp_se *uc_se = &p->uclamp[clamp_id];
	struct uclamp_bucket *bucket;
	unsigned int bkt_clamp;
	unsigned int rq_clamp;

	lockdep_assert_rq_held(rq);

	/*
	 * If sched_uclamp_used was enabled after task @p was enqueued,
	 * we could end up with unbalanced call to uclamp_rq_dec_id().
	 *
	 * In this case the uc_se->active flag should be false since no uclamp
	 * accounting was performed at enqueue time and we can just return
	 * here.
	 *
	 * Need to be careful of the following enqeueue/dequeue ordering
	 * problem too
	 *
	 *	enqueue(taskA)
	 *	// sched_uclamp_used gets enabled
	 *	enqueue(taskB)
	 *	dequeue(taskA)
	 *	// Must not decrement bukcet->tasks here
	 *	dequeue(taskB)
	 *
	 * where we could end up with stale data in uc_se and
	 * bucket[uc_se->bucket_id].
	 *
	 * The following check here eliminates the possibility of such race.
	 */
	if (unlikely(!uc_se->active))
		return;

	bucket = &uc_rq->bucket[uc_se->bucket_id];

	SCHED_WARN_ON(!bucket->tasks);
	if (likely(bucket->tasks))
		bucket->tasks--;

	uc_se->active = false;

	/*
	 * Keep "local max aggregation" simple and accept to (possibly)
	 * overboost some RUNNABLE tasks in the same bucket.
	 * The rq clamp bucket value is reset to its base value whenever
	 * there are no more RUNNABLE tasks refcounting it.
	 */
	if (likely(bucket->tasks))
		return;

	rq_clamp = READ_ONCE(uc_rq->value);
	/*
	 * Defensive programming: this should never happen. If it happens,
	 * e.g. due to future modification, warn and fixup the expected value.
	 */
	SCHED_WARN_ON(bucket->value > rq_clamp);
	if (bucket->value >= rq_clamp) {
		bkt_clamp = uclamp_rq_max_value(rq, clamp_id, uc_se->value);
		WRITE_ONCE(uc_rq->value, bkt_clamp);
	}
}

static inline void uclamp_rq_inc(struct rq *rq, struct task_struct *p)
{
	enum uclamp_id clamp_id;

	/*
	 * Avoid any overhead until uclamp is actually used by the userspace.
	 *
	 * The condition is constructed such that a NOP is generated when
	 * sched_uclamp_used is disabled.
	 */
	if (!static_branch_unlikely(&sched_uclamp_used))
		return;

	if (unlikely(!p->sched_class->uclamp_enabled))
		return;

	for_each_clamp_id(clamp_id)
		uclamp_rq_inc_id(rq, p, clamp_id);

	/* Reset clamp idle holding when there is one RUNNABLE task */
	if (rq->uclamp_flags & UCLAMP_FLAG_IDLE)
		rq->uclamp_flags &= ~UCLAMP_FLAG_IDLE;
}

static inline void uclamp_rq_dec(struct rq *rq, struct task_struct *p)
{
	enum uclamp_id clamp_id;

	/*
	 * Avoid any overhead until uclamp is actually used by the userspace.
	 *
	 * The condition is constructed such that a NOP is generated when
	 * sched_uclamp_used is disabled.
	 */
	if (!static_branch_unlikely(&sched_uclamp_used))
		return;

	if (unlikely(!p->sched_class->uclamp_enabled))
		return;

	for_each_clamp_id(clamp_id)
		uclamp_rq_dec_id(rq, p, clamp_id);
}

static inline void uclamp_rq_reinc_id(struct rq *rq, struct task_struct *p,
				      enum uclamp_id clamp_id)
{
	if (!p->uclamp[clamp_id].active)
		return;

	uclamp_rq_dec_id(rq, p, clamp_id);
	uclamp_rq_inc_id(rq, p, clamp_id);

	/*
	 * Make sure to clear the idle flag if we've transiently reached 0
	 * active tasks on rq.
	 */
	if (clamp_id == UCLAMP_MAX && (rq->uclamp_flags & UCLAMP_FLAG_IDLE))
		rq->uclamp_flags &= ~UCLAMP_FLAG_IDLE;
}

static inline void
uclamp_update_active(struct task_struct *p)
{
	enum uclamp_id clamp_id;
	struct rq_flags rf;
	struct rq *rq;

	/*
	 * Lock the task and the rq where the task is (or was) queued.
	 *
	 * We might lock the (previous) rq of a !RUNNABLE task, but that's the
	 * price to pay to safely serialize util_{min,max} updates with
	 * enqueues, dequeues and migration operations.
	 * This is the same locking schema used by __set_cpus_allowed_ptr().
	 */
	rq = task_rq_lock(p, &rf);

	/*
	 * Setting the clamp bucket is serialized by task_rq_lock().
	 * If the task is not yet RUNNABLE and its task_struct is not
	 * affecting a valid clamp bucket, the next time it's enqueued,
	 * it will already see the updated clamp bucket value.
	 */
	for_each_clamp_id(clamp_id)
		uclamp_rq_reinc_id(rq, p, clamp_id);

	task_rq_unlock(rq, p, &rf);
}

#ifdef CONFIG_UCLAMP_TASK_GROUP
static inline void
uclamp_update_active_tasks(struct cgroup_subsys_state *css)
{
	struct css_task_iter it;
	struct task_struct *p;

	css_task_iter_start(css, 0, &it);
	while ((p = css_task_iter_next(&it)))
		uclamp_update_active(p);
	css_task_iter_end(&it);
}

static void cpu_util_update_eff(struct cgroup_subsys_state *css);
static void uclamp_update_root_tg(void)
{
	struct task_group *tg = &root_task_group;

	uclamp_se_set(&tg->uclamp_req[UCLAMP_MIN],
		      sysctl_sched_uclamp_util_min, false);
	uclamp_se_set(&tg->uclamp_req[UCLAMP_MAX],
		      sysctl_sched_uclamp_util_max, false);

	rcu_read_lock();
	cpu_util_update_eff(&root_task_group.css);
	rcu_read_unlock();
}
#else
static void uclamp_update_root_tg(void) { }
#endif

int sysctl_sched_uclamp_handler(struct ctl_table *table, int write,
				void *buffer, size_t *lenp, loff_t *ppos)
{
	bool update_root_tg = false;
	int old_min, old_max, old_min_rt;
	int result;

	mutex_lock(&uclamp_mutex);
	old_min = sysctl_sched_uclamp_util_min;
	old_max = sysctl_sched_uclamp_util_max;
	old_min_rt = sysctl_sched_uclamp_util_min_rt_default;

	result = proc_dointvec(table, write, buffer, lenp, ppos);
	if (result)
		goto undo;
	if (!write)
		goto done;

	if (sysctl_sched_uclamp_util_min > sysctl_sched_uclamp_util_max ||
	    sysctl_sched_uclamp_util_max > SCHED_CAPACITY_SCALE	||
	    sysctl_sched_uclamp_util_min_rt_default > SCHED_CAPACITY_SCALE) {

		result = -EINVAL;
		goto undo;
	}

	if (old_min != sysctl_sched_uclamp_util_min) {
		uclamp_se_set(&uclamp_default[UCLAMP_MIN],
			      sysctl_sched_uclamp_util_min, false);
		update_root_tg = true;
	}
	if (old_max != sysctl_sched_uclamp_util_max) {
		uclamp_se_set(&uclamp_default[UCLAMP_MAX],
			      sysctl_sched_uclamp_util_max, false);
		update_root_tg = true;
	}

	if (update_root_tg) {
		static_branch_enable(&sched_uclamp_used);
		uclamp_update_root_tg();
	}

	if (old_min_rt != sysctl_sched_uclamp_util_min_rt_default) {
		static_branch_enable(&sched_uclamp_used);
		uclamp_sync_util_min_rt_default();
	}

	/*
	 * We update all RUNNABLE tasks only when task groups are in use.
	 * Otherwise, keep it simple and do just a lazy update at each next
	 * task enqueue time.
	 */

	goto done;

undo:
	sysctl_sched_uclamp_util_min = old_min;
	sysctl_sched_uclamp_util_max = old_max;
	sysctl_sched_uclamp_util_min_rt_default = old_min_rt;
done:
	mutex_unlock(&uclamp_mutex);

	return result;
}

static int uclamp_validate(struct task_struct *p,
			   const struct sched_attr *attr)
{
	int util_min = p->uclamp_req[UCLAMP_MIN].value;
	int util_max = p->uclamp_req[UCLAMP_MAX].value;
<<<<<<< HEAD

	if (attr->sched_flags & SCHED_FLAG_UTIL_CLAMP_MIN) {
		util_min = attr->sched_util_min;

		if (util_min + 1 > SCHED_CAPACITY_SCALE + 1)
			return -EINVAL;
	}

=======

	if (attr->sched_flags & SCHED_FLAG_UTIL_CLAMP_MIN) {
		util_min = attr->sched_util_min;

		if (util_min + 1 > SCHED_CAPACITY_SCALE + 1)
			return -EINVAL;
	}

>>>>>>> a7394896
	if (attr->sched_flags & SCHED_FLAG_UTIL_CLAMP_MAX) {
		util_max = attr->sched_util_max;

		if (util_max + 1 > SCHED_CAPACITY_SCALE + 1)
			return -EINVAL;
	}

	if (util_min != -1 && util_max != -1 && util_min > util_max)
		return -EINVAL;

	/*
	 * We have valid uclamp attributes; make sure uclamp is enabled.
	 *
	 * We need to do that here, because enabling static branches is a
	 * blocking operation which obviously cannot be done while holding
	 * scheduler locks.
	 */
	static_branch_enable(&sched_uclamp_used);

	return 0;
}

static bool uclamp_reset(const struct sched_attr *attr,
			 enum uclamp_id clamp_id,
			 struct uclamp_se *uc_se)
{
	/* Reset on sched class change for a non user-defined clamp value. */
	if (likely(!(attr->sched_flags & SCHED_FLAG_UTIL_CLAMP)) &&
	    !uc_se->user_defined)
		return true;

	/* Reset on sched_util_{min,max} == -1. */
	if (clamp_id == UCLAMP_MIN &&
	    attr->sched_flags & SCHED_FLAG_UTIL_CLAMP_MIN &&
	    attr->sched_util_min == -1) {
		return true;
	}

	if (clamp_id == UCLAMP_MAX &&
	    attr->sched_flags & SCHED_FLAG_UTIL_CLAMP_MAX &&
	    attr->sched_util_max == -1) {
		return true;
	}

	return false;
}

static void __setscheduler_uclamp(struct task_struct *p,
				  const struct sched_attr *attr)
{
	enum uclamp_id clamp_id;

	for_each_clamp_id(clamp_id) {
		struct uclamp_se *uc_se = &p->uclamp_req[clamp_id];
		unsigned int value;

		if (!uclamp_reset(attr, clamp_id, uc_se))
			continue;

		/*
		 * RT by default have a 100% boost value that could be modified
		 * at runtime.
		 */
		if (unlikely(rt_task(p) && clamp_id == UCLAMP_MIN))
			value = sysctl_sched_uclamp_util_min_rt_default;
		else
			value = uclamp_none(clamp_id);

		uclamp_se_set(uc_se, value, false);

	}

	if (likely(!(attr->sched_flags & SCHED_FLAG_UTIL_CLAMP)))
		return;

	if (attr->sched_flags & SCHED_FLAG_UTIL_CLAMP_MIN &&
	    attr->sched_util_min != -1) {
		uclamp_se_set(&p->uclamp_req[UCLAMP_MIN],
			      attr->sched_util_min, true);
		trace_android_vh_setscheduler_uclamp(p, UCLAMP_MIN, attr->sched_util_min);
	}

	if (attr->sched_flags & SCHED_FLAG_UTIL_CLAMP_MAX &&
	    attr->sched_util_max != -1) {
		uclamp_se_set(&p->uclamp_req[UCLAMP_MAX],
			      attr->sched_util_max, true);
		trace_android_vh_setscheduler_uclamp(p, UCLAMP_MAX, attr->sched_util_max);
	}
}

static void uclamp_fork(struct task_struct *p)
{
	enum uclamp_id clamp_id;

	/*
	 * We don't need to hold task_rq_lock() when updating p->uclamp_* here
	 * as the task is still at its early fork stages.
	 */
	for_each_clamp_id(clamp_id)
		p->uclamp[clamp_id].active = false;

	if (likely(!p->sched_reset_on_fork))
		return;

	for_each_clamp_id(clamp_id) {
		uclamp_se_set(&p->uclamp_req[clamp_id],
			      uclamp_none(clamp_id), false);
	}
}

static void uclamp_post_fork(struct task_struct *p)
{
	uclamp_update_util_min_rt_default(p);
}

static void __init init_uclamp_rq(struct rq *rq)
{
	enum uclamp_id clamp_id;
	struct uclamp_rq *uc_rq = rq->uclamp;

	for_each_clamp_id(clamp_id) {
		uc_rq[clamp_id] = (struct uclamp_rq) {
			.value = uclamp_none(clamp_id)
		};
	}

	rq->uclamp_flags = 0;
}

static void __init init_uclamp(void)
{
	struct uclamp_se uc_max = {};
	enum uclamp_id clamp_id;
	int cpu;

	for_each_possible_cpu(cpu)
		init_uclamp_rq(cpu_rq(cpu));

	for_each_clamp_id(clamp_id) {
		uclamp_se_set(&init_task.uclamp_req[clamp_id],
			      uclamp_none(clamp_id), false);
	}

	/* System defaults allow max clamp values for both indexes */
	uclamp_se_set(&uc_max, uclamp_none(UCLAMP_MAX), false);
	for_each_clamp_id(clamp_id) {
		uclamp_default[clamp_id] = uc_max;
#ifdef CONFIG_UCLAMP_TASK_GROUP
		root_task_group.uclamp_req[clamp_id] = uc_max;
		root_task_group.uclamp[clamp_id] = uc_max;
#endif
	}
}

#else /* CONFIG_UCLAMP_TASK */
static inline void uclamp_rq_inc(struct rq *rq, struct task_struct *p) { }
static inline void uclamp_rq_dec(struct rq *rq, struct task_struct *p) { }
static inline int uclamp_validate(struct task_struct *p,
				  const struct sched_attr *attr)
{
	return -EOPNOTSUPP;
}
static void __setscheduler_uclamp(struct task_struct *p,
				  const struct sched_attr *attr) { }
static inline void uclamp_fork(struct task_struct *p) { }
static inline void uclamp_post_fork(struct task_struct *p) { }
static inline void init_uclamp(void) { }
#endif /* CONFIG_UCLAMP_TASK */

static inline void enqueue_task(struct rq *rq, struct task_struct *p, int flags)
{
	if (!(flags & ENQUEUE_NOCLOCK))
		update_rq_clock(rq);

	if (!(flags & ENQUEUE_RESTORE)) {
		sched_info_queued(rq, p);
		psi_enqueue(p, flags & ENQUEUE_WAKEUP);
	}

	uclamp_rq_inc(rq, p);
	trace_android_rvh_enqueue_task(rq, p, flags);
	p->sched_class->enqueue_task(rq, p, flags);
<<<<<<< HEAD

	if (sched_core_enabled(rq))
		sched_core_enqueue(rq, p);
=======
>>>>>>> a7394896
	trace_android_rvh_after_enqueue_task(rq, p);
}

static inline void dequeue_task(struct rq *rq, struct task_struct *p, int flags)
{
	if (sched_core_enabled(rq))
		sched_core_dequeue(rq, p);

	if (!(flags & DEQUEUE_NOCLOCK))
		update_rq_clock(rq);

	if (!(flags & DEQUEUE_SAVE)) {
		sched_info_dequeued(rq, p);
		psi_dequeue(p, flags & DEQUEUE_SLEEP);
	}

	uclamp_rq_dec(rq, p);
	trace_android_rvh_dequeue_task(rq, p, flags);
	p->sched_class->dequeue_task(rq, p, flags);
	trace_android_rvh_after_dequeue_task(rq, p);
}

void activate_task(struct rq *rq, struct task_struct *p, int flags)
{
	enqueue_task(rq, p, flags);

	p->on_rq = TASK_ON_RQ_QUEUED;
}
EXPORT_SYMBOL_GPL(activate_task);

void deactivate_task(struct rq *rq, struct task_struct *p, int flags)
{
	p->on_rq = (flags & DEQUEUE_SLEEP) ? 0 : TASK_ON_RQ_MIGRATING;

	dequeue_task(rq, p, flags);
}
EXPORT_SYMBOL_GPL(deactivate_task);

static inline int __normal_prio(int policy, int rt_prio, int nice)
{
	int prio;

	if (dl_policy(policy))
		prio = MAX_DL_PRIO - 1;
	else if (rt_policy(policy))
		prio = MAX_RT_PRIO - 1 - rt_prio;
	else
		prio = NICE_TO_PRIO(nice);

	return prio;
}

/*
 * Calculate the expected normal priority: i.e. priority
 * without taking RT-inheritance into account. Might be
 * boosted by interactivity modifiers. Changes upon fork,
 * setprio syscalls, and whenever the interactivity
 * estimator recalculates.
 */
static inline int normal_prio(struct task_struct *p)
{
	return __normal_prio(p->policy, p->rt_priority, PRIO_TO_NICE(p->static_prio));
}

/*
 * Calculate the current priority, i.e. the priority
 * taken into account by the scheduler. This value might
 * be boosted by RT tasks, or might be boosted by
 * interactivity modifiers. Will be RT if the task got
 * RT-boosted. If not then it returns p->normal_prio.
 */
static int effective_prio(struct task_struct *p)
{
	p->normal_prio = normal_prio(p);
	/*
	 * If we are RT tasks or we were boosted to RT priority,
	 * keep the priority unchanged. Otherwise, update priority
	 * to the normal priority:
	 */
	if (!rt_prio(p->prio))
		return p->normal_prio;
	return p->prio;
}

/**
 * task_curr - is this task currently executing on a CPU?
 * @p: the task in question.
 *
 * Return: 1 if the task is currently executing. 0 otherwise.
 */
inline int task_curr(const struct task_struct *p)
{
	return cpu_curr(task_cpu(p)) == p;
}

/*
 * switched_from, switched_to and prio_changed must _NOT_ drop rq->lock,
 * use the balance_callback list if you want balancing.
 *
 * this means any call to check_class_changed() must be followed by a call to
 * balance_callback().
 */
static inline void check_class_changed(struct rq *rq, struct task_struct *p,
				       const struct sched_class *prev_class,
				       int oldprio)
{
	if (prev_class != p->sched_class) {
		if (prev_class->switched_from)
			prev_class->switched_from(rq, p);

		p->sched_class->switched_to(rq, p);
	} else if (oldprio != p->prio || dl_task(p))
		p->sched_class->prio_changed(rq, p, oldprio);
}

void check_preempt_curr(struct rq *rq, struct task_struct *p, int flags)
{
	if (p->sched_class == rq->curr->sched_class)
		rq->curr->sched_class->check_preempt_curr(rq, p, flags);
	else if (p->sched_class > rq->curr->sched_class)
		resched_curr(rq);

	/*
	 * A queue event has occurred, and we're going to schedule.  In
	 * this case, we can save a useless back to back clock update.
	 */
	if (task_on_rq_queued(rq->curr) && test_tsk_need_resched(rq->curr))
		rq_clock_skip_update(rq);
}
EXPORT_SYMBOL_GPL(check_preempt_curr);

#ifdef CONFIG_SMP

/*
 * Per-CPU kthreads are allowed to run on !active && online CPUs, see
 * __set_cpus_allowed_ptr() and select_fallback_rq().
 */
static inline bool is_cpu_allowed(struct task_struct *p, int cpu)
{
	if (!cpumask_test_cpu(cpu, p->cpus_ptr))
		return false;

	if (is_per_cpu_kthread(p))
		return cpu_online(cpu);

	if (!cpu_active(cpu))
		return false;

	return cpumask_test_cpu(cpu, task_cpu_possible_mask(p));
}

/*
 * This is how migration works:
 *
 * 1) we invoke migration_cpu_stop() on the target CPU using
 *    stop_one_cpu().
 * 2) stopper starts to run (implicitly forcing the migrated thread
 *    off the CPU)
 * 3) it checks whether the migrated task is still in the wrong runqueue.
 * 4) if it's in the wrong runqueue then the migration thread removes
 *    it and puts it into the right queue.
 * 5) stopper completes and stop_one_cpu() returns and the migration
 *    is done.
 */

/*
 * move_queued_task - move a queued task to new rq.
 *
 * Returns (locked) new rq. Old rq's lock is released.
 */
static struct rq *move_queued_task(struct rq *rq, struct rq_flags *rf,
				   struct task_struct *p, int new_cpu)
{
	int detached = 0;

<<<<<<< HEAD
	lockdep_assert_rq_held(rq);

	/*
	 * The vendor hook may drop the lock temporarily, so
	 * pass the rq flags to unpin lock. We expect the
	 * rq lock to be held after return.
	 */
	trace_android_rvh_migrate_queued_task(rq, rf, p, new_cpu, &detached);
	if (detached)
		goto attach;
=======
	lockdep_assert_held(&rq->lock);
>>>>>>> a7394896

	/*
	 * The vendor hook may drop the lock temporarily, so
	 * pass the rq flags to unpin lock. We expect the
	 * rq lock to be held after return.
	 */
	trace_android_rvh_migrate_queued_task(rq, rf, p, new_cpu, &detached);
	if (detached)
		goto attach;

	deactivate_task(rq, p, DEQUEUE_NOCLOCK);
	set_task_cpu(p, new_cpu);

attach:
	rq_unlock(rq, rf);
	rq = cpu_rq(new_cpu);

	rq_lock(rq, rf);
	BUG_ON(task_cpu(p) != new_cpu);
	activate_task(rq, p, 0);
	check_preempt_curr(rq, p, 0);

	return rq;
}

struct migration_arg {
	struct task_struct *task;
	int dest_cpu;
};

/*
 * Move (not current) task off this CPU, onto the destination CPU. We're doing
 * this because either it can't run here any more (set_cpus_allowed()
 * away from this CPU, or CPU going down), or because we're
 * attempting to rebalance this task on exec (sched_exec).
 *
 * So we race with normal scheduler movements, but that's OK, as long
 * as the task is no longer on this CPU.
 */
static struct rq *__migrate_task(struct rq *rq, struct rq_flags *rf,
				 struct task_struct *p, int dest_cpu)
{
	/* Affinity changed (again). */
	if (!is_cpu_allowed(p, dest_cpu))
		return rq;

	update_rq_clock(rq);
	rq = move_queued_task(rq, rf, p, dest_cpu);

	return rq;
}

/*
 * migration_cpu_stop - this will be executed by a highprio stopper thread
 * and performs thread migration by bumping thread off CPU then
 * 'pushing' onto another runqueue.
 */
static int migration_cpu_stop(void *data)
{
	struct migration_arg *arg = data;
	struct task_struct *p = arg->task;
	struct rq *rq = this_rq();
	struct rq_flags rf;

	/*
	 * The original target CPU might have gone down and we might
	 * be on another CPU but it doesn't matter.
	 */
	local_irq_disable();
	/*
	 * We need to explicitly wake pending tasks before running
	 * __migrate_task() such that we will not miss enforcing cpus_ptr
	 * during wakeups, see set_cpus_allowed_ptr()'s TASK_WAKING test.
	 */
	flush_smp_call_function_from_idle();

	raw_spin_lock(&p->pi_lock);
	rq_lock(rq, &rf);
	/*
	 * If task_rq(p) != rq, it cannot be migrated here, because we're
	 * holding rq->lock, if p->on_rq == 0 it cannot get enqueued because
	 * we're holding p->pi_lock.
	 */
	if (task_rq(p) == rq) {
		if (task_on_rq_queued(p))
			rq = __migrate_task(rq, &rf, p, arg->dest_cpu);
		else
			p->wake_cpu = arg->dest_cpu;
	}
	rq_unlock(rq, &rf);
	raw_spin_unlock(&p->pi_lock);

	local_irq_enable();
	return 0;
}

/*
 * sched_class::set_cpus_allowed must do the below, but is not required to
 * actually call this function.
 */
void set_cpus_allowed_common(struct task_struct *p, const struct cpumask *new_mask)
{
	cpumask_copy(&p->cpus_mask, new_mask);
	p->nr_cpus_allowed = cpumask_weight(new_mask);
	trace_android_rvh_set_cpus_allowed_comm(p, new_mask);
}

void do_set_cpus_allowed(struct task_struct *p, const struct cpumask *new_mask)
{
	struct rq *rq = task_rq(p);
	bool queued, running;

	lockdep_assert_held(&p->pi_lock);

	queued = task_on_rq_queued(p);
	running = task_current(rq, p);

	if (queued) {
		/*
		 * Because __kthread_bind() calls this on blocked tasks without
		 * holding rq->lock.
		 */
		lockdep_assert_rq_held(rq);
		dequeue_task(rq, p, DEQUEUE_SAVE | DEQUEUE_NOCLOCK);
	}
	if (running)
		put_prev_task(rq, p);

	p->sched_class->set_cpus_allowed(p, new_mask);

	if (queued)
		enqueue_task(rq, p, ENQUEUE_RESTORE | ENQUEUE_NOCLOCK);
	if (running)
		set_next_task(rq, p);
}

/*
 * Called with both p->pi_lock and rq->lock held; drops both before returning.
 */
static int __set_cpus_allowed_ptr_locked(struct task_struct *p,
					 const struct cpumask *new_mask,
					 bool check,
					 struct rq *rq,
					 struct rq_flags *rf)
{
	const struct cpumask *cpu_valid_mask = cpu_active_mask;
	const struct cpumask *cpu_allowed_mask = task_cpu_possible_mask(p);
	unsigned int dest_cpu;
	int ret = 0;

	update_rq_clock(rq);

	if (p->flags & PF_KTHREAD) {
		/*
		 * Kernel threads are allowed on online && !active CPUs
		 */
		cpu_valid_mask = cpu_online_mask;
	} else if (!cpumask_subset(new_mask, cpu_allowed_mask)) {
		ret = -EINVAL;
		goto out;
	}

	/*
	 * Must re-check here, to close a race against __kthread_bind(),
	 * sched_setaffinity() is not guaranteed to observe the flag.
	 */
	if (check && (p->flags & PF_NO_SETAFFINITY)) {
		ret = -EINVAL;
		goto out;
	}

	if (cpumask_equal(&p->cpus_mask, new_mask))
		goto out;

	/*
	 * Picking a ~random cpu helps in cases where we are changing affinity
	 * for groups of tasks (ie. cpuset), so that load balancing is not
	 * immediately required to distribute the tasks within their new mask.
	 */
	dest_cpu = cpumask_any_and_distribute(cpu_valid_mask, new_mask);
	if (dest_cpu >= nr_cpu_ids) {
		ret = -EINVAL;
		goto out;
	}

	do_set_cpus_allowed(p, new_mask);

	if (p->flags & PF_KTHREAD) {
		/*
		 * For kernel threads that do indeed end up on online &&
		 * !active we want to ensure they are strict per-CPU threads.
		 */
		WARN_ON(cpumask_intersects(new_mask, cpu_online_mask) &&
			!cpumask_intersects(new_mask, cpu_active_mask) &&
			p->nr_cpus_allowed != 1);
	}

	/* Can the task run on the task's current CPU? If so, we're done */
	if (cpumask_test_cpu(task_cpu(p), new_mask))
		goto out;

	if (task_running(rq, p) || p->state == TASK_WAKING) {
		struct migration_arg arg = { p, dest_cpu };
		/* Need help from migration thread: drop lock and wait. */
		task_rq_unlock(rq, p, rf);
		stop_one_cpu(cpu_of(rq), migration_cpu_stop, &arg);
		return 0;
	} else if (task_on_rq_queued(p)) {
		/*
		 * OK, since we're going to drop the lock immediately
		 * afterwards anyway.
		 */
		rq = move_queued_task(rq, rf, p, dest_cpu);
	}
out:
	task_rq_unlock(rq, p, rf);

	return ret;
}

/*
 * Change a given task's CPU affinity. Migrate the thread to a
 * proper CPU and schedule it away if the CPU it's executing on
 * is removed from the allowed bitmask.
 *
 * NOTE: the caller must have a valid reference to the task, the
 * task must not exit() & deallocate itself prematurely. The
 * call is not atomic; no spinlocks may be held.
 */
static int __set_cpus_allowed_ptr(struct task_struct *p,
				  const struct cpumask *new_mask, bool check)
{
	struct rq_flags rf;
	struct rq *rq;

	rq = task_rq_lock(p, &rf);
	return __set_cpus_allowed_ptr_locked(p, new_mask, check, rq, &rf);
}

int set_cpus_allowed_ptr(struct task_struct *p, const struct cpumask *new_mask)
{
	return __set_cpus_allowed_ptr(p, new_mask, false);
}
EXPORT_SYMBOL_GPL(set_cpus_allowed_ptr);

/*
 * Change a given task's CPU affinity to the intersection of its current
 * affinity mask and @subset_mask, writing the resulting mask to @new_mask.
 * If the resulting mask is empty, leave the affinity unchanged and return
 * -EINVAL.
 */
static int restrict_cpus_allowed_ptr(struct task_struct *p,
				     struct cpumask *new_mask,
				     const struct cpumask *subset_mask)
{
	struct rq_flags rf;
	struct rq *rq;

	rq = task_rq_lock(p, &rf);
	if (!cpumask_and(new_mask, &p->cpus_mask, subset_mask)) {
		task_rq_unlock(rq, p, &rf);
		return -EINVAL;
	}

	return __set_cpus_allowed_ptr_locked(p, new_mask, false, rq, &rf);
}

/*
 * Restrict a given task's CPU affinity so that it is a subset of
 * task_cpu_possible_mask(). If the resulting mask is empty, we warn and
 * walk up the cpuset hierarchy until we find a suitable mask.
 */
void force_compatible_cpus_allowed_ptr(struct task_struct *p)
{
	cpumask_var_t new_mask;
	const struct cpumask *override_mask = task_cpu_possible_mask(p);

	alloc_cpumask_var(&new_mask, GFP_KERNEL);

	/*
	 * __migrate_task() can fail silently in the face of concurrent
	 * offlining of the chosen destination CPU, so take the hotplug
	 * lock to ensure that the migration succeeds.
	 */
	trace_android_rvh_force_compatible_pre(NULL);
	cpus_read_lock();
	if (!cpumask_available(new_mask))
		goto out_set_mask;

	if (!restrict_cpus_allowed_ptr(p, new_mask, override_mask))
		goto out_free_mask;

	/*
	 * We failed to find a valid subset of the affinity mask for the
	 * task, so override it based on its cpuset hierarchy.
	 */
	cpuset_cpus_allowed(p, new_mask);
	override_mask = new_mask;

out_set_mask:
	if (printk_ratelimit()) {
		printk_deferred("Overriding affinity for process %d (%s) to CPUs %*pbl\n",
				task_pid_nr(p), p->comm,
				cpumask_pr_args(override_mask));
	}

	WARN_ON(set_cpus_allowed_ptr(p, override_mask));
out_free_mask:
	cpus_read_unlock();
	trace_android_rvh_force_compatible_post(NULL);
	free_cpumask_var(new_mask);
}

void set_task_cpu(struct task_struct *p, unsigned int new_cpu)
{
#ifdef CONFIG_SCHED_DEBUG
	/*
	 * We should never call set_task_cpu() on a blocked task,
	 * ttwu() will sort out the placement.
	 */
	WARN_ON_ONCE(p->state != TASK_RUNNING && p->state != TASK_WAKING &&
			!p->on_rq);

	/*
	 * Migrating fair class task must have p->on_rq = TASK_ON_RQ_MIGRATING,
	 * because schedstat_wait_{start,end} rebase migrating task's wait_start
	 * time relying on p->on_rq.
	 */
	WARN_ON_ONCE(p->state == TASK_RUNNING &&
		     p->sched_class == &fair_sched_class &&
		     (p->on_rq && !task_on_rq_migrating(p)));

#ifdef CONFIG_LOCKDEP
	/*
	 * The caller should hold either p->pi_lock or rq->lock, when changing
	 * a task's CPU. ->pi_lock for waking tasks, rq->lock for runnable tasks.
	 *
	 * sched_move_task() holds both and thus holding either pins the cgroup,
	 * see task_group().
	 *
	 * Furthermore, all task_rq users should acquire both locks, see
	 * task_rq_lock().
	 */
	WARN_ON_ONCE(debug_locks && !(lockdep_is_held(&p->pi_lock) ||
				      lockdep_is_held(__rq_lockp(task_rq(p)))));
#endif
	/*
	 * Clearly, migrating tasks to offline CPUs is a fairly daft thing.
	 */
	WARN_ON_ONCE(!cpu_online(new_cpu));
#endif

	trace_sched_migrate_task(p, new_cpu);

	if (task_cpu(p) != new_cpu) {
		if (p->sched_class->migrate_task_rq)
			p->sched_class->migrate_task_rq(p, new_cpu);
		p->se.nr_migrations++;
		rseq_migrate(p);
		perf_event_task_migrate(p);
		trace_android_rvh_set_task_cpu(p, new_cpu);
	}

	__set_task_cpu(p, new_cpu);
}
EXPORT_SYMBOL_GPL(set_task_cpu);

static void __migrate_swap_task(struct task_struct *p, int cpu)
{
	if (task_on_rq_queued(p)) {
		struct rq *src_rq, *dst_rq;
		struct rq_flags srf, drf;

		src_rq = task_rq(p);
		dst_rq = cpu_rq(cpu);

		rq_pin_lock(src_rq, &srf);
		rq_pin_lock(dst_rq, &drf);

		deactivate_task(src_rq, p, 0);
		set_task_cpu(p, cpu);
		activate_task(dst_rq, p, 0);
		check_preempt_curr(dst_rq, p, 0);

		rq_unpin_lock(dst_rq, &drf);
		rq_unpin_lock(src_rq, &srf);

	} else {
		/*
		 * Task isn't running anymore; make it appear like we migrated
		 * it before it went to sleep. This means on wakeup we make the
		 * previous CPU our target instead of where it really is.
		 */
		p->wake_cpu = cpu;
	}
}

struct migration_swap_arg {
	struct task_struct *src_task, *dst_task;
	int src_cpu, dst_cpu;
};

static int migrate_swap_stop(void *data)
{
	struct migration_swap_arg *arg = data;
	struct rq *src_rq, *dst_rq;
	int ret = -EAGAIN;

	if (!cpu_active(arg->src_cpu) || !cpu_active(arg->dst_cpu))
		return -EAGAIN;

	src_rq = cpu_rq(arg->src_cpu);
	dst_rq = cpu_rq(arg->dst_cpu);

	double_raw_lock(&arg->src_task->pi_lock,
			&arg->dst_task->pi_lock);
	double_rq_lock(src_rq, dst_rq);

	if (task_cpu(arg->dst_task) != arg->dst_cpu)
		goto unlock;

	if (task_cpu(arg->src_task) != arg->src_cpu)
		goto unlock;

	if (!cpumask_test_cpu(arg->dst_cpu, arg->src_task->cpus_ptr))
		goto unlock;

	if (!cpumask_test_cpu(arg->src_cpu, arg->dst_task->cpus_ptr))
		goto unlock;

	__migrate_swap_task(arg->src_task, arg->dst_cpu);
	__migrate_swap_task(arg->dst_task, arg->src_cpu);

	ret = 0;

unlock:
	double_rq_unlock(src_rq, dst_rq);
	raw_spin_unlock(&arg->dst_task->pi_lock);
	raw_spin_unlock(&arg->src_task->pi_lock);

	return ret;
}

/*
 * Cross migrate two tasks
 */
int migrate_swap(struct task_struct *cur, struct task_struct *p,
		int target_cpu, int curr_cpu)
{
	struct migration_swap_arg arg;
	int ret = -EINVAL;

	arg = (struct migration_swap_arg){
		.src_task = cur,
		.src_cpu = curr_cpu,
		.dst_task = p,
		.dst_cpu = target_cpu,
	};

	if (arg.src_cpu == arg.dst_cpu)
		goto out;

	/*
	 * These three tests are all lockless; this is OK since all of them
	 * will be re-checked with proper locks held further down the line.
	 */
	if (!cpu_active(arg.src_cpu) || !cpu_active(arg.dst_cpu))
		goto out;

	if (!cpumask_test_cpu(arg.dst_cpu, arg.src_task->cpus_ptr))
		goto out;

	if (!cpumask_test_cpu(arg.src_cpu, arg.dst_task->cpus_ptr))
		goto out;

	trace_sched_swap_numa(cur, arg.src_cpu, p, arg.dst_cpu);
	ret = stop_two_cpus(arg.dst_cpu, arg.src_cpu, migrate_swap_stop, &arg);

out:
	return ret;
}
EXPORT_SYMBOL_GPL(migrate_swap);

/*
 * wait_task_inactive - wait for a thread to unschedule.
 *
 * If @match_state is nonzero, it's the @p->state value just checked and
 * not expected to change.  If it changes, i.e. @p might have woken up,
 * then return zero.  When we succeed in waiting for @p to be off its CPU,
 * we return a positive number (its total switch count).  If a second call
 * a short while later returns the same number, the caller can be sure that
 * @p has remained unscheduled the whole time.
 *
 * The caller must ensure that the task *will* unschedule sometime soon,
 * else this function might spin for a *long* time. This function can't
 * be called with interrupts off, or it may introduce deadlock with
 * smp_call_function() if an IPI is sent by the same process we are
 * waiting to become inactive.
 */
unsigned long wait_task_inactive(struct task_struct *p, long match_state)
{
	int running, queued;
	struct rq_flags rf;
	unsigned long ncsw;
	struct rq *rq;

	for (;;) {
		/*
		 * We do the initial early heuristics without holding
		 * any task-queue locks at all. We'll only try to get
		 * the runqueue lock when things look like they will
		 * work out!
		 */
		rq = task_rq(p);

		/*
		 * If the task is actively running on another CPU
		 * still, just relax and busy-wait without holding
		 * any locks.
		 *
		 * NOTE! Since we don't hold any locks, it's not
		 * even sure that "rq" stays as the right runqueue!
		 * But we don't care, since "task_running()" will
		 * return false if the runqueue has changed and p
		 * is actually now running somewhere else!
		 */
		while (task_running(rq, p)) {
			if (match_state && unlikely(p->state != match_state))
				return 0;
			cpu_relax();
		}

		/*
		 * Ok, time to look more closely! We need the rq
		 * lock now, to be *sure*. If we're wrong, we'll
		 * just go back and repeat.
		 */
		rq = task_rq_lock(p, &rf);
		trace_sched_wait_task(p);
		running = task_running(rq, p);
		queued = task_on_rq_queued(p);
		ncsw = 0;
		if (!match_state || p->state == match_state)
			ncsw = p->nvcsw | LONG_MIN; /* sets MSB */
		task_rq_unlock(rq, p, &rf);

		/*
		 * If it changed from the expected state, bail out now.
		 */
		if (unlikely(!ncsw))
			break;

		/*
		 * Was it really running after all now that we
		 * checked with the proper locks actually held?
		 *
		 * Oops. Go back and try again..
		 */
		if (unlikely(running)) {
			cpu_relax();
			continue;
		}

		/*
		 * It's not enough that it's not actively running,
		 * it must be off the runqueue _entirely_, and not
		 * preempted!
		 *
		 * So if it was still runnable (but just not actively
		 * running right now), it's preempted, and we should
		 * yield - it could be a while.
		 */
		if (unlikely(queued)) {
			ktime_t to = NSEC_PER_SEC / HZ;

			set_current_state(TASK_UNINTERRUPTIBLE);
			schedule_hrtimeout(&to, HRTIMER_MODE_REL);
			continue;
		}

		/*
		 * Ahh, all good. It wasn't running, and it wasn't
		 * runnable, which means that it will never become
		 * running in the future either. We're all done!
		 */
		break;
	}

	return ncsw;
}

/***
 * kick_process - kick a running thread to enter/exit the kernel
 * @p: the to-be-kicked thread
 *
 * Cause a process which is running on another CPU to enter
 * kernel-mode, without any delay. (to get signals handled.)
 *
 * NOTE: this function doesn't have to take the runqueue lock,
 * because all it wants to ensure is that the remote task enters
 * the kernel. If the IPI races and the task has been migrated
 * to another CPU then no harm is done and the purpose has been
 * achieved as well.
 */
void kick_process(struct task_struct *p)
{
	int cpu;

	preempt_disable();
	cpu = task_cpu(p);
	if ((cpu != smp_processor_id()) && task_curr(p))
		smp_send_reschedule(cpu);
	preempt_enable();
}
EXPORT_SYMBOL_GPL(kick_process);

/*
 * ->cpus_ptr is protected by both rq->lock and p->pi_lock
 *
 * A few notes on cpu_active vs cpu_online:
 *
 *  - cpu_active must be a subset of cpu_online
 *
 *  - on CPU-up we allow per-CPU kthreads on the online && !active CPU,
 *    see __set_cpus_allowed_ptr(). At this point the newly online
 *    CPU isn't yet part of the sched domains, and balancing will not
 *    see it.
 *
 *  - on CPU-down we clear cpu_active() to mask the sched domains and
 *    avoid the load balancer to place new tasks on the to be removed
 *    CPU. Existing tasks will remain running there and will be taken
 *    off.
 *
 * This means that fallback selection must not select !active CPUs.
 * And can assume that any active CPU must be online. Conversely
 * select_task_rq() below may allow selection of !active CPUs in order
 * to satisfy the above rules.
 */
static int select_fallback_rq(int cpu, struct task_struct *p)
{
	int nid = cpu_to_node(cpu);
	const struct cpumask *nodemask = NULL;
	enum { cpuset, possible, fail } state = cpuset;
	int dest_cpu = -1;

	trace_android_rvh_select_fallback_rq(cpu, p, &dest_cpu);
	if (dest_cpu >= 0)
		return dest_cpu;

	/*
	 * If the node that the CPU is on has been offlined, cpu_to_node()
	 * will return -1. There is no CPU on the node, and we should
	 * select the CPU on the other node.
	 */
	if (nid != -1) {
		nodemask = cpumask_of_node(nid);

		/* Look for allowed, online CPU in same node. */
		for_each_cpu(dest_cpu, nodemask) {
			if (is_cpu_allowed(p, dest_cpu))
				return dest_cpu;
		}
	}

	for (;;) {
		/* Any allowed, online CPU? */
		for_each_cpu(dest_cpu, p->cpus_ptr) {
			if (!is_cpu_allowed(p, dest_cpu))
				continue;

			goto out;
		}

		/* No more Mr. Nice Guy. */
		switch (state) {
		case cpuset:
			if (IS_ENABLED(CONFIG_CPUSETS)) {
				cpuset_cpus_allowed_fallback(p);
				state = possible;
				break;
			}
			fallthrough;
		case possible:
			do_set_cpus_allowed(p, task_cpu_possible_mask(p));
			state = fail;
			break;
		case fail:
			BUG();
			break;
		}
	}

out:
	if (state != cpuset) {
		/*
		 * Don't tell them about moving exiting tasks or
		 * kernel threads (both mm NULL), since they never
		 * leave kernel.
		 */
		if (p->mm && printk_ratelimit()) {
			printk_deferred("process %d (%s) no longer affine to cpu%d\n",
					task_pid_nr(p), p->comm, cpu);
		}
	}

	return dest_cpu;
}

/*
 * The caller (fork, wakeup) owns p->pi_lock, ->cpus_ptr is stable.
 */
static inline
int select_task_rq(struct task_struct *p, int cpu, int sd_flags, int wake_flags)
{
	lockdep_assert_held(&p->pi_lock);

	if (p->nr_cpus_allowed > 1)
		cpu = p->sched_class->select_task_rq(p, cpu, sd_flags, wake_flags);
	else
		cpu = cpumask_any(p->cpus_ptr);

	/*
	 * In order not to call set_task_cpu() on a blocking task we need
	 * to rely on ttwu() to place the task on a valid ->cpus_ptr
	 * CPU.
	 *
	 * Since this is common to all placement strategies, this lives here.
	 *
	 * [ this allows ->select_task() to simply return task_cpu(p) and
	 *   not worry about this generic constraint ]
	 */
	if (unlikely(!is_cpu_allowed(p, cpu)))
		cpu = select_fallback_rq(task_cpu(p), p);

	return cpu;
}

void sched_set_stop_task(int cpu, struct task_struct *stop)
{
	struct sched_param param = { .sched_priority = MAX_RT_PRIO - 1 };
	struct task_struct *old_stop = cpu_rq(cpu)->stop;

	if (stop) {
		/*
		 * Make it appear like a SCHED_FIFO task, its something
		 * userspace knows about and won't get confused about.
		 *
		 * Also, it will make PI more or less work without too
		 * much confusion -- but then, stop work should not
		 * rely on PI working anyway.
		 */
		sched_setscheduler_nocheck(stop, SCHED_FIFO, &param);

		stop->sched_class = &stop_sched_class;
	}

	cpu_rq(cpu)->stop = stop;

	if (old_stop) {
		/*
		 * Reset it back to a normal scheduling class so that
		 * it can die in pieces.
		 */
		old_stop->sched_class = &rt_sched_class;
	}
}

#else

static inline int __set_cpus_allowed_ptr(struct task_struct *p,
					 const struct cpumask *new_mask, bool check)
{
	return set_cpus_allowed_ptr(p, new_mask);
}

#endif /* CONFIG_SMP */

static void
ttwu_stat(struct task_struct *p, int cpu, int wake_flags)
{
	struct rq *rq;

	if (!schedstat_enabled())
		return;

	rq = this_rq();

#ifdef CONFIG_SMP
	if (cpu == rq->cpu) {
		__schedstat_inc(rq->ttwu_local);
		__schedstat_inc(p->se.statistics.nr_wakeups_local);
	} else {
		struct sched_domain *sd;

		__schedstat_inc(p->se.statistics.nr_wakeups_remote);
		rcu_read_lock();
		for_each_domain(rq->cpu, sd) {
			if (cpumask_test_cpu(cpu, sched_domain_span(sd))) {
				__schedstat_inc(sd->ttwu_wake_remote);
				break;
			}
		}
		rcu_read_unlock();
	}

	if (wake_flags & WF_MIGRATED)
		__schedstat_inc(p->se.statistics.nr_wakeups_migrate);
#endif /* CONFIG_SMP */

	__schedstat_inc(rq->ttwu_count);
	__schedstat_inc(p->se.statistics.nr_wakeups);

	if (wake_flags & WF_SYNC)
		__schedstat_inc(p->se.statistics.nr_wakeups_sync);
}

/*
 * Mark the task runnable and perform wakeup-preemption.
 */
static void ttwu_do_wakeup(struct rq *rq, struct task_struct *p, int wake_flags,
			   struct rq_flags *rf)
{
	check_preempt_curr(rq, p, wake_flags);
	p->state = TASK_RUNNING;
	trace_sched_wakeup(p);

#ifdef CONFIG_SMP
	if (p->sched_class->task_woken) {
		/*
		 * Our task @p is fully woken up and running; so its safe to
		 * drop the rq->lock, hereafter rq is only used for statistics.
		 */
		rq_unpin_lock(rq, rf);
		p->sched_class->task_woken(rq, p);
		rq_repin_lock(rq, rf);
	}

	if (rq->idle_stamp) {
		u64 delta = rq_clock(rq) - rq->idle_stamp;
		u64 max = 2*rq->max_idle_balance_cost;

		update_avg(&rq->avg_idle, delta);

		if (rq->avg_idle > max)
			rq->avg_idle = max;

		rq->idle_stamp = 0;
	}
#endif
}

static void
ttwu_do_activate(struct rq *rq, struct task_struct *p, int wake_flags,
		 struct rq_flags *rf)
{
	int en_flags = ENQUEUE_WAKEUP | ENQUEUE_NOCLOCK;

	if (wake_flags & WF_SYNC)
		en_flags |= ENQUEUE_WAKEUP_SYNC;

<<<<<<< HEAD
	lockdep_assert_rq_held(rq);
=======
	lockdep_assert_held(&rq->lock);
>>>>>>> a7394896

	if (p->sched_contributes_to_load)
		rq->nr_uninterruptible--;

#ifdef CONFIG_SMP
	if (wake_flags & WF_MIGRATED)
		en_flags |= ENQUEUE_MIGRATED;
	else
#endif
	if (p->in_iowait) {
		delayacct_blkio_end(p);
		atomic_dec(&task_rq(p)->nr_iowait);
	}

	activate_task(rq, p, en_flags);
	ttwu_do_wakeup(rq, p, wake_flags, rf);
}

/*
 * Consider @p being inside a wait loop:
 *
 *   for (;;) {
 *      set_current_state(TASK_UNINTERRUPTIBLE);
 *
 *      if (CONDITION)
 *         break;
 *
 *      schedule();
 *   }
 *   __set_current_state(TASK_RUNNING);
 *
 * between set_current_state() and schedule(). In this case @p is still
 * runnable, so all that needs doing is change p->state back to TASK_RUNNING in
 * an atomic manner.
 *
 * By taking task_rq(p)->lock we serialize against schedule(), if @p->on_rq
 * then schedule() must still happen and p->state can be changed to
 * TASK_RUNNING. Otherwise we lost the race, schedule() has happened, and we
 * need to do a full wakeup with enqueue.
 *
 * Returns: %true when the wakeup is done,
 *          %false otherwise.
 */
static int ttwu_runnable(struct task_struct *p, int wake_flags)
{
	struct rq_flags rf;
	struct rq *rq;
	int ret = 0;

	rq = __task_rq_lock(p, &rf);
	if (task_on_rq_queued(p)) {
		/* check_preempt_curr() may use rq clock */
		update_rq_clock(rq);
		ttwu_do_wakeup(rq, p, wake_flags, &rf);
		ret = 1;
	}
	__task_rq_unlock(rq, &rf);

	return ret;
}

#ifdef CONFIG_SMP
void sched_ttwu_pending(void *arg)
{
	struct llist_node *llist = arg;
	struct rq *rq = this_rq();
	struct task_struct *p, *t;
	struct rq_flags rf;

	if (!llist)
		return;

	/*
	 * rq::ttwu_pending racy indication of out-standing wakeups.
	 * Races such that false-negatives are possible, since they
	 * are shorter lived that false-positives would be.
	 */
	WRITE_ONCE(rq->ttwu_pending, 0);

	rq_lock_irqsave(rq, &rf);
	update_rq_clock(rq);

	llist_for_each_entry_safe(p, t, llist, wake_entry.llist) {
		if (WARN_ON_ONCE(p->on_cpu))
			smp_cond_load_acquire(&p->on_cpu, !VAL);

		if (WARN_ON_ONCE(task_cpu(p) != cpu_of(rq)))
			set_task_cpu(p, cpu_of(rq));

		ttwu_do_activate(rq, p, p->sched_remote_wakeup ? WF_MIGRATED : 0, &rf);
	}

	rq_unlock_irqrestore(rq, &rf);
}

void send_call_function_single_ipi(int cpu)
{
	struct rq *rq = cpu_rq(cpu);

	if (!set_nr_if_polling(rq->idle))
		arch_send_call_function_single_ipi(cpu);
	else
		trace_sched_wake_idle_without_ipi(cpu);
}

/*
 * Queue a task on the target CPUs wake_list and wake the CPU via IPI if
 * necessary. The wakee CPU on receipt of the IPI will queue the task
 * via sched_ttwu_wakeup() for activation so the wakee incurs the cost
 * of the wakeup instead of the waker.
 */
static void __ttwu_queue_wakelist(struct task_struct *p, int cpu, int wake_flags)
{
	struct rq *rq = cpu_rq(cpu);

	p->sched_remote_wakeup = !!(wake_flags & WF_MIGRATED);

	WRITE_ONCE(rq->ttwu_pending, 1);
	__smp_call_single_queue(cpu, &p->wake_entry.llist);
}

void wake_up_if_idle(int cpu)
{
	struct rq *rq = cpu_rq(cpu);
	struct rq_flags rf;

	rcu_read_lock();

	if (!is_idle_task(rcu_dereference(rq->curr)))
		goto out;

	if (set_nr_if_polling(rq->idle)) {
		trace_sched_wake_idle_without_ipi(cpu);
	} else {
		rq_lock_irqsave(rq, &rf);
		if (is_idle_task(rq->curr))
			smp_send_reschedule(cpu);
		/* Else CPU is not idle, do nothing here: */
		rq_unlock_irqrestore(rq, &rf);
	}

out:
	rcu_read_unlock();
}
EXPORT_SYMBOL_GPL(wake_up_if_idle);

bool cpus_share_cache(int this_cpu, int that_cpu)
{
	return per_cpu(sd_llc_id, this_cpu) == per_cpu(sd_llc_id, that_cpu);
}

static inline bool ttwu_queue_cond(int cpu, int wake_flags)
{
	/*
	 * If the CPU does not share cache, then queue the task on the
	 * remote rqs wakelist to avoid accessing remote data.
	 */
	if (!cpus_share_cache(smp_processor_id(), cpu))
		return true;

	/*
	 * If the task is descheduling and the only running task on the
	 * CPU then use the wakelist to offload the task activation to
	 * the soon-to-be-idle CPU as the current CPU is likely busy.
	 * nr_running is checked to avoid unnecessary task stacking.
	 */
	if ((wake_flags & WF_ON_CPU) && cpu_rq(cpu)->nr_running <= 1)
		return true;

	return false;
}

static bool ttwu_queue_wakelist(struct task_struct *p, int cpu, int wake_flags)
{
	bool cond = false;

	trace_android_rvh_ttwu_cond(&cond);

	if ((sched_feat(TTWU_QUEUE) && ttwu_queue_cond(cpu, wake_flags)) ||
			cond) {
		if (WARN_ON_ONCE(cpu == smp_processor_id()))
			return false;

		sched_clock_cpu(cpu); /* Sync clocks across CPUs */
		__ttwu_queue_wakelist(p, cpu, wake_flags);
		return true;
	}

	return false;
}

#else /* !CONFIG_SMP */

static inline bool ttwu_queue_wakelist(struct task_struct *p, int cpu, int wake_flags)
{
	return false;
}

#endif /* CONFIG_SMP */

static void ttwu_queue(struct task_struct *p, int cpu, int wake_flags)
{
	struct rq *rq = cpu_rq(cpu);
	struct rq_flags rf;

	if (ttwu_queue_wakelist(p, cpu, wake_flags))
		return;

	rq_lock(rq, &rf);
	update_rq_clock(rq);
	ttwu_do_activate(rq, p, wake_flags, &rf);
	rq_unlock(rq, &rf);
}

/*
 * Notes on Program-Order guarantees on SMP systems.
 *
 *  MIGRATION
 *
 * The basic program-order guarantee on SMP systems is that when a task [t]
 * migrates, all its activity on its old CPU [c0] happens-before any subsequent
 * execution on its new CPU [c1].
 *
 * For migration (of runnable tasks) this is provided by the following means:
 *
 *  A) UNLOCK of the rq(c0)->lock scheduling out task t
 *  B) migration for t is required to synchronize *both* rq(c0)->lock and
 *     rq(c1)->lock (if not at the same time, then in that order).
 *  C) LOCK of the rq(c1)->lock scheduling in task
 *
 * Release/acquire chaining guarantees that B happens after A and C after B.
 * Note: the CPU doing B need not be c0 or c1
 *
 * Example:
 *
 *   CPU0            CPU1            CPU2
 *
 *   LOCK rq(0)->lock
 *   sched-out X
 *   sched-in Y
 *   UNLOCK rq(0)->lock
 *
 *                                   LOCK rq(0)->lock // orders against CPU0
 *                                   dequeue X
 *                                   UNLOCK rq(0)->lock
 *
 *                                   LOCK rq(1)->lock
 *                                   enqueue X
 *                                   UNLOCK rq(1)->lock
 *
 *                   LOCK rq(1)->lock // orders against CPU2
 *                   sched-out Z
 *                   sched-in X
 *                   UNLOCK rq(1)->lock
 *
 *
 *  BLOCKING -- aka. SLEEP + WAKEUP
 *
 * For blocking we (obviously) need to provide the same guarantee as for
 * migration. However the means are completely different as there is no lock
 * chain to provide order. Instead we do:
 *
 *   1) smp_store_release(X->on_cpu, 0)   -- finish_task()
 *   2) smp_cond_load_acquire(!X->on_cpu) -- try_to_wake_up()
 *
 * Example:
 *
 *   CPU0 (schedule)  CPU1 (try_to_wake_up) CPU2 (schedule)
 *
 *   LOCK rq(0)->lock LOCK X->pi_lock
 *   dequeue X
 *   sched-out X
 *   smp_store_release(X->on_cpu, 0);
 *
 *                    smp_cond_load_acquire(&X->on_cpu, !VAL);
 *                    X->state = WAKING
 *                    set_task_cpu(X,2)
 *
 *                    LOCK rq(2)->lock
 *                    enqueue X
 *                    X->state = RUNNING
 *                    UNLOCK rq(2)->lock
 *
 *                                          LOCK rq(2)->lock // orders against CPU1
 *                                          sched-out Z
 *                                          sched-in X
 *                                          UNLOCK rq(2)->lock
 *
 *                    UNLOCK X->pi_lock
 *   UNLOCK rq(0)->lock
 *
 *
 * However, for wakeups there is a second guarantee we must provide, namely we
 * must ensure that CONDITION=1 done by the caller can not be reordered with
 * accesses to the task state; see try_to_wake_up() and set_current_state().
 */

/**
 * try_to_wake_up - wake up a thread
 * @p: the thread to be awakened
 * @state: the mask of task states that can be woken
 * @wake_flags: wake modifier flags (WF_*)
 *
 * Conceptually does:
 *
 *   If (@state & @p->state) @p->state = TASK_RUNNING.
 *
 * If the task was not queued/runnable, also place it back on a runqueue.
 *
 * This function is atomic against schedule() which would dequeue the task.
 *
 * It issues a full memory barrier before accessing @p->state, see the comment
 * with set_current_state().
 *
 * Uses p->pi_lock to serialize against concurrent wake-ups.
 *
 * Relies on p->pi_lock stabilizing:
 *  - p->sched_class
 *  - p->cpus_ptr
 *  - p->sched_task_group
 * in order to do migration, see its use of select_task_rq()/set_task_cpu().
 *
 * Tries really hard to only take one task_rq(p)->lock for performance.
 * Takes rq->lock in:
 *  - ttwu_runnable()    -- old rq, unavoidable, see comment there;
 *  - ttwu_queue()       -- new rq, for enqueue of the task;
 *  - psi_ttwu_dequeue() -- much sadness :-( accounting will kill us.
 *
 * As a consequence we race really badly with just about everything. See the
 * many memory barriers and their comments for details.
 *
 * Return: %true if @p->state changes (an actual wakeup was done),
 *	   %false otherwise.
 */
static int
try_to_wake_up(struct task_struct *p, unsigned int state, int wake_flags)
{
	unsigned long flags;
	int cpu, success = 0;

	preempt_disable();
	if (p == current) {
		/*
		 * We're waking current, this means 'p->on_rq' and 'task_cpu(p)
		 * == smp_processor_id()'. Together this means we can special
		 * case the whole 'p->on_rq && ttwu_runnable()' case below
		 * without taking any locks.
		 *
		 * In particular:
		 *  - we rely on Program-Order guarantees for all the ordering,
		 *  - we're serialized against set_special_state() by virtue of
		 *    it disabling IRQs (this allows not taking ->pi_lock).
		 */
		if (!(p->state & state))
			goto out;

		success = 1;
		trace_sched_waking(p);
		p->state = TASK_RUNNING;
		trace_sched_wakeup(p);
		goto out;
	}

	/*
	 * If we are going to wake up a thread waiting for CONDITION we
	 * need to ensure that CONDITION=1 done by the caller can not be
	 * reordered with p->state check below. This pairs with smp_store_mb()
	 * in set_current_state() that the waiting thread does.
	 */
	raw_spin_lock_irqsave(&p->pi_lock, flags);
	smp_mb__after_spinlock();
	if (!(p->state & state))
		goto unlock;

#ifdef CONFIG_FREEZER
	/*
	 * If we're going to wake up a thread which may be frozen, then
	 * we can only do so if we have an active CPU which is capable of
	 * running it. This may not be the case when resuming from suspend,
	 * as the secondary CPUs may not yet be back online. See __thaw_task()
	 * for the actual wakeup.
	 */
	if (unlikely(frozen_or_skipped(p)) &&
	    !cpumask_intersects(cpu_active_mask, task_cpu_possible_mask(p)))
		goto unlock;
#endif

	trace_sched_waking(p);

	/* We're going to change ->state: */
	success = 1;

	/*
	 * Ensure we load p->on_rq _after_ p->state, otherwise it would
	 * be possible to, falsely, observe p->on_rq == 0 and get stuck
	 * in smp_cond_load_acquire() below.
	 *
	 * sched_ttwu_pending()			try_to_wake_up()
	 *   STORE p->on_rq = 1			  LOAD p->state
	 *   UNLOCK rq->lock
	 *
	 * __schedule() (switch to task 'p')
	 *   LOCK rq->lock			  smp_rmb();
	 *   smp_mb__after_spinlock();
	 *   UNLOCK rq->lock
	 *
	 * [task p]
	 *   STORE p->state = UNINTERRUPTIBLE	  LOAD p->on_rq
	 *
	 * Pairs with the LOCK+smp_mb__after_spinlock() on rq->lock in
	 * __schedule().  See the comment for smp_mb__after_spinlock().
	 *
	 * A similar smb_rmb() lives in try_invoke_on_locked_down_task().
	 */
	smp_rmb();
	if (READ_ONCE(p->on_rq) && ttwu_runnable(p, wake_flags))
		goto unlock;

	if (p->state & TASK_UNINTERRUPTIBLE)
		trace_sched_blocked_reason(p);

#ifdef CONFIG_SMP
	/*
	 * Ensure we load p->on_cpu _after_ p->on_rq, otherwise it would be
	 * possible to, falsely, observe p->on_cpu == 0.
	 *
	 * One must be running (->on_cpu == 1) in order to remove oneself
	 * from the runqueue.
	 *
	 * __schedule() (switch to task 'p')	try_to_wake_up()
	 *   STORE p->on_cpu = 1		  LOAD p->on_rq
	 *   UNLOCK rq->lock
	 *
	 * __schedule() (put 'p' to sleep)
	 *   LOCK rq->lock			  smp_rmb();
	 *   smp_mb__after_spinlock();
	 *   STORE p->on_rq = 0			  LOAD p->on_cpu
	 *
	 * Pairs with the LOCK+smp_mb__after_spinlock() on rq->lock in
	 * __schedule().  See the comment for smp_mb__after_spinlock().
	 *
	 * Form a control-dep-acquire with p->on_rq == 0 above, to ensure
	 * schedule()'s deactivate_task() has 'happened' and p will no longer
	 * care about it's own p->state. See the comment in __schedule().
	 */
	smp_acquire__after_ctrl_dep();

	/*
	 * We're doing the wakeup (@success == 1), they did a dequeue (p->on_rq
	 * == 0), which means we need to do an enqueue, change p->state to
	 * TASK_WAKING such that we can unlock p->pi_lock before doing the
	 * enqueue, such as ttwu_queue_wakelist().
	 */
	p->state = TASK_WAKING;

	/*
	 * If the owning (remote) CPU is still in the middle of schedule() with
	 * this task as prev, considering queueing p on the remote CPUs wake_list
	 * which potentially sends an IPI instead of spinning on p->on_cpu to
	 * let the waker make forward progress. This is safe because IRQs are
	 * disabled and the IPI will deliver after on_cpu is cleared.
	 *
	 * Ensure we load task_cpu(p) after p->on_cpu:
	 *
	 * set_task_cpu(p, cpu);
	 *   STORE p->cpu = @cpu
	 * __schedule() (switch to task 'p')
	 *   LOCK rq->lock
	 *   smp_mb__after_spin_lock()		smp_cond_load_acquire(&p->on_cpu)
	 *   STORE p->on_cpu = 1		LOAD p->cpu
	 *
	 * to ensure we observe the correct CPU on which the task is currently
	 * scheduling.
	 */
	if (smp_load_acquire(&p->on_cpu) &&
	    ttwu_queue_wakelist(p, task_cpu(p), wake_flags | WF_ON_CPU))
		goto unlock;

	/*
	 * If the owning (remote) CPU is still in the middle of schedule() with
	 * this task as prev, wait until its done referencing the task.
	 *
	 * Pairs with the smp_store_release() in finish_task().
	 *
	 * This ensures that tasks getting woken will be fully ordered against
	 * their previous state and preserve Program Order.
	 */
	smp_cond_load_acquire(&p->on_cpu, !VAL);

	trace_android_rvh_try_to_wake_up(p);

	cpu = select_task_rq(p, p->wake_cpu, SD_BALANCE_WAKE, wake_flags);
	if (task_cpu(p) != cpu) {
		if (p->in_iowait) {
			delayacct_blkio_end(p);
			atomic_dec(&task_rq(p)->nr_iowait);
		}

		wake_flags |= WF_MIGRATED;
		psi_ttwu_dequeue(p);
		set_task_cpu(p, cpu);
	}
#else
	cpu = task_cpu(p);
#endif /* CONFIG_SMP */

	ttwu_queue(p, cpu, wake_flags);
unlock:
	raw_spin_unlock_irqrestore(&p->pi_lock, flags);
out:
	if (success) {
		trace_android_rvh_try_to_wake_up_success(p);
		ttwu_stat(p, task_cpu(p), wake_flags);
	}
	preempt_enable();

	return success;
}

/**
 * try_invoke_on_locked_down_task - Invoke a function on task in fixed state
 * @p: Process for which the function is to be invoked, can be @current.
 * @func: Function to invoke.
 * @arg: Argument to function.
 *
 * If the specified task can be quickly locked into a definite state
 * (either sleeping or on a given runqueue), arrange to keep it in that
 * state while invoking @func(@arg).  This function can use ->on_rq and
 * task_curr() to work out what the state is, if required.  Given that
 * @func can be invoked with a runqueue lock held, it had better be quite
 * lightweight.
 *
 * Returns:
 *	@false if the task slipped out from under the locks.
 *	@true if the task was locked onto a runqueue or is sleeping.
 *		However, @func can override this by returning @false.
 */
bool try_invoke_on_locked_down_task(struct task_struct *p, bool (*func)(struct task_struct *t, void *arg), void *arg)
{
	struct rq_flags rf;
	bool ret = false;
	struct rq *rq;

	raw_spin_lock_irqsave(&p->pi_lock, rf.flags);
	if (p->on_rq) {
		rq = __task_rq_lock(p, &rf);
		if (task_rq(p) == rq)
			ret = func(p, arg);
		rq_unlock(rq, &rf);
	} else {
		switch (p->state) {
		case TASK_RUNNING:
		case TASK_WAKING:
			break;
		default:
			smp_rmb(); // See smp_rmb() comment in try_to_wake_up().
			if (!p->on_rq)
				ret = func(p, arg);
		}
	}
	raw_spin_unlock_irqrestore(&p->pi_lock, rf.flags);
	return ret;
}

/**
 * wake_up_process - Wake up a specific process
 * @p: The process to be woken up.
 *
 * Attempt to wake up the nominated process and move it to the set of runnable
 * processes.
 *
 * Return: 1 if the process was woken up, 0 if it was already running.
 *
 * This function executes a full memory barrier before accessing the task state.
 */
int wake_up_process(struct task_struct *p)
{
	return try_to_wake_up(p, TASK_NORMAL, 0);
}
EXPORT_SYMBOL(wake_up_process);

int wake_up_state(struct task_struct *p, unsigned int state)
{
	return try_to_wake_up(p, state, 0);
}

/*
 * Perform scheduler related setup for a newly forked process p.
 * p is forked by current.
 *
 * __sched_fork() is basic setup used by init_idle() too:
 */
static void __sched_fork(unsigned long clone_flags, struct task_struct *p)
{
	p->on_rq			= 0;

	p->se.on_rq			= 0;
	p->se.exec_start		= 0;
	p->se.sum_exec_runtime		= 0;
	p->se.prev_sum_exec_runtime	= 0;
	p->se.nr_migrations		= 0;
	p->se.vruntime			= 0;
	INIT_LIST_HEAD(&p->se.group_node);

#ifdef CONFIG_FAIR_GROUP_SCHED
	p->se.cfs_rq			= NULL;
#endif

	trace_android_rvh_sched_fork_init(p);

#ifdef CONFIG_SCHEDSTATS
	/* Even if schedstat is disabled, there should not be garbage */
	memset(&p->se.statistics, 0, sizeof(p->se.statistics));
#endif

	RB_CLEAR_NODE(&p->dl.rb_node);
	init_dl_task_timer(&p->dl);
	init_dl_inactive_task_timer(&p->dl);
	__dl_clear_params(p);

	INIT_LIST_HEAD(&p->rt.run_list);
	p->rt.timeout		= 0;
	p->rt.time_slice	= sched_rr_timeslice;
	p->rt.on_rq		= 0;
	p->rt.on_list		= 0;

#ifdef CONFIG_PREEMPT_NOTIFIERS
	INIT_HLIST_HEAD(&p->preempt_notifiers);
#endif

#ifdef CONFIG_COMPACTION
	p->capture_control = NULL;
#endif
	init_numa_balancing(clone_flags, p);
#ifdef CONFIG_SMP
	p->wake_entry.u_flags = CSD_TYPE_TTWU;
#endif
}

DEFINE_STATIC_KEY_FALSE(sched_numa_balancing);

#ifdef CONFIG_NUMA_BALANCING

void set_numabalancing_state(bool enabled)
{
	if (enabled)
		static_branch_enable(&sched_numa_balancing);
	else
		static_branch_disable(&sched_numa_balancing);
}

#ifdef CONFIG_PROC_SYSCTL
int sysctl_numa_balancing(struct ctl_table *table, int write,
			  void *buffer, size_t *lenp, loff_t *ppos)
{
	struct ctl_table t;
	int err;
	int state = static_branch_likely(&sched_numa_balancing);

	if (write && !capable(CAP_SYS_ADMIN))
		return -EPERM;

	t = *table;
	t.data = &state;
	err = proc_dointvec_minmax(&t, write, buffer, lenp, ppos);
	if (err < 0)
		return err;
	if (write)
		set_numabalancing_state(state);
	return err;
}
#endif
#endif

#ifdef CONFIG_SCHEDSTATS

DEFINE_STATIC_KEY_FALSE(sched_schedstats);
static bool __initdata __sched_schedstats = false;

static void set_schedstats(bool enabled)
{
	if (enabled)
		static_branch_enable(&sched_schedstats);
	else
		static_branch_disable(&sched_schedstats);
}

void force_schedstat_enabled(void)
{
	if (!schedstat_enabled()) {
		pr_info("kernel profiling enabled schedstats, disable via kernel.sched_schedstats.\n");
		static_branch_enable(&sched_schedstats);
	}
}

static int __init setup_schedstats(char *str)
{
	int ret = 0;
	if (!str)
		goto out;

	/*
	 * This code is called before jump labels have been set up, so we can't
	 * change the static branch directly just yet.  Instead set a temporary
	 * variable so init_schedstats() can do it later.
	 */
	if (!strcmp(str, "enable")) {
		__sched_schedstats = true;
		ret = 1;
	} else if (!strcmp(str, "disable")) {
		__sched_schedstats = false;
		ret = 1;
	}
out:
	if (!ret)
		pr_warn("Unable to parse schedstats=\n");

	return ret;
}
__setup("schedstats=", setup_schedstats);

static void __init init_schedstats(void)
{
	set_schedstats(__sched_schedstats);
}

#ifdef CONFIG_PROC_SYSCTL
int sysctl_schedstats(struct ctl_table *table, int write, void *buffer,
		size_t *lenp, loff_t *ppos)
{
	struct ctl_table t;
	int err;
	int state = static_branch_likely(&sched_schedstats);

	if (write && !capable(CAP_SYS_ADMIN))
		return -EPERM;

	t = *table;
	t.data = &state;
	err = proc_dointvec_minmax(&t, write, buffer, lenp, ppos);
	if (err < 0)
		return err;
	if (write)
		set_schedstats(state);
	return err;
}
#endif /* CONFIG_PROC_SYSCTL */
#else  /* !CONFIG_SCHEDSTATS */
static inline void init_schedstats(void) {}
#endif /* CONFIG_SCHEDSTATS */

/*
 * fork()/clone()-time setup:
 */
int sched_fork(unsigned long clone_flags, struct task_struct *p)
{
	unsigned long flags;

	trace_android_rvh_sched_fork(p);

	__sched_fork(clone_flags, p);
	/*
	 * We mark the process as NEW here. This guarantees that
	 * nobody will actually run it, and a signal or other external
	 * event cannot wake it up and insert it on the runqueue either.
	 */
	p->state = TASK_NEW;

	/*
	 * Make sure we do not leak PI boosting priority to the child.
	 */
	p->prio = current->normal_prio;
	trace_android_rvh_prepare_prio_fork(p);

	uclamp_fork(p);

	/*
	 * Revert to default priority/policy on fork if requested.
	 */
	if (unlikely(p->sched_reset_on_fork)) {
		if (task_has_dl_policy(p) || task_has_rt_policy(p)) {
			p->policy = SCHED_NORMAL;
			p->static_prio = NICE_TO_PRIO(0);
			p->rt_priority = 0;
		} else if (PRIO_TO_NICE(p->static_prio) < 0)
			p->static_prio = NICE_TO_PRIO(0);

		p->prio = p->normal_prio = p->static_prio;
		set_load_weight(p, false);

#ifdef CONFIG_PROC_LATSENSE
		p->proc_latency_sensitive = 0;
#endif

		/*
		 * We don't need the reset flag anymore after the fork. It has
		 * fulfilled its duty:
		 */
		p->sched_reset_on_fork = 0;
	}

	if (dl_prio(p->prio))
		return -EAGAIN;
	else if (rt_prio(p->prio))
		p->sched_class = &rt_sched_class;
	else
		p->sched_class = &fair_sched_class;

	init_entity_runnable_average(&p->se);
	trace_android_rvh_finish_prio_fork(p);

	/*
	 * The child is not yet in the pid-hash so no cgroup attach races,
	 * and the cgroup is pinned to this child due to cgroup_fork()
	 * is ran before sched_fork().
	 *
	 * Silence PROVE_RCU.
	 */
	raw_spin_lock_irqsave(&p->pi_lock, flags);
	rseq_migrate(p);
	/*
	 * We're setting the CPU for the first time, we don't migrate,
	 * so use __set_task_cpu().
	 */
	__set_task_cpu(p, smp_processor_id());
	if (p->sched_class->task_fork)
		p->sched_class->task_fork(p);
	raw_spin_unlock_irqrestore(&p->pi_lock, flags);

#ifdef CONFIG_SCHED_INFO
	if (likely(sched_info_on()))
		memset(&p->sched_info, 0, sizeof(p->sched_info));
#endif
#if defined(CONFIG_SMP)
	p->on_cpu = 0;
#endif
	init_task_preempt_count(p);
#ifdef CONFIG_SMP
	plist_node_init(&p->pushable_tasks, MAX_PRIO);
	RB_CLEAR_NODE(&p->pushable_dl_tasks);
#endif
	return 0;
}

void sched_post_fork(struct task_struct *p)
{
	uclamp_post_fork(p);
}

unsigned long to_ratio(u64 period, u64 runtime)
{
	if (runtime == RUNTIME_INF)
		return BW_UNIT;

	/*
	 * Doing this here saves a lot of checks in all
	 * the calling paths, and returning zero seems
	 * safe for them anyway.
	 */
	if (period == 0)
		return 0;

	return div64_u64(runtime << BW_SHIFT, period);
}

/*
 * wake_up_new_task - wake up a newly created task for the first time.
 *
 * This function will do some initial scheduler statistics housekeeping
 * that must be done for every newly created context, then puts the task
 * on the runqueue and wakes it.
 */
void wake_up_new_task(struct task_struct *p)
{
	struct rq_flags rf;
	struct rq *rq;

	trace_android_rvh_wake_up_new_task(p);

	raw_spin_lock_irqsave(&p->pi_lock, rf.flags);
	p->state = TASK_RUNNING;
#ifdef CONFIG_SMP
	/*
	 * Fork balancing, do it here and not earlier because:
	 *  - cpus_ptr can change in the fork path
	 *  - any previously selected CPU might disappear through hotplug
	 *
	 * Use __set_task_cpu() to avoid calling sched_class::migrate_task_rq,
	 * as we're not fully set-up yet.
	 */
	p->recent_used_cpu = task_cpu(p);
	rseq_migrate(p);
	__set_task_cpu(p, select_task_rq(p, task_cpu(p), SD_BALANCE_FORK, 0));
#endif
	rq = __task_rq_lock(p, &rf);
	update_rq_clock(rq);
	post_init_entity_util_avg(p);
	trace_android_rvh_new_task_stats(p);

	activate_task(rq, p, ENQUEUE_NOCLOCK);
	trace_sched_wakeup_new(p);
	check_preempt_curr(rq, p, WF_FORK);
#ifdef CONFIG_SMP
	if (p->sched_class->task_woken) {
		/*
		 * Nothing relies on rq->lock after this, so its fine to
		 * drop it.
		 */
		rq_unpin_lock(rq, &rf);
		p->sched_class->task_woken(rq, p);
		rq_repin_lock(rq, &rf);
	}
#endif
	task_rq_unlock(rq, p, &rf);
}

#ifdef CONFIG_PREEMPT_NOTIFIERS

static DEFINE_STATIC_KEY_FALSE(preempt_notifier_key);

void preempt_notifier_inc(void)
{
	static_branch_inc(&preempt_notifier_key);
}
EXPORT_SYMBOL_GPL(preempt_notifier_inc);

void preempt_notifier_dec(void)
{
	static_branch_dec(&preempt_notifier_key);
}
EXPORT_SYMBOL_GPL(preempt_notifier_dec);

/**
 * preempt_notifier_register - tell me when current is being preempted & rescheduled
 * @notifier: notifier struct to register
 */
void preempt_notifier_register(struct preempt_notifier *notifier)
{
	if (!static_branch_unlikely(&preempt_notifier_key))
		WARN(1, "registering preempt_notifier while notifiers disabled\n");

	hlist_add_head(&notifier->link, &current->preempt_notifiers);
}
EXPORT_SYMBOL_GPL(preempt_notifier_register);

/**
 * preempt_notifier_unregister - no longer interested in preemption notifications
 * @notifier: notifier struct to unregister
 *
 * This is *not* safe to call from within a preemption notifier.
 */
void preempt_notifier_unregister(struct preempt_notifier *notifier)
{
	hlist_del(&notifier->link);
}
EXPORT_SYMBOL_GPL(preempt_notifier_unregister);

static void __fire_sched_in_preempt_notifiers(struct task_struct *curr)
{
	struct preempt_notifier *notifier;

	hlist_for_each_entry(notifier, &curr->preempt_notifiers, link)
		notifier->ops->sched_in(notifier, raw_smp_processor_id());
}

static __always_inline void fire_sched_in_preempt_notifiers(struct task_struct *curr)
{
	if (static_branch_unlikely(&preempt_notifier_key))
		__fire_sched_in_preempt_notifiers(curr);
}

static void
__fire_sched_out_preempt_notifiers(struct task_struct *curr,
				   struct task_struct *next)
{
	struct preempt_notifier *notifier;

	hlist_for_each_entry(notifier, &curr->preempt_notifiers, link)
		notifier->ops->sched_out(notifier, next);
}

static __always_inline void
fire_sched_out_preempt_notifiers(struct task_struct *curr,
				 struct task_struct *next)
{
	if (static_branch_unlikely(&preempt_notifier_key))
		__fire_sched_out_preempt_notifiers(curr, next);
}

#else /* !CONFIG_PREEMPT_NOTIFIERS */

static inline void fire_sched_in_preempt_notifiers(struct task_struct *curr)
{
}

static inline void
fire_sched_out_preempt_notifiers(struct task_struct *curr,
				 struct task_struct *next)
{
}

#endif /* CONFIG_PREEMPT_NOTIFIERS */

static inline void prepare_task(struct task_struct *next)
{
#ifdef CONFIG_SMP
	/*
	 * Claim the task as running, we do this before switching to it
	 * such that any running task will have this set.
	 *
	 * See the ttwu() WF_ON_CPU case and its ordering comment.
	 */
	WRITE_ONCE(next->on_cpu, 1);
#endif
}

static inline void finish_task(struct task_struct *prev)
{
#ifdef CONFIG_SMP
	/*
	 * This must be the very last reference to @prev from this CPU. After
	 * p->on_cpu is cleared, the task can be moved to a different CPU. We
	 * must ensure this doesn't happen until the switch is completely
	 * finished.
	 *
	 * In particular, the load of prev->state in finish_task_switch() must
	 * happen before this.
	 *
	 * Pairs with the smp_cond_load_acquire() in try_to_wake_up().
	 */
	smp_store_release(&prev->on_cpu, 0);
#endif
}

static inline void
prepare_lock_switch(struct rq *rq, struct task_struct *next, struct rq_flags *rf)
{
	/*
	 * Since the runqueue lock will be released by the next
	 * task (which is an invalid locking op but in the case
	 * of the scheduler it's an obvious special-case), so we
	 * do an early lockdep release here:
	 */
	rq_unpin_lock(rq, rf);
	spin_release(&__rq_lockp(rq)->dep_map, _THIS_IP_);
#ifdef CONFIG_DEBUG_SPINLOCK
	/* this is a valid case when another task releases the spinlock */
	rq_lockp(rq)->owner = next;
#endif
}

static inline void finish_lock_switch(struct rq *rq)
{
	/*
	 * If we are tracking spinlock dependencies then we have to
	 * fix up the runqueue lock - which gets 'carried over' from
	 * prev into current:
	 */
	spin_acquire(&__rq_lockp(rq)->dep_map, 0, 0, _THIS_IP_);
	raw_spin_rq_unlock_irq(rq);
}

/*
 * NOP if the arch has not defined these:
 */

#ifndef prepare_arch_switch
# define prepare_arch_switch(next)	do { } while (0)
#endif

#ifndef finish_arch_post_lock_switch
# define finish_arch_post_lock_switch()	do { } while (0)
#endif

/**
 * prepare_task_switch - prepare to switch tasks
 * @rq: the runqueue preparing to switch
 * @prev: the current task that is being switched out
 * @next: the task we are going to switch to.
 *
 * This is called with the rq lock held and interrupts off. It must
 * be paired with a subsequent finish_task_switch after the context
 * switch.
 *
 * prepare_task_switch sets up locking and calls architecture specific
 * hooks.
 */
static inline void
prepare_task_switch(struct rq *rq, struct task_struct *prev,
		    struct task_struct *next)
{
	kcov_prepare_switch(prev);
	sched_info_switch(rq, prev, next);
	perf_event_task_sched_out(prev, next);
	rseq_preempt(prev);
	fire_sched_out_preempt_notifiers(prev, next);
	prepare_task(next);
	prepare_arch_switch(next);
}

/**
 * finish_task_switch - clean up after a task-switch
 * @prev: the thread we just switched away from.
 *
 * finish_task_switch must be called after the context switch, paired
 * with a prepare_task_switch call before the context switch.
 * finish_task_switch will reconcile locking set up by prepare_task_switch,
 * and do any other architecture-specific cleanup actions.
 *
 * Note that we may have delayed dropping an mm in context_switch(). If
 * so, we finish that here outside of the runqueue lock. (Doing it
 * with the lock held can cause deadlocks; see schedule() for
 * details.)
 *
 * The context switch have flipped the stack from under us and restored the
 * local variables which were saved when this task called schedule() in the
 * past. prev == current is still correct but we need to recalculate this_rq
 * because prev may have moved to another CPU.
 */
static struct rq *finish_task_switch(struct task_struct *prev)
	__releases(rq->lock)
{
	struct rq *rq = this_rq();
	struct mm_struct *mm = rq->prev_mm;
	long prev_state;

	/*
	 * The previous task will have left us with a preempt_count of 2
	 * because it left us after:
	 *
	 *	schedule()
	 *	  preempt_disable();			// 1
	 *	  __schedule()
	 *	    raw_spin_lock_irq(&rq->lock)	// 2
	 *
	 * Also, see FORK_PREEMPT_COUNT.
	 */
	if (WARN_ONCE(preempt_count() != 2*PREEMPT_DISABLE_OFFSET,
		      "corrupted preempt_count: %s/%d/0x%x\n",
		      current->comm, current->pid, preempt_count()))
		preempt_count_set(FORK_PREEMPT_COUNT);

	rq->prev_mm = NULL;

	/*
	 * A task struct has one reference for the use as "current".
	 * If a task dies, then it sets TASK_DEAD in tsk->state and calls
	 * schedule one last time. The schedule call will never return, and
	 * the scheduled task must drop that reference.
	 *
	 * We must observe prev->state before clearing prev->on_cpu (in
	 * finish_task), otherwise a concurrent wakeup can get prev
	 * running on another CPU and we could rave with its RUNNING -> DEAD
	 * transition, resulting in a double drop.
	 */
	prev_state = prev->state;
	vtime_task_switch(prev);
	perf_event_task_sched_in(prev, current);
	finish_task(prev);
	finish_lock_switch(rq);
	finish_arch_post_lock_switch();
	kcov_finish_switch(current);

	fire_sched_in_preempt_notifiers(current);
	/*
	 * When switching through a kernel thread, the loop in
	 * membarrier_{private,global}_expedited() may have observed that
	 * kernel thread and not issued an IPI. It is therefore possible to
	 * schedule between user->kernel->user threads without passing though
	 * switch_mm(). Membarrier requires a barrier after storing to
	 * rq->curr, before returning to userspace, so provide them here:
	 *
	 * - a full memory barrier for {PRIVATE,GLOBAL}_EXPEDITED, implicitly
	 *   provided by mmdrop(),
	 * - a sync_core for SYNC_CORE.
	 */
	if (mm) {
		membarrier_mm_sync_core_before_usermode(mm);
		mmdrop(mm);
	}
	if (unlikely(prev_state == TASK_DEAD)) {
		if (prev->sched_class->task_dead)
			prev->sched_class->task_dead(prev);

		/*
		 * Remove function-return probe instances associated with this
		 * task and put them back on the free list.
		 */
		kprobe_flush_task(prev);
		trace_android_rvh_flush_task(prev);

		/* Task is done with its stack. */
		put_task_stack(prev);

		put_task_struct_rcu_user(prev);
	}

	tick_nohz_task_switch();
	return rq;
}

#ifdef CONFIG_SMP

/* rq->lock is NOT held, but preemption is disabled */
static void __balance_callback(struct rq *rq)
{
	struct callback_head *head, *next;
	void (*func)(struct rq *rq);
	unsigned long flags;

	raw_spin_rq_lock_irqsave(rq, flags);
	head = rq->balance_callback;
	rq->balance_callback = NULL;
	while (head) {
		func = (void (*)(struct rq *))head->func;
		next = head->next;
		head->next = NULL;
		head = next;

		func(rq);
	}
	raw_spin_rq_unlock_irqrestore(rq, flags);
}

static inline void balance_callback(struct rq *rq)
{
	if (unlikely(rq->balance_callback))
		__balance_callback(rq);
}

#else

static inline void balance_callback(struct rq *rq)
{
}

#endif

/**
 * schedule_tail - first thing a freshly forked thread must call.
 * @prev: the thread we just switched away from.
 */
asmlinkage __visible void schedule_tail(struct task_struct *prev)
	__releases(rq->lock)
{
	struct rq *rq;

	/*
	 * New tasks start with FORK_PREEMPT_COUNT, see there and
	 * finish_task_switch() for details.
	 *
	 * finish_task_switch() will drop rq->lock() and lower preempt_count
	 * and the preempt_enable() will end up enabling preemption (on
	 * PREEMPT_COUNT kernels).
	 */

	rq = finish_task_switch(prev);
	balance_callback(rq);
	preempt_enable();

	if (current->set_child_tid)
		put_user(task_pid_vnr(current), current->set_child_tid);

	calculate_sigpending();
}

/*
 * context_switch - switch to the new MM and the new thread's register state.
 */
static __always_inline struct rq *
context_switch(struct rq *rq, struct task_struct *prev,
	       struct task_struct *next, struct rq_flags *rf)
{
	prepare_task_switch(rq, prev, next);

	/*
	 * For paravirt, this is coupled with an exit in switch_to to
	 * combine the page table reload and the switch backend into
	 * one hypercall.
	 */
	arch_start_context_switch(prev);

	/*
	 * kernel -> kernel   lazy + transfer active
	 *   user -> kernel   lazy + mmgrab() active
	 *
	 * kernel ->   user   switch + mmdrop() active
	 *   user ->   user   switch
	 */
	if (!next->mm) {                                // to kernel
		enter_lazy_tlb(prev->active_mm, next);

		next->active_mm = prev->active_mm;
		if (prev->mm)                           // from user
			mmgrab(prev->active_mm);
		else
			prev->active_mm = NULL;
	} else {                                        // to user
		membarrier_switch_mm(rq, prev->active_mm, next->mm);
		/*
		 * sys_membarrier() requires an smp_mb() between setting
		 * rq->curr / membarrier_switch_mm() and returning to userspace.
		 *
		 * The below provides this either through switch_mm(), or in
		 * case 'prev->active_mm == next->mm' through
		 * finish_task_switch()'s mmdrop().
		 */
		switch_mm_irqs_off(prev->active_mm, next->mm, next);
		lru_gen_switch_mm(prev->active_mm, next->mm);

		if (!prev->mm) {                        // from kernel
			/* will mmdrop() in finish_task_switch(). */
			rq->prev_mm = prev->active_mm;
			prev->active_mm = NULL;
		}
	}

	rq->clock_update_flags &= ~(RQCF_ACT_SKIP|RQCF_REQ_SKIP);

	prepare_lock_switch(rq, next, rf);

	/* Here we just switch the register state and the stack. */
	switch_to(prev, next, prev);
	barrier();

	return finish_task_switch(prev);
}

/*
 * nr_running and nr_context_switches:
 *
 * externally visible scheduler statistics: current number of runnable
 * threads, total number of context switches performed since bootup.
 */
unsigned long nr_running(void)
{
	unsigned long i, sum = 0;

	for_each_online_cpu(i)
		sum += cpu_rq(i)->nr_running;

	return sum;
}

/*
 * Check if only the current task is running on the CPU.
 *
 * Caution: this function does not check that the caller has disabled
 * preemption, thus the result might have a time-of-check-to-time-of-use
 * race.  The caller is responsible to use it correctly, for example:
 *
 * - from a non-preemptible section (of course)
 *
 * - from a thread that is bound to a single CPU
 *
 * - in a loop with very short iterations (e.g. a polling loop)
 */
bool single_task_running(void)
{
	return raw_rq()->nr_running == 1;
}
EXPORT_SYMBOL(single_task_running);

unsigned long long nr_context_switches(void)
{
	int i;
	unsigned long long sum = 0;

	for_each_possible_cpu(i)
		sum += cpu_rq(i)->nr_switches;

	return sum;
}

/*
 * Consumers of these two interfaces, like for example the cpuidle menu
 * governor, are using nonsensical data. Preferring shallow idle state selection
 * for a CPU that has IO-wait which might not even end up running the task when
 * it does become runnable.
 */

unsigned long nr_iowait_cpu(int cpu)
{
	return atomic_read(&cpu_rq(cpu)->nr_iowait);
}

/*
 * IO-wait accounting, and how its mostly bollocks (on SMP).
 *
 * The idea behind IO-wait account is to account the idle time that we could
 * have spend running if it were not for IO. That is, if we were to improve the
 * storage performance, we'd have a proportional reduction in IO-wait time.
 *
 * This all works nicely on UP, where, when a task blocks on IO, we account
 * idle time as IO-wait, because if the storage were faster, it could've been
 * running and we'd not be idle.
 *
 * This has been extended to SMP, by doing the same for each CPU. This however
 * is broken.
 *
 * Imagine for instance the case where two tasks block on one CPU, only the one
 * CPU will have IO-wait accounted, while the other has regular idle. Even
 * though, if the storage were faster, both could've ran at the same time,
 * utilising both CPUs.
 *
 * This means, that when looking globally, the current IO-wait accounting on
 * SMP is a lower bound, by reason of under accounting.
 *
 * Worse, since the numbers are provided per CPU, they are sometimes
 * interpreted per CPU, and that is nonsensical. A blocked task isn't strictly
 * associated with any one particular CPU, it can wake to another CPU than it
 * blocked on. This means the per CPU IO-wait number is meaningless.
 *
 * Task CPU affinities can make all that even more 'interesting'.
 */

unsigned long nr_iowait(void)
{
	unsigned long i, sum = 0;

	for_each_possible_cpu(i)
		sum += nr_iowait_cpu(i);

	return sum;
}

#ifdef CONFIG_SMP

/*
 * sched_exec - execve() is a valuable balancing opportunity, because at
 * this point the task has the smallest effective memory and cache footprint.
 */
void sched_exec(void)
{
	struct task_struct *p = current;
	unsigned long flags;
	int dest_cpu;
	bool cond = false;

	trace_android_rvh_sched_exec(&cond);
	if (cond)
		return;

	raw_spin_lock_irqsave(&p->pi_lock, flags);
	dest_cpu = p->sched_class->select_task_rq(p, task_cpu(p), SD_BALANCE_EXEC, 0);
	if (dest_cpu == smp_processor_id())
		goto unlock;

	if (likely(cpu_active(dest_cpu))) {
		struct migration_arg arg = { p, dest_cpu };

		raw_spin_unlock_irqrestore(&p->pi_lock, flags);
		stop_one_cpu(task_cpu(p), migration_cpu_stop, &arg);
		return;
	}
unlock:
	raw_spin_unlock_irqrestore(&p->pi_lock, flags);
}

#endif

DEFINE_PER_CPU(struct kernel_stat, kstat);
DEFINE_PER_CPU(struct kernel_cpustat, kernel_cpustat);

EXPORT_PER_CPU_SYMBOL(kstat);
EXPORT_PER_CPU_SYMBOL(kernel_cpustat);

/*
 * The function fair_sched_class.update_curr accesses the struct curr
 * and its field curr->exec_start; when called from task_sched_runtime(),
 * we observe a high rate of cache misses in practice.
 * Prefetching this data results in improved performance.
 */
static inline void prefetch_curr_exec_start(struct task_struct *p)
{
#ifdef CONFIG_FAIR_GROUP_SCHED
	struct sched_entity *curr = (&p->se)->cfs_rq->curr;
#else
	struct sched_entity *curr = (&task_rq(p)->cfs)->curr;
#endif
	prefetch(curr);
	prefetch(&curr->exec_start);
}

/*
 * Return accounted runtime for the task.
 * In case the task is currently running, return the runtime plus current's
 * pending runtime that have not been accounted yet.
 */
unsigned long long task_sched_runtime(struct task_struct *p)
{
	struct rq_flags rf;
	struct rq *rq;
	u64 ns;

#if defined(CONFIG_64BIT) && defined(CONFIG_SMP)
	/*
	 * 64-bit doesn't need locks to atomically read a 64-bit value.
	 * So we have a optimization chance when the task's delta_exec is 0.
	 * Reading ->on_cpu is racy, but this is ok.
	 *
	 * If we race with it leaving CPU, we'll take a lock. So we're correct.
	 * If we race with it entering CPU, unaccounted time is 0. This is
	 * indistinguishable from the read occurring a few cycles earlier.
	 * If we see ->on_cpu without ->on_rq, the task is leaving, and has
	 * been accounted, so we're correct here as well.
	 */
	if (!p->on_cpu || !task_on_rq_queued(p))
		return p->se.sum_exec_runtime;
#endif

	rq = task_rq_lock(p, &rf);
	/*
	 * Must be ->curr _and_ ->on_rq.  If dequeued, we would
	 * project cycles that may never be accounted to this
	 * thread, breaking clock_gettime().
	 */
	if (task_current(rq, p) && task_on_rq_queued(p)) {
		prefetch_curr_exec_start(p);
		update_rq_clock(rq);
		p->sched_class->update_curr(rq);
	}
	ns = p->se.sum_exec_runtime;
	task_rq_unlock(rq, p, &rf);

	return ns;
}
EXPORT_SYMBOL_GPL(task_sched_runtime);

/*
 * This function gets called by the timer code, with HZ frequency.
 * We call it with interrupts disabled.
 */
void scheduler_tick(void)
{
	int cpu = smp_processor_id();
	struct rq *rq = cpu_rq(cpu);
	struct task_struct *curr = rq->curr;
	struct rq_flags rf;
	unsigned long thermal_pressure;

	arch_scale_freq_tick();
	sched_clock_tick();

	rq_lock(rq, &rf);

	trace_android_rvh_tick_entry(rq);
	update_rq_clock(rq);
	thermal_pressure = arch_scale_thermal_pressure(cpu_of(rq));
	update_thermal_load_avg(rq_clock_thermal(rq), rq, thermal_pressure);
	curr->sched_class->task_tick(rq, curr, 0);
	calc_global_load_tick(rq);
	psi_task_tick(rq);

	rq_unlock(rq, &rf);

	perf_event_task_tick();

#ifdef CONFIG_SMP
	rq->idle_balance = idle_cpu(cpu);
	trigger_load_balance(rq);
#endif

	trace_android_vh_scheduler_tick(rq);
}

#ifdef CONFIG_NO_HZ_FULL

struct tick_work {
	int			cpu;
	atomic_t		state;
	struct delayed_work	work;
};
/* Values for ->state, see diagram below. */
#define TICK_SCHED_REMOTE_OFFLINE	0
#define TICK_SCHED_REMOTE_OFFLINING	1
#define TICK_SCHED_REMOTE_RUNNING	2

/*
 * State diagram for ->state:
 *
 *
 *          TICK_SCHED_REMOTE_OFFLINE
 *                    |   ^
 *                    |   |
 *                    |   | sched_tick_remote()
 *                    |   |
 *                    |   |
 *                    +--TICK_SCHED_REMOTE_OFFLINING
 *                    |   ^
 *                    |   |
 * sched_tick_start() |   | sched_tick_stop()
 *                    |   |
 *                    V   |
 *          TICK_SCHED_REMOTE_RUNNING
 *
 *
 * Other transitions get WARN_ON_ONCE(), except that sched_tick_remote()
 * and sched_tick_start() are happy to leave the state in RUNNING.
 */

static struct tick_work __percpu *tick_work_cpu;

static void sched_tick_remote(struct work_struct *work)
{
	struct delayed_work *dwork = to_delayed_work(work);
	struct tick_work *twork = container_of(dwork, struct tick_work, work);
	int cpu = twork->cpu;
	struct rq *rq = cpu_rq(cpu);
	struct task_struct *curr;
	struct rq_flags rf;
	u64 delta;
	int os;

	/*
	 * Handle the tick only if it appears the remote CPU is running in full
	 * dynticks mode. The check is racy by nature, but missing a tick or
	 * having one too much is no big deal because the scheduler tick updates
	 * statistics and checks timeslices in a time-independent way, regardless
	 * of when exactly it is running.
	 */
	if (!tick_nohz_tick_stopped_cpu(cpu))
		goto out_requeue;

	rq_lock_irq(rq, &rf);
	curr = rq->curr;
	if (cpu_is_offline(cpu))
		goto out_unlock;

	update_rq_clock(rq);

	if (!is_idle_task(curr)) {
		/*
		 * Make sure the next tick runs within a reasonable
		 * amount of time.
		 */
		delta = rq_clock_task(rq) - curr->se.exec_start;
		WARN_ON_ONCE(delta > (u64)NSEC_PER_SEC * 3);
	}
	curr->sched_class->task_tick(rq, curr, 0);

	calc_load_nohz_remote(rq);
out_unlock:
	rq_unlock_irq(rq, &rf);
out_requeue:

	/*
	 * Run the remote tick once per second (1Hz). This arbitrary
	 * frequency is large enough to avoid overload but short enough
	 * to keep scheduler internal stats reasonably up to date.  But
	 * first update state to reflect hotplug activity if required.
	 */
	os = atomic_fetch_add_unless(&twork->state, -1, TICK_SCHED_REMOTE_RUNNING);
	WARN_ON_ONCE(os == TICK_SCHED_REMOTE_OFFLINE);
	if (os == TICK_SCHED_REMOTE_RUNNING)
		queue_delayed_work(system_unbound_wq, dwork, HZ);
}

static void sched_tick_start(int cpu)
{
	int os;
	struct tick_work *twork;

	if (housekeeping_cpu(cpu, HK_FLAG_TICK))
		return;

	WARN_ON_ONCE(!tick_work_cpu);

	twork = per_cpu_ptr(tick_work_cpu, cpu);
	os = atomic_xchg(&twork->state, TICK_SCHED_REMOTE_RUNNING);
	WARN_ON_ONCE(os == TICK_SCHED_REMOTE_RUNNING);
	if (os == TICK_SCHED_REMOTE_OFFLINE) {
		twork->cpu = cpu;
		INIT_DELAYED_WORK(&twork->work, sched_tick_remote);
		queue_delayed_work(system_unbound_wq, &twork->work, HZ);
	}
}

#ifdef CONFIG_HOTPLUG_CPU
static void sched_tick_stop(int cpu)
{
	struct tick_work *twork;
	int os;

	if (housekeeping_cpu(cpu, HK_FLAG_TICK))
		return;

	WARN_ON_ONCE(!tick_work_cpu);

	twork = per_cpu_ptr(tick_work_cpu, cpu);
	/* There cannot be competing actions, but don't rely on stop-machine. */
	os = atomic_xchg(&twork->state, TICK_SCHED_REMOTE_OFFLINING);
	WARN_ON_ONCE(os != TICK_SCHED_REMOTE_RUNNING);
	/* Don't cancel, as this would mess up the state machine. */
}
#endif /* CONFIG_HOTPLUG_CPU */

int __init sched_tick_offload_init(void)
{
	tick_work_cpu = alloc_percpu(struct tick_work);
	BUG_ON(!tick_work_cpu);
	return 0;
}

#else /* !CONFIG_NO_HZ_FULL */
static inline void sched_tick_start(int cpu) { }
static inline void sched_tick_stop(int cpu) { }
#endif

#if defined(CONFIG_PREEMPTION) && (defined(CONFIG_DEBUG_PREEMPT) || \
				defined(CONFIG_TRACE_PREEMPT_TOGGLE))
/*
 * If the value passed in is equal to the current preempt count
 * then we just disabled preemption. Start timing the latency.
 */
static inline void preempt_latency_start(int val)
{
	if (preempt_count() == val) {
		unsigned long ip = get_lock_parent_ip();
#ifdef CONFIG_DEBUG_PREEMPT
		current->preempt_disable_ip = ip;
#endif
		trace_preempt_off(CALLER_ADDR0, ip);
	}
}

void preempt_count_add(int val)
{
#ifdef CONFIG_DEBUG_PREEMPT
	/*
	 * Underflow?
	 */
	if (DEBUG_LOCKS_WARN_ON((preempt_count() < 0)))
		return;
#endif
	__preempt_count_add(val);
#ifdef CONFIG_DEBUG_PREEMPT
	/*
	 * Spinlock count overflowing soon?
	 */
	DEBUG_LOCKS_WARN_ON((preempt_count() & PREEMPT_MASK) >=
				PREEMPT_MASK - 10);
#endif
	preempt_latency_start(val);
}
EXPORT_SYMBOL(preempt_count_add);
NOKPROBE_SYMBOL(preempt_count_add);

/*
 * If the value passed in equals to the current preempt count
 * then we just enabled preemption. Stop timing the latency.
 */
static inline void preempt_latency_stop(int val)
{
	if (preempt_count() == val)
		trace_preempt_on(CALLER_ADDR0, get_lock_parent_ip());
}

void preempt_count_sub(int val)
{
#ifdef CONFIG_DEBUG_PREEMPT
	/*
	 * Underflow?
	 */
	if (DEBUG_LOCKS_WARN_ON(val > preempt_count()))
		return;
	/*
	 * Is the spinlock portion underflowing?
	 */
	if (DEBUG_LOCKS_WARN_ON((val < PREEMPT_MASK) &&
			!(preempt_count() & PREEMPT_MASK)))
		return;
#endif

	preempt_latency_stop(val);
	__preempt_count_sub(val);
}
EXPORT_SYMBOL(preempt_count_sub);
NOKPROBE_SYMBOL(preempt_count_sub);

#else
static inline void preempt_latency_start(int val) { }
static inline void preempt_latency_stop(int val) { }
#endif

static inline unsigned long get_preempt_disable_ip(struct task_struct *p)
{
#ifdef CONFIG_DEBUG_PREEMPT
	return p->preempt_disable_ip;
#else
	return 0;
#endif
}

/*
 * Print scheduling while atomic bug:
 */
static noinline void __schedule_bug(struct task_struct *prev)
{
	/* Save this before calling printk(), since that will clobber it */
	unsigned long preempt_disable_ip = get_preempt_disable_ip(current);

	if (oops_in_progress)
		return;

	printk(KERN_ERR "BUG: scheduling while atomic: %s/%d/0x%08x\n",
		prev->comm, prev->pid, preempt_count());

	debug_show_held_locks(prev);
	print_modules();
	if (irqs_disabled())
		print_irqtrace_events(prev);
	if (IS_ENABLED(CONFIG_DEBUG_PREEMPT)
	    && in_atomic_preempt_off()) {
		pr_err("Preemption disabled at:");
		print_ip_sym(KERN_ERR, preempt_disable_ip);
	}
	if (panic_on_warn)
		panic("scheduling while atomic\n");

	trace_android_rvh_schedule_bug(prev);

	dump_stack();
	add_taint(TAINT_WARN, LOCKDEP_STILL_OK);
}

/*
 * Various schedule()-time debugging checks and statistics:
 */
static inline void schedule_debug(struct task_struct *prev, bool preempt)
{
#ifdef CONFIG_SCHED_STACK_END_CHECK
	if (task_stack_end_corrupted(prev))
		panic("corrupted stack end detected inside scheduler\n");

	if (task_scs_end_corrupted(prev))
		panic("corrupted shadow stack detected inside scheduler\n");
#endif

#ifdef CONFIG_DEBUG_ATOMIC_SLEEP
	if (!preempt && prev->state && prev->non_block_count) {
		printk(KERN_ERR "BUG: scheduling in a non-blocking section: %s/%d/%i\n",
			prev->comm, prev->pid, prev->non_block_count);
		dump_stack();
		add_taint(TAINT_WARN, LOCKDEP_STILL_OK);
	}
#endif

	if (unlikely(in_atomic_preempt_off())) {
		__schedule_bug(prev);
		preempt_count_set(PREEMPT_DISABLED);
	}
	rcu_sleep_check();

	profile_hit(SCHED_PROFILING, __builtin_return_address(0));

	schedstat_inc(this_rq()->sched_count);
}

static void put_prev_task_balance(struct rq *rq, struct task_struct *prev,
				  struct rq_flags *rf)
{
#ifdef CONFIG_SMP
	const struct sched_class *class;
	/*
	 * We must do the balancing pass before put_prev_task(), such
	 * that when we release the rq->lock the task is in the same
	 * state as before we took rq->lock.
	 *
	 * We can terminate the balance pass as soon as we know there is
	 * a runnable task of @class priority or higher.
	 */
	for_class_range(class, prev->sched_class, &idle_sched_class) {
		if (class->balance(rq, prev, rf))
			break;
	}
#endif

	put_prev_task(rq, prev);
}

/*
 * Pick up the highest-prio task:
 */
static inline struct task_struct *
__pick_next_task(struct rq *rq, struct task_struct *prev, struct rq_flags *rf)
{
	const struct sched_class *class;
	struct task_struct *p;

	/*
	 * Optimization: we know that if all tasks are in the fair class we can
	 * call that function directly, but only if the @prev task wasn't of a
	 * higher scheduling class, because otherwise those loose the
	 * opportunity to pull in more work from other CPUs.
	 */
	if (likely(prev->sched_class <= &fair_sched_class &&
		   rq->nr_running == rq->cfs.h_nr_running)) {

		p = pick_next_task_fair(rq, prev, rf);
		if (unlikely(p == RETRY_TASK))
			goto restart;

		/* Assumes fair_sched_class->next == idle_sched_class */
		if (!p) {
			put_prev_task(rq, prev);
			p = pick_next_task_idle(rq);
		}

		return p;
	}

restart:
	put_prev_task_balance(rq, prev, rf);

	for_each_class(class) {
		p = class->pick_next_task(rq);
		if (p)
			return p;
	}

	/* The idle class should always have a runnable task: */
	BUG();
}

#ifdef CONFIG_SCHED_CORE
static inline bool is_task_rq_idle(struct task_struct *t)
{
	return (task_rq(t)->idle == t);
}

static inline bool cookie_equals(struct task_struct *a, unsigned long cookie)
{
	return is_task_rq_idle(a) || (a->core_cookie == cookie);
}

static inline bool cookie_match(struct task_struct *a, struct task_struct *b)
{
	if (is_task_rq_idle(a) || is_task_rq_idle(b))
		return true;

	return a->core_cookie == b->core_cookie;
}

// XXX fairness/fwd progress conditions
/*
 * Returns
 * - NULL if there is no runnable task for this class.
 * - the highest priority task for this runqueue if it matches
 *   rq->core->core_cookie or its priority is greater than max.
 * - Else returns idle_task.
 */
static struct task_struct *
pick_task(struct rq *rq, const struct sched_class *class, struct task_struct *max, bool in_fi)
{
	struct task_struct *class_pick, *cookie_pick;
	unsigned long cookie = rq->core->core_cookie;

	class_pick = class->pick_task(rq);
	if (!class_pick)
		return NULL;

	if (!cookie) {
		/*
		 * If class_pick is tagged, return it only if it has
		 * higher priority than max.
		 */
		if (max && class_pick->core_cookie &&
		    prio_less(class_pick, max, in_fi))
			return idle_sched_class.pick_task(rq);

		return class_pick;
	}

	/*
	 * If class_pick is idle or matches cookie, return early.
	 */
	if (cookie_equals(class_pick, cookie))
		return class_pick;

	cookie_pick = sched_core_find(rq, cookie);

	/*
	 * If class > max && class > cookie, it is the highest priority task on
	 * the core (so far) and it must be selected, otherwise we must go with
	 * the cookie pick in order to satisfy the constraint.
	 */
	if (prio_less(cookie_pick, class_pick, in_fi) &&
	    (!max || prio_less(max, class_pick, in_fi)))
		return class_pick;

	return cookie_pick;
}

extern void task_vruntime_update(struct rq *rq, struct task_struct *p, bool in_fi);

static struct task_struct *
pick_next_task(struct rq *rq, struct task_struct *prev, struct rq_flags *rf)
{
	struct task_struct *next, *max = NULL;
	const struct sched_class *class;
	const struct cpumask *smt_mask;
	bool fi_before = false;
	int i, j, cpu, occ = 0;
	bool need_sync;

	if (!sched_core_enabled(rq))
		return __pick_next_task(rq, prev, rf);

	cpu = cpu_of(rq);

	/* Stopper task is switching into idle, no need core-wide selection. */
	if (cpu_is_offline(cpu)) {
		/*
		 * Reset core_pick so that we don't enter the fastpath when
		 * coming online. core_pick would already be migrated to
		 * another cpu during offline.
		 */
		rq->core_pick = NULL;
		return __pick_next_task(rq, prev, rf);
	}

	/*
	 * If there were no {en,de}queues since we picked (IOW, the task
	 * pointers are all still valid), and we haven't scheduled the last
	 * pick yet, do so now.
	 *
	 * rq->core_pick can be NULL if no selection was made for a CPU because
	 * it was either offline or went offline during a sibling's core-wide
	 * selection. In this case, do a core-wide selection.
	 */
	if (rq->core->core_pick_seq == rq->core->core_task_seq &&
	    rq->core->core_pick_seq != rq->core_sched_seq &&
	    rq->core_pick) {
		WRITE_ONCE(rq->core_sched_seq, rq->core->core_pick_seq);

		next = rq->core_pick;
		if (next != prev) {
			put_prev_task(rq, prev);
			set_next_task(rq, next);
		}

		rq->core_pick = NULL;
		return next;
	}

	put_prev_task_balance(rq, prev, rf);

	smt_mask = cpu_smt_mask(cpu);
	need_sync = !!rq->core->core_cookie;

	/* reset state */
	rq->core->core_cookie = 0UL;
	if (rq->core->core_forceidle) {
		need_sync = true;
		fi_before = true;
		rq->core->core_forceidle = false;
	}

	/*
	 * core->core_task_seq, core->core_pick_seq, rq->core_sched_seq
	 *
	 * @task_seq guards the task state ({en,de}queues)
	 * @pick_seq is the @task_seq we did a selection on
	 * @sched_seq is the @pick_seq we scheduled
	 *
	 * However, preemptions can cause multiple picks on the same task set.
	 * 'Fix' this by also increasing @task_seq for every pick.
	 */
	rq->core->core_task_seq++;

	/*
	 * Optimize for common case where this CPU has no cookies
	 * and there are no cookied tasks running on siblings.
	 */
	if (!need_sync) {
		for_each_class(class) {
			next = class->pick_task(rq);
			if (next)
				break;
		}

		if (!next->core_cookie) {
			rq->core_pick = NULL;
			/*
			 * For robustness, update the min_vruntime_fi for
			 * unconstrained picks as well.
			 */
			WARN_ON_ONCE(fi_before);
			task_vruntime_update(rq, next, false);
			goto done;
		}
	}

	for_each_cpu(i, smt_mask) {
		struct rq *rq_i = cpu_rq(i);

		rq_i->core_pick = NULL;

		if (i != cpu)
			update_rq_clock(rq_i);
	}

	/*
	 * Try and select tasks for each sibling in decending sched_class
	 * order.
	 */
	for_each_class(class) {
again:
		for_each_cpu_wrap(i, smt_mask, cpu) {
			struct rq *rq_i = cpu_rq(i);
			struct task_struct *p;

			if (rq_i->core_pick)
				continue;

			/*
			 * If this sibling doesn't yet have a suitable task to
			 * run; ask for the most elegible task, given the
			 * highest priority task already selected for this
			 * core.
			 */
			p = pick_task(rq_i, class, max, fi_before);
			if (!p)
				continue;

			if (!is_task_rq_idle(p))
				occ++;

			rq_i->core_pick = p;
			if (rq_i->idle == p && rq_i->nr_running) {
				rq->core->core_forceidle = true;
				if (!fi_before)
					rq->core->core_forceidle_seq++;
			}

			/*
			 * If this new candidate is of higher priority than the
			 * previous; and they're incompatible; we need to wipe
			 * the slate and start over. pick_task makes sure that
			 * p's priority is more than max if it doesn't match
			 * max's cookie.
			 *
			 * NOTE: this is a linear max-filter and is thus bounded
			 * in execution time.
			 */
			if (!max || !cookie_match(max, p)) {
				struct task_struct *old_max = max;

				rq->core->core_cookie = p->core_cookie;
				max = p;

				if (old_max) {
					rq->core->core_forceidle = false;
					for_each_cpu(j, smt_mask) {
						if (j == i)
							continue;

						cpu_rq(j)->core_pick = NULL;
					}
					occ = 1;
					goto again;
				}
			}
		}
	}

	rq->core->core_pick_seq = rq->core->core_task_seq;
	next = rq->core_pick;
	rq->core_sched_seq = rq->core->core_pick_seq;

	/* Something should have been selected for current CPU */
	WARN_ON_ONCE(!next);

	/*
	 * Reschedule siblings
	 *
	 * NOTE: L1TF -- at this point we're no longer running the old task and
	 * sending an IPI (below) ensures the sibling will no longer be running
	 * their task. This ensures there is no inter-sibling overlap between
	 * non-matching user state.
	 */
	for_each_cpu(i, smt_mask) {
		struct rq *rq_i = cpu_rq(i);

		/*
		 * An online sibling might have gone offline before a task
		 * could be picked for it, or it might be offline but later
		 * happen to come online, but its too late and nothing was
		 * picked for it.  That's Ok - it will pick tasks for itself,
		 * so ignore it.
		 */
		if (!rq_i->core_pick)
			continue;

		/*
		 * Update for new !FI->FI transitions, or if continuing to be in !FI:
		 * fi_before     fi      update?
		 *  0            0       1
		 *  0            1       1
		 *  1            0       1
		 *  1            1       0
		 */
		if (!(fi_before && rq->core->core_forceidle))
			task_vruntime_update(rq_i, rq_i->core_pick, rq->core->core_forceidle);

		rq_i->core_pick->core_occupation = occ;

		if (i == cpu) {
			rq_i->core_pick = NULL;
			continue;
		}

		/* Did we break L1TF mitigation requirements? */
		WARN_ON_ONCE(!cookie_match(next, rq_i->core_pick));

		if (rq_i->curr == rq_i->core_pick) {
			rq_i->core_pick = NULL;
			continue;
		}

		resched_curr(rq_i);
	}

done:
	set_next_task(rq, next);
	return next;
}

static bool try_steal_cookie(int this, int that)
{
	struct rq *dst = cpu_rq(this), *src = cpu_rq(that);
	struct task_struct *p;
	unsigned long cookie;
	bool success = false;

	local_irq_disable();
	double_rq_lock(dst, src);

	cookie = dst->core->core_cookie;
	if (!cookie)
		goto unlock;

	if (dst->curr != dst->idle)
		goto unlock;

	p = sched_core_find(src, cookie);
	if (p == src->idle)
		goto unlock;

	do {
		if (p == src->core_pick || p == src->curr)
			goto next;

		if (!cpumask_test_cpu(this, &p->cpus_mask))
			goto next;

		if (p->core_occupation > dst->idle->core_occupation)
			goto next;

		p->on_rq = TASK_ON_RQ_MIGRATING;
		deactivate_task(src, p, 0);
		set_task_cpu(p, this);
		activate_task(dst, p, 0);
		p->on_rq = TASK_ON_RQ_QUEUED;

		resched_curr(dst);

		success = true;
		break;

next:
		p = sched_core_next(p, cookie);
	} while (p);

unlock:
	double_rq_unlock(dst, src);
	local_irq_enable();

	return success;
}

static bool steal_cookie_task(int cpu, struct sched_domain *sd)
{
	int i;

	for_each_cpu_wrap(i, sched_domain_span(sd), cpu) {
		if (i == cpu)
			continue;

		if (need_resched())
			break;

		if (try_steal_cookie(cpu, i))
			return true;
	}

	return false;
}

static void sched_core_balance(struct rq *rq)
{
	struct sched_domain *sd;
	int cpu = cpu_of(rq);

	preempt_disable();
	rcu_read_lock();
	raw_spin_rq_unlock_irq(rq);
	for_each_domain(cpu, sd) {
		if (need_resched())
			break;

		if (steal_cookie_task(cpu, sd))
			break;
	}
	raw_spin_rq_lock_irq(rq);
	rcu_read_unlock();
	preempt_enable();
}

static DEFINE_PER_CPU(struct callback_head, core_balance_head);

void queue_core_balance(struct rq *rq)
{
	if (!sched_core_enabled(rq))
		return;

	if (!rq->core->core_cookie)
		return;

	if (!rq->nr_running) /* not forced idle */
		return;

	queue_balance_callback(rq, &per_cpu(core_balance_head, rq->cpu), sched_core_balance);
}

static void sched_core_cpu_starting(unsigned int cpu)
{
	const struct cpumask *smt_mask = cpu_smt_mask(cpu);
	struct rq *rq = cpu_rq(cpu), *core_rq = NULL;
	unsigned long flags;
	int t;

	sched_core_lock(cpu, &flags);

	WARN_ON_ONCE(rq->core != rq);

	/* if we're the first, we'll be our own leader */
	if (cpumask_weight(smt_mask) == 1)
		goto unlock;

	/* find the leader */
	for_each_cpu(t, smt_mask) {
		if (t == cpu)
			continue;
		rq = cpu_rq(t);
		if (rq->core == rq) {
			core_rq = rq;
			break;
		}
	}

	if (WARN_ON_ONCE(!core_rq)) /* whoopsie */
		goto unlock;

	/* install and validate core_rq */
	for_each_cpu(t, smt_mask) {
		rq = cpu_rq(t);

		if (t == cpu)
			rq->core = core_rq;

		WARN_ON_ONCE(rq->core != core_rq);
	}

unlock:
	sched_core_unlock(cpu, &flags);
}

static void sched_core_cpu_deactivate(unsigned int cpu)
{
	const struct cpumask *smt_mask = cpu_smt_mask(cpu);
	struct rq *rq = cpu_rq(cpu), *core_rq = NULL;
	unsigned long flags;
	int t;

	sched_core_lock(cpu, &flags);

	/* if we're the last man standing, nothing to do */
	if (cpumask_weight(smt_mask) == 1) {
		WARN_ON_ONCE(rq->core != rq);
		goto unlock;
	}

	/* if we're not the leader, nothing to do */
	if (rq->core != rq)
		goto unlock;

	/* find a new leader */
	for_each_cpu(t, smt_mask) {
		if (t == cpu)
			continue;
		core_rq = cpu_rq(t);
		break;
	}

	if (WARN_ON_ONCE(!core_rq)) /* impossible */
		goto unlock;

	/* copy the shared state to the new leader */
	core_rq->core_task_seq      = rq->core_task_seq;
	core_rq->core_pick_seq      = rq->core_pick_seq;
	core_rq->core_cookie        = rq->core_cookie;
	core_rq->core_forceidle     = rq->core_forceidle;
	core_rq->core_forceidle_seq = rq->core_forceidle_seq;

	/* install new leader */
	for_each_cpu(t, smt_mask) {
		rq = cpu_rq(t);
		rq->core = core_rq;
	}

unlock:
	sched_core_unlock(cpu, &flags);
}

static inline void sched_core_cpu_dying(unsigned int cpu)
{
	struct rq *rq = cpu_rq(cpu);

	if (rq->core != rq)
		rq->core = rq;
}

#else /* !CONFIG_SCHED_CORE */

static inline void sched_core_cpu_starting(unsigned int cpu) {}
static inline void sched_core_cpu_deactivate(unsigned int cpu) {}
static inline void sched_core_cpu_dying(unsigned int cpu) {}

static struct task_struct *
pick_next_task(struct rq *rq, struct task_struct *prev, struct rq_flags *rf)
{
	return __pick_next_task(rq, prev, rf);
}

#endif /* CONFIG_SCHED_CORE */

/*
 * __schedule() is the main scheduler function.
 *
 * The main means of driving the scheduler and thus entering this function are:
 *
 *   1. Explicit blocking: mutex, semaphore, waitqueue, etc.
 *
 *   2. TIF_NEED_RESCHED flag is checked on interrupt and userspace return
 *      paths. For example, see arch/x86/entry_64.S.
 *
 *      To drive preemption between tasks, the scheduler sets the flag in timer
 *      interrupt handler scheduler_tick().
 *
 *   3. Wakeups don't really cause entry into schedule(). They add a
 *      task to the run-queue and that's it.
 *
 *      Now, if the new task added to the run-queue preempts the current
 *      task, then the wakeup sets TIF_NEED_RESCHED and schedule() gets
 *      called on the nearest possible occasion:
 *
 *       - If the kernel is preemptible (CONFIG_PREEMPTION=y):
 *
 *         - in syscall or exception context, at the next outmost
 *           preempt_enable(). (this might be as soon as the wake_up()'s
 *           spin_unlock()!)
 *
 *         - in IRQ context, return from interrupt-handler to
 *           preemptible context
 *
 *       - If the kernel is not preemptible (CONFIG_PREEMPTION is not set)
 *         then at the next:
 *
 *          - cond_resched() call
 *          - explicit schedule() call
 *          - return from syscall or exception to user-space
 *          - return from interrupt-handler to user-space
 *
 * WARNING: must be called with preemption disabled!
 */
static void __sched notrace __schedule(bool preempt)
{
	struct task_struct *prev, *next;
	unsigned long *switch_count;
	unsigned long prev_state;
	struct rq_flags rf;
	struct rq *rq;
	int cpu;

	cpu = smp_processor_id();
	rq = cpu_rq(cpu);
	prev = rq->curr;

	schedule_debug(prev, preempt);

	if (sched_feat(HRTICK))
		hrtick_clear(rq);

	local_irq_disable();
	rcu_note_context_switch(preempt);

	/*
	 * Make sure that signal_pending_state()->signal_pending() below
	 * can't be reordered with __set_current_state(TASK_INTERRUPTIBLE)
	 * done by the caller to avoid the race with signal_wake_up():
	 *
	 * __set_current_state(@state)		signal_wake_up()
	 * schedule()				  set_tsk_thread_flag(p, TIF_SIGPENDING)
	 *					  wake_up_state(p, state)
	 *   LOCK rq->lock			    LOCK p->pi_state
	 *   smp_mb__after_spinlock()		    smp_mb__after_spinlock()
	 *     if (signal_pending_state())	    if (p->state & @state)
	 *
	 * Also, the membarrier system call requires a full memory barrier
	 * after coming from user-space, before storing to rq->curr.
	 */
	rq_lock(rq, &rf);
	smp_mb__after_spinlock();

	/* Promote REQ to ACT */
	rq->clock_update_flags <<= 1;
	update_rq_clock(rq);

	switch_count = &prev->nivcsw;

	/*
	 * We must load prev->state once (task_struct::state is volatile), such
	 * that:
	 *
	 *  - we form a control dependency vs deactivate_task() below.
	 *  - ptrace_{,un}freeze_traced() can change ->state underneath us.
	 */
	prev_state = prev->state;
	if (!preempt && prev_state) {
		if (signal_pending_state(prev_state, prev)) {
			prev->state = TASK_RUNNING;
		} else {
			prev->sched_contributes_to_load =
				(prev_state & TASK_UNINTERRUPTIBLE) &&
				!(prev_state & TASK_NOLOAD) &&
				!(prev->flags & PF_FROZEN);

			if (prev->sched_contributes_to_load)
				rq->nr_uninterruptible++;

			/*
			 * __schedule()			ttwu()
			 *   prev_state = prev->state;    if (p->on_rq && ...)
			 *   if (prev_state)		    goto out;
			 *     p->on_rq = 0;		  smp_acquire__after_ctrl_dep();
			 *				  p->state = TASK_WAKING
			 *
			 * Where __schedule() and ttwu() have matching control dependencies.
			 *
			 * After this, schedule() must not care about p->state any more.
			 */
			deactivate_task(rq, prev, DEQUEUE_SLEEP | DEQUEUE_NOCLOCK);

			if (prev->in_iowait) {
				atomic_inc(&rq->nr_iowait);
				delayacct_blkio_start();
			}
		}
		switch_count = &prev->nvcsw;
	}

	next = pick_next_task(rq, prev, &rf);
	clear_tsk_need_resched(prev);
	clear_preempt_need_resched();

	trace_android_rvh_schedule(prev, next, rq);
	if (likely(prev != next)) {
		rq->nr_switches++;
		/*
		 * RCU users of rcu_dereference(rq->curr) may not see
		 * changes to task_struct made by pick_next_task().
		 */
		RCU_INIT_POINTER(rq->curr, next);
		/*
		 * The membarrier system call requires each architecture
		 * to have a full memory barrier after updating
		 * rq->curr, before returning to user-space.
		 *
		 * Here are the schemes providing that barrier on the
		 * various architectures:
		 * - mm ? switch_mm() : mmdrop() for x86, s390, sparc, PowerPC.
		 *   switch_mm() rely on membarrier_arch_switch_mm() on PowerPC.
		 * - finish_lock_switch() for weakly-ordered
		 *   architectures where spin_unlock is a full barrier,
		 * - switch_to() for arm64 (weakly-ordered, spin_unlock
		 *   is a RELEASE barrier),
		 */
		++*switch_count;

		psi_sched_switch(prev, next, !task_on_rq_queued(prev));

		trace_sched_switch(preempt, prev, next);

		/* Also unlocks the rq: */
		rq = context_switch(rq, prev, next, &rf);
	} else {
		rq->clock_update_flags &= ~(RQCF_ACT_SKIP|RQCF_REQ_SKIP);
		rq_unlock_irq(rq, &rf);
	}

	balance_callback(rq);
}

void __noreturn do_task_dead(void)
{
	/* Causes final put_task_struct in finish_task_switch(): */
	set_special_state(TASK_DEAD);

	/* Tell freezer to ignore us: */
	current->flags |= PF_NOFREEZE;

	__schedule(false);
	BUG();

	/* Avoid "noreturn function does return" - but don't continue if BUG() is a NOP: */
	for (;;)
		cpu_relax();
}

static inline void sched_submit_work(struct task_struct *tsk)
{
	unsigned int task_flags;

	if (!tsk->state)
		return;

	task_flags = tsk->flags;
	/*
	 * If a worker went to sleep, notify and ask workqueue whether
	 * it wants to wake up a task to maintain concurrency.
	 * As this function is called inside the schedule() context,
	 * we disable preemption to avoid it calling schedule() again
	 * in the possible wakeup of a kworker and because wq_worker_sleeping()
	 * requires it.
	 */
	if (task_flags & (PF_WQ_WORKER | PF_IO_WORKER)) {
		preempt_disable();
		if (task_flags & PF_WQ_WORKER)
			wq_worker_sleeping(tsk);
		else
			io_wq_worker_sleeping(tsk);
		preempt_enable_no_resched();
	}

	if (tsk_is_pi_blocked(tsk))
		return;

	/*
	 * If we are going to sleep and we have plugged IO queued,
	 * make sure to submit it to avoid deadlocks.
	 */
	if (blk_needs_flush_plug(tsk))
		blk_schedule_flush_plug(tsk);
}

static void sched_update_worker(struct task_struct *tsk)
{
	if (tsk->flags & (PF_WQ_WORKER | PF_IO_WORKER)) {
		if (tsk->flags & PF_WQ_WORKER)
			wq_worker_running(tsk);
		else
			io_wq_worker_running(tsk);
	}
}

asmlinkage __visible void __sched schedule(void)
{
	struct task_struct *tsk = current;

	sched_submit_work(tsk);
	do {
		preempt_disable();
		__schedule(false);
		sched_preempt_enable_no_resched();
	} while (need_resched());
	sched_update_worker(tsk);
}
EXPORT_SYMBOL(schedule);

/*
 * synchronize_rcu_tasks() makes sure that no task is stuck in preempted
 * state (have scheduled out non-voluntarily) by making sure that all
 * tasks have either left the run queue or have gone into user space.
 * As idle tasks do not do either, they must not ever be preempted
 * (schedule out non-voluntarily).
 *
 * schedule_idle() is similar to schedule_preempt_disable() except that it
 * never enables preemption because it does not call sched_submit_work().
 */
void __sched schedule_idle(void)
{
	/*
	 * As this skips calling sched_submit_work(), which the idle task does
	 * regardless because that function is a nop when the task is in a
	 * TASK_RUNNING state, make sure this isn't used someplace that the
	 * current task can be in any other state. Note, idle is always in the
	 * TASK_RUNNING state.
	 */
	WARN_ON_ONCE(current->state);
	do {
		__schedule(false);
	} while (need_resched());
}

#ifdef CONFIG_CONTEXT_TRACKING
asmlinkage __visible void __sched schedule_user(void)
{
	/*
	 * If we come here after a random call to set_need_resched(),
	 * or we have been woken up remotely but the IPI has not yet arrived,
	 * we haven't yet exited the RCU idle mode. Do it here manually until
	 * we find a better solution.
	 *
	 * NB: There are buggy callers of this function.  Ideally we
	 * should warn if prev_state != CONTEXT_USER, but that will trigger
	 * too frequently to make sense yet.
	 */
	enum ctx_state prev_state = exception_enter();
	schedule();
	exception_exit(prev_state);
}
#endif

/**
 * schedule_preempt_disabled - called with preemption disabled
 *
 * Returns with preemption disabled. Note: preempt_count must be 1
 */
void __sched schedule_preempt_disabled(void)
{
	sched_preempt_enable_no_resched();
	schedule();
	preempt_disable();
}

static void __sched notrace preempt_schedule_common(void)
{
	do {
		/*
		 * Because the function tracer can trace preempt_count_sub()
		 * and it also uses preempt_enable/disable_notrace(), if
		 * NEED_RESCHED is set, the preempt_enable_notrace() called
		 * by the function tracer will call this function again and
		 * cause infinite recursion.
		 *
		 * Preemption must be disabled here before the function
		 * tracer can trace. Break up preempt_disable() into two
		 * calls. One to disable preemption without fear of being
		 * traced. The other to still record the preemption latency,
		 * which can also be traced by the function tracer.
		 */
		preempt_disable_notrace();
		preempt_latency_start(1);
		__schedule(true);
		preempt_latency_stop(1);
		preempt_enable_no_resched_notrace();

		/*
		 * Check again in case we missed a preemption opportunity
		 * between schedule and now.
		 */
	} while (need_resched());
}

#ifdef CONFIG_PREEMPTION
/*
 * This is the entry point to schedule() from in-kernel preemption
 * off of preempt_enable.
 */
asmlinkage __visible void __sched notrace preempt_schedule(void)
{
	/*
	 * If there is a non-zero preempt_count or interrupts are disabled,
	 * we do not want to preempt the current task. Just return..
	 */
	if (likely(!preemptible()))
		return;

	preempt_schedule_common();
}
NOKPROBE_SYMBOL(preempt_schedule);
EXPORT_SYMBOL(preempt_schedule);

/**
 * preempt_schedule_notrace - preempt_schedule called by tracing
 *
 * The tracing infrastructure uses preempt_enable_notrace to prevent
 * recursion and tracing preempt enabling caused by the tracing
 * infrastructure itself. But as tracing can happen in areas coming
 * from userspace or just about to enter userspace, a preempt enable
 * can occur before user_exit() is called. This will cause the scheduler
 * to be called when the system is still in usermode.
 *
 * To prevent this, the preempt_enable_notrace will use this function
 * instead of preempt_schedule() to exit user context if needed before
 * calling the scheduler.
 */
asmlinkage __visible void __sched notrace preempt_schedule_notrace(void)
{
	enum ctx_state prev_ctx;

	if (likely(!preemptible()))
		return;

	do {
		/*
		 * Because the function tracer can trace preempt_count_sub()
		 * and it also uses preempt_enable/disable_notrace(), if
		 * NEED_RESCHED is set, the preempt_enable_notrace() called
		 * by the function tracer will call this function again and
		 * cause infinite recursion.
		 *
		 * Preemption must be disabled here before the function
		 * tracer can trace. Break up preempt_disable() into two
		 * calls. One to disable preemption without fear of being
		 * traced. The other to still record the preemption latency,
		 * which can also be traced by the function tracer.
		 */
		preempt_disable_notrace();
		preempt_latency_start(1);
		/*
		 * Needs preempt disabled in case user_exit() is traced
		 * and the tracer calls preempt_enable_notrace() causing
		 * an infinite recursion.
		 */
		prev_ctx = exception_enter();
		__schedule(true);
		exception_exit(prev_ctx);

		preempt_latency_stop(1);
		preempt_enable_no_resched_notrace();
	} while (need_resched());
}
EXPORT_SYMBOL_GPL(preempt_schedule_notrace);

#endif /* CONFIG_PREEMPTION */

/*
 * This is the entry point to schedule() from kernel preemption
 * off of irq context.
 * Note, that this is called and return with irqs disabled. This will
 * protect us against recursive calling from irq.
 */
asmlinkage __visible void __sched preempt_schedule_irq(void)
{
	enum ctx_state prev_state;

	/* Catch callers which need to be fixed */
	BUG_ON(preempt_count() || !irqs_disabled());

	prev_state = exception_enter();

	do {
		preempt_disable();
		local_irq_enable();
		__schedule(true);
		local_irq_disable();
		sched_preempt_enable_no_resched();
	} while (need_resched());

	exception_exit(prev_state);
}

int default_wake_function(wait_queue_entry_t *curr, unsigned mode, int wake_flags,
			  void *key)
{
	WARN_ON_ONCE(IS_ENABLED(CONFIG_SCHED_DEBUG) && wake_flags & ~(WF_SYNC | WF_ANDROID_VENDOR));
	return try_to_wake_up(curr->private, mode, wake_flags);
}
EXPORT_SYMBOL(default_wake_function);

static void __setscheduler_prio(struct task_struct *p, int prio)
{
	if (dl_prio(prio))
		p->sched_class = &dl_sched_class;
	else if (rt_prio(prio))
		p->sched_class = &rt_sched_class;
	else
		p->sched_class = &fair_sched_class;

	p->prio = prio;
}

#ifdef CONFIG_RT_MUTEXES

static inline int __rt_effective_prio(struct task_struct *pi_task, int prio)
{
	if (pi_task)
		prio = min(prio, pi_task->prio);

	return prio;
}

static inline int rt_effective_prio(struct task_struct *p, int prio)
{
	struct task_struct *pi_task = rt_mutex_get_top_task(p);

	return __rt_effective_prio(pi_task, prio);
}

/*
 * rt_mutex_setprio - set the current priority of a task
 * @p: task to boost
 * @pi_task: donor task
 *
 * This function changes the 'effective' priority of a task. It does
 * not touch ->normal_prio like __setscheduler().
 *
 * Used by the rt_mutex code to implement priority inheritance
 * logic. Call site only calls if the priority of the task changed.
 */
void rt_mutex_setprio(struct task_struct *p, struct task_struct *pi_task)
{
	int prio, oldprio, queued, running, queue_flag =
		DEQUEUE_SAVE | DEQUEUE_MOVE | DEQUEUE_NOCLOCK;
	const struct sched_class *prev_class;
	struct rq_flags rf;
	struct rq *rq;

	trace_android_rvh_rtmutex_prepare_setprio(p, pi_task);
	/* XXX used to be waiter->prio, not waiter->task->prio */
	prio = __rt_effective_prio(pi_task, p->normal_prio);

	/*
	 * If nothing changed; bail early.
	 */
	if (p->pi_top_task == pi_task && prio == p->prio && !dl_prio(prio))
		return;

	rq = __task_rq_lock(p, &rf);
	update_rq_clock(rq);
	/*
	 * Set under pi_lock && rq->lock, such that the value can be used under
	 * either lock.
	 *
	 * Note that there is loads of tricky to make this pointer cache work
	 * right. rt_mutex_slowunlock()+rt_mutex_postunlock() work together to
	 * ensure a task is de-boosted (pi_task is set to NULL) before the
	 * task is allowed to run again (and can exit). This ensures the pointer
	 * points to a blocked task -- which guaratees the task is present.
	 */
	p->pi_top_task = pi_task;

	/*
	 * For FIFO/RR we only need to set prio, if that matches we're done.
	 */
	if (prio == p->prio && !dl_prio(prio))
		goto out_unlock;

	/*
	 * Idle task boosting is a nono in general. There is one
	 * exception, when PREEMPT_RT and NOHZ is active:
	 *
	 * The idle task calls get_next_timer_interrupt() and holds
	 * the timer wheel base->lock on the CPU and another CPU wants
	 * to access the timer (probably to cancel it). We can safely
	 * ignore the boosting request, as the idle CPU runs this code
	 * with interrupts disabled and will complete the lock
	 * protected section without being interrupted. So there is no
	 * real need to boost.
	 */
	if (unlikely(p == rq->idle)) {
		WARN_ON(p != rq->curr);
		WARN_ON(p->pi_blocked_on);
		goto out_unlock;
	}

	trace_sched_pi_setprio(p, pi_task);
	oldprio = p->prio;

	if (oldprio == prio)
		queue_flag &= ~DEQUEUE_MOVE;

	prev_class = p->sched_class;
	queued = task_on_rq_queued(p);
	running = task_current(rq, p);
	if (queued)
		dequeue_task(rq, p, queue_flag);
	if (running)
		put_prev_task(rq, p);

	/*
	 * Boosting condition are:
	 * 1. -rt task is running and holds mutex A
	 *      --> -dl task blocks on mutex A
	 *
	 * 2. -dl task is running and holds mutex A
	 *      --> -dl task blocks on mutex A and could preempt the
	 *          running task
	 */
	if (dl_prio(prio)) {
		if (!dl_prio(p->normal_prio) ||
		    (pi_task && dl_prio(pi_task->prio) &&
		     dl_entity_preempt(&pi_task->dl, &p->dl))) {
			p->dl.pi_se = pi_task->dl.pi_se;
			queue_flag |= ENQUEUE_REPLENISH;
		} else {
			p->dl.pi_se = &p->dl;
		}
	} else if (rt_prio(prio)) {
		if (dl_prio(oldprio))
			p->dl.pi_se = &p->dl;
		if (oldprio < prio)
			queue_flag |= ENQUEUE_HEAD;
	} else {
		if (dl_prio(oldprio))
			p->dl.pi_se = &p->dl;
		if (rt_prio(oldprio))
			p->rt.timeout = 0;
	}

	__setscheduler_prio(p, prio);

	if (queued)
		enqueue_task(rq, p, queue_flag);
	if (running)
		set_next_task(rq, p);

	check_class_changed(rq, p, prev_class, oldprio);
out_unlock:
	/* Avoid rq from going away on us: */
	preempt_disable();
	__task_rq_unlock(rq, &rf);

	balance_callback(rq);
	preempt_enable();
}
#else
static inline int rt_effective_prio(struct task_struct *p, int prio)
{
	return prio;
}
#endif

void set_user_nice(struct task_struct *p, long nice)
{
	bool queued, running, allowed = false;
	int old_prio;
	struct rq_flags rf;
	struct rq *rq;

	trace_android_rvh_set_user_nice(p, &nice, &allowed);
	if ((task_nice(p) == nice || nice < MIN_NICE || nice > MAX_NICE) && !allowed)
		return;
	/*
	 * We have to be careful, if called from sys_setpriority(),
	 * the task might be in the middle of scheduling on another CPU.
	 */
	rq = task_rq_lock(p, &rf);
	update_rq_clock(rq);

	/*
	 * The RT priorities are set via sched_setscheduler(), but we still
	 * allow the 'normal' nice value to be set - but as expected
	 * it wont have any effect on scheduling until the task is
	 * SCHED_DEADLINE, SCHED_FIFO or SCHED_RR:
	 */
	if (task_has_dl_policy(p) || task_has_rt_policy(p)) {
		p->static_prio = NICE_TO_PRIO(nice);
		goto out_unlock;
	}
	queued = task_on_rq_queued(p);
	running = task_current(rq, p);
	if (queued)
		dequeue_task(rq, p, DEQUEUE_SAVE | DEQUEUE_NOCLOCK);
	if (running)
		put_prev_task(rq, p);

	p->static_prio = NICE_TO_PRIO(nice);
	set_load_weight(p, true);
	old_prio = p->prio;
	p->prio = effective_prio(p);

	if (queued)
		enqueue_task(rq, p, ENQUEUE_RESTORE | ENQUEUE_NOCLOCK);
	if (running)
		set_next_task(rq, p);

	/*
	 * If the task increased its priority or is running and
	 * lowered its priority, then reschedule its CPU:
	 */
	p->sched_class->prio_changed(rq, p, old_prio);

out_unlock:
	task_rq_unlock(rq, p, &rf);
}
EXPORT_SYMBOL(set_user_nice);

/*
 * can_nice - check if a task can reduce its nice value
 * @p: task
 * @nice: nice value
 */
int can_nice(const struct task_struct *p, const int nice)
{
	/* Convert nice value [19,-20] to rlimit style value [1,40]: */
	int nice_rlim = nice_to_rlimit(nice);

	return (nice_rlim <= task_rlimit(p, RLIMIT_NICE) ||
		capable(CAP_SYS_NICE));
}

#ifdef __ARCH_WANT_SYS_NICE

/*
 * sys_nice - change the priority of the current process.
 * @increment: priority increment
 *
 * sys_setpriority is a more generic, but much slower function that
 * does similar things.
 */
SYSCALL_DEFINE1(nice, int, increment)
{
	long nice, retval;

	/*
	 * Setpriority might change our priority at the same moment.
	 * We don't have to worry. Conceptually one call occurs first
	 * and we have a single winner.
	 */
	increment = clamp(increment, -NICE_WIDTH, NICE_WIDTH);
	nice = task_nice(current) + increment;

	nice = clamp_val(nice, MIN_NICE, MAX_NICE);
	if (increment < 0 && !can_nice(current, nice))
		return -EPERM;

	retval = security_task_setnice(current, nice);
	if (retval)
		return retval;

	set_user_nice(current, nice);
	return 0;
}

#endif

/**
 * task_prio - return the priority value of a given task.
 * @p: the task in question.
 *
 * Return: The priority value as seen by users in /proc.
 * RT tasks are offset by -200. Normal tasks are centered
 * around 0, value goes from -16 to +15.
 */
int task_prio(const struct task_struct *p)
{
	return p->prio - MAX_RT_PRIO;
}

/**
 * idle_cpu - is a given CPU idle currently?
 * @cpu: the processor in question.
 *
 * Return: 1 if the CPU is currently idle. 0 otherwise.
 */
int idle_cpu(int cpu)
{
	struct rq *rq = cpu_rq(cpu);

	if (rq->curr != rq->idle)
		return 0;

	if (rq->nr_running)
		return 0;

#ifdef CONFIG_SMP
	if (rq->ttwu_pending)
		return 0;
#endif

	return 1;
}

/**
 * available_idle_cpu - is a given CPU idle for enqueuing work.
 * @cpu: the CPU in question.
 *
 * Return: 1 if the CPU is currently idle. 0 otherwise.
 */
int available_idle_cpu(int cpu)
{
	if (!idle_cpu(cpu))
		return 0;

	if (vcpu_is_preempted(cpu))
		return 0;

	return 1;
}
EXPORT_SYMBOL_GPL(available_idle_cpu);

/**
 * idle_task - return the idle task for a given CPU.
 * @cpu: the processor in question.
 *
 * Return: The idle task for the CPU @cpu.
 */
struct task_struct *idle_task(int cpu)
{
	return cpu_rq(cpu)->idle;
}

/**
 * find_process_by_pid - find a process with a matching PID value.
 * @pid: the pid in question.
 *
 * The task of @pid, if found. %NULL otherwise.
 */
static struct task_struct *find_process_by_pid(pid_t pid)
{
	return pid ? find_task_by_vpid(pid) : current;
}

/*
 * sched_setparam() passes in -1 for its policy, to let the functions
 * it calls know not to change it.
 */
#define SETPARAM_POLICY	-1

static void __setscheduler_params(struct task_struct *p,
		const struct sched_attr *attr)
{
	int policy = attr->sched_policy;

	if (policy == SETPARAM_POLICY)
		policy = p->policy;

	p->policy = policy;

	if (dl_policy(policy))
		__setparam_dl(p, attr);
	else if (fair_policy(policy))
		p->static_prio = NICE_TO_PRIO(attr->sched_nice);

	/*
	 * __sched_setscheduler() ensures attr->sched_priority == 0 when
	 * !rt_policy. Always setting this ensures that things like
	 * getparam()/getattr() don't report silly values for !rt tasks.
	 */
	p->rt_priority = attr->sched_priority;
	p->normal_prio = normal_prio(p);
	set_load_weight(p, true);
}

/*
 * Check the target process has a UID that matches the current process's:
 */
static bool check_same_owner(struct task_struct *p)
{
	const struct cred *cred = current_cred(), *pcred;
	bool match;

	rcu_read_lock();
	pcred = __task_cred(p);
	match = (uid_eq(cred->euid, pcred->euid) ||
		 uid_eq(cred->euid, pcred->uid));
	rcu_read_unlock();
	return match;
}

static int __sched_setscheduler(struct task_struct *p,
				const struct sched_attr *attr,
				bool user, bool pi)
{
	int oldpolicy = -1, policy = attr->sched_policy;
	int retval, oldprio, newprio, queued, running;
	const struct sched_class *prev_class;
	struct rq_flags rf;
	int reset_on_fork;
	int queue_flags = DEQUEUE_SAVE | DEQUEUE_MOVE | DEQUEUE_NOCLOCK;
	struct rq *rq;

	/* The pi code expects interrupts enabled */
	BUG_ON(pi && in_interrupt());
recheck:
	/* Double check policy once rq lock held: */
	if (policy < 0) {
		reset_on_fork = p->sched_reset_on_fork;
		policy = oldpolicy = p->policy;
	} else {
		reset_on_fork = !!(attr->sched_flags & SCHED_FLAG_RESET_ON_FORK);

		if (!valid_policy(policy))
			return -EINVAL;
	}

	if (attr->sched_flags & ~(SCHED_FLAG_ALL | SCHED_FLAG_SUGOV))
		return -EINVAL;

	/*
	 * Valid priorities for SCHED_FIFO and SCHED_RR are
	 * 1..MAX_USER_RT_PRIO-1, valid priority for SCHED_NORMAL,
	 * SCHED_BATCH and SCHED_IDLE is 0.
	 */
	if ((p->mm && attr->sched_priority > MAX_USER_RT_PRIO-1) ||
	    (!p->mm && attr->sched_priority > MAX_RT_PRIO-1))
		return -EINVAL;
	if ((dl_policy(policy) && !__checkparam_dl(attr)) ||
	    (rt_policy(policy) != (attr->sched_priority != 0)))
		return -EINVAL;

	/*
	 * Allow unprivileged RT tasks to decrease priority:
	 */
	if (user && !capable(CAP_SYS_NICE)) {
		if (fair_policy(policy)) {
			if (attr->sched_nice < task_nice(p) &&
			    !can_nice(p, attr->sched_nice))
				return -EPERM;
		}

		if (rt_policy(policy)) {
			unsigned long rlim_rtprio =
					task_rlimit(p, RLIMIT_RTPRIO);

			/* Can't set/change the rt policy: */
			if (policy != p->policy && !rlim_rtprio)
				return -EPERM;

			/* Can't increase priority: */
			if (attr->sched_priority > p->rt_priority &&
			    attr->sched_priority > rlim_rtprio)
				return -EPERM;
		}

		 /*
		  * Can't set/change SCHED_DEADLINE policy at all for now
		  * (safest behavior); in the future we would like to allow
		  * unprivileged DL tasks to increase their relative deadline
		  * or reduce their runtime (both ways reducing utilization)
		  */
		if (dl_policy(policy))
			return -EPERM;

		/*
		 * Treat SCHED_IDLE as nice 20. Only allow a switch to
		 * SCHED_NORMAL if the RLIMIT_NICE would normally permit it.
		 */
		if (task_has_idle_policy(p) && !idle_policy(policy)) {
			if (!can_nice(p, task_nice(p)))
				return -EPERM;
		}

		/* Can't change other user's priorities: */
		if (!check_same_owner(p))
			return -EPERM;

		/* Normal users shall not reset the sched_reset_on_fork flag: */
		if (p->sched_reset_on_fork && !reset_on_fork)
			return -EPERM;

		/* Can't change util-clamps */
		if (attr->sched_flags & SCHED_FLAG_UTIL_CLAMP)
			return -EPERM;
	}

	if (user) {
		if (attr->sched_flags & SCHED_FLAG_SUGOV)
			return -EINVAL;

		retval = security_task_setscheduler(p);
		if (retval)
			return retval;
	}

	/* Update task specific "requested" clamps */
	if (attr->sched_flags & SCHED_FLAG_UTIL_CLAMP) {
		retval = uclamp_validate(p, attr);
		if (retval)
			return retval;
	}

	/*
	 * Make sure no PI-waiters arrive (or leave) while we are
	 * changing the priority of the task:
	 *
	 * To be able to change p->policy safely, the appropriate
	 * runqueue lock must be held.
	 */
	rq = task_rq_lock(p, &rf);
	update_rq_clock(rq);

	/*
	 * Changing the policy of the stop threads its a very bad idea:
	 */
	if (p == rq->stop) {
		retval = -EINVAL;
		goto unlock;
	}

	/*
	 * If not changing anything there's no need to proceed further,
	 * but store a possible modification of reset_on_fork.
	 */
	if (unlikely(policy == p->policy)) {
		if (fair_policy(policy) && attr->sched_nice != task_nice(p))
			goto change;
		if (rt_policy(policy) && attr->sched_priority != p->rt_priority)
			goto change;
		if (dl_policy(policy) && dl_param_changed(p, attr))
			goto change;
		if (attr->sched_flags & SCHED_FLAG_UTIL_CLAMP)
			goto change;

		p->sched_reset_on_fork = reset_on_fork;
		retval = 0;
		goto unlock;
	}
change:

	if (user) {
#ifdef CONFIG_RT_GROUP_SCHED
		/*
		 * Do not allow realtime tasks into groups that have no runtime
		 * assigned.
		 */
		if (rt_bandwidth_enabled() && rt_policy(policy) &&
				task_group(p)->rt_bandwidth.rt_runtime == 0 &&
				!task_group_is_autogroup(task_group(p))) {
			retval = -EPERM;
			goto unlock;
		}
#endif
#ifdef CONFIG_SMP
		if (dl_bandwidth_enabled() && dl_policy(policy) &&
				!(attr->sched_flags & SCHED_FLAG_SUGOV)) {
			cpumask_t *span = rq->rd->span;

			/*
			 * Don't allow tasks with an affinity mask smaller than
			 * the entire root_domain to become SCHED_DEADLINE. We
			 * will also fail if there's no bandwidth available.
			 */
			if (!cpumask_subset(span, p->cpus_ptr) ||
			    rq->rd->dl_bw.bw == 0) {
				retval = -EPERM;
				goto unlock;
			}
		}
#endif
	}

	/* Re-check policy now with rq lock held: */
	if (unlikely(oldpolicy != -1 && oldpolicy != p->policy)) {
		policy = oldpolicy = -1;
		task_rq_unlock(rq, p, &rf);
		goto recheck;
	}

	/*
	 * If setscheduling to SCHED_DEADLINE (or changing the parameters
	 * of a SCHED_DEADLINE task) we need to check if enough bandwidth
	 * is available.
	 */
	if ((dl_policy(policy) || dl_task(p)) && sched_dl_overflow(p, policy, attr)) {
		retval = -EBUSY;
		goto unlock;
	}

	p->sched_reset_on_fork = reset_on_fork;
	oldprio = p->prio;

	newprio = __normal_prio(policy, attr->sched_priority, attr->sched_nice);
	if (pi) {
		/*
		 * Take priority boosted tasks into account. If the new
		 * effective priority is unchanged, we just store the new
		 * normal parameters and do not touch the scheduler class and
		 * the runqueue. This will be done when the task deboost
		 * itself.
		 */
		newprio = rt_effective_prio(p, newprio);
		if (newprio == oldprio)
			queue_flags &= ~DEQUEUE_MOVE;
	}

	queued = task_on_rq_queued(p);
	running = task_current(rq, p);
	if (queued)
		dequeue_task(rq, p, queue_flags);
	if (running)
		put_prev_task(rq, p);

	prev_class = p->sched_class;

	if (!(attr->sched_flags & SCHED_FLAG_KEEP_PARAMS)) {
		__setscheduler_params(p, attr);
		__setscheduler_prio(p, newprio);
		trace_android_rvh_setscheduler(p);
	}
	__setscheduler_uclamp(p, attr);

	if (queued) {
		/*
		 * We enqueue to tail when the priority of a task is
		 * increased (user space view).
		 */
		if (oldprio < p->prio)
			queue_flags |= ENQUEUE_HEAD;

		enqueue_task(rq, p, queue_flags);
	}
	if (running)
		set_next_task(rq, p);

	check_class_changed(rq, p, prev_class, oldprio);

	/* Avoid rq from going away on us: */
	preempt_disable();
	task_rq_unlock(rq, p, &rf);

	if (pi)
		rt_mutex_adjust_pi(p);

	/* Run balance callbacks after we've adjusted the PI chain: */
	balance_callback(rq);
	preempt_enable();

	return 0;

unlock:
	task_rq_unlock(rq, p, &rf);
	return retval;
}

static int _sched_setscheduler(struct task_struct *p, int policy,
			       const struct sched_param *param, bool check)
{
	struct sched_attr attr = {
		.sched_policy   = policy,
		.sched_priority = param->sched_priority,
		.sched_nice	= PRIO_TO_NICE(p->static_prio),
	};

	/* Fixup the legacy SCHED_RESET_ON_FORK hack. */
	if ((policy != SETPARAM_POLICY) && (policy & SCHED_RESET_ON_FORK)) {
		attr.sched_flags |= SCHED_FLAG_RESET_ON_FORK;
		policy &= ~SCHED_RESET_ON_FORK;
		attr.sched_policy = policy;
	}

	return __sched_setscheduler(p, &attr, check, true);
}
/**
 * sched_setscheduler - change the scheduling policy and/or RT priority of a thread.
 * @p: the task in question.
 * @policy: new policy.
 * @param: structure containing the new RT priority.
 *
 * Use sched_set_fifo(), read its comment.
 *
 * Return: 0 on success. An error code otherwise.
 *
 * NOTE that the task may be already dead.
 */
int sched_setscheduler(struct task_struct *p, int policy,
		       const struct sched_param *param)
{
	return _sched_setscheduler(p, policy, param, true);
}
EXPORT_SYMBOL_GPL(sched_setscheduler);

int sched_setattr(struct task_struct *p, const struct sched_attr *attr)
{
	return __sched_setscheduler(p, attr, true, true);
}
EXPORT_SYMBOL_GPL(sched_setattr);

int sched_setattr_nocheck(struct task_struct *p, const struct sched_attr *attr)
{
	return __sched_setscheduler(p, attr, false, true);
}
EXPORT_SYMBOL_GPL(sched_setattr_nocheck);

/**
 * sched_setscheduler_nocheck - change the scheduling policy and/or RT priority of a thread from kernelspace.
 * @p: the task in question.
 * @policy: new policy.
 * @param: structure containing the new RT priority.
 *
 * Just like sched_setscheduler, only don't bother checking if the
 * current context has permission.  For example, this is needed in
 * stop_machine(): we create temporary high priority worker threads,
 * but our caller might not have that capability.
 *
 * Return: 0 on success. An error code otherwise.
 */
int sched_setscheduler_nocheck(struct task_struct *p, int policy,
			       const struct sched_param *param)
{
	return _sched_setscheduler(p, policy, param, false);
}
EXPORT_SYMBOL_GPL(sched_setscheduler_nocheck);

/*
 * SCHED_FIFO is a broken scheduler model; that is, it is fundamentally
 * incapable of resource management, which is the one thing an OS really should
 * be doing.
 *
 * This is of course the reason it is limited to privileged users only.
 *
 * Worse still; it is fundamentally impossible to compose static priority
 * workloads. You cannot take two correctly working static prio workloads
 * and smash them together and still expect them to work.
 *
 * For this reason 'all' FIFO tasks the kernel creates are basically at:
 *
 *   MAX_RT_PRIO / 2
 *
 * The administrator _MUST_ configure the system, the kernel simply doesn't
 * know enough information to make a sensible choice.
 */
void sched_set_fifo(struct task_struct *p)
{
	struct sched_param sp = { .sched_priority = MAX_RT_PRIO / 2 };
	WARN_ON_ONCE(sched_setscheduler_nocheck(p, SCHED_FIFO, &sp) != 0);
}
EXPORT_SYMBOL_GPL(sched_set_fifo);

/*
 * For when you don't much care about FIFO, but want to be above SCHED_NORMAL.
 */
void sched_set_fifo_low(struct task_struct *p)
{
	struct sched_param sp = { .sched_priority = 1 };
	WARN_ON_ONCE(sched_setscheduler_nocheck(p, SCHED_FIFO, &sp) != 0);
}
EXPORT_SYMBOL_GPL(sched_set_fifo_low);

void sched_set_normal(struct task_struct *p, int nice)
{
	struct sched_attr attr = {
		.sched_policy = SCHED_NORMAL,
		.sched_nice = nice,
	};
	WARN_ON_ONCE(sched_setattr_nocheck(p, &attr) != 0);
}
EXPORT_SYMBOL_GPL(sched_set_normal);

static int
do_sched_setscheduler(pid_t pid, int policy, struct sched_param __user *param)
{
	struct sched_param lparam;
	struct task_struct *p;
	int retval;

	if (!param || pid < 0)
		return -EINVAL;
	if (copy_from_user(&lparam, param, sizeof(struct sched_param)))
		return -EFAULT;

	rcu_read_lock();
	retval = -ESRCH;
	p = find_process_by_pid(pid);
	if (p != NULL)
		retval = sched_setscheduler(p, policy, &lparam);
	rcu_read_unlock();

	return retval;
}

/*
 * Mimics kernel/events/core.c perf_copy_attr().
 */
static int sched_copy_attr(struct sched_attr __user *uattr, struct sched_attr *attr)
{
	u32 size;
	int ret;

	/* Zero the full structure, so that a short copy will be nice: */
	memset(attr, 0, sizeof(*attr));

	ret = get_user(size, &uattr->size);
	if (ret)
		return ret;

	/* ABI compatibility quirk: */
	if (!size)
		size = SCHED_ATTR_SIZE_VER0;
	if (size < SCHED_ATTR_SIZE_VER0 || size > PAGE_SIZE)
		goto err_size;

	ret = copy_struct_from_user(attr, sizeof(*attr), uattr, size);
	if (ret) {
		if (ret == -E2BIG)
			goto err_size;
		return ret;
	}

	if ((attr->sched_flags & SCHED_FLAG_UTIL_CLAMP) &&
	    size < SCHED_ATTR_SIZE_VER1)
		return -EINVAL;

	/*
	 * XXX: Do we want to be lenient like existing syscalls; or do we want
	 * to be strict and return an error on out-of-bounds values?
	 */
	attr->sched_nice = clamp(attr->sched_nice, MIN_NICE, MAX_NICE);

	return 0;

err_size:
	put_user(sizeof(*attr), &uattr->size);
	return -E2BIG;
}

static void get_params(struct task_struct *p, struct sched_attr *attr)
{
	if (task_has_dl_policy(p))
		__getparam_dl(p, attr);
	else if (task_has_rt_policy(p))
		attr->sched_priority = p->rt_priority;
	else
		attr->sched_nice = task_nice(p);
}

/**
 * sys_sched_setscheduler - set/change the scheduler policy and RT priority
 * @pid: the pid in question.
 * @policy: new policy.
 * @param: structure containing the new RT priority.
 *
 * Return: 0 on success. An error code otherwise.
 */
SYSCALL_DEFINE3(sched_setscheduler, pid_t, pid, int, policy, struct sched_param __user *, param)
{
	if (policy < 0)
		return -EINVAL;

	return do_sched_setscheduler(pid, policy, param);
}

/**
 * sys_sched_setparam - set/change the RT priority of a thread
 * @pid: the pid in question.
 * @param: structure containing the new RT priority.
 *
 * Return: 0 on success. An error code otherwise.
 */
SYSCALL_DEFINE2(sched_setparam, pid_t, pid, struct sched_param __user *, param)
{
	return do_sched_setscheduler(pid, SETPARAM_POLICY, param);
}

/**
 * sys_sched_setattr - same as above, but with extended sched_attr
 * @pid: the pid in question.
 * @uattr: structure containing the extended parameters.
 * @flags: for future extension.
 */
SYSCALL_DEFINE3(sched_setattr, pid_t, pid, struct sched_attr __user *, uattr,
			       unsigned int, flags)
{
	struct sched_attr attr;
	struct task_struct *p;
	int retval;

	if (!uattr || pid < 0 || flags)
		return -EINVAL;

	retval = sched_copy_attr(uattr, &attr);
	if (retval)
		return retval;

	if ((int)attr.sched_policy < 0)
		return -EINVAL;
	if (attr.sched_flags & SCHED_FLAG_KEEP_POLICY)
		attr.sched_policy = SETPARAM_POLICY;

	rcu_read_lock();
	retval = -ESRCH;
	p = find_process_by_pid(pid);
	if (likely(p))
		get_task_struct(p);
	rcu_read_unlock();

	if (likely(p)) {
		if (attr.sched_flags & SCHED_FLAG_KEEP_PARAMS)
			get_params(p, &attr);
		retval = sched_setattr(p, &attr);
		put_task_struct(p);
	}

	return retval;
}

/**
 * sys_sched_getscheduler - get the policy (scheduling class) of a thread
 * @pid: the pid in question.
 *
 * Return: On success, the policy of the thread. Otherwise, a negative error
 * code.
 */
SYSCALL_DEFINE1(sched_getscheduler, pid_t, pid)
{
	struct task_struct *p;
	int retval;

	if (pid < 0)
		return -EINVAL;

	retval = -ESRCH;
	rcu_read_lock();
	p = find_process_by_pid(pid);
	if (p) {
		retval = security_task_getscheduler(p);
		if (!retval)
			retval = p->policy
				| (p->sched_reset_on_fork ? SCHED_RESET_ON_FORK : 0);
	}
	rcu_read_unlock();
	return retval;
}

/**
 * sys_sched_getparam - get the RT priority of a thread
 * @pid: the pid in question.
 * @param: structure containing the RT priority.
 *
 * Return: On success, 0 and the RT priority is in @param. Otherwise, an error
 * code.
 */
SYSCALL_DEFINE2(sched_getparam, pid_t, pid, struct sched_param __user *, param)
{
	struct sched_param lp = { .sched_priority = 0 };
	struct task_struct *p;
	int retval;

	if (!param || pid < 0)
		return -EINVAL;

	rcu_read_lock();
	p = find_process_by_pid(pid);
	retval = -ESRCH;
	if (!p)
		goto out_unlock;

	retval = security_task_getscheduler(p);
	if (retval)
		goto out_unlock;

	if (task_has_rt_policy(p))
		lp.sched_priority = p->rt_priority;
	rcu_read_unlock();

	/*
	 * This one might sleep, we cannot do it with a spinlock held ...
	 */
	retval = copy_to_user(param, &lp, sizeof(*param)) ? -EFAULT : 0;

	return retval;

out_unlock:
	rcu_read_unlock();
	return retval;
}

/*
 * Copy the kernel size attribute structure (which might be larger
 * than what user-space knows about) to user-space.
 *
 * Note that all cases are valid: user-space buffer can be larger or
 * smaller than the kernel-space buffer. The usual case is that both
 * have the same size.
 */
static int
sched_attr_copy_to_user(struct sched_attr __user *uattr,
			struct sched_attr *kattr,
			unsigned int usize)
{
	unsigned int ksize = sizeof(*kattr);

	if (!access_ok(uattr, usize))
		return -EFAULT;

	/*
	 * sched_getattr() ABI forwards and backwards compatibility:
	 *
	 * If usize == ksize then we just copy everything to user-space and all is good.
	 *
	 * If usize < ksize then we only copy as much as user-space has space for,
	 * this keeps ABI compatibility as well. We skip the rest.
	 *
	 * If usize > ksize then user-space is using a newer version of the ABI,
	 * which part the kernel doesn't know about. Just ignore it - tooling can
	 * detect the kernel's knowledge of attributes from the attr->size value
	 * which is set to ksize in this case.
	 */
	kattr->size = min(usize, ksize);

	if (copy_to_user(uattr, kattr, kattr->size))
		return -EFAULT;

	return 0;
}

/**
 * sys_sched_getattr - similar to sched_getparam, but with sched_attr
 * @pid: the pid in question.
 * @uattr: structure containing the extended parameters.
 * @usize: sizeof(attr) for fwd/bwd comp.
 * @flags: for future extension.
 */
SYSCALL_DEFINE4(sched_getattr, pid_t, pid, struct sched_attr __user *, uattr,
		unsigned int, usize, unsigned int, flags)
{
	struct sched_attr kattr = { };
	struct task_struct *p;
	int retval;

	if (!uattr || pid < 0 || usize > PAGE_SIZE ||
	    usize < SCHED_ATTR_SIZE_VER0 || flags)
		return -EINVAL;

	rcu_read_lock();
	p = find_process_by_pid(pid);
	retval = -ESRCH;
	if (!p)
		goto out_unlock;

	retval = security_task_getscheduler(p);
	if (retval)
		goto out_unlock;

	kattr.sched_policy = p->policy;
	if (p->sched_reset_on_fork)
		kattr.sched_flags |= SCHED_FLAG_RESET_ON_FORK;
	get_params(p, &kattr);
	kattr.sched_flags &= SCHED_FLAG_ALL;

#ifdef CONFIG_UCLAMP_TASK
	/*
	 * This could race with another potential updater, but this is fine
	 * because it'll correctly read the old or the new value. We don't need
	 * to guarantee who wins the race as long as it doesn't return garbage.
	 */
	kattr.sched_util_min = p->uclamp_req[UCLAMP_MIN].value;
	kattr.sched_util_max = p->uclamp_req[UCLAMP_MAX].value;
#endif

	rcu_read_unlock();

	return sched_attr_copy_to_user(uattr, &kattr, usize);

out_unlock:
	rcu_read_unlock();
	return retval;
}

long sched_setaffinity(pid_t pid, const struct cpumask *in_mask)
{
	cpumask_var_t cpus_allowed, new_mask;
	struct task_struct *p;
	int retval;
	int skip = 0;

	rcu_read_lock();

	p = find_process_by_pid(pid);
	if (!p) {
		rcu_read_unlock();
		return -ESRCH;
	}

	/* Prevent p going away */
	get_task_struct(p);
	rcu_read_unlock();

	if (p->flags & PF_NO_SETAFFINITY) {
		retval = -EINVAL;
		goto out_put_task;
	}
	if (!alloc_cpumask_var(&cpus_allowed, GFP_KERNEL)) {
		retval = -ENOMEM;
		goto out_put_task;
	}
	if (!alloc_cpumask_var(&new_mask, GFP_KERNEL)) {
		retval = -ENOMEM;
		goto out_free_cpus_allowed;
	}
	retval = -EPERM;
	if (!check_same_owner(p)) {
		rcu_read_lock();
		if (!ns_capable(__task_cred(p)->user_ns, CAP_SYS_NICE)) {
			rcu_read_unlock();
			goto out_free_new_mask;
		}
		rcu_read_unlock();
	}

	trace_android_vh_sched_setaffinity_early(p, in_mask, &skip);
	if (skip)
		goto out_free_new_mask;
	retval = security_task_setscheduler(p);
	if (retval)
		goto out_free_new_mask;


	cpuset_cpus_allowed(p, cpus_allowed);
	cpumask_and(new_mask, in_mask, cpus_allowed);

	/*
	 * Since bandwidth control happens on root_domain basis,
	 * if admission test is enabled, we only admit -deadline
	 * tasks allowed to run on all the CPUs in the task's
	 * root_domain.
	 */
#ifdef CONFIG_SMP
	if (task_has_dl_policy(p) && dl_bandwidth_enabled()) {
		rcu_read_lock();
		if (!cpumask_subset(task_rq(p)->rd->span, new_mask)) {
			retval = -EBUSY;
			rcu_read_unlock();
			goto out_free_new_mask;
		}
		rcu_read_unlock();
	}
#endif
again:
	retval = __set_cpus_allowed_ptr(p, new_mask, true);

	if (!retval) {
		cpuset_cpus_allowed(p, cpus_allowed);
		if (!cpumask_subset(new_mask, cpus_allowed)) {
			/*
			 * We must have raced with a concurrent cpuset
			 * update. Just reset the cpus_allowed to the
			 * cpuset's cpus_allowed
			 */
			cpumask_copy(new_mask, cpus_allowed);
			goto again;
		}
	}

	trace_android_rvh_sched_setaffinity(p, in_mask, &retval);

out_free_new_mask:
	free_cpumask_var(new_mask);
out_free_cpus_allowed:
	free_cpumask_var(cpus_allowed);
out_put_task:
	put_task_struct(p);
	return retval;
}

static int get_user_cpu_mask(unsigned long __user *user_mask_ptr, unsigned len,
			     struct cpumask *new_mask)
{
	if (len < cpumask_size())
		cpumask_clear(new_mask);
	else if (len > cpumask_size())
		len = cpumask_size();

	return copy_from_user(new_mask, user_mask_ptr, len) ? -EFAULT : 0;
}

/**
 * sys_sched_setaffinity - set the CPU affinity of a process
 * @pid: pid of the process
 * @len: length in bytes of the bitmask pointed to by user_mask_ptr
 * @user_mask_ptr: user-space pointer to the new CPU mask
 *
 * Return: 0 on success. An error code otherwise.
 */
SYSCALL_DEFINE3(sched_setaffinity, pid_t, pid, unsigned int, len,
		unsigned long __user *, user_mask_ptr)
{
	cpumask_var_t new_mask;
	int retval;

	if (!alloc_cpumask_var(&new_mask, GFP_KERNEL))
		return -ENOMEM;

	retval = get_user_cpu_mask(user_mask_ptr, len, new_mask);
	if (retval == 0)
		retval = sched_setaffinity(pid, new_mask);
	free_cpumask_var(new_mask);
	return retval;
}

long sched_getaffinity(pid_t pid, struct cpumask *mask)
{
	struct task_struct *p;
	unsigned long flags;
	int retval;

	rcu_read_lock();

	retval = -ESRCH;
	p = find_process_by_pid(pid);
	if (!p)
		goto out_unlock;

	retval = security_task_getscheduler(p);
	if (retval)
		goto out_unlock;

	raw_spin_lock_irqsave(&p->pi_lock, flags);
	cpumask_and(mask, &p->cpus_mask, cpu_active_mask);
	raw_spin_unlock_irqrestore(&p->pi_lock, flags);

out_unlock:
	rcu_read_unlock();

	return retval;
}

/**
 * sys_sched_getaffinity - get the CPU affinity of a process
 * @pid: pid of the process
 * @len: length in bytes of the bitmask pointed to by user_mask_ptr
 * @user_mask_ptr: user-space pointer to hold the current CPU mask
 *
 * Return: size of CPU mask copied to user_mask_ptr on success. An
 * error code otherwise.
 */
SYSCALL_DEFINE3(sched_getaffinity, pid_t, pid, unsigned int, len,
		unsigned long __user *, user_mask_ptr)
{
	int ret;
	cpumask_var_t mask;

	if ((len * BITS_PER_BYTE) < nr_cpu_ids)
		return -EINVAL;
	if (len & (sizeof(unsigned long)-1))
		return -EINVAL;

	if (!alloc_cpumask_var(&mask, GFP_KERNEL))
		return -ENOMEM;

	ret = sched_getaffinity(pid, mask);
	if (ret == 0) {
		unsigned int retlen = min(len, cpumask_size());

		if (copy_to_user(user_mask_ptr, mask, retlen))
			ret = -EFAULT;
		else
			ret = retlen;
	}
	free_cpumask_var(mask);

	return ret;
}

/**
 * sys_sched_yield - yield the current processor to other threads.
 *
 * This function yields the current CPU to other tasks. If there are no
 * other threads running on this CPU then this function will return.
 *
 * Return: 0.
 */
static void do_sched_yield(void)
{
	struct rq_flags rf;
	struct rq *rq;

	rq = this_rq_lock_irq(&rf);

	schedstat_inc(rq->yld_count);
	current->sched_class->yield_task(rq);

	preempt_disable();
	rq_unlock_irq(rq, &rf);
	sched_preempt_enable_no_resched();

	schedule();
}

SYSCALL_DEFINE0(sched_yield)
{
	do_sched_yield();
	return 0;
}

#ifndef CONFIG_PREEMPTION
int __sched _cond_resched(void)
{
	if (should_resched(0)) {
		preempt_schedule_common();
		return 1;
	}
	rcu_all_qs();
	return 0;
}
EXPORT_SYMBOL(_cond_resched);
#endif

/*
 * __cond_resched_lock() - if a reschedule is pending, drop the given lock,
 * call schedule, and on return reacquire the lock.
 *
 * This works OK both with and without CONFIG_PREEMPTION. We do strange low-level
 * operations here to prevent schedule() from being called twice (once via
 * spin_unlock(), once by hand).
 */
int __cond_resched_lock(spinlock_t *lock)
{
	int resched = should_resched(PREEMPT_LOCK_OFFSET);
	int ret = 0;

	lockdep_assert_held(lock);

	if (spin_needbreak(lock) || resched) {
		spin_unlock(lock);
		if (resched)
			preempt_schedule_common();
		else
			cpu_relax();
		ret = 1;
		spin_lock(lock);
	}
	return ret;
}
EXPORT_SYMBOL(__cond_resched_lock);

/**
 * yield - yield the current processor to other threads.
 *
 * Do not ever use this function, there's a 99% chance you're doing it wrong.
 *
 * The scheduler is at all times free to pick the calling task as the most
 * eligible task to run, if removing the yield() call from your code breaks
 * it, its already broken.
 *
 * Typical broken usage is:
 *
 * while (!event)
 *	yield();
 *
 * where one assumes that yield() will let 'the other' process run that will
 * make event true. If the current task is a SCHED_FIFO task that will never
 * happen. Never use yield() as a progress guarantee!!
 *
 * If you want to use yield() to wait for something, use wait_event().
 * If you want to use yield() to be 'nice' for others, use cond_resched().
 * If you still want to use yield(), do not!
 */
void __sched yield(void)
{
	set_current_state(TASK_RUNNING);
	do_sched_yield();
}
EXPORT_SYMBOL(yield);

/**
 * yield_to - yield the current processor to another thread in
 * your thread group, or accelerate that thread toward the
 * processor it's on.
 * @p: target task
 * @preempt: whether task preemption is allowed or not
 *
 * It's the caller's job to ensure that the target task struct
 * can't go away on us before we can do any checks.
 *
 * Return:
 *	true (>0) if we indeed boosted the target task.
 *	false (0) if we failed to boost the target.
 *	-ESRCH if there's no task to yield to.
 */
int __sched yield_to(struct task_struct *p, bool preempt)
{
	struct task_struct *curr = current;
	struct rq *rq, *p_rq;
	unsigned long flags;
	int yielded = 0;

	local_irq_save(flags);
	rq = this_rq();

again:
	p_rq = task_rq(p);
	/*
	 * If we're the only runnable task on the rq and target rq also
	 * has only one task, there's absolutely no point in yielding.
	 */
	if (rq->nr_running == 1 && p_rq->nr_running == 1) {
		yielded = -ESRCH;
		goto out_irq;
	}

	double_rq_lock(rq, p_rq);
	if (task_rq(p) != p_rq) {
		double_rq_unlock(rq, p_rq);
		goto again;
	}

	if (!curr->sched_class->yield_to_task)
		goto out_unlock;

	if (curr->sched_class != p->sched_class)
		goto out_unlock;

	if (task_running(p_rq, p) || p->state)
		goto out_unlock;

	yielded = curr->sched_class->yield_to_task(rq, p);
	if (yielded) {
		schedstat_inc(rq->yld_count);
		/*
		 * Make p's CPU reschedule; pick_next_entity takes care of
		 * fairness.
		 */
		if (preempt && rq != p_rq)
			resched_curr(p_rq);
	}

out_unlock:
	double_rq_unlock(rq, p_rq);
out_irq:
	local_irq_restore(flags);

	if (yielded > 0)
		schedule();

	return yielded;
}
EXPORT_SYMBOL_GPL(yield_to);

int io_schedule_prepare(void)
{
	int old_iowait = current->in_iowait;

	current->in_iowait = 1;
	blk_schedule_flush_plug(current);

	return old_iowait;
}

void io_schedule_finish(int token)
{
	current->in_iowait = token;
}

/*
 * This task is about to go to sleep on IO. Increment rq->nr_iowait so
 * that process accounting knows that this is a task in IO wait state.
 */
long __sched io_schedule_timeout(long timeout)
{
	int token;
	long ret;

	token = io_schedule_prepare();
	ret = schedule_timeout(timeout);
	io_schedule_finish(token);

	return ret;
}
EXPORT_SYMBOL(io_schedule_timeout);

void __sched io_schedule(void)
{
	int token;

	token = io_schedule_prepare();
	schedule();
	io_schedule_finish(token);
}
EXPORT_SYMBOL(io_schedule);

/**
 * sys_sched_get_priority_max - return maximum RT priority.
 * @policy: scheduling class.
 *
 * Return: On success, this syscall returns the maximum
 * rt_priority that can be used by a given scheduling class.
 * On failure, a negative error code is returned.
 */
SYSCALL_DEFINE1(sched_get_priority_max, int, policy)
{
	int ret = -EINVAL;

	switch (policy) {
	case SCHED_FIFO:
	case SCHED_RR:
		ret = MAX_USER_RT_PRIO-1;
		break;
	case SCHED_DEADLINE:
	case SCHED_NORMAL:
	case SCHED_BATCH:
	case SCHED_IDLE:
		ret = 0;
		break;
	}
	return ret;
}

/**
 * sys_sched_get_priority_min - return minimum RT priority.
 * @policy: scheduling class.
 *
 * Return: On success, this syscall returns the minimum
 * rt_priority that can be used by a given scheduling class.
 * On failure, a negative error code is returned.
 */
SYSCALL_DEFINE1(sched_get_priority_min, int, policy)
{
	int ret = -EINVAL;

	switch (policy) {
	case SCHED_FIFO:
	case SCHED_RR:
		ret = 1;
		break;
	case SCHED_DEADLINE:
	case SCHED_NORMAL:
	case SCHED_BATCH:
	case SCHED_IDLE:
		ret = 0;
	}
	return ret;
}

static int sched_rr_get_interval(pid_t pid, struct timespec64 *t)
{
	struct task_struct *p;
	unsigned int time_slice;
	struct rq_flags rf;
	struct rq *rq;
	int retval;

	if (pid < 0)
		return -EINVAL;

	retval = -ESRCH;
	rcu_read_lock();
	p = find_process_by_pid(pid);
	if (!p)
		goto out_unlock;

	retval = security_task_getscheduler(p);
	if (retval)
		goto out_unlock;

	rq = task_rq_lock(p, &rf);
	time_slice = 0;
	if (p->sched_class->get_rr_interval)
		time_slice = p->sched_class->get_rr_interval(rq, p);
	task_rq_unlock(rq, p, &rf);

	rcu_read_unlock();
	jiffies_to_timespec64(time_slice, t);
	return 0;

out_unlock:
	rcu_read_unlock();
	return retval;
}

/**
 * sys_sched_rr_get_interval - return the default timeslice of a process.
 * @pid: pid of the process.
 * @interval: userspace pointer to the timeslice value.
 *
 * this syscall writes the default timeslice value of a given process
 * into the user-space timespec buffer. A value of '0' means infinity.
 *
 * Return: On success, 0 and the timeslice is in @interval. Otherwise,
 * an error code.
 */
SYSCALL_DEFINE2(sched_rr_get_interval, pid_t, pid,
		struct __kernel_timespec __user *, interval)
{
	struct timespec64 t;
	int retval = sched_rr_get_interval(pid, &t);

	if (retval == 0)
		retval = put_timespec64(&t, interval);

	return retval;
}

#ifdef CONFIG_COMPAT_32BIT_TIME
SYSCALL_DEFINE2(sched_rr_get_interval_time32, pid_t, pid,
		struct old_timespec32 __user *, interval)
{
	struct timespec64 t;
	int retval = sched_rr_get_interval(pid, &t);

	if (retval == 0)
		retval = put_old_timespec32(&t, interval);
	return retval;
}
#endif

void sched_show_task(struct task_struct *p)
{
	unsigned long free = 0;
	int ppid;

	if (!try_get_task_stack(p))
		return;

	pr_info("task:%-15.15s state:%c", p->comm, task_state_to_char(p));

	if (p->state == TASK_RUNNING)
		pr_cont("  running task    ");
#ifdef CONFIG_DEBUG_STACK_USAGE
	free = stack_not_used(p);
#endif
	ppid = 0;
	rcu_read_lock();
	if (pid_alive(p))
		ppid = task_pid_nr(rcu_dereference(p->real_parent));
	rcu_read_unlock();
	pr_cont(" stack:%5lu pid:%5d ppid:%6d flags:0x%08lx\n",
		free, task_pid_nr(p), ppid,
		(unsigned long)task_thread_info(p)->flags);

	print_worker_info(KERN_INFO, p);
	trace_android_vh_sched_show_task(p);
	show_stack(p, NULL, KERN_INFO);
	put_task_stack(p);
}
EXPORT_SYMBOL_GPL(sched_show_task);

static inline bool
state_filter_match(unsigned long state_filter, struct task_struct *p)
{
	/* no filter, everything matches */
	if (!state_filter)
		return true;

	/* filter, but doesn't match */
	if (!(p->state & state_filter))
		return false;

	/*
	 * When looking for TASK_UNINTERRUPTIBLE skip TASK_IDLE (allows
	 * TASK_KILLABLE).
	 */
	if (state_filter == TASK_UNINTERRUPTIBLE && p->state == TASK_IDLE)
		return false;

	return true;
}


void show_state_filter(unsigned long state_filter)
{
	struct task_struct *g, *p;

	rcu_read_lock();
	for_each_process_thread(g, p) {
		/*
		 * reset the NMI-timeout, listing all files on a slow
		 * console might take a lot of time:
		 * Also, reset softlockup watchdogs on all CPUs, because
		 * another CPU might be blocked waiting for us to process
		 * an IPI.
		 */
		touch_nmi_watchdog();
		touch_all_softlockup_watchdogs();
		if (state_filter_match(state_filter, p))
			sched_show_task(p);
	}

#ifdef CONFIG_SCHED_DEBUG
	if (!state_filter)
		sysrq_sched_debug_show();
#endif
	rcu_read_unlock();
	/*
	 * Only show locks if all tasks are dumped:
	 */
	if (!state_filter)
		debug_show_all_locks();
}

/**
 * init_idle - set up an idle thread for a given CPU
 * @idle: task in question
 * @cpu: CPU the idle task belongs to
 *
 * NOTE: this function does not set the idle thread's NEED_RESCHED
 * flag, to make booting more robust.
 */
void __init init_idle(struct task_struct *idle, int cpu)
{
	struct rq *rq = cpu_rq(cpu);
	unsigned long flags;

	__sched_fork(0, idle);

	raw_spin_lock_irqsave(&idle->pi_lock, flags);
	raw_spin_rq_lock(rq);

	idle->state = TASK_RUNNING;
	idle->se.exec_start = sched_clock();
	idle->flags |= PF_IDLE;

	scs_task_reset(idle);
	kasan_unpoison_task_stack(idle);

#ifdef CONFIG_SMP
	/*
	 * Its possible that init_idle() gets called multiple times on a task,
	 * in that case do_set_cpus_allowed() will not do the right thing.
	 *
	 * And since this is boot we can forgo the serialization.
	 */
	set_cpus_allowed_common(idle, cpumask_of(cpu));
#endif
	/*
	 * We're having a chicken and egg problem, even though we are
	 * holding rq->lock, the CPU isn't yet set to this CPU so the
	 * lockdep check in task_group() will fail.
	 *
	 * Similar case to sched_fork(). / Alternatively we could
	 * use task_rq_lock() here and obtain the other rq->lock.
	 *
	 * Silence PROVE_RCU
	 */
	rcu_read_lock();
	__set_task_cpu(idle, cpu);
	rcu_read_unlock();

	rq->idle = idle;
	rcu_assign_pointer(rq->curr, idle);
	idle->on_rq = TASK_ON_RQ_QUEUED;
#ifdef CONFIG_SMP
	idle->on_cpu = 1;
#endif
	raw_spin_rq_unlock(rq);
	raw_spin_unlock_irqrestore(&idle->pi_lock, flags);

	/* Set the preempt count _outside_ the spinlocks! */
	init_idle_preempt_count(idle, cpu);

	/*
	 * The idle tasks have their own, simple scheduling class:
	 */
	idle->sched_class = &idle_sched_class;
	ftrace_graph_init_idle_task(idle, cpu);
	vtime_init_idle(idle, cpu);
#ifdef CONFIG_SMP
	sprintf(idle->comm, "%s/%d", INIT_TASK_COMM, cpu);
#endif
}

#ifdef CONFIG_SMP

int cpuset_cpumask_can_shrink(const struct cpumask *cur,
			      const struct cpumask *trial)
{
	int ret = 1;

	if (!cpumask_weight(cur))
		return ret;

	ret = dl_cpuset_cpumask_can_shrink(cur, trial);

	return ret;
}

int task_can_attach(struct task_struct *p,
		    const struct cpumask *cs_cpus_allowed)
{
	int ret = 0;

	/*
	 * Kthreads which disallow setaffinity shouldn't be moved
	 * to a new cpuset; we don't want to change their CPU
	 * affinity and isolating such threads by their set of
	 * allowed nodes is unnecessary.  Thus, cpusets are not
	 * applicable for such threads.  This prevents checking for
	 * success of set_cpus_allowed_ptr() on all attached tasks
	 * before cpus_mask may be changed.
	 */
	if (p->flags & PF_NO_SETAFFINITY) {
		ret = -EINVAL;
		goto out;
	}

	if (dl_task(p) && !cpumask_intersects(task_rq(p)->rd->span,
					      cs_cpus_allowed))
		ret = dl_task_can_attach(p, cs_cpus_allowed);

out:
	return ret;
}

bool sched_smp_initialized __read_mostly;

#ifdef CONFIG_NUMA_BALANCING
/* Migrate current task p to target_cpu */
int migrate_task_to(struct task_struct *p, int target_cpu)
{
	struct migration_arg arg = { p, target_cpu };
	int curr_cpu = task_cpu(p);

	if (curr_cpu == target_cpu)
		return 0;

	if (!cpumask_test_cpu(target_cpu, p->cpus_ptr))
		return -EINVAL;

	/* TODO: This is not properly updating schedstats */

	trace_sched_move_numa(p, curr_cpu, target_cpu);
	return stop_one_cpu(curr_cpu, migration_cpu_stop, &arg);
}

/*
 * Requeue a task on a given node and accurately track the number of NUMA
 * tasks on the runqueues
 */
void sched_setnuma(struct task_struct *p, int nid)
{
	bool queued, running;
	struct rq_flags rf;
	struct rq *rq;

	rq = task_rq_lock(p, &rf);
	queued = task_on_rq_queued(p);
	running = task_current(rq, p);

	if (queued)
		dequeue_task(rq, p, DEQUEUE_SAVE);
	if (running)
		put_prev_task(rq, p);

	p->numa_preferred_nid = nid;

	if (queued)
		enqueue_task(rq, p, ENQUEUE_RESTORE | ENQUEUE_NOCLOCK);
	if (running)
		set_next_task(rq, p);
	task_rq_unlock(rq, p, &rf);
}
#endif /* CONFIG_NUMA_BALANCING */

int wake_up_process_prefer_current_cpu(struct task_struct *next)
{
	return try_to_wake_up(next, TASK_NORMAL, WF_CURRENT_CPU);
}

#ifdef CONFIG_HOTPLUG_CPU
/*
 * Ensure that the idle task is using init_mm right before its CPU goes
 * offline.
 */
void idle_task_exit(void)
{
	struct mm_struct *mm = current->active_mm;

	BUG_ON(cpu_online(smp_processor_id()));
	BUG_ON(current != this_rq()->idle);

	if (mm != &init_mm) {
		switch_mm(mm, &init_mm, current);
		lru_gen_switch_mm(mm, &init_mm);
		finish_arch_post_lock_switch();
	}

	scs_task_reset(current);
	/* finish_cpu(), as ran on the BP, will clean up the active_mm state */
}

/*
 * Since this CPU is going 'away' for a while, fold any nr_active delta
 * we might have. Assumes we're called after migrate_tasks() so that the
 * nr_active count is stable. We need to take the teardown thread which
 * is calling this into account, so we hand in adjust = 1 to the load
 * calculation.
 *
 * Also see the comment "Global load-average calculations".
 */
static void calc_load_migrate(struct rq *rq)
{
	long delta = calc_load_fold_active(rq, 1);
	if (delta)
		atomic_long_add(delta, &calc_load_tasks);
}

static struct task_struct *__pick_migrate_task(struct rq *rq)
{
	const struct sched_class *class;
	struct task_struct *next;

	for_each_class(class) {
		next = class->pick_next_task(rq);
		if (next) {
			next->sched_class->put_prev_task(rq, next);
			return next;
		}
	}

	/* The idle class should always have a runnable task */
	BUG();
}

/*
 * Migrate all tasks from the rq, sleeping tasks will be migrated by
 * try_to_wake_up()->select_task_rq().
 *
 * Called with rq->lock held even though we'er in stop_machine() and
 * there's no concurrency possible, we hold the required locks anyway
 * because of lock validation efforts.
 *
 * force: if false, the function will skip CPU pinned kthreads.
 */
static void migrate_tasks(struct rq *dead_rq, struct rq_flags *rf, bool force)
{
	struct rq *rq = dead_rq;
	struct task_struct *next, *tmp, *stop = rq->stop;
	LIST_HEAD(percpu_kthreads);
	struct rq_flags orf = *rf;
	int dest_cpu;

	/*
	 * Fudge the rq selection such that the below task selection loop
	 * doesn't get stuck on the currently eligible stop task.
	 *
	 * We're currently inside stop_machine() and the rq is either stuck
	 * in the stop_machine_cpu_stop() loop, or we're executing this code,
	 * either way we should never end up calling schedule() until we're
	 * done here.
	 */
	rq->stop = NULL;

	/*
	 * put_prev_task() and pick_next_task() sched
	 * class method both need to have an up-to-date
	 * value of rq->clock[_task]
	 */
	update_rq_clock(rq);

#ifdef CONFIG_SCHED_DEBUG
	/* note the clock update in orf */
	orf.clock_update_flags |= RQCF_UPDATED;
#endif

	for (;;) {
		/*
		 * There's this thread running, bail when that's the only
		 * remaining thread:
		 */
		if (rq->nr_running == 1)
			break;

		next = __pick_migrate_task(rq);

		/*
		 * Argh ... no iterator for tasks, we need to remove the
		 * kthread from the run-queue to continue.
		 */
		if (!force && is_per_cpu_kthread(next)) {
			INIT_LIST_HEAD(&next->percpu_kthread_node);
			list_add(&next->percpu_kthread_node, &percpu_kthreads);

			/* DEQUEUE_SAVE not used due to move_entity in rt */
			deactivate_task(rq, next,
					DEQUEUE_NOCLOCK);
			continue;
		}

		/*
		 * Rules for changing task_struct::cpus_mask are holding
		 * both pi_lock and rq->lock, such that holding either
		 * stabilizes the mask.
		 *
		 * Drop rq->lock is not quite as disastrous as it usually is
		 * because !cpu_active at this point, which means load-balance
		 * will not interfere. Also, stop-machine.
		 */
		rq_unlock(rq, rf);
		raw_spin_lock(&next->pi_lock);
		rq_relock(rq, rf);

		/*
		 * Since we're inside stop-machine, _nothing_ should have
		 * changed the task, WARN if weird stuff happened, because in
		 * that case the above rq->lock drop is a fail too.
		 */
		if (task_rq(next) != rq || !task_on_rq_queued(next)) {
			/*
			 * In the !force case, there is a hole between
			 * rq_unlock() and rq_relock(), where another CPU might
			 * not observe an up to date cpu_active_mask and try to
			 * move tasks around.
			 */
			WARN_ON(force);
			raw_spin_unlock(&next->pi_lock);
			continue;
		}

		/* Find suitable destination for @next, with force if needed. */
		dest_cpu = select_fallback_rq(dead_rq->cpu, next);
		rq = __migrate_task(rq, rf, next, dest_cpu);
		if (rq != dead_rq) {
			rq_unlock(rq, rf);
			rq = dead_rq;
			*rf = orf;
			rq_relock(rq, rf);
		}
		raw_spin_unlock(&next->pi_lock);
	}

	list_for_each_entry_safe(next, tmp, &percpu_kthreads,
				 percpu_kthread_node) {

		/* ENQUEUE_RESTORE not used due to move_entity in rt */
		activate_task(rq, next, ENQUEUE_NOCLOCK);
		list_del(&next->percpu_kthread_node);
	}

	rq->stop = stop;
}

static int drain_rq_cpu_stop(void *data)
{
	struct rq *rq = this_rq();
	struct rq_flags rf;

	rq_lock_irqsave(rq, &rf);
	migrate_tasks(rq, &rf, false);
	rq_unlock_irqrestore(rq, &rf);

	return 0;
}

int sched_cpu_drain_rq(unsigned int cpu)
{
	struct cpu_stop_work *rq_drain = &(cpu_rq(cpu)->drain);
	struct cpu_stop_done *rq_drain_done = &(cpu_rq(cpu)->drain_done);

	if (idle_cpu(cpu)) {
		rq_drain->done = NULL;
		return 0;
	}

	return stop_one_cpu_async(cpu, drain_rq_cpu_stop, NULL, rq_drain,
				  rq_drain_done);
}

void sched_cpu_drain_rq_wait(unsigned int cpu)
{
	struct cpu_stop_work *rq_drain = &(cpu_rq(cpu)->drain);

	if (rq_drain->done)
		cpu_stop_work_wait(rq_drain);
}
#endif /* CONFIG_HOTPLUG_CPU */

void set_rq_online(struct rq *rq)
{
	if (!rq->online) {
		const struct sched_class *class;

		cpumask_set_cpu(rq->cpu, rq->rd->online);
		rq->online = 1;

		for_each_class(class) {
			if (class->rq_online)
				class->rq_online(rq);
		}
	}
}

void set_rq_offline(struct rq *rq)
{
	if (rq->online) {
		const struct sched_class *class;

		for_each_class(class) {
			if (class->rq_offline)
				class->rq_offline(rq);
		}

		cpumask_clear_cpu(rq->cpu, rq->rd->online);
		rq->online = 0;
	}
}

/*
 * used to mark begin/end of suspend/resume:
 */
static int num_cpus_frozen;

/*
 * Update cpusets according to cpu_active mask.  If cpusets are
 * disabled, cpuset_update_active_cpus() becomes a simple wrapper
 * around partition_sched_domains().
 *
 * If we come here as part of a suspend/resume, don't touch cpusets because we
 * want to restore it back to its original state upon resume anyway.
 */
static void cpuset_cpu_active(void)
{
	if (cpuhp_tasks_frozen) {
		/*
		 * num_cpus_frozen tracks how many CPUs are involved in suspend
		 * resume sequence. As long as this is not the last online
		 * operation in the resume sequence, just build a single sched
		 * domain, ignoring cpusets.
		 */
		partition_sched_domains(1, NULL, NULL);
		if (--num_cpus_frozen)
			return;
		/*
		 * This is the last CPU online operation. So fall through and
		 * restore the original sched domains by considering the
		 * cpuset configurations.
		 */
		cpuset_force_rebuild();
	}
	cpuset_update_active_cpus();
}

static int cpuset_cpu_inactive(unsigned int cpu)
{
	if (!cpuhp_tasks_frozen) {
		if (dl_cpu_busy(cpu))
			return -EBUSY;
		cpuset_update_active_cpus();
	} else {
		num_cpus_frozen++;
		partition_sched_domains(1, NULL, NULL);
	}
	return 0;
}

int sched_cpu_activate(unsigned int cpu)
{
	struct rq *rq = cpu_rq(cpu);
	struct rq_flags rf;

#ifdef CONFIG_SCHED_SMT
	/*
	 * When going up, increment the number of cores with SMT present.
	 */
	if (cpumask_weight(cpu_smt_mask(cpu)) == 2)
		static_branch_inc_cpuslocked(&sched_smt_present);
#endif
	set_cpu_active(cpu, true);

	if (sched_smp_initialized) {
		sched_domains_numa_masks_set(cpu);
		cpuset_cpu_active();
	}

	/*
	 * Put the rq online, if not already. This happens:
	 *
	 * 1) In the early boot process, because we build the real domains
	 *    after all CPUs have been brought up.
	 *
	 * 2) At runtime, if cpuset_cpu_active() fails to rebuild the
	 *    domains.
	 */
	rq_lock_irqsave(rq, &rf);
	if (rq->rd) {
		BUG_ON(!cpumask_test_cpu(cpu, rq->rd->span));
		set_rq_online(rq);
	}
	rq_unlock_irqrestore(rq, &rf);

	update_max_interval();

	return 0;
}

int sched_cpus_activate(struct cpumask *cpus)
{
	unsigned int cpu;

	for_each_cpu(cpu, cpus) {
		if (sched_cpu_activate(cpu)) {
			for_each_cpu_and(cpu, cpus, cpu_active_mask)
				sched_cpu_deactivate(cpu);

			return -EBUSY;
		}
	}

	return 0;
}

int _sched_cpu_deactivate(unsigned int cpu)
{
	int ret;

	set_cpu_active(cpu, false);

#ifdef CONFIG_SCHED_SMT
	/*
	 * When going down, decrement the number of cores with SMT present.
	 */
	if (cpumask_weight(cpu_smt_mask(cpu)) == 2)
		static_branch_dec_cpuslocked(&sched_smt_present);

	sched_core_cpu_deactivate(cpu);
#endif

	if (!sched_smp_initialized)
		return 0;

	ret = cpuset_cpu_inactive(cpu);
	if (ret) {
		set_cpu_active(cpu, true);
		return ret;
	}
	sched_domains_numa_masks_clear(cpu);

	update_max_interval();

	return 0;
}

int sched_cpu_deactivate(unsigned int cpu)
{
	int ret = _sched_cpu_deactivate(cpu);

	if (ret)
		return ret;

	/*
	 * We've cleared cpu_active_mask, wait for all preempt-disabled and RCU
	 * users of this state to go away such that all new such users will
	 * observe it.
	 *
	 * Do sync before park smpboot threads to take care the rcu boost case.
	 */
	synchronize_rcu();

	return 0;
}

int sched_cpus_deactivate_nosync(struct cpumask *cpus)
{
	unsigned int cpu;

	for_each_cpu(cpu, cpus) {
		if (_sched_cpu_deactivate(cpu)) {
			for_each_cpu(cpu, cpus) {
				if (!cpu_active(cpu))
					sched_cpu_activate(cpu);
			}

			return -EBUSY;
		}
	}

	return 0;
}

static void sched_rq_cpu_starting(unsigned int cpu)
{
	struct rq *rq = cpu_rq(cpu);

	rq->calc_load_update = calc_load_update;
}

int sched_cpu_starting(unsigned int cpu)
{
	sched_core_cpu_starting(cpu);
	sched_rq_cpu_starting(cpu);
	sched_tick_start(cpu);
	trace_android_rvh_sched_cpu_starting(cpu);
	return 0;
}

#ifdef CONFIG_HOTPLUG_CPU
int sched_cpu_dying(unsigned int cpu)
{
	struct rq *rq = cpu_rq(cpu);
	struct rq_flags rf;

	/* Handle pending wakeups and then migrate everything off */
	sched_tick_stop(cpu);

	rq_lock_irqsave(rq, &rf);
	if (rq->rd) {
		BUG_ON(!cpumask_test_cpu(cpu, rq->rd->span));
		set_rq_offline(rq);
	}
	migrate_tasks(rq, &rf, true);
	BUG_ON(rq->nr_running != 1);
	rq_unlock_irqrestore(rq, &rf);

	trace_android_rvh_sched_cpu_dying(cpu);

	calc_load_migrate(rq);
	nohz_balance_exit_idle(rq);
	hrtick_clear(rq);
	sched_core_cpu_dying(cpu);
	return 0;
}
#endif

void __init sched_init_smp(void)
{
	sched_init_numa();

	/*
	 * There's no userspace yet to cause hotplug operations; hence all the
	 * CPU masks are stable and all blatant races in the below code cannot
	 * happen.
	 */
	mutex_lock(&sched_domains_mutex);
	sched_init_domains(cpu_active_mask);
	mutex_unlock(&sched_domains_mutex);

	/* Move init over to a non-isolated CPU */
	if (set_cpus_allowed_ptr(current, housekeeping_cpumask(HK_FLAG_DOMAIN)) < 0)
		BUG();

	sched_init_granularity();

	init_sched_rt_class();
	init_sched_dl_class();

	sched_smp_initialized = true;
}

static int __init migration_init(void)
{
	sched_cpu_starting(smp_processor_id());
	return 0;
}
early_initcall(migration_init);

#else
void __init sched_init_smp(void)
{
	sched_init_granularity();
}
#endif /* CONFIG_SMP */

int in_sched_functions(unsigned long addr)
{
	return in_lock_functions(addr) ||
		(addr >= (unsigned long)__sched_text_start
		&& addr < (unsigned long)__sched_text_end);
}

#ifdef CONFIG_CGROUP_SCHED
/*
 * Default task group.
 * Every task in system belongs to this group at bootup.
 */
struct task_group root_task_group;
EXPORT_SYMBOL_GPL(root_task_group);
LIST_HEAD(task_groups);
EXPORT_SYMBOL_GPL(task_groups);

/* Cacheline aligned slab cache for task_group */
static struct kmem_cache *task_group_cache __read_mostly;
#endif

DECLARE_PER_CPU(cpumask_var_t, load_balance_mask);
DECLARE_PER_CPU(cpumask_var_t, select_idle_mask);

void __init sched_init(void)
{
	unsigned long ptr = 0;
	int i;

	/* Make sure the linker didn't screw up */
	BUG_ON(&idle_sched_class + 1 != &fair_sched_class ||
	       &fair_sched_class + 1 != &rt_sched_class ||
	       &rt_sched_class + 1   != &dl_sched_class);
#ifdef CONFIG_SMP
	BUG_ON(&dl_sched_class + 1 != &stop_sched_class);
#endif

	wait_bit_init();

#ifdef CONFIG_FAIR_GROUP_SCHED
	ptr += 2 * nr_cpu_ids * sizeof(void **);
#endif
#ifdef CONFIG_RT_GROUP_SCHED
	ptr += 2 * nr_cpu_ids * sizeof(void **);
#endif
	if (ptr) {
		ptr = (unsigned long)kzalloc(ptr, GFP_NOWAIT);

#ifdef CONFIG_FAIR_GROUP_SCHED
		root_task_group.se = (struct sched_entity **)ptr;
		ptr += nr_cpu_ids * sizeof(void **);

		root_task_group.cfs_rq = (struct cfs_rq **)ptr;
		ptr += nr_cpu_ids * sizeof(void **);

		root_task_group.shares = ROOT_TASK_GROUP_LOAD;
		init_cfs_bandwidth(&root_task_group.cfs_bandwidth);
#endif /* CONFIG_FAIR_GROUP_SCHED */
#ifdef CONFIG_RT_GROUP_SCHED
		root_task_group.rt_se = (struct sched_rt_entity **)ptr;
		ptr += nr_cpu_ids * sizeof(void **);

		root_task_group.rt_rq = (struct rt_rq **)ptr;
		ptr += nr_cpu_ids * sizeof(void **);

#endif /* CONFIG_RT_GROUP_SCHED */
	}
#ifdef CONFIG_CPUMASK_OFFSTACK
	for_each_possible_cpu(i) {
		per_cpu(load_balance_mask, i) = (cpumask_var_t)kzalloc_node(
			cpumask_size(), GFP_KERNEL, cpu_to_node(i));
		per_cpu(select_idle_mask, i) = (cpumask_var_t)kzalloc_node(
			cpumask_size(), GFP_KERNEL, cpu_to_node(i));
	}
#endif /* CONFIG_CPUMASK_OFFSTACK */

	init_rt_bandwidth(&def_rt_bandwidth, global_rt_period(), global_rt_runtime());
	init_dl_bandwidth(&def_dl_bandwidth, global_rt_period(), global_rt_runtime());

#ifdef CONFIG_SMP
	init_defrootdomain();
#endif

#ifdef CONFIG_RT_GROUP_SCHED
	init_rt_bandwidth(&root_task_group.rt_bandwidth,
			global_rt_period(), global_rt_runtime());
#endif /* CONFIG_RT_GROUP_SCHED */

#ifdef CONFIG_CGROUP_SCHED
	task_group_cache = KMEM_CACHE(task_group, 0);

	list_add(&root_task_group.list, &task_groups);
	INIT_LIST_HEAD(&root_task_group.children);
	INIT_LIST_HEAD(&root_task_group.siblings);
	autogroup_init(&init_task);
#endif /* CONFIG_CGROUP_SCHED */

	for_each_possible_cpu(i) {
		struct rq *rq;

		rq = cpu_rq(i);
		raw_spin_lock_init(&rq->__lock);
		rq->nr_running = 0;
		rq->calc_load_active = 0;
		rq->calc_load_update = jiffies + LOAD_FREQ;
		init_cfs_rq(&rq->cfs);
		init_rt_rq(&rq->rt);
		init_dl_rq(&rq->dl);
#ifdef CONFIG_FAIR_GROUP_SCHED
		INIT_LIST_HEAD(&rq->leaf_cfs_rq_list);
		rq->tmp_alone_branch = &rq->leaf_cfs_rq_list;
		/*
		 * How much CPU bandwidth does root_task_group get?
		 *
		 * In case of task-groups formed thr' the cgroup filesystem, it
		 * gets 100% of the CPU resources in the system. This overall
		 * system CPU resource is divided among the tasks of
		 * root_task_group and its child task-groups in a fair manner,
		 * based on each entity's (task or task-group's) weight
		 * (se->load.weight).
		 *
		 * In other words, if root_task_group has 10 tasks of weight
		 * 1024) and two child groups A0 and A1 (of weight 1024 each),
		 * then A0's share of the CPU resource is:
		 *
		 *	A0's bandwidth = 1024 / (10*1024 + 1024 + 1024) = 8.33%
		 *
		 * We achieve this by letting root_task_group's tasks sit
		 * directly in rq->cfs (i.e root_task_group->se[] = NULL).
		 */
		init_tg_cfs_entry(&root_task_group, &rq->cfs, NULL, i, NULL);
#endif /* CONFIG_FAIR_GROUP_SCHED */

		rq->rt.rt_runtime = def_rt_bandwidth.rt_runtime;
#ifdef CONFIG_RT_GROUP_SCHED
		init_tg_rt_entry(&root_task_group, &rq->rt, NULL, i, NULL);
#endif
#ifdef CONFIG_SMP
		rq->sd = NULL;
		rq->rd = NULL;
		rq->cpu_capacity = rq->cpu_capacity_orig = SCHED_CAPACITY_SCALE;
		rq->balance_callback = NULL;
		rq->active_balance = 0;
		rq->next_balance = jiffies;
		rq->push_cpu = 0;
		rq->cpu = i;
		rq->online = 0;
		rq->idle_stamp = 0;
		rq->avg_idle = 2*sysctl_sched_migration_cost;
		rq->max_idle_balance_cost = sysctl_sched_migration_cost;

		INIT_LIST_HEAD(&rq->cfs_tasks);

		rq_attach_root(rq, &def_root_domain);
#ifdef CONFIG_NO_HZ_COMMON
		rq->last_blocked_load_update_tick = jiffies;
		atomic_set(&rq->nohz_flags, 0);

		rq_csd_init(rq, &rq->nohz_csd, nohz_csd_func);
#endif
#endif /* CONFIG_SMP */
		hrtick_rq_init(rq);
		atomic_set(&rq->nr_iowait, 0);

#ifdef CONFIG_SCHED_CORE
		rq->core = rq;
		rq->core_pick = NULL;
		rq->core_enabled = 0;
		rq->core_tree = RB_ROOT;
		rq->core_forceidle = false;

		rq->core_cookie = 0UL;
#endif
	}

	set_load_weight(&init_task, false);

	/*
	 * The boot idle thread does lazy MMU switching as well:
	 */
	mmgrab(&init_mm);
	enter_lazy_tlb(&init_mm, current);

	/*
	 * Make us the idle thread. Technically, schedule() should not be
	 * called from this thread, however somewhere below it might be,
	 * but because we are the idle thread, we just pick up running again
	 * when this runqueue becomes "idle".
	 */
	init_idle(current, smp_processor_id());

	calc_load_update = jiffies + LOAD_FREQ;

#ifdef CONFIG_SMP
	idle_thread_set_boot_cpu();
#endif
	init_sched_fair_class();

	init_schedstats();

	psi_init();

	init_uclamp();

	scheduler_running = 1;
}

#ifdef CONFIG_DEBUG_ATOMIC_SLEEP
static inline int preempt_count_equals(int preempt_offset)
{
	int nested = preempt_count() + rcu_preempt_depth();

	return (nested == preempt_offset);
}

void __might_sleep(const char *file, int line, int preempt_offset)
{
	/*
	 * Blocking primitives will set (and therefore destroy) current->state,
	 * since we will exit with TASK_RUNNING make sure we enter with it,
	 * otherwise we will destroy state.
	 */
	WARN_ONCE(current->state != TASK_RUNNING && current->task_state_change,
			"do not call blocking ops when !TASK_RUNNING; "
			"state=%lx set at [<%p>] %pS\n",
			current->state,
			(void *)current->task_state_change,
			(void *)current->task_state_change);

	___might_sleep(file, line, preempt_offset);
}
EXPORT_SYMBOL(__might_sleep);

void ___might_sleep(const char *file, int line, int preempt_offset)
{
	/* Ratelimiting timestamp: */
	static unsigned long prev_jiffy;

	unsigned long preempt_disable_ip;

	/* WARN_ON_ONCE() by default, no rate limit required: */
	rcu_sleep_check();

	if ((preempt_count_equals(preempt_offset) && !irqs_disabled() &&
	     !is_idle_task(current) && !current->non_block_count) ||
	    system_state == SYSTEM_BOOTING || system_state > SYSTEM_RUNNING ||
	    oops_in_progress)
		return;

	if (time_before(jiffies, prev_jiffy + HZ) && prev_jiffy)
		return;
	prev_jiffy = jiffies;

	/* Save this before calling printk(), since that will clobber it: */
	preempt_disable_ip = get_preempt_disable_ip(current);

	printk(KERN_ERR
		"BUG: sleeping function called from invalid context at %s:%d\n",
			file, line);
	printk(KERN_ERR
		"in_atomic(): %d, irqs_disabled(): %d, non_block: %d, pid: %d, name: %s\n",
			in_atomic(), irqs_disabled(), current->non_block_count,
			current->pid, current->comm);

	if (task_stack_end_corrupted(current))
		printk(KERN_EMERG "Thread overran stack, or stack corrupted\n");

	debug_show_held_locks(current);
	if (irqs_disabled())
		print_irqtrace_events(current);
	if (IS_ENABLED(CONFIG_DEBUG_PREEMPT)
	    && !preempt_count_equals(preempt_offset)) {
		pr_err("Preemption disabled at:");
		print_ip_sym(KERN_ERR, preempt_disable_ip);
	}

	trace_android_rvh_schedule_bug(NULL);

	dump_stack();
	add_taint(TAINT_WARN, LOCKDEP_STILL_OK);
}
EXPORT_SYMBOL(___might_sleep);

void __cant_sleep(const char *file, int line, int preempt_offset)
{
	static unsigned long prev_jiffy;

	if (irqs_disabled())
		return;

	if (!IS_ENABLED(CONFIG_PREEMPT_COUNT))
		return;

	if (preempt_count() > preempt_offset)
		return;

	if (time_before(jiffies, prev_jiffy + HZ) && prev_jiffy)
		return;
	prev_jiffy = jiffies;

	printk(KERN_ERR "BUG: assuming atomic context at %s:%d\n", file, line);
	printk(KERN_ERR "in_atomic(): %d, irqs_disabled(): %d, pid: %d, name: %s\n",
			in_atomic(), irqs_disabled(),
			current->pid, current->comm);

	debug_show_held_locks(current);
	dump_stack();
	add_taint(TAINT_WARN, LOCKDEP_STILL_OK);
}
EXPORT_SYMBOL_GPL(__cant_sleep);
#endif

#ifdef CONFIG_MAGIC_SYSRQ
void normalize_rt_tasks(void)
{
	struct task_struct *g, *p;
	struct sched_attr attr = {
		.sched_policy = SCHED_NORMAL,
	};

	read_lock(&tasklist_lock);
	for_each_process_thread(g, p) {
		/*
		 * Only normalize user tasks:
		 */
		if (p->flags & PF_KTHREAD)
			continue;

		p->se.exec_start = 0;
		schedstat_set(p->se.statistics.wait_start,  0);
		schedstat_set(p->se.statistics.sleep_start, 0);
		schedstat_set(p->se.statistics.block_start, 0);

		if (!dl_task(p) && !rt_task(p)) {
			/*
			 * Renice negative nice level userspace
			 * tasks back to 0:
			 */
			if (task_nice(p) < 0)
				set_user_nice(p, 0);
			continue;
		}

		__sched_setscheduler(p, &attr, false, false);
	}
	read_unlock(&tasklist_lock);
}

#endif /* CONFIG_MAGIC_SYSRQ */

#if defined(CONFIG_IA64) || defined(CONFIG_KGDB_KDB)
/*
 * These functions are only useful for the IA64 MCA handling, or kdb.
 *
 * They can only be called when the whole system has been
 * stopped - every CPU needs to be quiescent, and no scheduling
 * activity can take place. Using them for anything else would
 * be a serious bug, and as a result, they aren't even visible
 * under any other configuration.
 */

/**
 * curr_task - return the current task for a given CPU.
 * @cpu: the processor in question.
 *
 * ONLY VALID WHEN THE WHOLE SYSTEM IS STOPPED!
 *
 * Return: The current task for @cpu.
 */
struct task_struct *curr_task(int cpu)
{
	return cpu_curr(cpu);
}

#endif /* defined(CONFIG_IA64) || defined(CONFIG_KGDB_KDB) */

#ifdef CONFIG_IA64
/**
 * ia64_set_curr_task - set the current task for a given CPU.
 * @cpu: the processor in question.
 * @p: the task pointer to set.
 *
 * Description: This function must only be used when non-maskable interrupts
 * are serviced on a separate stack. It allows the architecture to switch the
 * notion of the current task on a CPU in a non-blocking manner. This function
 * must be called with all CPU's synchronized, and interrupts disabled, the
 * and caller must save the original value of the current task (see
 * curr_task() above) and restore that value before reenabling interrupts and
 * re-starting the system.
 *
 * ONLY VALID WHEN THE WHOLE SYSTEM IS STOPPED!
 */
void ia64_set_curr_task(int cpu, struct task_struct *p)
{
	cpu_curr(cpu) = p;
}

#endif

#ifdef CONFIG_CGROUP_SCHED
/* task_group_lock serializes the addition/removal of task groups */
static DEFINE_SPINLOCK(task_group_lock);

static inline void alloc_uclamp_sched_group(struct task_group *tg,
					    struct task_group *parent)
{
#ifdef CONFIG_UCLAMP_TASK_GROUP
	enum uclamp_id clamp_id;

	for_each_clamp_id(clamp_id) {
		uclamp_se_set(&tg->uclamp_req[clamp_id],
			      uclamp_none(clamp_id), false);
		tg->uclamp[clamp_id] = parent->uclamp[clamp_id];
	}
#endif
}

static void sched_free_group(struct task_group *tg)
{
	free_fair_sched_group(tg);
	free_rt_sched_group(tg);
	autogroup_free(tg);
	kmem_cache_free(task_group_cache, tg);
}

/* allocate runqueue etc for a new task group */
struct task_group *sched_create_group(struct task_group *parent)
{
	struct task_group *tg;

	tg = kmem_cache_alloc(task_group_cache, GFP_KERNEL | __GFP_ZERO);
	if (!tg)
		return ERR_PTR(-ENOMEM);

	if (!alloc_fair_sched_group(tg, parent))
		goto err;

	if (!alloc_rt_sched_group(tg, parent))
		goto err;

	alloc_uclamp_sched_group(tg, parent);

	return tg;

err:
	sched_free_group(tg);
	return ERR_PTR(-ENOMEM);
}

void sched_online_group(struct task_group *tg, struct task_group *parent)
{
	unsigned long flags;

	spin_lock_irqsave(&task_group_lock, flags);
	list_add_rcu(&tg->list, &task_groups);

	/* Root should already exist: */
	WARN_ON(!parent);

	tg->parent = parent;
	INIT_LIST_HEAD(&tg->children);
	list_add_rcu(&tg->siblings, &parent->children);
	spin_unlock_irqrestore(&task_group_lock, flags);

	online_fair_sched_group(tg);
}

/* rcu callback to free various structures associated with a task group */
static void sched_free_group_rcu(struct rcu_head *rhp)
{
	/* Now it should be safe to free those cfs_rqs: */
	sched_free_group(container_of(rhp, struct task_group, rcu));
}

void sched_destroy_group(struct task_group *tg)
{
	/* Wait for possible concurrent references to cfs_rqs complete: */
	call_rcu(&tg->rcu, sched_free_group_rcu);
}

void sched_offline_group(struct task_group *tg)
{
	unsigned long flags;

	/* End participation in shares distribution: */
	unregister_fair_sched_group(tg);

	spin_lock_irqsave(&task_group_lock, flags);
	list_del_rcu(&tg->list);
	list_del_rcu(&tg->siblings);
	spin_unlock_irqrestore(&task_group_lock, flags);
}

static void sched_change_group(struct task_struct *tsk, int type)
{
	struct task_group *tg;

	/*
	 * All callers are synchronized by task_rq_lock(); we do not use RCU
	 * which is pointless here. Thus, we pass "true" to task_css_check()
	 * to prevent lockdep warnings.
	 */
	tg = container_of(task_css_check(tsk, cpu_cgrp_id, true),
			  struct task_group, css);
	tg = autogroup_task_group(tsk, tg);
	tsk->sched_task_group = tg;

#ifdef CONFIG_FAIR_GROUP_SCHED
	if (tsk->sched_class->task_change_group)
		tsk->sched_class->task_change_group(tsk, type);
	else
#endif
		set_task_rq(tsk, task_cpu(tsk));
}

/*
 * Change task's runqueue when it moves between groups.
 *
 * The caller of this function should have put the task in its new group by
 * now. This function just updates tsk->se.cfs_rq and tsk->se.parent to reflect
 * its new group.
 */
void sched_move_task(struct task_struct *tsk)
{
	int queued, running, queue_flags =
		DEQUEUE_SAVE | DEQUEUE_MOVE | DEQUEUE_NOCLOCK;
	struct rq_flags rf;
	struct rq *rq;

	rq = task_rq_lock(tsk, &rf);
	update_rq_clock(rq);

	running = task_current(rq, tsk);
	queued = task_on_rq_queued(tsk);

	if (queued)
		dequeue_task(rq, tsk, queue_flags);
	if (running)
		put_prev_task(rq, tsk);

	sched_change_group(tsk, TASK_MOVE_GROUP);

	if (queued)
		enqueue_task(rq, tsk, queue_flags);
	if (running) {
		set_next_task(rq, tsk);
		/*
		 * After changing group, the running task may have joined a
		 * throttled one but it's still the running task. Trigger a
		 * resched to make sure that task can still run.
		 */
		resched_curr(rq);
	}

	task_rq_unlock(rq, tsk, &rf);
}

static inline struct task_group *css_tg(struct cgroup_subsys_state *css)
{
	return css ? container_of(css, struct task_group, css) : NULL;
}

static struct cgroup_subsys_state *
cpu_cgroup_css_alloc(struct cgroup_subsys_state *parent_css)
{
	struct task_group *parent = css_tg(parent_css);
	struct task_group *tg;

	if (!parent) {
		/* This is early initialization for the top cgroup */
		return &root_task_group.css;
	}

	tg = sched_create_group(parent);
	if (IS_ERR(tg))
		return ERR_PTR(-ENOMEM);

	return &tg->css;
}

/* Expose task group only after completing cgroup initialization */
static int cpu_cgroup_css_online(struct cgroup_subsys_state *css)
{
	struct task_group *tg = css_tg(css);
	struct task_group *parent = css_tg(css->parent);

	if (parent)
		sched_online_group(tg, parent);

#ifdef CONFIG_UCLAMP_TASK_GROUP
	/* Propagate the effective uclamp value for the new group */
	mutex_lock(&uclamp_mutex);
	rcu_read_lock();
	cpu_util_update_eff(css);
	rcu_read_unlock();
	mutex_unlock(&uclamp_mutex);
#endif

	trace_android_rvh_cpu_cgroup_online(css);
	return 0;
}

static void cpu_cgroup_css_released(struct cgroup_subsys_state *css)
{
	struct task_group *tg = css_tg(css);

	sched_offline_group(tg);
}

static void cpu_cgroup_css_free(struct cgroup_subsys_state *css)
{
	struct task_group *tg = css_tg(css);

	/*
	 * Relies on the RCU grace period between css_released() and this.
	 */
	sched_free_group(tg);
}

/*
 * This is called before wake_up_new_task(), therefore we really only
 * have to set its group bits, all the other stuff does not apply.
 */
static void cpu_cgroup_fork(struct task_struct *task)
{
	struct rq_flags rf;
	struct rq *rq;

	rq = task_rq_lock(task, &rf);

	update_rq_clock(rq);
	sched_change_group(task, TASK_SET_GROUP);

	task_rq_unlock(rq, task, &rf);
}

static int cpu_cgroup_can_attach(struct cgroup_taskset *tset)
{
	struct task_struct *task;
	struct cgroup_subsys_state *css;
	int ret = 0;

	cgroup_taskset_for_each(task, css, tset) {
#ifdef CONFIG_RT_GROUP_SCHED
		if (!sched_rt_can_attach(css_tg(css), task))
			return -EINVAL;
#endif
		/*
		 * Serialize against wake_up_new_task() such that if its
		 * running, we're sure to observe its full state.
		 */
		raw_spin_lock_irq(&task->pi_lock);
		/*
		 * Avoid calling sched_move_task() before wake_up_new_task()
		 * has happened. This would lead to problems with PELT, due to
		 * move wanting to detach+attach while we're not attached yet.
		 */
		if (task->state == TASK_NEW)
			ret = -EINVAL;
		raw_spin_unlock_irq(&task->pi_lock);

		if (ret)
			break;
	}

	trace_android_rvh_cpu_cgroup_can_attach(tset, &ret);

	return ret;
}

static void cpu_cgroup_attach(struct cgroup_taskset *tset)
{
	struct task_struct *task;
	struct cgroup_subsys_state *css;

	cgroup_taskset_for_each(task, css, tset)
		sched_move_task(task);

	trace_android_rvh_cpu_cgroup_attach(tset);
}

#ifdef CONFIG_UCLAMP_TASK_GROUP
static void cpu_util_update_eff(struct cgroup_subsys_state *css)
{
	struct cgroup_subsys_state *top_css = css;
	struct uclamp_se *uc_parent = NULL;
	struct uclamp_se *uc_se = NULL;
	unsigned int eff[UCLAMP_CNT];
	enum uclamp_id clamp_id;
	unsigned int clamps;

	lockdep_assert_held(&uclamp_mutex);
	SCHED_WARN_ON(!rcu_read_lock_held());

	css_for_each_descendant_pre(css, top_css) {
		uc_parent = css_tg(css)->parent
			? css_tg(css)->parent->uclamp : NULL;

		for_each_clamp_id(clamp_id) {
			/* Assume effective clamps matches requested clamps */
			eff[clamp_id] = css_tg(css)->uclamp_req[clamp_id].value;
			/* Cap effective clamps with parent's effective clamps */
			if (uc_parent &&
			    eff[clamp_id] > uc_parent[clamp_id].value) {
				eff[clamp_id] = uc_parent[clamp_id].value;
			}
		}
		/* Ensure protection is always capped by limit */
		eff[UCLAMP_MIN] = min(eff[UCLAMP_MIN], eff[UCLAMP_MAX]);

		/* Propagate most restrictive effective clamps */
		clamps = 0x0;
		uc_se = css_tg(css)->uclamp;
		for_each_clamp_id(clamp_id) {
			if (eff[clamp_id] == uc_se[clamp_id].value)
				continue;
			uc_se[clamp_id].value = eff[clamp_id];
			uc_se[clamp_id].bucket_id = uclamp_bucket_id(eff[clamp_id]);
			clamps |= (0x1 << clamp_id);
		}
		if (!clamps) {
			css = css_rightmost_descendant(css);
			continue;
		}

		/* Immediately update descendants RUNNABLE tasks */
		uclamp_update_active_tasks(css);
	}
}

/*
 * Integer 10^N with a given N exponent by casting to integer the literal "1eN"
 * C expression. Since there is no way to convert a macro argument (N) into a
 * character constant, use two levels of macros.
 */
#define _POW10(exp) ((unsigned int)1e##exp)
#define POW10(exp) _POW10(exp)

struct uclamp_request {
#define UCLAMP_PERCENT_SHIFT	2
#define UCLAMP_PERCENT_SCALE	(100 * POW10(UCLAMP_PERCENT_SHIFT))
	s64 percent;
	u64 util;
	int ret;
};

static inline struct uclamp_request
capacity_from_percent(char *buf)
{
	struct uclamp_request req = {
		.percent = UCLAMP_PERCENT_SCALE,
		.util = SCHED_CAPACITY_SCALE,
		.ret = 0,
	};

	buf = strim(buf);
	if (strcmp(buf, "max")) {
		req.ret = cgroup_parse_float(buf, UCLAMP_PERCENT_SHIFT,
					     &req.percent);
		if (req.ret)
			return req;
		if ((u64)req.percent > UCLAMP_PERCENT_SCALE) {
			req.ret = -ERANGE;
			return req;
		}

		req.util = req.percent << SCHED_CAPACITY_SHIFT;
		req.util = DIV_ROUND_CLOSEST_ULL(req.util, UCLAMP_PERCENT_SCALE);
	}

	return req;
}

static ssize_t cpu_uclamp_write(struct kernfs_open_file *of, char *buf,
				size_t nbytes, loff_t off,
				enum uclamp_id clamp_id)
{
	struct uclamp_request req;
	struct task_group *tg;

	req = capacity_from_percent(buf);
	if (req.ret)
		return req.ret;

	static_branch_enable(&sched_uclamp_used);

	mutex_lock(&uclamp_mutex);
	rcu_read_lock();

	tg = css_tg(of_css(of));
	if (tg->uclamp_req[clamp_id].value != req.util)
		uclamp_se_set(&tg->uclamp_req[clamp_id], req.util, false);

	/*
	 * Because of not recoverable conversion rounding we keep track of the
	 * exact requested value
	 */
	tg->uclamp_pct[clamp_id] = req.percent;

	/* Update effective clamps to track the most restrictive value */
	cpu_util_update_eff(of_css(of));

	rcu_read_unlock();
	mutex_unlock(&uclamp_mutex);

	return nbytes;
}

static ssize_t cpu_uclamp_min_write(struct kernfs_open_file *of,
				    char *buf, size_t nbytes,
				    loff_t off)
{
	return cpu_uclamp_write(of, buf, nbytes, off, UCLAMP_MIN);
}

static ssize_t cpu_uclamp_max_write(struct kernfs_open_file *of,
				    char *buf, size_t nbytes,
				    loff_t off)
{
	return cpu_uclamp_write(of, buf, nbytes, off, UCLAMP_MAX);
}

static inline void cpu_uclamp_print(struct seq_file *sf,
				    enum uclamp_id clamp_id)
{
	struct task_group *tg;
	u64 util_clamp;
	u64 percent;
	u32 rem;

	rcu_read_lock();
	tg = css_tg(seq_css(sf));
	util_clamp = tg->uclamp_req[clamp_id].value;
	rcu_read_unlock();

	if (util_clamp == SCHED_CAPACITY_SCALE) {
		seq_puts(sf, "max\n");
		return;
	}

	percent = tg->uclamp_pct[clamp_id];
	percent = div_u64_rem(percent, POW10(UCLAMP_PERCENT_SHIFT), &rem);
	seq_printf(sf, "%llu.%0*u\n", percent, UCLAMP_PERCENT_SHIFT, rem);
}

static int cpu_uclamp_min_show(struct seq_file *sf, void *v)
{
	cpu_uclamp_print(sf, UCLAMP_MIN);
	return 0;
}

static int cpu_uclamp_max_show(struct seq_file *sf, void *v)
{
	cpu_uclamp_print(sf, UCLAMP_MAX);
	return 0;
}

static int cpu_uclamp_ls_write_u64(struct cgroup_subsys_state *css,
				   struct cftype *cftype, u64 ls)
{
	struct task_group *tg;

	if (ls > 1)
		return -EINVAL;
	tg = css_tg(css);
	tg->latency_sensitive = (unsigned int) ls;

	return 0;
}

static u64 cpu_uclamp_ls_read_u64(struct cgroup_subsys_state *css,
				  struct cftype *cft)
{
	struct task_group *tg = css_tg(css);

	return (u64) tg->latency_sensitive;
}
#endif /* CONFIG_UCLAMP_TASK_GROUP */

#ifdef CONFIG_FAIR_GROUP_SCHED
static int cpu_shares_write_u64(struct cgroup_subsys_state *css,
				struct cftype *cftype, u64 shareval)
{
	if (shareval > scale_load_down(ULONG_MAX))
		shareval = MAX_SHARES;
	return sched_group_set_shares(css_tg(css), scale_load(shareval));
}

static u64 cpu_shares_read_u64(struct cgroup_subsys_state *css,
			       struct cftype *cft)
{
	struct task_group *tg = css_tg(css);

	return (u64) scale_load_down(tg->shares);
}

#ifdef CONFIG_CFS_BANDWIDTH
static DEFINE_MUTEX(cfs_constraints_mutex);

const u64 max_cfs_quota_period = 1 * NSEC_PER_SEC; /* 1s */
static const u64 min_cfs_quota_period = 1 * NSEC_PER_MSEC; /* 1ms */
/* More than 203 days if BW_SHIFT equals 20. */
static const u64 max_cfs_runtime = MAX_BW * NSEC_PER_USEC;

static int __cfs_schedulable(struct task_group *tg, u64 period, u64 runtime);

static int tg_set_cfs_bandwidth(struct task_group *tg, u64 period, u64 quota)
{
	int i, ret = 0, runtime_enabled, runtime_was_enabled;
	struct cfs_bandwidth *cfs_b = &tg->cfs_bandwidth;

	if (tg == &root_task_group)
		return -EINVAL;

	/*
	 * Ensure we have at some amount of bandwidth every period.  This is
	 * to prevent reaching a state of large arrears when throttled via
	 * entity_tick() resulting in prolonged exit starvation.
	 */
	if (quota < min_cfs_quota_period || period < min_cfs_quota_period)
		return -EINVAL;

	/*
	 * Likewise, bound things on the otherside by preventing insane quota
	 * periods.  This also allows us to normalize in computing quota
	 * feasibility.
	 */
	if (period > max_cfs_quota_period)
		return -EINVAL;

	/*
	 * Bound quota to defend quota against overflow during bandwidth shift.
	 */
	if (quota != RUNTIME_INF && quota > max_cfs_runtime)
		return -EINVAL;

	/*
	 * Prevent race between setting of cfs_rq->runtime_enabled and
	 * unthrottle_offline_cfs_rqs().
	 */
	get_online_cpus();
	mutex_lock(&cfs_constraints_mutex);
	ret = __cfs_schedulable(tg, period, quota);
	if (ret)
		goto out_unlock;

	runtime_enabled = quota != RUNTIME_INF;
	runtime_was_enabled = cfs_b->quota != RUNTIME_INF;
	/*
	 * If we need to toggle cfs_bandwidth_used, off->on must occur
	 * before making related changes, and on->off must occur afterwards
	 */
	if (runtime_enabled && !runtime_was_enabled)
		cfs_bandwidth_usage_inc();
	raw_spin_lock_irq(&cfs_b->lock);
	cfs_b->period = ns_to_ktime(period);
	cfs_b->quota = quota;

	__refill_cfs_bandwidth_runtime(cfs_b);

	/* Restart the period timer (if active) to handle new period expiry: */
	if (runtime_enabled)
		start_cfs_bandwidth(cfs_b);

	raw_spin_unlock_irq(&cfs_b->lock);

	for_each_online_cpu(i) {
		struct cfs_rq *cfs_rq = tg->cfs_rq[i];
		struct rq *rq = cfs_rq->rq;
		struct rq_flags rf;

		rq_lock_irq(rq, &rf);
		cfs_rq->runtime_enabled = runtime_enabled;
		cfs_rq->runtime_remaining = 0;

		if (cfs_rq->throttled)
			unthrottle_cfs_rq(cfs_rq);
		rq_unlock_irq(rq, &rf);
	}
	if (runtime_was_enabled && !runtime_enabled)
		cfs_bandwidth_usage_dec();
out_unlock:
	mutex_unlock(&cfs_constraints_mutex);
	put_online_cpus();

	return ret;
}

static int tg_set_cfs_quota(struct task_group *tg, long cfs_quota_us)
{
	u64 quota, period;

	period = ktime_to_ns(tg->cfs_bandwidth.period);
	if (cfs_quota_us < 0)
		quota = RUNTIME_INF;
	else if ((u64)cfs_quota_us <= U64_MAX / NSEC_PER_USEC)
		quota = (u64)cfs_quota_us * NSEC_PER_USEC;
	else
		return -EINVAL;

	return tg_set_cfs_bandwidth(tg, period, quota);
}

static long tg_get_cfs_quota(struct task_group *tg)
{
	u64 quota_us;

	if (tg->cfs_bandwidth.quota == RUNTIME_INF)
		return -1;

	quota_us = tg->cfs_bandwidth.quota;
	do_div(quota_us, NSEC_PER_USEC);

	return quota_us;
}

static int tg_set_cfs_period(struct task_group *tg, long cfs_period_us)
{
	u64 quota, period;

	if ((u64)cfs_period_us > U64_MAX / NSEC_PER_USEC)
		return -EINVAL;

	period = (u64)cfs_period_us * NSEC_PER_USEC;
	quota = tg->cfs_bandwidth.quota;

	return tg_set_cfs_bandwidth(tg, period, quota);
}

static long tg_get_cfs_period(struct task_group *tg)
{
	u64 cfs_period_us;

	cfs_period_us = ktime_to_ns(tg->cfs_bandwidth.period);
	do_div(cfs_period_us, NSEC_PER_USEC);

	return cfs_period_us;
}

static s64 cpu_cfs_quota_read_s64(struct cgroup_subsys_state *css,
				  struct cftype *cft)
{
	return tg_get_cfs_quota(css_tg(css));
}

static int cpu_cfs_quota_write_s64(struct cgroup_subsys_state *css,
				   struct cftype *cftype, s64 cfs_quota_us)
{
	return tg_set_cfs_quota(css_tg(css), cfs_quota_us);
}

static u64 cpu_cfs_period_read_u64(struct cgroup_subsys_state *css,
				   struct cftype *cft)
{
	return tg_get_cfs_period(css_tg(css));
}

static int cpu_cfs_period_write_u64(struct cgroup_subsys_state *css,
				    struct cftype *cftype, u64 cfs_period_us)
{
	return tg_set_cfs_period(css_tg(css), cfs_period_us);
}

struct cfs_schedulable_data {
	struct task_group *tg;
	u64 period, quota;
};

/*
 * normalize group quota/period to be quota/max_period
 * note: units are usecs
 */
static u64 normalize_cfs_quota(struct task_group *tg,
			       struct cfs_schedulable_data *d)
{
	u64 quota, period;

	if (tg == d->tg) {
		period = d->period;
		quota = d->quota;
	} else {
		period = tg_get_cfs_period(tg);
		quota = tg_get_cfs_quota(tg);
	}

	/* note: these should typically be equivalent */
	if (quota == RUNTIME_INF || quota == -1)
		return RUNTIME_INF;

	return to_ratio(period, quota);
}

static int tg_cfs_schedulable_down(struct task_group *tg, void *data)
{
	struct cfs_schedulable_data *d = data;
	struct cfs_bandwidth *cfs_b = &tg->cfs_bandwidth;
	s64 quota = 0, parent_quota = -1;

	if (!tg->parent) {
		quota = RUNTIME_INF;
	} else {
		struct cfs_bandwidth *parent_b = &tg->parent->cfs_bandwidth;

		quota = normalize_cfs_quota(tg, d);
		parent_quota = parent_b->hierarchical_quota;

		/*
		 * Ensure max(child_quota) <= parent_quota.  On cgroup2,
		 * always take the min.  On cgroup1, only inherit when no
		 * limit is set:
		 */
		if (cgroup_subsys_on_dfl(cpu_cgrp_subsys)) {
			quota = min(quota, parent_quota);
		} else {
			if (quota == RUNTIME_INF)
				quota = parent_quota;
			else if (parent_quota != RUNTIME_INF && quota > parent_quota)
				return -EINVAL;
		}
	}
	cfs_b->hierarchical_quota = quota;

	return 0;
}

static int __cfs_schedulable(struct task_group *tg, u64 period, u64 quota)
{
	int ret;
	struct cfs_schedulable_data data = {
		.tg = tg,
		.period = period,
		.quota = quota,
	};

	if (quota != RUNTIME_INF) {
		do_div(data.period, NSEC_PER_USEC);
		do_div(data.quota, NSEC_PER_USEC);
	}

	rcu_read_lock();
	ret = walk_tg_tree(tg_cfs_schedulable_down, tg_nop, &data);
	rcu_read_unlock();

	return ret;
}

static int cpu_cfs_stat_show(struct seq_file *sf, void *v)
{
	struct task_group *tg = css_tg(seq_css(sf));
	struct cfs_bandwidth *cfs_b = &tg->cfs_bandwidth;

	seq_printf(sf, "nr_periods %d\n", cfs_b->nr_periods);
	seq_printf(sf, "nr_throttled %d\n", cfs_b->nr_throttled);
	seq_printf(sf, "throttled_time %llu\n", cfs_b->throttled_time);

	if (schedstat_enabled() && tg != &root_task_group) {
		u64 ws = 0;
		int i;

		for_each_possible_cpu(i)
			ws += schedstat_val(tg->se[i]->statistics.wait_sum);

		seq_printf(sf, "wait_sum %llu\n", ws);
	}

	return 0;
}
#endif /* CONFIG_CFS_BANDWIDTH */
#endif /* CONFIG_FAIR_GROUP_SCHED */

#ifdef CONFIG_RT_GROUP_SCHED
static int cpu_rt_runtime_write(struct cgroup_subsys_state *css,
				struct cftype *cft, s64 val)
{
	return sched_group_set_rt_runtime(css_tg(css), val);
}

static s64 cpu_rt_runtime_read(struct cgroup_subsys_state *css,
			       struct cftype *cft)
{
	return sched_group_rt_runtime(css_tg(css));
}

static int cpu_rt_period_write_uint(struct cgroup_subsys_state *css,
				    struct cftype *cftype, u64 rt_period_us)
{
	return sched_group_set_rt_period(css_tg(css), rt_period_us);
}

static u64 cpu_rt_period_read_uint(struct cgroup_subsys_state *css,
				   struct cftype *cft)
{
	return sched_group_rt_period(css_tg(css));
}
#endif /* CONFIG_RT_GROUP_SCHED */

static struct cftype cpu_legacy_files[] = {
#ifdef CONFIG_FAIR_GROUP_SCHED
	{
		.name = "shares",
		.read_u64 = cpu_shares_read_u64,
		.write_u64 = cpu_shares_write_u64,
	},
#endif
#ifdef CONFIG_CFS_BANDWIDTH
	{
		.name = "cfs_quota_us",
		.read_s64 = cpu_cfs_quota_read_s64,
		.write_s64 = cpu_cfs_quota_write_s64,
	},
	{
		.name = "cfs_period_us",
		.read_u64 = cpu_cfs_period_read_u64,
		.write_u64 = cpu_cfs_period_write_u64,
	},
	{
		.name = "stat",
		.seq_show = cpu_cfs_stat_show,
	},
#endif
#ifdef CONFIG_RT_GROUP_SCHED
	{
		.name = "rt_runtime_us",
		.read_s64 = cpu_rt_runtime_read,
		.write_s64 = cpu_rt_runtime_write,
	},
	{
		.name = "rt_period_us",
		.read_u64 = cpu_rt_period_read_uint,
		.write_u64 = cpu_rt_period_write_uint,
	},
#endif
#ifdef CONFIG_UCLAMP_TASK_GROUP
	{
		.name = "uclamp.min",
		.flags = CFTYPE_NOT_ON_ROOT,
		.seq_show = cpu_uclamp_min_show,
		.write = cpu_uclamp_min_write,
	},
	{
		.name = "uclamp.max",
		.flags = CFTYPE_NOT_ON_ROOT,
		.seq_show = cpu_uclamp_max_show,
		.write = cpu_uclamp_max_write,
	},
	{
		.name = "uclamp.latency_sensitive",
		.flags = CFTYPE_NOT_ON_ROOT,
		.read_u64 = cpu_uclamp_ls_read_u64,
		.write_u64 = cpu_uclamp_ls_write_u64,
	},
#endif
	{ }	/* Terminate */
};

static int cpu_extra_stat_show(struct seq_file *sf,
			       struct cgroup_subsys_state *css)
{
#ifdef CONFIG_CFS_BANDWIDTH
	{
		struct task_group *tg = css_tg(css);
		struct cfs_bandwidth *cfs_b = &tg->cfs_bandwidth;
		u64 throttled_usec;

		throttled_usec = cfs_b->throttled_time;
		do_div(throttled_usec, NSEC_PER_USEC);

		seq_printf(sf, "nr_periods %d\n"
			   "nr_throttled %d\n"
			   "throttled_usec %llu\n",
			   cfs_b->nr_periods, cfs_b->nr_throttled,
			   throttled_usec);
	}
#endif
	return 0;
}

#ifdef CONFIG_FAIR_GROUP_SCHED
static u64 cpu_weight_read_u64(struct cgroup_subsys_state *css,
			       struct cftype *cft)
{
	struct task_group *tg = css_tg(css);
	u64 weight = scale_load_down(tg->shares);

	return DIV_ROUND_CLOSEST_ULL(weight * CGROUP_WEIGHT_DFL, 1024);
}

static int cpu_weight_write_u64(struct cgroup_subsys_state *css,
				struct cftype *cft, u64 weight)
{
	/*
	 * cgroup weight knobs should use the common MIN, DFL and MAX
	 * values which are 1, 100 and 10000 respectively.  While it loses
	 * a bit of range on both ends, it maps pretty well onto the shares
	 * value used by scheduler and the round-trip conversions preserve
	 * the original value over the entire range.
	 */
	if (weight < CGROUP_WEIGHT_MIN || weight > CGROUP_WEIGHT_MAX)
		return -ERANGE;

	weight = DIV_ROUND_CLOSEST_ULL(weight * 1024, CGROUP_WEIGHT_DFL);

	return sched_group_set_shares(css_tg(css), scale_load(weight));
}

static s64 cpu_weight_nice_read_s64(struct cgroup_subsys_state *css,
				    struct cftype *cft)
{
	unsigned long weight = scale_load_down(css_tg(css)->shares);
	int last_delta = INT_MAX;
	int prio, delta;

	/* find the closest nice value to the current weight */
	for (prio = 0; prio < ARRAY_SIZE(sched_prio_to_weight); prio++) {
		delta = abs(sched_prio_to_weight[prio] - weight);
		if (delta >= last_delta)
			break;
		last_delta = delta;
	}

	return PRIO_TO_NICE(prio - 1 + MAX_RT_PRIO);
}

static int cpu_weight_nice_write_s64(struct cgroup_subsys_state *css,
				     struct cftype *cft, s64 nice)
{
	unsigned long weight;
	int idx;

	if (nice < MIN_NICE || nice > MAX_NICE)
		return -ERANGE;

	idx = NICE_TO_PRIO(nice) - MAX_RT_PRIO;
	idx = array_index_nospec(idx, 40);
	weight = sched_prio_to_weight[idx];

	return sched_group_set_shares(css_tg(css), scale_load(weight));
}
#endif

static void __maybe_unused cpu_period_quota_print(struct seq_file *sf,
						  long period, long quota)
{
	if (quota < 0)
		seq_puts(sf, "max");
	else
		seq_printf(sf, "%ld", quota);

	seq_printf(sf, " %ld\n", period);
}

/* caller should put the current value in *@periodp before calling */
static int __maybe_unused cpu_period_quota_parse(char *buf,
						 u64 *periodp, u64 *quotap)
{
	char tok[21];	/* U64_MAX */

	if (sscanf(buf, "%20s %llu", tok, periodp) < 1)
		return -EINVAL;

	*periodp *= NSEC_PER_USEC;

	if (sscanf(tok, "%llu", quotap))
		*quotap *= NSEC_PER_USEC;
	else if (!strcmp(tok, "max"))
		*quotap = RUNTIME_INF;
	else
		return -EINVAL;

	return 0;
}

#ifdef CONFIG_CFS_BANDWIDTH
static int cpu_max_show(struct seq_file *sf, void *v)
{
	struct task_group *tg = css_tg(seq_css(sf));

	cpu_period_quota_print(sf, tg_get_cfs_period(tg), tg_get_cfs_quota(tg));
	return 0;
}

static ssize_t cpu_max_write(struct kernfs_open_file *of,
			     char *buf, size_t nbytes, loff_t off)
{
	struct task_group *tg = css_tg(of_css(of));
	u64 period = tg_get_cfs_period(tg);
	u64 quota;
	int ret;

	ret = cpu_period_quota_parse(buf, &period, &quota);
	if (!ret)
		ret = tg_set_cfs_bandwidth(tg, period, quota);
	return ret ?: nbytes;
}
#endif

static struct cftype cpu_files[] = {
#ifdef CONFIG_FAIR_GROUP_SCHED
	{
		.name = "weight",
		.flags = CFTYPE_NOT_ON_ROOT,
		.read_u64 = cpu_weight_read_u64,
		.write_u64 = cpu_weight_write_u64,
	},
	{
		.name = "weight.nice",
		.flags = CFTYPE_NOT_ON_ROOT,
		.read_s64 = cpu_weight_nice_read_s64,
		.write_s64 = cpu_weight_nice_write_s64,
	},
#endif
#ifdef CONFIG_CFS_BANDWIDTH
	{
		.name = "max",
		.flags = CFTYPE_NOT_ON_ROOT,
		.seq_show = cpu_max_show,
		.write = cpu_max_write,
	},
#endif
#ifdef CONFIG_UCLAMP_TASK_GROUP
	{
		.name = "uclamp.min",
		.flags = CFTYPE_NOT_ON_ROOT,
		.seq_show = cpu_uclamp_min_show,
		.write = cpu_uclamp_min_write,
	},
	{
		.name = "uclamp.max",
		.flags = CFTYPE_NOT_ON_ROOT,
		.seq_show = cpu_uclamp_max_show,
		.write = cpu_uclamp_max_write,
	},
	{
		.name = "uclamp.latency_sensitive",
		.flags = CFTYPE_NOT_ON_ROOT,
		.read_u64 = cpu_uclamp_ls_read_u64,
		.write_u64 = cpu_uclamp_ls_write_u64,
	},
#endif
	{ }	/* terminate */
};

struct cgroup_subsys cpu_cgrp_subsys = {
	.css_alloc	= cpu_cgroup_css_alloc,
	.css_online	= cpu_cgroup_css_online,
	.css_released	= cpu_cgroup_css_released,
	.css_free	= cpu_cgroup_css_free,
	.css_extra_stat_show = cpu_extra_stat_show,
	.fork		= cpu_cgroup_fork,
	.can_attach	= cpu_cgroup_can_attach,
	.attach		= cpu_cgroup_attach,
	.legacy_cftypes	= cpu_legacy_files,
	.dfl_cftypes	= cpu_files,
	.early_init	= true,
	.threaded	= true,
};

#endif	/* CONFIG_CGROUP_SCHED */

void dump_cpu_task(int cpu)
{
	pr_info("Task dump for CPU %d:\n", cpu);
	sched_show_task(cpu_curr(cpu));
}

/*
 * Nice levels are multiplicative, with a gentle 10% change for every
 * nice level changed. I.e. when a CPU-bound task goes from nice 0 to
 * nice 1, it will get ~10% less CPU time than another CPU-bound task
 * that remained on nice 0.
 *
 * The "10% effect" is relative and cumulative: from _any_ nice level,
 * if you go up 1 level, it's -10% CPU usage, if you go down 1 level
 * it's +10% CPU usage. (to achieve that we use a multiplier of 1.25.
 * If a task goes up by ~10% and another task goes down by ~10% then
 * the relative distance between them is ~25%.)
 */
const int sched_prio_to_weight[40] = {
 /* -20 */     88761,     71755,     56483,     46273,     36291,
 /* -15 */     29154,     23254,     18705,     14949,     11916,
 /* -10 */      9548,      7620,      6100,      4904,      3906,
 /*  -5 */      3121,      2501,      1991,      1586,      1277,
 /*   0 */      1024,       820,       655,       526,       423,
 /*   5 */       335,       272,       215,       172,       137,
 /*  10 */       110,        87,        70,        56,        45,
 /*  15 */        36,        29,        23,        18,        15,
};

/*
 * Inverse (2^32/x) values of the sched_prio_to_weight[] array, precalculated.
 *
 * In cases where the weight does not change often, we can use the
 * precalculated inverse to speed up arithmetics by turning divisions
 * into multiplications:
 */
const u32 sched_prio_to_wmult[40] = {
 /* -20 */     48388,     59856,     76040,     92818,    118348,
 /* -15 */    147320,    184698,    229616,    287308,    360437,
 /* -10 */    449829,    563644,    704093,    875809,   1099582,
 /*  -5 */   1376151,   1717300,   2157191,   2708050,   3363326,
 /*   0 */   4194304,   5237765,   6557202,   8165337,  10153587,
 /*   5 */  12820798,  15790321,  19976592,  24970740,  31350126,
 /*  10 */  39045157,  49367440,  61356676,  76695844,  95443717,
 /*  15 */ 119304647, 148102320, 186737708, 238609294, 286331153,
};

void call_trace_sched_update_nr_running(struct rq *rq, int count)
{
        trace_sched_update_nr_running_tp(rq, count);
}<|MERGE_RESOLUTION|>--- conflicted
+++ resolved
@@ -1832,7 +1832,6 @@
 {
 	int util_min = p->uclamp_req[UCLAMP_MIN].value;
 	int util_max = p->uclamp_req[UCLAMP_MAX].value;
-<<<<<<< HEAD
 
 	if (attr->sched_flags & SCHED_FLAG_UTIL_CLAMP_MIN) {
 		util_min = attr->sched_util_min;
@@ -1841,16 +1840,6 @@
 			return -EINVAL;
 	}
 
-=======
-
-	if (attr->sched_flags & SCHED_FLAG_UTIL_CLAMP_MIN) {
-		util_min = attr->sched_util_min;
-
-		if (util_min + 1 > SCHED_CAPACITY_SCALE + 1)
-			return -EINVAL;
-	}
-
->>>>>>> a7394896
 	if (attr->sched_flags & SCHED_FLAG_UTIL_CLAMP_MAX) {
 		util_max = attr->sched_util_max;
 
@@ -2033,12 +2022,9 @@
 	uclamp_rq_inc(rq, p);
 	trace_android_rvh_enqueue_task(rq, p, flags);
 	p->sched_class->enqueue_task(rq, p, flags);
-<<<<<<< HEAD
 
 	if (sched_core_enabled(rq))
 		sched_core_enqueue(rq, p);
-=======
->>>>>>> a7394896
 	trace_android_rvh_after_enqueue_task(rq, p);
 }
 
@@ -2214,20 +2200,7 @@
 {
 	int detached = 0;
 
-<<<<<<< HEAD
 	lockdep_assert_rq_held(rq);
-
-	/*
-	 * The vendor hook may drop the lock temporarily, so
-	 * pass the rq flags to unpin lock. We expect the
-	 * rq lock to be held after return.
-	 */
-	trace_android_rvh_migrate_queued_task(rq, rf, p, new_cpu, &detached);
-	if (detached)
-		goto attach;
-=======
-	lockdep_assert_held(&rq->lock);
->>>>>>> a7394896
 
 	/*
 	 * The vendor hook may drop the lock temporarily, so
@@ -3088,11 +3061,7 @@
 	if (wake_flags & WF_SYNC)
 		en_flags |= ENQUEUE_WAKEUP_SYNC;
 
-<<<<<<< HEAD
 	lockdep_assert_rq_held(rq);
-=======
-	lockdep_assert_held(&rq->lock);
->>>>>>> a7394896
 
 	if (p->sched_contributes_to_load)
 		rq->nr_uninterruptible--;
