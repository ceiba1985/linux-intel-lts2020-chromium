// SPDX-License-Identifier: GPL-2.0
/*
 * Completely Fair Scheduling (CFS) Class (SCHED_NORMAL/SCHED_BATCH)
 *
 *  Copyright (C) 2007 Red Hat, Inc., Ingo Molnar <mingo@redhat.com>
 *
 *  Interactivity improvements by Mike Galbraith
 *  (C) 2007 Mike Galbraith <efault@gmx.de>
 *
 *  Various enhancements by Dmitry Adamushko.
 *  (C) 2007 Dmitry Adamushko <dmitry.adamushko@gmail.com>
 *
 *  Group scheduling enhancements by Srivatsa Vaddagiri
 *  Copyright IBM Corporation, 2007
 *  Author: Srivatsa Vaddagiri <vatsa@linux.vnet.ibm.com>
 *
 *  Scaled math optimizations by Thomas Gleixner
 *  Copyright (C) 2007, Thomas Gleixner <tglx@linutronix.de>
 *
 *  Adaptive scheduling granularity, math enhancements by Peter Zijlstra
 *  Copyright (C) 2007 Red Hat, Inc., Peter Zijlstra
 */
#include "sched.h"

#include <trace/hooks/sched.h>

<<<<<<< HEAD
=======
EXPORT_TRACEPOINT_SYMBOL_GPL(sched_stat_runtime);

>>>>>>> 8d21bcc7
/*
 * Targeted preemption latency for CPU-bound tasks:
 *
 * NOTE: this latency value is not the same as the concept of
 * 'timeslice length' - timeslices in CFS are of variable length
 * and have no persistent notion like in traditional, time-slice
 * based scheduling concepts.
 *
 * (to see the precise effective timeslice length of your workload,
 *  run vmstat and monitor the context-switches (cs) field)
 *
 * (default: 6ms * (1 + ilog(ncpus)), units: nanoseconds)
 */
unsigned int sysctl_sched_latency			= 6000000ULL;
EXPORT_SYMBOL_GPL(sysctl_sched_latency);
static unsigned int normalized_sysctl_sched_latency	= 6000000ULL;

/*
 * The initial- and re-scaling of tunables is configurable
 *
 * Options are:
 *
 *   SCHED_TUNABLESCALING_NONE - unscaled, always *1
 *   SCHED_TUNABLESCALING_LOG - scaled logarithmical, *1+ilog(ncpus)
 *   SCHED_TUNABLESCALING_LINEAR - scaled linear, *ncpus
 *
 * (default SCHED_TUNABLESCALING_LOG = *(1+ilog(ncpus))
 */
enum sched_tunable_scaling sysctl_sched_tunable_scaling = SCHED_TUNABLESCALING_LOG;

/*
 * Minimal preemption granularity for CPU-bound tasks:
 *
 * (default: 0.75 msec * (1 + ilog(ncpus)), units: nanoseconds)
 */
unsigned int sysctl_sched_min_granularity			= 750000ULL;
EXPORT_SYMBOL_GPL(sysctl_sched_min_granularity);
static unsigned int normalized_sysctl_sched_min_granularity	= 750000ULL;

/*
 * This value is kept at sysctl_sched_latency/sysctl_sched_min_granularity
 */
static unsigned int sched_nr_latency = 8;

/*
 * After fork, child runs first. If set to 0 (default) then
 * parent will (try to) run first.
 */
unsigned int sysctl_sched_child_runs_first __read_mostly;

/*
 * SCHED_OTHER wake-up granularity.
 *
 * This option delays the preemption effects of decoupled workloads
 * and reduces their over-scheduling. Synchronous workloads will still
 * have immediate wakeup/sleep latencies.
 *
 * (default: 1 msec * (1 + ilog(ncpus)), units: nanoseconds)
 */
unsigned int sysctl_sched_wakeup_granularity			= 1000000UL;
static unsigned int normalized_sysctl_sched_wakeup_granularity	= 1000000UL;

const_debug unsigned int sysctl_sched_migration_cost	= 500000UL;

int sched_thermal_decay_shift;
static int __init setup_sched_thermal_decay_shift(char *str)
{
	int _shift = 0;

	if (kstrtoint(str, 0, &_shift))
		pr_warn("Unable to set scheduler thermal pressure decay shift parameter\n");

	sched_thermal_decay_shift = clamp(_shift, 0, 10);
	return 1;
}
__setup("sched_thermal_decay_shift=", setup_sched_thermal_decay_shift);

#ifdef CONFIG_SMP
/*
 * For asym packing, by default the lower numbered CPU has higher priority.
 */
int __weak arch_asym_cpu_priority(int cpu)
{
	return -cpu;
}

/*
 * The margin used when comparing utilization with CPU capacity.
 *
 * (default: ~20%)
 */
#define fits_capacity(cap, max)	((cap) * 1280 < (max) * 1024)

/*
 * The margin used when comparing CPU capacities.
 * is 'cap1' noticeably greater than 'cap2'
 *
 * (default: ~5%)
 */
#define capacity_greater(cap1, cap2) ((cap1) * 1024 > (cap2) * 1078)
#endif

#ifdef CONFIG_CFS_BANDWIDTH
/*
 * Amount of runtime to allocate from global (tg) to local (per-cfs_rq) pool
 * each time a cfs_rq requests quota.
 *
 * Note: in the case that the slice exceeds the runtime remaining (either due
 * to consumption or the quota being specified to be smaller than the slice)
 * we will always only issue the remaining available time.
 *
 * (default: 5 msec, units: microseconds)
 */
unsigned int sysctl_sched_cfs_bandwidth_slice		= 5000UL;
#endif

static inline void update_load_add(struct load_weight *lw, unsigned long inc)
{
	lw->weight += inc;
	lw->inv_weight = 0;
}

static inline void update_load_sub(struct load_weight *lw, unsigned long dec)
{
	lw->weight -= dec;
	lw->inv_weight = 0;
}

static inline void update_load_set(struct load_weight *lw, unsigned long w)
{
	lw->weight = w;
	lw->inv_weight = 0;
}

/*
 * Increase the granularity value when there are more CPUs,
 * because with more CPUs the 'effective latency' as visible
 * to users decreases. But the relationship is not linear,
 * so pick a second-best guess by going with the log2 of the
 * number of CPUs.
 *
 * This idea comes from the SD scheduler of Con Kolivas:
 */
static unsigned int get_update_sysctl_factor(void)
{
	unsigned int cpus = min_t(unsigned int, num_online_cpus(), 8);
	unsigned int factor;

	switch (sysctl_sched_tunable_scaling) {
	case SCHED_TUNABLESCALING_NONE:
		factor = 1;
		break;
	case SCHED_TUNABLESCALING_LINEAR:
		factor = cpus;
		break;
	case SCHED_TUNABLESCALING_LOG:
	default:
		factor = 1 + ilog2(cpus);
		break;
	}

	return factor;
}

static void update_sysctl(void)
{
	unsigned int factor = get_update_sysctl_factor();

#define SET_SYSCTL(name) \
	(sysctl_##name = (factor) * normalized_sysctl_##name)
	SET_SYSCTL(sched_min_granularity);
	SET_SYSCTL(sched_latency);
	SET_SYSCTL(sched_wakeup_granularity);
#undef SET_SYSCTL
}

void __init sched_init_granularity(void)
{
	update_sysctl();
}

#define WMULT_CONST	(~0U)
#define WMULT_SHIFT	32

static void __update_inv_weight(struct load_weight *lw)
{
	unsigned long w;

	if (likely(lw->inv_weight))
		return;

	w = scale_load_down(lw->weight);

	if (BITS_PER_LONG > 32 && unlikely(w >= WMULT_CONST))
		lw->inv_weight = 1;
	else if (unlikely(!w))
		lw->inv_weight = WMULT_CONST;
	else
		lw->inv_weight = WMULT_CONST / w;
}

/*
 * delta_exec * weight / lw.weight
 *   OR
 * (delta_exec * (weight * lw->inv_weight)) >> WMULT_SHIFT
 *
 * Either weight := NICE_0_LOAD and lw \e sched_prio_to_wmult[], in which case
 * we're guaranteed shift stays positive because inv_weight is guaranteed to
 * fit 32 bits, and NICE_0_LOAD gives another 10 bits; therefore shift >= 22.
 *
 * Or, weight =< lw.weight (because lw.weight is the runqueue weight), thus
 * weight/lw.weight <= 1, and therefore our shift will also be positive.
 */
static u64 __calc_delta(u64 delta_exec, unsigned long weight, struct load_weight *lw)
{
	u64 fact = scale_load_down(weight);
	int shift = WMULT_SHIFT;

	__update_inv_weight(lw);

	if (unlikely(fact >> 32)) {
		while (fact >> 32) {
			fact >>= 1;
			shift--;
		}
	}

	fact = mul_u32_u32(fact, lw->inv_weight);

	while (fact >> 32) {
		fact >>= 1;
		shift--;
	}

	return mul_u64_u32_shr(delta_exec, fact, shift);
}


const struct sched_class fair_sched_class;

/**************************************************************
 * CFS operations on generic schedulable entities:
 */

#ifdef CONFIG_FAIR_GROUP_SCHED

/* Walk up scheduling entities hierarchy */
#define for_each_sched_entity(se) \
		for (; se; se = se->parent)

static inline void cfs_rq_tg_path(struct cfs_rq *cfs_rq, char *path, int len)
{
	if (!path)
		return;

	if (cfs_rq && task_group_is_autogroup(cfs_rq->tg))
		autogroup_path(cfs_rq->tg, path, len);
	else if (cfs_rq && cfs_rq->tg->css.cgroup)
		cgroup_path(cfs_rq->tg->css.cgroup, path, len);
	else
		strlcpy(path, "(null)", len);
}

static inline bool list_add_leaf_cfs_rq(struct cfs_rq *cfs_rq)
{
	struct rq *rq = rq_of(cfs_rq);
	int cpu = cpu_of(rq);

	if (cfs_rq->on_list)
		return rq->tmp_alone_branch == &rq->leaf_cfs_rq_list;

	cfs_rq->on_list = 1;

	/*
	 * Ensure we either appear before our parent (if already
	 * enqueued) or force our parent to appear after us when it is
	 * enqueued. The fact that we always enqueue bottom-up
	 * reduces this to two cases and a special case for the root
	 * cfs_rq. Furthermore, it also means that we will always reset
	 * tmp_alone_branch either when the branch is connected
	 * to a tree or when we reach the top of the tree
	 */
	if (cfs_rq->tg->parent &&
	    cfs_rq->tg->parent->cfs_rq[cpu]->on_list) {
		/*
		 * If parent is already on the list, we add the child
		 * just before. Thanks to circular linked property of
		 * the list, this means to put the child at the tail
		 * of the list that starts by parent.
		 */
		list_add_tail_rcu(&cfs_rq->leaf_cfs_rq_list,
			&(cfs_rq->tg->parent->cfs_rq[cpu]->leaf_cfs_rq_list));
		/*
		 * The branch is now connected to its tree so we can
		 * reset tmp_alone_branch to the beginning of the
		 * list.
		 */
		rq->tmp_alone_branch = &rq->leaf_cfs_rq_list;
		return true;
	}

	if (!cfs_rq->tg->parent) {
		/*
		 * cfs rq without parent should be put
		 * at the tail of the list.
		 */
		list_add_tail_rcu(&cfs_rq->leaf_cfs_rq_list,
			&rq->leaf_cfs_rq_list);
		/*
		 * We have reach the top of a tree so we can reset
		 * tmp_alone_branch to the beginning of the list.
		 */
		rq->tmp_alone_branch = &rq->leaf_cfs_rq_list;
		return true;
	}

	/*
	 * The parent has not already been added so we want to
	 * make sure that it will be put after us.
	 * tmp_alone_branch points to the begin of the branch
	 * where we will add parent.
	 */
	list_add_rcu(&cfs_rq->leaf_cfs_rq_list, rq->tmp_alone_branch);
	/*
	 * update tmp_alone_branch to points to the new begin
	 * of the branch
	 */
	rq->tmp_alone_branch = &cfs_rq->leaf_cfs_rq_list;
	return false;
}

static inline void list_del_leaf_cfs_rq(struct cfs_rq *cfs_rq)
{
	if (cfs_rq->on_list) {
		struct rq *rq = rq_of(cfs_rq);

		/*
		 * With cfs_rq being unthrottled/throttled during an enqueue,
		 * it can happen the tmp_alone_branch points the a leaf that
		 * we finally want to del. In this case, tmp_alone_branch moves
		 * to the prev element but it will point to rq->leaf_cfs_rq_list
		 * at the end of the enqueue.
		 */
		if (rq->tmp_alone_branch == &cfs_rq->leaf_cfs_rq_list)
			rq->tmp_alone_branch = cfs_rq->leaf_cfs_rq_list.prev;

		list_del_rcu(&cfs_rq->leaf_cfs_rq_list);
		cfs_rq->on_list = 0;
	}
}

static inline void assert_list_leaf_cfs_rq(struct rq *rq)
{
	SCHED_WARN_ON(rq->tmp_alone_branch != &rq->leaf_cfs_rq_list);
}

/* Iterate thr' all leaf cfs_rq's on a runqueue */
#define for_each_leaf_cfs_rq_safe(rq, cfs_rq, pos)			\
	list_for_each_entry_safe(cfs_rq, pos, &rq->leaf_cfs_rq_list,	\
				 leaf_cfs_rq_list)

/* Do the two (enqueued) entities belong to the same group ? */
static inline struct cfs_rq *
is_same_group(struct sched_entity *se, struct sched_entity *pse)
{
	if (se->cfs_rq == pse->cfs_rq)
		return se->cfs_rq;

	return NULL;
}

static inline struct sched_entity *parent_entity(struct sched_entity *se)
{
	return se->parent;
}

static void
find_matching_se(struct sched_entity **se, struct sched_entity **pse)
{
	int se_depth, pse_depth;

	/*
	 * preemption test can be made between sibling entities who are in the
	 * same cfs_rq i.e who have a common parent. Walk up the hierarchy of
	 * both tasks until we find their ancestors who are siblings of common
	 * parent.
	 */

	/* First walk up until both entities are at same depth */
	se_depth = (*se)->depth;
	pse_depth = (*pse)->depth;

	while (se_depth > pse_depth) {
		se_depth--;
		*se = parent_entity(*se);
	}

	while (pse_depth > se_depth) {
		pse_depth--;
		*pse = parent_entity(*pse);
	}

	while (!is_same_group(*se, *pse)) {
		*se = parent_entity(*se);
		*pse = parent_entity(*pse);
	}
}

#else	/* !CONFIG_FAIR_GROUP_SCHED */

#define for_each_sched_entity(se) \
		for (; se; se = NULL)

static inline void cfs_rq_tg_path(struct cfs_rq *cfs_rq, char *path, int len)
{
	if (path)
		strlcpy(path, "(null)", len);
}

static inline bool list_add_leaf_cfs_rq(struct cfs_rq *cfs_rq)
{
	return true;
}

static inline void list_del_leaf_cfs_rq(struct cfs_rq *cfs_rq)
{
}

static inline void assert_list_leaf_cfs_rq(struct rq *rq)
{
}

#define for_each_leaf_cfs_rq_safe(rq, cfs_rq, pos)	\
		for (cfs_rq = &rq->cfs, pos = NULL; cfs_rq; cfs_rq = pos)

static inline struct sched_entity *parent_entity(struct sched_entity *se)
{
	return NULL;
}

static inline void
find_matching_se(struct sched_entity **se, struct sched_entity **pse)
{
}

#endif	/* CONFIG_FAIR_GROUP_SCHED */

static __always_inline
void account_cfs_rq_runtime(struct cfs_rq *cfs_rq, u64 delta_exec);

/**************************************************************
 * Scheduling class tree data structure manipulation methods:
 */

static inline u64 max_vruntime(u64 max_vruntime, u64 vruntime)
{
	s64 delta = (s64)(vruntime - max_vruntime);
	if (delta > 0)
		max_vruntime = vruntime;

	return max_vruntime;
}

static inline u64 min_vruntime(u64 min_vruntime, u64 vruntime)
{
	s64 delta = (s64)(vruntime - min_vruntime);
	if (delta < 0)
		min_vruntime = vruntime;

	return min_vruntime;
}

static inline int entity_before(struct sched_entity *a,
				struct sched_entity *b)
{
	return (s64)(a->vruntime - b->vruntime) < 0;
}

static void update_min_vruntime(struct cfs_rq *cfs_rq)
{
	struct sched_entity *curr = cfs_rq->curr;
	struct rb_node *leftmost = rb_first_cached(&cfs_rq->tasks_timeline);

	u64 vruntime = cfs_rq->min_vruntime;

	if (curr) {
		if (curr->on_rq)
			vruntime = curr->vruntime;
		else
			curr = NULL;
	}

	if (leftmost) { /* non-empty tree */
		struct sched_entity *se;
		se = rb_entry(leftmost, struct sched_entity, run_node);

		if (!curr)
			vruntime = se->vruntime;
		else
			vruntime = min_vruntime(vruntime, se->vruntime);
	}

	/* ensure we never gain time by being placed backwards. */
	cfs_rq->min_vruntime = max_vruntime(cfs_rq->min_vruntime, vruntime);
#ifndef CONFIG_64BIT
	smp_wmb();
	cfs_rq->min_vruntime_copy = cfs_rq->min_vruntime;
#endif
}

/*
 * Enqueue an entity into the rb-tree:
 */
static void __enqueue_entity(struct cfs_rq *cfs_rq, struct sched_entity *se)
{
	struct rb_node **link = &cfs_rq->tasks_timeline.rb_root.rb_node;
	struct rb_node *parent = NULL;
	struct sched_entity *entry;
	bool leftmost = true;

	trace_android_rvh_enqueue_entity(cfs_rq, se);
	/*
	 * Find the right place in the rbtree:
	 */
	while (*link) {
		parent = *link;
		entry = rb_entry(parent, struct sched_entity, run_node);
		/*
		 * We dont care about collisions. Nodes with
		 * the same key stay together.
		 */
		if (entity_before(se, entry)) {
			link = &parent->rb_left;
		} else {
			link = &parent->rb_right;
			leftmost = false;
		}
	}

	rb_link_node(&se->run_node, parent, link);
	rb_insert_color_cached(&se->run_node,
			       &cfs_rq->tasks_timeline, leftmost);
}

static void __dequeue_entity(struct cfs_rq *cfs_rq, struct sched_entity *se)
{
	trace_android_rvh_dequeue_entity(cfs_rq, se);
	rb_erase_cached(&se->run_node, &cfs_rq->tasks_timeline);
}

struct sched_entity *__pick_first_entity(struct cfs_rq *cfs_rq)
{
	struct rb_node *left = rb_first_cached(&cfs_rq->tasks_timeline);

	if (!left)
		return NULL;

	return rb_entry(left, struct sched_entity, run_node);
}

static struct sched_entity *__pick_next_entity(struct sched_entity *se)
{
	struct rb_node *next = rb_next(&se->run_node);

	if (!next)
		return NULL;

	return rb_entry(next, struct sched_entity, run_node);
}

#ifdef CONFIG_SCHED_DEBUG
struct sched_entity *__pick_last_entity(struct cfs_rq *cfs_rq)
{
	struct rb_node *last = rb_last(&cfs_rq->tasks_timeline.rb_root);

	if (!last)
		return NULL;

	return rb_entry(last, struct sched_entity, run_node);
}

/**************************************************************
 * Scheduling class statistics methods:
 */

int sched_proc_update_handler(struct ctl_table *table, int write,
		void *buffer, size_t *lenp, loff_t *ppos)
{
	int ret = proc_dointvec_minmax(table, write, buffer, lenp, ppos);
	unsigned int factor = get_update_sysctl_factor();

	if (ret || !write)
		return ret;

	sched_nr_latency = DIV_ROUND_UP(sysctl_sched_latency,
					sysctl_sched_min_granularity);

#define WRT_SYSCTL(name) \
	(normalized_sysctl_##name = sysctl_##name / (factor))
	WRT_SYSCTL(sched_min_granularity);
	WRT_SYSCTL(sched_latency);
	WRT_SYSCTL(sched_wakeup_granularity);
#undef WRT_SYSCTL

	return 0;
}
#endif

/*
 * delta /= w
 */
static inline u64 calc_delta_fair(u64 delta, struct sched_entity *se)
{
	if (unlikely(se->load.weight != NICE_0_LOAD))
		delta = __calc_delta(delta, NICE_0_LOAD, &se->load);

	return delta;
}

/*
 * The idea is to set a period in which each task runs once.
 *
 * When there are too many tasks (sched_nr_latency) we have to stretch
 * this period because otherwise the slices get too small.
 *
 * p = (nr <= nl) ? l : l*nr/nl
 */
static u64 __sched_period(unsigned long nr_running)
{
	if (unlikely(nr_running > sched_nr_latency))
		return nr_running * sysctl_sched_min_granularity;
	else
		return sysctl_sched_latency;
}

/*
 * We calculate the wall-time slice from the period by taking a part
 * proportional to the weight.
 *
 * s = p*P[w/rw]
 */
static u64 sched_slice(struct cfs_rq *cfs_rq, struct sched_entity *se)
{
	unsigned int nr_running = cfs_rq->nr_running;
	u64 slice;

	if (sched_feat(ALT_PERIOD))
		nr_running = rq_of(cfs_rq)->cfs.h_nr_running;

	slice = __sched_period(nr_running + !se->on_rq);

	for_each_sched_entity(se) {
		struct load_weight *load;
		struct load_weight lw;

		cfs_rq = cfs_rq_of(se);
		load = &cfs_rq->load;

		if (unlikely(!se->on_rq)) {
			lw = cfs_rq->load;

			update_load_add(&lw, se->load.weight);
			load = &lw;
		}
		slice = __calc_delta(slice, se->load.weight, load);
	}

	if (sched_feat(BASE_SLICE))
		slice = max(slice, (u64)sysctl_sched_min_granularity);

	return slice;
}

/*
 * We calculate the vruntime slice of a to-be-inserted task.
 *
 * vs = s/w
 */
static u64 sched_vslice(struct cfs_rq *cfs_rq, struct sched_entity *se)
{
	return calc_delta_fair(sched_slice(cfs_rq, se), se);
}

#include "pelt.h"
#ifdef CONFIG_SMP

static int select_idle_sibling(struct task_struct *p, int prev_cpu, int cpu);
static unsigned long task_h_load(struct task_struct *p);
static unsigned long capacity_of(int cpu);

/* Give new sched_entity start runnable values to heavy its load in infant time */
void init_entity_runnable_average(struct sched_entity *se)
{
	struct sched_avg *sa = &se->avg;

	memset(sa, 0, sizeof(*sa));

	/*
	 * Tasks are initialized with full load to be seen as heavy tasks until
	 * they get a chance to stabilize to their real load level.
	 * Group entities are initialized with zero load to reflect the fact that
	 * nothing has been attached to the task group yet.
	 */
	if (entity_is_task(se))
		sa->load_avg = scale_load_down(se->load.weight);

	/* when this task enqueue'ed, it will contribute to its cfs_rq's load_avg */
}

static void attach_entity_cfs_rq(struct sched_entity *se);

/*
 * With new tasks being created, their initial util_avgs are extrapolated
 * based on the cfs_rq's current util_avg:
 *
 *   util_avg = cfs_rq->util_avg / (cfs_rq->load_avg + 1) * se.load.weight
 *
 * However, in many cases, the above util_avg does not give a desired
 * value. Moreover, the sum of the util_avgs may be divergent, such
 * as when the series is a harmonic series.
 *
 * To solve this problem, we also cap the util_avg of successive tasks to
 * only 1/2 of the left utilization budget:
 *
 *   util_avg_cap = (cpu_scale - cfs_rq->avg.util_avg) / 2^n
 *
 * where n denotes the nth task and cpu_scale the CPU capacity.
 *
 * For example, for a CPU with 1024 of capacity, a simplest series from
 * the beginning would be like:
 *
 *  task  util_avg: 512, 256, 128,  64,  32,   16,    8, ...
 * cfs_rq util_avg: 512, 768, 896, 960, 992, 1008, 1016, ...
 *
 * Finally, that extrapolated util_avg is clamped to the cap (util_avg_cap)
 * if util_avg > util_avg_cap.
 */
void post_init_entity_util_avg(struct task_struct *p)
{
	struct sched_entity *se = &p->se;
	struct cfs_rq *cfs_rq = cfs_rq_of(se);
	struct sched_avg *sa = &se->avg;
	long cpu_scale = arch_scale_cpu_capacity(cpu_of(rq_of(cfs_rq)));
	long cap = (long)(cpu_scale - cfs_rq->avg.util_avg) / 2;

	if (cap > 0) {
		if (cfs_rq->avg.util_avg != 0) {
			sa->util_avg  = cfs_rq->avg.util_avg * se->load.weight;
			sa->util_avg /= (cfs_rq->avg.load_avg + 1);

			if (sa->util_avg > cap)
				sa->util_avg = cap;
		} else {
			sa->util_avg = cap;
		}
	}

	sa->runnable_avg = sa->util_avg;

	if (p->sched_class != &fair_sched_class) {
		/*
		 * For !fair tasks do:
		 *
		update_cfs_rq_load_avg(now, cfs_rq);
		attach_entity_load_avg(cfs_rq, se);
		switched_from_fair(rq, p);
		 *
		 * such that the next switched_to_fair() has the
		 * expected state.
		 */
		se->avg.last_update_time = cfs_rq_clock_pelt(cfs_rq);
		return;
	}

	/* Hook before this se's util is attached to cfs_rq's util */
	trace_android_rvh_post_init_entity_util_avg(se);
	attach_entity_cfs_rq(se);
}

#else /* !CONFIG_SMP */
void init_entity_runnable_average(struct sched_entity *se)
{
}
void post_init_entity_util_avg(struct task_struct *p)
{
}
static void update_tg_load_avg(struct cfs_rq *cfs_rq)
{
}
#endif /* CONFIG_SMP */

/*
 * Update the current task's runtime statistics.
 */
static void update_curr(struct cfs_rq *cfs_rq)
{
	struct sched_entity *curr = cfs_rq->curr;
	u64 now = rq_clock_task(rq_of(cfs_rq));
	u64 delta_exec;

	if (unlikely(!curr))
		return;

	delta_exec = now - curr->exec_start;
	if (unlikely((s64)delta_exec <= 0))
		return;

	curr->exec_start = now;

	schedstat_set(curr->statistics.exec_max,
		      max(delta_exec, curr->statistics.exec_max));

	curr->sum_exec_runtime += delta_exec;
	schedstat_add(cfs_rq->exec_clock, delta_exec);

	curr->vruntime += calc_delta_fair(delta_exec, curr);
	update_min_vruntime(cfs_rq);

	if (entity_is_task(curr)) {
		struct task_struct *curtask = task_of(curr);

		trace_sched_stat_runtime(curtask, delta_exec, curr->vruntime);
		cgroup_account_cputime(curtask, delta_exec);
		account_group_exec_runtime(curtask, delta_exec);
	}

	account_cfs_rq_runtime(cfs_rq, delta_exec);
}

static void update_curr_fair(struct rq *rq)
{
	update_curr(cfs_rq_of(&rq->curr->se));
}

static inline void
update_stats_wait_start(struct cfs_rq *cfs_rq, struct sched_entity *se)
{
	u64 wait_start, prev_wait_start;

	if (!schedstat_enabled())
		return;

	wait_start = rq_clock(rq_of(cfs_rq));
	prev_wait_start = schedstat_val(se->statistics.wait_start);

	if (entity_is_task(se) && task_on_rq_migrating(task_of(se)) &&
	    likely(wait_start > prev_wait_start))
		wait_start -= prev_wait_start;

	__schedstat_set(se->statistics.wait_start, wait_start);
}

static inline void
update_stats_wait_end(struct cfs_rq *cfs_rq, struct sched_entity *se)
{
	struct task_struct *p;
	u64 delta;

	if (!schedstat_enabled())
		return;

	delta = rq_clock(rq_of(cfs_rq)) - schedstat_val(se->statistics.wait_start);

	if (entity_is_task(se)) {
		p = task_of(se);
		if (task_on_rq_migrating(p)) {
			/*
			 * Preserve migrating task's wait time so wait_start
			 * time stamp can be adjusted to accumulate wait time
			 * prior to migration.
			 */
			__schedstat_set(se->statistics.wait_start, delta);
			return;
		}
		trace_sched_stat_wait(p, delta);
	}

	__schedstat_set(se->statistics.wait_max,
		      max(schedstat_val(se->statistics.wait_max), delta));
	__schedstat_inc(se->statistics.wait_count);
	__schedstat_add(se->statistics.wait_sum, delta);
	__schedstat_set(se->statistics.wait_start, 0);
}

static inline void
update_stats_enqueue_sleeper(struct cfs_rq *cfs_rq, struct sched_entity *se)
{
	struct task_struct *tsk = NULL;
	u64 sleep_start, block_start;

	if (!schedstat_enabled())
		return;

	sleep_start = schedstat_val(se->statistics.sleep_start);
	block_start = schedstat_val(se->statistics.block_start);

	if (entity_is_task(se))
		tsk = task_of(se);

	if (sleep_start) {
		u64 delta = rq_clock(rq_of(cfs_rq)) - sleep_start;

		if ((s64)delta < 0)
			delta = 0;

		if (unlikely(delta > schedstat_val(se->statistics.sleep_max)))
			__schedstat_set(se->statistics.sleep_max, delta);

		__schedstat_set(se->statistics.sleep_start, 0);
		__schedstat_add(se->statistics.sum_sleep_runtime, delta);

		if (tsk) {
			account_scheduler_latency(tsk, delta >> 10, 1);
			trace_sched_stat_sleep(tsk, delta);
		}
	}
	if (block_start) {
		u64 delta = rq_clock(rq_of(cfs_rq)) - block_start;

		if ((s64)delta < 0)
			delta = 0;

		if (unlikely(delta > schedstat_val(se->statistics.block_max)))
			__schedstat_set(se->statistics.block_max, delta);

		__schedstat_set(se->statistics.block_start, 0);
		__schedstat_add(se->statistics.sum_sleep_runtime, delta);

		if (tsk) {
			if (tsk->in_iowait) {
				__schedstat_add(se->statistics.iowait_sum, delta);
				__schedstat_inc(se->statistics.iowait_count);
				trace_sched_stat_iowait(tsk, delta);
			}

			trace_sched_stat_blocked(tsk, delta);

			/*
			 * Blocking time is in units of nanosecs, so shift by
			 * 20 to get a milliseconds-range estimation of the
			 * amount of time that the task spent sleeping:
			 */
			if (unlikely(prof_on == SLEEP_PROFILING)) {
				profile_hits(SLEEP_PROFILING,
						(void *)get_wchan(tsk),
						delta >> 20);
			}
			account_scheduler_latency(tsk, delta >> 10, 0);
		}
	}
}

/*
 * Task is being enqueued - update stats:
 */
static inline void
update_stats_enqueue(struct cfs_rq *cfs_rq, struct sched_entity *se, int flags)
{
	if (!schedstat_enabled())
		return;

	/*
	 * Are we enqueueing a waiting task? (for current tasks
	 * a dequeue/enqueue event is a NOP)
	 */
	if (se != cfs_rq->curr)
		update_stats_wait_start(cfs_rq, se);

	if (flags & ENQUEUE_WAKEUP)
		update_stats_enqueue_sleeper(cfs_rq, se);
}

static inline void
update_stats_dequeue(struct cfs_rq *cfs_rq, struct sched_entity *se, int flags)
{

	if (!schedstat_enabled())
		return;

	/*
	 * Mark the end of the wait period if dequeueing a
	 * waiting task:
	 */
	if (se != cfs_rq->curr)
		update_stats_wait_end(cfs_rq, se);

	if ((flags & DEQUEUE_SLEEP) && entity_is_task(se)) {
		struct task_struct *tsk = task_of(se);

		if (tsk->state & TASK_INTERRUPTIBLE)
			__schedstat_set(se->statistics.sleep_start,
				      rq_clock(rq_of(cfs_rq)));
		if (tsk->state & TASK_UNINTERRUPTIBLE)
			__schedstat_set(se->statistics.block_start,
				      rq_clock(rq_of(cfs_rq)));
	}
}

/*
 * We are picking a new current task - update its stats:
 */
static inline void
update_stats_curr_start(struct cfs_rq *cfs_rq, struct sched_entity *se)
{
	/*
	 * We are starting a new run period:
	 */
	se->exec_start = rq_clock_task(rq_of(cfs_rq));
}

/**************************************************
 * Scheduling class queueing methods:
 */

#ifdef CONFIG_NUMA_BALANCING
/*
 * Approximate time to scan a full NUMA task in ms. The task scan period is
 * calculated based on the tasks virtual memory size and
 * numa_balancing_scan_size.
 */
unsigned int sysctl_numa_balancing_scan_period_min = 1000;
unsigned int sysctl_numa_balancing_scan_period_max = 60000;

/* Portion of address space to scan in MB */
unsigned int sysctl_numa_balancing_scan_size = 256;

/* Scan @scan_size MB every @scan_period after an initial @scan_delay in ms */
unsigned int sysctl_numa_balancing_scan_delay = 1000;

struct numa_group {
	refcount_t refcount;

	spinlock_t lock; /* nr_tasks, tasks */
	int nr_tasks;
	pid_t gid;
	int active_nodes;

	struct rcu_head rcu;
	unsigned long total_faults;
	unsigned long max_faults_cpu;
	/*
	 * Faults_cpu is used to decide whether memory should move
	 * towards the CPU. As a consequence, these stats are weighted
	 * more by CPU use than by memory faults.
	 */
	unsigned long *faults_cpu;
	unsigned long faults[];
};

/*
 * For functions that can be called in multiple contexts that permit reading
 * ->numa_group (see struct task_struct for locking rules).
 */
static struct numa_group *deref_task_numa_group(struct task_struct *p)
{
	return rcu_dereference_check(p->numa_group, p == current ||
		(lockdep_is_held(__rq_lockp(task_rq(p))) && !READ_ONCE(p->on_cpu)));
}

static struct numa_group *deref_curr_numa_group(struct task_struct *p)
{
	return rcu_dereference_protected(p->numa_group, p == current);
}

static inline unsigned long group_faults_priv(struct numa_group *ng);
static inline unsigned long group_faults_shared(struct numa_group *ng);

static unsigned int task_nr_scan_windows(struct task_struct *p)
{
	unsigned long rss = 0;
	unsigned long nr_scan_pages;

	/*
	 * Calculations based on RSS as non-present and empty pages are skipped
	 * by the PTE scanner and NUMA hinting faults should be trapped based
	 * on resident pages
	 */
	nr_scan_pages = sysctl_numa_balancing_scan_size << (20 - PAGE_SHIFT);
	rss = get_mm_rss(p->mm);
	if (!rss)
		rss = nr_scan_pages;

	rss = round_up(rss, nr_scan_pages);
	return rss / nr_scan_pages;
}

/* For sanitys sake, never scan more PTEs than MAX_SCAN_WINDOW MB/sec. */
#define MAX_SCAN_WINDOW 2560

static unsigned int task_scan_min(struct task_struct *p)
{
	unsigned int scan_size = READ_ONCE(sysctl_numa_balancing_scan_size);
	unsigned int scan, floor;
	unsigned int windows = 1;

	if (scan_size < MAX_SCAN_WINDOW)
		windows = MAX_SCAN_WINDOW / scan_size;
	floor = 1000 / windows;

	scan = sysctl_numa_balancing_scan_period_min / task_nr_scan_windows(p);
	return max_t(unsigned int, floor, scan);
}

static unsigned int task_scan_start(struct task_struct *p)
{
	unsigned long smin = task_scan_min(p);
	unsigned long period = smin;
	struct numa_group *ng;

	/* Scale the maximum scan period with the amount of shared memory. */
	rcu_read_lock();
	ng = rcu_dereference(p->numa_group);
	if (ng) {
		unsigned long shared = group_faults_shared(ng);
		unsigned long private = group_faults_priv(ng);

		period *= refcount_read(&ng->refcount);
		period *= shared + 1;
		period /= private + shared + 1;
	}
	rcu_read_unlock();

	return max(smin, period);
}

static unsigned int task_scan_max(struct task_struct *p)
{
	unsigned long smin = task_scan_min(p);
	unsigned long smax;
	struct numa_group *ng;

	/* Watch for min being lower than max due to floor calculations */
	smax = sysctl_numa_balancing_scan_period_max / task_nr_scan_windows(p);

	/* Scale the maximum scan period with the amount of shared memory. */
	ng = deref_curr_numa_group(p);
	if (ng) {
		unsigned long shared = group_faults_shared(ng);
		unsigned long private = group_faults_priv(ng);
		unsigned long period = smax;

		period *= refcount_read(&ng->refcount);
		period *= shared + 1;
		period /= private + shared + 1;

		smax = max(smax, period);
	}

	return max(smin, smax);
}

static void account_numa_enqueue(struct rq *rq, struct task_struct *p)
{
	rq->nr_numa_running += (p->numa_preferred_nid != NUMA_NO_NODE);
	rq->nr_preferred_running += (p->numa_preferred_nid == task_node(p));
}

static void account_numa_dequeue(struct rq *rq, struct task_struct *p)
{
	rq->nr_numa_running -= (p->numa_preferred_nid != NUMA_NO_NODE);
	rq->nr_preferred_running -= (p->numa_preferred_nid == task_node(p));
}

/* Shared or private faults. */
#define NR_NUMA_HINT_FAULT_TYPES 2

/* Memory and CPU locality */
#define NR_NUMA_HINT_FAULT_STATS (NR_NUMA_HINT_FAULT_TYPES * 2)

/* Averaged statistics, and temporary buffers. */
#define NR_NUMA_HINT_FAULT_BUCKETS (NR_NUMA_HINT_FAULT_STATS * 2)

pid_t task_numa_group_id(struct task_struct *p)
{
	struct numa_group *ng;
	pid_t gid = 0;

	rcu_read_lock();
	ng = rcu_dereference(p->numa_group);
	if (ng)
		gid = ng->gid;
	rcu_read_unlock();

	return gid;
}

/*
 * The averaged statistics, shared & private, memory & CPU,
 * occupy the first half of the array. The second half of the
 * array is for current counters, which are averaged into the
 * first set by task_numa_placement.
 */
static inline int task_faults_idx(enum numa_faults_stats s, int nid, int priv)
{
	return NR_NUMA_HINT_FAULT_TYPES * (s * nr_node_ids + nid) + priv;
}

static inline unsigned long task_faults(struct task_struct *p, int nid)
{
	if (!p->numa_faults)
		return 0;

	return p->numa_faults[task_faults_idx(NUMA_MEM, nid, 0)] +
		p->numa_faults[task_faults_idx(NUMA_MEM, nid, 1)];
}

static inline unsigned long group_faults(struct task_struct *p, int nid)
{
	struct numa_group *ng = deref_task_numa_group(p);

	if (!ng)
		return 0;

	return ng->faults[task_faults_idx(NUMA_MEM, nid, 0)] +
		ng->faults[task_faults_idx(NUMA_MEM, nid, 1)];
}

static inline unsigned long group_faults_cpu(struct numa_group *group, int nid)
{
	return group->faults_cpu[task_faults_idx(NUMA_MEM, nid, 0)] +
		group->faults_cpu[task_faults_idx(NUMA_MEM, nid, 1)];
}

static inline unsigned long group_faults_priv(struct numa_group *ng)
{
	unsigned long faults = 0;
	int node;

	for_each_online_node(node) {
		faults += ng->faults[task_faults_idx(NUMA_MEM, node, 1)];
	}

	return faults;
}

static inline unsigned long group_faults_shared(struct numa_group *ng)
{
	unsigned long faults = 0;
	int node;

	for_each_online_node(node) {
		faults += ng->faults[task_faults_idx(NUMA_MEM, node, 0)];
	}

	return faults;
}

/*
 * A node triggering more than 1/3 as many NUMA faults as the maximum is
 * considered part of a numa group's pseudo-interleaving set. Migrations
 * between these nodes are slowed down, to allow things to settle down.
 */
#define ACTIVE_NODE_FRACTION 3

static bool numa_is_active_node(int nid, struct numa_group *ng)
{
	return group_faults_cpu(ng, nid) * ACTIVE_NODE_FRACTION > ng->max_faults_cpu;
}

/* Handle placement on systems where not all nodes are directly connected. */
static unsigned long score_nearby_nodes(struct task_struct *p, int nid,
					int maxdist, bool task)
{
	unsigned long score = 0;
	int node;

	/*
	 * All nodes are directly connected, and the same distance
	 * from each other. No need for fancy placement algorithms.
	 */
	if (sched_numa_topology_type == NUMA_DIRECT)
		return 0;

	/*
	 * This code is called for each node, introducing N^2 complexity,
	 * which should be ok given the number of nodes rarely exceeds 8.
	 */
	for_each_online_node(node) {
		unsigned long faults;
		int dist = node_distance(nid, node);

		/*
		 * The furthest away nodes in the system are not interesting
		 * for placement; nid was already counted.
		 */
		if (dist == sched_max_numa_distance || node == nid)
			continue;

		/*
		 * On systems with a backplane NUMA topology, compare groups
		 * of nodes, and move tasks towards the group with the most
		 * memory accesses. When comparing two nodes at distance
		 * "hoplimit", only nodes closer by than "hoplimit" are part
		 * of each group. Skip other nodes.
		 */
		if (sched_numa_topology_type == NUMA_BACKPLANE &&
					dist >= maxdist)
			continue;

		/* Add up the faults from nearby nodes. */
		if (task)
			faults = task_faults(p, node);
		else
			faults = group_faults(p, node);

		/*
		 * On systems with a glueless mesh NUMA topology, there are
		 * no fixed "groups of nodes". Instead, nodes that are not
		 * directly connected bounce traffic through intermediate
		 * nodes; a numa_group can occupy any set of nodes.
		 * The further away a node is, the less the faults count.
		 * This seems to result in good task placement.
		 */
		if (sched_numa_topology_type == NUMA_GLUELESS_MESH) {
			faults *= (sched_max_numa_distance - dist);
			faults /= (sched_max_numa_distance - LOCAL_DISTANCE);
		}

		score += faults;
	}

	return score;
}

/*
 * These return the fraction of accesses done by a particular task, or
 * task group, on a particular numa node.  The group weight is given a
 * larger multiplier, in order to group tasks together that are almost
 * evenly spread out between numa nodes.
 */
static inline unsigned long task_weight(struct task_struct *p, int nid,
					int dist)
{
	unsigned long faults, total_faults;

	if (!p->numa_faults)
		return 0;

	total_faults = p->total_numa_faults;

	if (!total_faults)
		return 0;

	faults = task_faults(p, nid);
	faults += score_nearby_nodes(p, nid, dist, true);

	return 1000 * faults / total_faults;
}

static inline unsigned long group_weight(struct task_struct *p, int nid,
					 int dist)
{
	struct numa_group *ng = deref_task_numa_group(p);
	unsigned long faults, total_faults;

	if (!ng)
		return 0;

	total_faults = ng->total_faults;

	if (!total_faults)
		return 0;

	faults = group_faults(p, nid);
	faults += score_nearby_nodes(p, nid, dist, false);

	return 1000 * faults / total_faults;
}

bool should_numa_migrate_memory(struct task_struct *p, struct page * page,
				int src_nid, int dst_cpu)
{
	struct numa_group *ng = deref_curr_numa_group(p);
	int dst_nid = cpu_to_node(dst_cpu);
	int last_cpupid, this_cpupid;

	this_cpupid = cpu_pid_to_cpupid(dst_cpu, current->pid);
	last_cpupid = page_cpupid_xchg_last(page, this_cpupid);

	/*
	 * Allow first faults or private faults to migrate immediately early in
	 * the lifetime of a task. The magic number 4 is based on waiting for
	 * two full passes of the "multi-stage node selection" test that is
	 * executed below.
	 */
	if ((p->numa_preferred_nid == NUMA_NO_NODE || p->numa_scan_seq <= 4) &&
	    (cpupid_pid_unset(last_cpupid) || cpupid_match_pid(p, last_cpupid)))
		return true;

	/*
	 * Multi-stage node selection is used in conjunction with a periodic
	 * migration fault to build a temporal task<->page relation. By using
	 * a two-stage filter we remove short/unlikely relations.
	 *
	 * Using P(p) ~ n_p / n_t as per frequentist probability, we can equate
	 * a task's usage of a particular page (n_p) per total usage of this
	 * page (n_t) (in a given time-span) to a probability.
	 *
	 * Our periodic faults will sample this probability and getting the
	 * same result twice in a row, given these samples are fully
	 * independent, is then given by P(n)^2, provided our sample period
	 * is sufficiently short compared to the usage pattern.
	 *
	 * This quadric squishes small probabilities, making it less likely we
	 * act on an unlikely task<->page relation.
	 */
	if (!cpupid_pid_unset(last_cpupid) &&
				cpupid_to_nid(last_cpupid) != dst_nid)
		return false;

	/* Always allow migrate on private faults */
	if (cpupid_match_pid(p, last_cpupid))
		return true;

	/* A shared fault, but p->numa_group has not been set up yet. */
	if (!ng)
		return true;

	/*
	 * Destination node is much more heavily used than the source
	 * node? Allow migration.
	 */
	if (group_faults_cpu(ng, dst_nid) > group_faults_cpu(ng, src_nid) *
					ACTIVE_NODE_FRACTION)
		return true;

	/*
	 * Distribute memory according to CPU & memory use on each node,
	 * with 3/4 hysteresis to avoid unnecessary memory migrations:
	 *
	 * faults_cpu(dst)   3   faults_cpu(src)
	 * --------------- * - > ---------------
	 * faults_mem(dst)   4   faults_mem(src)
	 */
	return group_faults_cpu(ng, dst_nid) * group_faults(p, src_nid) * 3 >
	       group_faults_cpu(ng, src_nid) * group_faults(p, dst_nid) * 4;
}

/*
 * 'numa_type' describes the node at the moment of load balancing.
 */
enum numa_type {
	/* The node has spare capacity that can be used to run more tasks.  */
	node_has_spare = 0,
	/*
	 * The node is fully used and the tasks don't compete for more CPU
	 * cycles. Nevertheless, some tasks might wait before running.
	 */
	node_fully_busy,
	/*
	 * The node is overloaded and can't provide expected CPU cycles to all
	 * tasks.
	 */
	node_overloaded
};

/* Cached statistics for all CPUs within a node */
struct numa_stats {
	unsigned long load;
	unsigned long runnable;
	unsigned long util;
	/* Total compute capacity of CPUs on a node */
	unsigned long compute_capacity;
	unsigned int nr_running;
	unsigned int weight;
	enum numa_type node_type;
	int idle_cpu;
};

static inline bool is_core_idle(int cpu)
{
#ifdef CONFIG_SCHED_SMT
	int sibling;

	for_each_cpu(sibling, cpu_smt_mask(cpu)) {
		if (cpu == sibling)
			continue;

		if (!idle_cpu(sibling))
			return false;
	}
#endif

	return true;
}

struct task_numa_env {
	struct task_struct *p;

	int src_cpu, src_nid;
	int dst_cpu, dst_nid;

	struct numa_stats src_stats, dst_stats;

	int imbalance_pct;
	int dist;

	struct task_struct *best_task;
	long best_imp;
	int best_cpu;
};

static unsigned long cpu_load(struct rq *rq);
static unsigned long cpu_runnable(struct rq *rq);
static unsigned long cpu_util(int cpu);
static inline long adjust_numa_imbalance(int imbalance, int nr_running);

static inline enum
numa_type numa_classify(unsigned int imbalance_pct,
			 struct numa_stats *ns)
{
	if ((ns->nr_running > ns->weight) &&
	    (((ns->compute_capacity * 100) < (ns->util * imbalance_pct)) ||
	     ((ns->compute_capacity * imbalance_pct) < (ns->runnable * 100))))
		return node_overloaded;

	if ((ns->nr_running < ns->weight) ||
	    (((ns->compute_capacity * 100) > (ns->util * imbalance_pct)) &&
	     ((ns->compute_capacity * imbalance_pct) > (ns->runnable * 100))))
		return node_has_spare;

	return node_fully_busy;
}

#ifdef CONFIG_SCHED_SMT
/* Forward declarations of select_idle_sibling helpers */
static inline bool test_idle_cores(int cpu, bool def);
static inline int numa_idle_core(int idle_core, int cpu)
{
	if (!static_branch_likely(&sched_smt_present) ||
	    idle_core >= 0 || !test_idle_cores(cpu, false))
		return idle_core;

	/*
	 * Prefer cores instead of packing HT siblings
	 * and triggering future load balancing.
	 */
	if (is_core_idle(cpu))
		idle_core = cpu;

	return idle_core;
}
#else
static inline int numa_idle_core(int idle_core, int cpu)
{
	return idle_core;
}
#endif

/*
 * Gather all necessary information to make NUMA balancing placement
 * decisions that are compatible with standard load balancer. This
 * borrows code and logic from update_sg_lb_stats but sharing a
 * common implementation is impractical.
 */
static void update_numa_stats(struct task_numa_env *env,
			      struct numa_stats *ns, int nid,
			      bool find_idle)
{
	int cpu, idle_core = -1;

	memset(ns, 0, sizeof(*ns));
	ns->idle_cpu = -1;

	rcu_read_lock();
	for_each_cpu(cpu, cpumask_of_node(nid)) {
		struct rq *rq = cpu_rq(cpu);

		ns->load += cpu_load(rq);
		ns->runnable += cpu_runnable(rq);
		ns->util += cpu_util(cpu);
		ns->nr_running += rq->cfs.h_nr_running;
		ns->compute_capacity += capacity_of(cpu);

		if (find_idle && !rq->nr_running && idle_cpu(cpu)) {
			if (READ_ONCE(rq->numa_migrate_on) ||
			    !cpumask_test_cpu(cpu, env->p->cpus_ptr))
				continue;

			if (ns->idle_cpu == -1)
				ns->idle_cpu = cpu;

			idle_core = numa_idle_core(idle_core, cpu);
		}
	}
	rcu_read_unlock();

	ns->weight = cpumask_weight(cpumask_of_node(nid));

	ns->node_type = numa_classify(env->imbalance_pct, ns);

	if (idle_core >= 0)
		ns->idle_cpu = idle_core;
}

static void task_numa_assign(struct task_numa_env *env,
			     struct task_struct *p, long imp)
{
	struct rq *rq = cpu_rq(env->dst_cpu);

	/* Check if run-queue part of active NUMA balance. */
	if (env->best_cpu != env->dst_cpu && xchg(&rq->numa_migrate_on, 1)) {
		int cpu;
		int start = env->dst_cpu;

		/* Find alternative idle CPU. */
		for_each_cpu_wrap(cpu, cpumask_of_node(env->dst_nid), start) {
			if (cpu == env->best_cpu || !idle_cpu(cpu) ||
			    !cpumask_test_cpu(cpu, env->p->cpus_ptr)) {
				continue;
			}

			env->dst_cpu = cpu;
			rq = cpu_rq(env->dst_cpu);
			if (!xchg(&rq->numa_migrate_on, 1))
				goto assign;
		}

		/* Failed to find an alternative idle CPU */
		return;
	}

assign:
	/*
	 * Clear previous best_cpu/rq numa-migrate flag, since task now
	 * found a better CPU to move/swap.
	 */
	if (env->best_cpu != -1 && env->best_cpu != env->dst_cpu) {
		rq = cpu_rq(env->best_cpu);
		WRITE_ONCE(rq->numa_migrate_on, 0);
	}

	if (env->best_task)
		put_task_struct(env->best_task);
	if (p)
		get_task_struct(p);

	env->best_task = p;
	env->best_imp = imp;
	env->best_cpu = env->dst_cpu;
}

static bool load_too_imbalanced(long src_load, long dst_load,
				struct task_numa_env *env)
{
	long imb, old_imb;
	long orig_src_load, orig_dst_load;
	long src_capacity, dst_capacity;

	/*
	 * The load is corrected for the CPU capacity available on each node.
	 *
	 * src_load        dst_load
	 * ------------ vs ---------
	 * src_capacity    dst_capacity
	 */
	src_capacity = env->src_stats.compute_capacity;
	dst_capacity = env->dst_stats.compute_capacity;

	imb = abs(dst_load * src_capacity - src_load * dst_capacity);

	orig_src_load = env->src_stats.load;
	orig_dst_load = env->dst_stats.load;

	old_imb = abs(orig_dst_load * src_capacity - orig_src_load * dst_capacity);

	/* Would this change make things worse? */
	return (imb > old_imb);
}

/*
 * Maximum NUMA importance can be 1998 (2*999);
 * SMALLIMP @ 30 would be close to 1998/64.
 * Used to deter task migration.
 */
#define SMALLIMP	30

/*
 * This checks if the overall compute and NUMA accesses of the system would
 * be improved if the source tasks was migrated to the target dst_cpu taking
 * into account that it might be best if task running on the dst_cpu should
 * be exchanged with the source task
 */
static bool task_numa_compare(struct task_numa_env *env,
			      long taskimp, long groupimp, bool maymove)
{
	struct numa_group *cur_ng, *p_ng = deref_curr_numa_group(env->p);
	struct rq *dst_rq = cpu_rq(env->dst_cpu);
	long imp = p_ng ? groupimp : taskimp;
	struct task_struct *cur;
	long src_load, dst_load;
	int dist = env->dist;
	long moveimp = imp;
	long load;
	bool stopsearch = false;

	if (READ_ONCE(dst_rq->numa_migrate_on))
		return false;

	rcu_read_lock();
	cur = rcu_dereference(dst_rq->curr);
	if (cur && ((cur->flags & PF_EXITING) || is_idle_task(cur)))
		cur = NULL;

	/*
	 * Because we have preemption enabled we can get migrated around and
	 * end try selecting ourselves (current == env->p) as a swap candidate.
	 */
	if (cur == env->p) {
		stopsearch = true;
		goto unlock;
	}

	if (!cur) {
		if (maymove && moveimp >= env->best_imp)
			goto assign;
		else
			goto unlock;
	}

	/* Skip this swap candidate if cannot move to the source cpu. */
	if (!cpumask_test_cpu(env->src_cpu, cur->cpus_ptr))
		goto unlock;

	/*
	 * Skip this swap candidate if it is not moving to its preferred
	 * node and the best task is.
	 */
	if (env->best_task &&
	    env->best_task->numa_preferred_nid == env->src_nid &&
	    cur->numa_preferred_nid != env->src_nid) {
		goto unlock;
	}

	/*
	 * "imp" is the fault differential for the source task between the
	 * source and destination node. Calculate the total differential for
	 * the source task and potential destination task. The more negative
	 * the value is, the more remote accesses that would be expected to
	 * be incurred if the tasks were swapped.
	 *
	 * If dst and source tasks are in the same NUMA group, or not
	 * in any group then look only at task weights.
	 */
	cur_ng = rcu_dereference(cur->numa_group);
	if (cur_ng == p_ng) {
		imp = taskimp + task_weight(cur, env->src_nid, dist) -
		      task_weight(cur, env->dst_nid, dist);
		/*
		 * Add some hysteresis to prevent swapping the
		 * tasks within a group over tiny differences.
		 */
		if (cur_ng)
			imp -= imp / 16;
	} else {
		/*
		 * Compare the group weights. If a task is all by itself
		 * (not part of a group), use the task weight instead.
		 */
		if (cur_ng && p_ng)
			imp += group_weight(cur, env->src_nid, dist) -
			       group_weight(cur, env->dst_nid, dist);
		else
			imp += task_weight(cur, env->src_nid, dist) -
			       task_weight(cur, env->dst_nid, dist);
	}

	/* Discourage picking a task already on its preferred node */
	if (cur->numa_preferred_nid == env->dst_nid)
		imp -= imp / 16;

	/*
	 * Encourage picking a task that moves to its preferred node.
	 * This potentially makes imp larger than it's maximum of
	 * 1998 (see SMALLIMP and task_weight for why) but in this
	 * case, it does not matter.
	 */
	if (cur->numa_preferred_nid == env->src_nid)
		imp += imp / 8;

	if (maymove && moveimp > imp && moveimp > env->best_imp) {
		imp = moveimp;
		cur = NULL;
		goto assign;
	}

	/*
	 * Prefer swapping with a task moving to its preferred node over a
	 * task that is not.
	 */
	if (env->best_task && cur->numa_preferred_nid == env->src_nid &&
	    env->best_task->numa_preferred_nid != env->src_nid) {
		goto assign;
	}

	/*
	 * If the NUMA importance is less than SMALLIMP,
	 * task migration might only result in ping pong
	 * of tasks and also hurt performance due to cache
	 * misses.
	 */
	if (imp < SMALLIMP || imp <= env->best_imp + SMALLIMP / 2)
		goto unlock;

	/*
	 * In the overloaded case, try and keep the load balanced.
	 */
	load = task_h_load(env->p) - task_h_load(cur);
	if (!load)
		goto assign;

	dst_load = env->dst_stats.load + load;
	src_load = env->src_stats.load - load;

	if (load_too_imbalanced(src_load, dst_load, env))
		goto unlock;

assign:
	/* Evaluate an idle CPU for a task numa move. */
	if (!cur) {
		int cpu = env->dst_stats.idle_cpu;

		/* Nothing cached so current CPU went idle since the search. */
		if (cpu < 0)
			cpu = env->dst_cpu;

		/*
		 * If the CPU is no longer truly idle and the previous best CPU
		 * is, keep using it.
		 */
		if (!idle_cpu(cpu) && env->best_cpu >= 0 &&
		    idle_cpu(env->best_cpu)) {
			cpu = env->best_cpu;
		}

		env->dst_cpu = cpu;
	}

	task_numa_assign(env, cur, imp);

	/*
	 * If a move to idle is allowed because there is capacity or load
	 * balance improves then stop the search. While a better swap
	 * candidate may exist, a search is not free.
	 */
	if (maymove && !cur && env->best_cpu >= 0 && idle_cpu(env->best_cpu))
		stopsearch = true;

	/*
	 * If a swap candidate must be identified and the current best task
	 * moves its preferred node then stop the search.
	 */
	if (!maymove && env->best_task &&
	    env->best_task->numa_preferred_nid == env->src_nid) {
		stopsearch = true;
	}
unlock:
	rcu_read_unlock();

	return stopsearch;
}

static void task_numa_find_cpu(struct task_numa_env *env,
				long taskimp, long groupimp)
{
	bool maymove = false;
	int cpu;

	/*
	 * If dst node has spare capacity, then check if there is an
	 * imbalance that would be overruled by the load balancer.
	 */
	if (env->dst_stats.node_type == node_has_spare) {
		unsigned int imbalance;
		int src_running, dst_running;

		/*
		 * Would movement cause an imbalance? Note that if src has
		 * more running tasks that the imbalance is ignored as the
		 * move improves the imbalance from the perspective of the
		 * CPU load balancer.
		 * */
		src_running = env->src_stats.nr_running - 1;
		dst_running = env->dst_stats.nr_running + 1;
		imbalance = max(0, dst_running - src_running);
		imbalance = adjust_numa_imbalance(imbalance, dst_running);

		/* Use idle CPU if there is no imbalance */
		if (!imbalance) {
			maymove = true;
			if (env->dst_stats.idle_cpu >= 0) {
				env->dst_cpu = env->dst_stats.idle_cpu;
				task_numa_assign(env, NULL, 0);
				return;
			}
		}
	} else {
		long src_load, dst_load, load;
		/*
		 * If the improvement from just moving env->p direction is better
		 * than swapping tasks around, check if a move is possible.
		 */
		load = task_h_load(env->p);
		dst_load = env->dst_stats.load + load;
		src_load = env->src_stats.load - load;
		maymove = !load_too_imbalanced(src_load, dst_load, env);
	}

	for_each_cpu(cpu, cpumask_of_node(env->dst_nid)) {
		/* Skip this CPU if the source task cannot migrate */
		if (!cpumask_test_cpu(cpu, env->p->cpus_ptr))
			continue;

		env->dst_cpu = cpu;
		if (task_numa_compare(env, taskimp, groupimp, maymove))
			break;
	}
}

static int task_numa_migrate(struct task_struct *p)
{
	struct task_numa_env env = {
		.p = p,

		.src_cpu = task_cpu(p),
		.src_nid = task_node(p),

		.imbalance_pct = 112,

		.best_task = NULL,
		.best_imp = 0,
		.best_cpu = -1,
	};
	unsigned long taskweight, groupweight;
	struct sched_domain *sd;
	long taskimp, groupimp;
	struct numa_group *ng;
	struct rq *best_rq;
	int nid, ret, dist;

	/*
	 * Pick the lowest SD_NUMA domain, as that would have the smallest
	 * imbalance and would be the first to start moving tasks about.
	 *
	 * And we want to avoid any moving of tasks about, as that would create
	 * random movement of tasks -- counter the numa conditions we're trying
	 * to satisfy here.
	 */
	rcu_read_lock();
	sd = rcu_dereference(per_cpu(sd_numa, env.src_cpu));
	if (sd)
		env.imbalance_pct = 100 + (sd->imbalance_pct - 100) / 2;
	rcu_read_unlock();

	/*
	 * Cpusets can break the scheduler domain tree into smaller
	 * balance domains, some of which do not cross NUMA boundaries.
	 * Tasks that are "trapped" in such domains cannot be migrated
	 * elsewhere, so there is no point in (re)trying.
	 */
	if (unlikely(!sd)) {
		sched_setnuma(p, task_node(p));
		return -EINVAL;
	}

	env.dst_nid = p->numa_preferred_nid;
	dist = env.dist = node_distance(env.src_nid, env.dst_nid);
	taskweight = task_weight(p, env.src_nid, dist);
	groupweight = group_weight(p, env.src_nid, dist);
	update_numa_stats(&env, &env.src_stats, env.src_nid, false);
	taskimp = task_weight(p, env.dst_nid, dist) - taskweight;
	groupimp = group_weight(p, env.dst_nid, dist) - groupweight;
	update_numa_stats(&env, &env.dst_stats, env.dst_nid, true);

	/* Try to find a spot on the preferred nid. */
	task_numa_find_cpu(&env, taskimp, groupimp);

	/*
	 * Look at other nodes in these cases:
	 * - there is no space available on the preferred_nid
	 * - the task is part of a numa_group that is interleaved across
	 *   multiple NUMA nodes; in order to better consolidate the group,
	 *   we need to check other locations.
	 */
	ng = deref_curr_numa_group(p);
	if (env.best_cpu == -1 || (ng && ng->active_nodes > 1)) {
		for_each_online_node(nid) {
			if (nid == env.src_nid || nid == p->numa_preferred_nid)
				continue;

			dist = node_distance(env.src_nid, env.dst_nid);
			if (sched_numa_topology_type == NUMA_BACKPLANE &&
						dist != env.dist) {
				taskweight = task_weight(p, env.src_nid, dist);
				groupweight = group_weight(p, env.src_nid, dist);
			}

			/* Only consider nodes where both task and groups benefit */
			taskimp = task_weight(p, nid, dist) - taskweight;
			groupimp = group_weight(p, nid, dist) - groupweight;
			if (taskimp < 0 && groupimp < 0)
				continue;

			env.dist = dist;
			env.dst_nid = nid;
			update_numa_stats(&env, &env.dst_stats, env.dst_nid, true);
			task_numa_find_cpu(&env, taskimp, groupimp);
		}
	}

	/*
	 * If the task is part of a workload that spans multiple NUMA nodes,
	 * and is migrating into one of the workload's active nodes, remember
	 * this node as the task's preferred numa node, so the workload can
	 * settle down.
	 * A task that migrated to a second choice node will be better off
	 * trying for a better one later. Do not set the preferred node here.
	 */
	if (ng) {
		if (env.best_cpu == -1)
			nid = env.src_nid;
		else
			nid = cpu_to_node(env.best_cpu);

		if (nid != p->numa_preferred_nid)
			sched_setnuma(p, nid);
	}

	/* No better CPU than the current one was found. */
	if (env.best_cpu == -1) {
		trace_sched_stick_numa(p, env.src_cpu, NULL, -1);
		return -EAGAIN;
	}

	best_rq = cpu_rq(env.best_cpu);
	if (env.best_task == NULL) {
		ret = migrate_task_to(p, env.best_cpu);
		WRITE_ONCE(best_rq->numa_migrate_on, 0);
		if (ret != 0)
			trace_sched_stick_numa(p, env.src_cpu, NULL, env.best_cpu);
		return ret;
	}

	ret = migrate_swap(p, env.best_task, env.best_cpu, env.src_cpu);
	WRITE_ONCE(best_rq->numa_migrate_on, 0);

	if (ret != 0)
		trace_sched_stick_numa(p, env.src_cpu, env.best_task, env.best_cpu);
	put_task_struct(env.best_task);
	return ret;
}

/* Attempt to migrate a task to a CPU on the preferred node. */
static void numa_migrate_preferred(struct task_struct *p)
{
	unsigned long interval = HZ;

	/* This task has no NUMA fault statistics yet */
	if (unlikely(p->numa_preferred_nid == NUMA_NO_NODE || !p->numa_faults))
		return;

	/* Periodically retry migrating the task to the preferred node */
	interval = min(interval, msecs_to_jiffies(p->numa_scan_period) / 16);
	p->numa_migrate_retry = jiffies + interval;

	/* Success if task is already running on preferred CPU */
	if (task_node(p) == p->numa_preferred_nid)
		return;

	/* Otherwise, try migrate to a CPU on the preferred node */
	task_numa_migrate(p);
}

/*
 * Find out how many nodes on the workload is actively running on. Do this by
 * tracking the nodes from which NUMA hinting faults are triggered. This can
 * be different from the set of nodes where the workload's memory is currently
 * located.
 */
static void numa_group_count_active_nodes(struct numa_group *numa_group)
{
	unsigned long faults, max_faults = 0;
	int nid, active_nodes = 0;

	for_each_online_node(nid) {
		faults = group_faults_cpu(numa_group, nid);
		if (faults > max_faults)
			max_faults = faults;
	}

	for_each_online_node(nid) {
		faults = group_faults_cpu(numa_group, nid);
		if (faults * ACTIVE_NODE_FRACTION > max_faults)
			active_nodes++;
	}

	numa_group->max_faults_cpu = max_faults;
	numa_group->active_nodes = active_nodes;
}

/*
 * When adapting the scan rate, the period is divided into NUMA_PERIOD_SLOTS
 * increments. The more local the fault statistics are, the higher the scan
 * period will be for the next scan window. If local/(local+remote) ratio is
 * below NUMA_PERIOD_THRESHOLD (where range of ratio is 1..NUMA_PERIOD_SLOTS)
 * the scan period will decrease. Aim for 70% local accesses.
 */
#define NUMA_PERIOD_SLOTS 10
#define NUMA_PERIOD_THRESHOLD 7

/*
 * Increase the scan period (slow down scanning) if the majority of
 * our memory is already on our local node, or if the majority of
 * the page accesses are shared with other processes.
 * Otherwise, decrease the scan period.
 */
static void update_task_scan_period(struct task_struct *p,
			unsigned long shared, unsigned long private)
{
	unsigned int period_slot;
	int lr_ratio, ps_ratio;
	int diff;

	unsigned long remote = p->numa_faults_locality[0];
	unsigned long local = p->numa_faults_locality[1];

	/*
	 * If there were no record hinting faults then either the task is
	 * completely idle or all activity is areas that are not of interest
	 * to automatic numa balancing. Related to that, if there were failed
	 * migration then it implies we are migrating too quickly or the local
	 * node is overloaded. In either case, scan slower
	 */
	if (local + shared == 0 || p->numa_faults_locality[2]) {
		p->numa_scan_period = min(p->numa_scan_period_max,
			p->numa_scan_period << 1);

		p->mm->numa_next_scan = jiffies +
			msecs_to_jiffies(p->numa_scan_period);

		return;
	}

	/*
	 * Prepare to scale scan period relative to the current period.
	 *	 == NUMA_PERIOD_THRESHOLD scan period stays the same
	 *       <  NUMA_PERIOD_THRESHOLD scan period decreases (scan faster)
	 *	 >= NUMA_PERIOD_THRESHOLD scan period increases (scan slower)
	 */
	period_slot = DIV_ROUND_UP(p->numa_scan_period, NUMA_PERIOD_SLOTS);
	lr_ratio = (local * NUMA_PERIOD_SLOTS) / (local + remote);
	ps_ratio = (private * NUMA_PERIOD_SLOTS) / (private + shared);

	if (ps_ratio >= NUMA_PERIOD_THRESHOLD) {
		/*
		 * Most memory accesses are local. There is no need to
		 * do fast NUMA scanning, since memory is already local.
		 */
		int slot = ps_ratio - NUMA_PERIOD_THRESHOLD;
		if (!slot)
			slot = 1;
		diff = slot * period_slot;
	} else if (lr_ratio >= NUMA_PERIOD_THRESHOLD) {
		/*
		 * Most memory accesses are shared with other tasks.
		 * There is no point in continuing fast NUMA scanning,
		 * since other tasks may just move the memory elsewhere.
		 */
		int slot = lr_ratio - NUMA_PERIOD_THRESHOLD;
		if (!slot)
			slot = 1;
		diff = slot * period_slot;
	} else {
		/*
		 * Private memory faults exceed (SLOTS-THRESHOLD)/SLOTS,
		 * yet they are not on the local NUMA node. Speed up
		 * NUMA scanning to get the memory moved over.
		 */
		int ratio = max(lr_ratio, ps_ratio);
		diff = -(NUMA_PERIOD_THRESHOLD - ratio) * period_slot;
	}

	p->numa_scan_period = clamp(p->numa_scan_period + diff,
			task_scan_min(p), task_scan_max(p));
	memset(p->numa_faults_locality, 0, sizeof(p->numa_faults_locality));
}

/*
 * Get the fraction of time the task has been running since the last
 * NUMA placement cycle. The scheduler keeps similar statistics, but
 * decays those on a 32ms period, which is orders of magnitude off
 * from the dozens-of-seconds NUMA balancing period. Use the scheduler
 * stats only if the task is so new there are no NUMA statistics yet.
 */
static u64 numa_get_avg_runtime(struct task_struct *p, u64 *period)
{
	u64 runtime, delta, now;
	/* Use the start of this time slice to avoid calculations. */
	now = p->se.exec_start;
	runtime = p->se.sum_exec_runtime;

	if (p->last_task_numa_placement) {
		delta = runtime - p->last_sum_exec_runtime;
		*period = now - p->last_task_numa_placement;

		/* Avoid time going backwards, prevent potential divide error: */
		if (unlikely((s64)*period < 0))
			*period = 0;
	} else {
		delta = p->se.avg.load_sum;
		*period = LOAD_AVG_MAX;
	}

	p->last_sum_exec_runtime = runtime;
	p->last_task_numa_placement = now;

	return delta;
}

/*
 * Determine the preferred nid for a task in a numa_group. This needs to
 * be done in a way that produces consistent results with group_weight,
 * otherwise workloads might not converge.
 */
static int preferred_group_nid(struct task_struct *p, int nid)
{
	nodemask_t nodes;
	int dist;

	/* Direct connections between all NUMA nodes. */
	if (sched_numa_topology_type == NUMA_DIRECT)
		return nid;

	/*
	 * On a system with glueless mesh NUMA topology, group_weight
	 * scores nodes according to the number of NUMA hinting faults on
	 * both the node itself, and on nearby nodes.
	 */
	if (sched_numa_topology_type == NUMA_GLUELESS_MESH) {
		unsigned long score, max_score = 0;
		int node, max_node = nid;

		dist = sched_max_numa_distance;

		for_each_online_node(node) {
			score = group_weight(p, node, dist);
			if (score > max_score) {
				max_score = score;
				max_node = node;
			}
		}
		return max_node;
	}

	/*
	 * Finding the preferred nid in a system with NUMA backplane
	 * interconnect topology is more involved. The goal is to locate
	 * tasks from numa_groups near each other in the system, and
	 * untangle workloads from different sides of the system. This requires
	 * searching down the hierarchy of node groups, recursively searching
	 * inside the highest scoring group of nodes. The nodemask tricks
	 * keep the complexity of the search down.
	 */
	nodes = node_online_map;
	for (dist = sched_max_numa_distance; dist > LOCAL_DISTANCE; dist--) {
		unsigned long max_faults = 0;
		nodemask_t max_group = NODE_MASK_NONE;
		int a, b;

		/* Are there nodes at this distance from each other? */
		if (!find_numa_distance(dist))
			continue;

		for_each_node_mask(a, nodes) {
			unsigned long faults = 0;
			nodemask_t this_group;
			nodes_clear(this_group);

			/* Sum group's NUMA faults; includes a==b case. */
			for_each_node_mask(b, nodes) {
				if (node_distance(a, b) < dist) {
					faults += group_faults(p, b);
					node_set(b, this_group);
					node_clear(b, nodes);
				}
			}

			/* Remember the top group. */
			if (faults > max_faults) {
				max_faults = faults;
				max_group = this_group;
				/*
				 * subtle: at the smallest distance there is
				 * just one node left in each "group", the
				 * winner is the preferred nid.
				 */
				nid = a;
			}
		}
		/* Next round, evaluate the nodes within max_group. */
		if (!max_faults)
			break;
		nodes = max_group;
	}
	return nid;
}

static void task_numa_placement(struct task_struct *p)
{
	int seq, nid, max_nid = NUMA_NO_NODE;
	unsigned long max_faults = 0;
	unsigned long fault_types[2] = { 0, 0 };
	unsigned long total_faults;
	u64 runtime, period;
	spinlock_t *group_lock = NULL;
	struct numa_group *ng;

	/*
	 * The p->mm->numa_scan_seq field gets updated without
	 * exclusive access. Use READ_ONCE() here to ensure
	 * that the field is read in a single access:
	 */
	seq = READ_ONCE(p->mm->numa_scan_seq);
	if (p->numa_scan_seq == seq)
		return;
	p->numa_scan_seq = seq;
	p->numa_scan_period_max = task_scan_max(p);

	total_faults = p->numa_faults_locality[0] +
		       p->numa_faults_locality[1];
	runtime = numa_get_avg_runtime(p, &period);

	/* If the task is part of a group prevent parallel updates to group stats */
	ng = deref_curr_numa_group(p);
	if (ng) {
		group_lock = &ng->lock;
		spin_lock_irq(group_lock);
	}

	/* Find the node with the highest number of faults */
	for_each_online_node(nid) {
		/* Keep track of the offsets in numa_faults array */
		int mem_idx, membuf_idx, cpu_idx, cpubuf_idx;
		unsigned long faults = 0, group_faults = 0;
		int priv;

		for (priv = 0; priv < NR_NUMA_HINT_FAULT_TYPES; priv++) {
			long diff, f_diff, f_weight;

			mem_idx = task_faults_idx(NUMA_MEM, nid, priv);
			membuf_idx = task_faults_idx(NUMA_MEMBUF, nid, priv);
			cpu_idx = task_faults_idx(NUMA_CPU, nid, priv);
			cpubuf_idx = task_faults_idx(NUMA_CPUBUF, nid, priv);

			/* Decay existing window, copy faults since last scan */
			diff = p->numa_faults[membuf_idx] - p->numa_faults[mem_idx] / 2;
			fault_types[priv] += p->numa_faults[membuf_idx];
			p->numa_faults[membuf_idx] = 0;

			/*
			 * Normalize the faults_from, so all tasks in a group
			 * count according to CPU use, instead of by the raw
			 * number of faults. Tasks with little runtime have
			 * little over-all impact on throughput, and thus their
			 * faults are less important.
			 */
			f_weight = div64_u64(runtime << 16, period + 1);
			f_weight = (f_weight * p->numa_faults[cpubuf_idx]) /
				   (total_faults + 1);
			f_diff = f_weight - p->numa_faults[cpu_idx] / 2;
			p->numa_faults[cpubuf_idx] = 0;

			p->numa_faults[mem_idx] += diff;
			p->numa_faults[cpu_idx] += f_diff;
			faults += p->numa_faults[mem_idx];
			p->total_numa_faults += diff;
			if (ng) {
				/*
				 * safe because we can only change our own group
				 *
				 * mem_idx represents the offset for a given
				 * nid and priv in a specific region because it
				 * is at the beginning of the numa_faults array.
				 */
				ng->faults[mem_idx] += diff;
				ng->faults_cpu[mem_idx] += f_diff;
				ng->total_faults += diff;
				group_faults += ng->faults[mem_idx];
			}
		}

		if (!ng) {
			if (faults > max_faults) {
				max_faults = faults;
				max_nid = nid;
			}
		} else if (group_faults > max_faults) {
			max_faults = group_faults;
			max_nid = nid;
		}
	}

	if (ng) {
		numa_group_count_active_nodes(ng);
		spin_unlock_irq(group_lock);
		max_nid = preferred_group_nid(p, max_nid);
	}

	if (max_faults) {
		/* Set the new preferred node */
		if (max_nid != p->numa_preferred_nid)
			sched_setnuma(p, max_nid);
	}

	update_task_scan_period(p, fault_types[0], fault_types[1]);
}

static inline int get_numa_group(struct numa_group *grp)
{
	return refcount_inc_not_zero(&grp->refcount);
}

static inline void put_numa_group(struct numa_group *grp)
{
	if (refcount_dec_and_test(&grp->refcount))
		kfree_rcu(grp, rcu);
}

static void task_numa_group(struct task_struct *p, int cpupid, int flags,
			int *priv)
{
	struct numa_group *grp, *my_grp;
	struct task_struct *tsk;
	bool join = false;
	int cpu = cpupid_to_cpu(cpupid);
	int i;

	if (unlikely(!deref_curr_numa_group(p))) {
		unsigned int size = sizeof(struct numa_group) +
				    4*nr_node_ids*sizeof(unsigned long);

		grp = kzalloc(size, GFP_KERNEL | __GFP_NOWARN);
		if (!grp)
			return;

		refcount_set(&grp->refcount, 1);
		grp->active_nodes = 1;
		grp->max_faults_cpu = 0;
		spin_lock_init(&grp->lock);
		grp->gid = p->pid;
		/* Second half of the array tracks nids where faults happen */
		grp->faults_cpu = grp->faults + NR_NUMA_HINT_FAULT_TYPES *
						nr_node_ids;

		for (i = 0; i < NR_NUMA_HINT_FAULT_STATS * nr_node_ids; i++)
			grp->faults[i] = p->numa_faults[i];

		grp->total_faults = p->total_numa_faults;

		grp->nr_tasks++;
		rcu_assign_pointer(p->numa_group, grp);
	}

	rcu_read_lock();
	tsk = READ_ONCE(cpu_rq(cpu)->curr);

	if (!cpupid_match_pid(tsk, cpupid))
		goto no_join;

	grp = rcu_dereference(tsk->numa_group);
	if (!grp)
		goto no_join;

	my_grp = deref_curr_numa_group(p);
	if (grp == my_grp)
		goto no_join;

	/*
	 * Only join the other group if its bigger; if we're the bigger group,
	 * the other task will join us.
	 */
	if (my_grp->nr_tasks > grp->nr_tasks)
		goto no_join;

	/*
	 * Tie-break on the grp address.
	 */
	if (my_grp->nr_tasks == grp->nr_tasks && my_grp > grp)
		goto no_join;

	/* Always join threads in the same process. */
	if (tsk->mm == current->mm)
		join = true;

	/* Simple filter to avoid false positives due to PID collisions */
	if (flags & TNF_SHARED)
		join = true;

	/* Update priv based on whether false sharing was detected */
	*priv = !join;

	if (join && !get_numa_group(grp))
		goto no_join;

	rcu_read_unlock();

	if (!join)
		return;

	BUG_ON(irqs_disabled());
	double_lock_irq(&my_grp->lock, &grp->lock);

	for (i = 0; i < NR_NUMA_HINT_FAULT_STATS * nr_node_ids; i++) {
		my_grp->faults[i] -= p->numa_faults[i];
		grp->faults[i] += p->numa_faults[i];
	}
	my_grp->total_faults -= p->total_numa_faults;
	grp->total_faults += p->total_numa_faults;

	my_grp->nr_tasks--;
	grp->nr_tasks++;

	spin_unlock(&my_grp->lock);
	spin_unlock_irq(&grp->lock);

	rcu_assign_pointer(p->numa_group, grp);

	put_numa_group(my_grp);
	return;

no_join:
	rcu_read_unlock();
	return;
}

/*
 * Get rid of NUMA staticstics associated with a task (either current or dead).
 * If @final is set, the task is dead and has reached refcount zero, so we can
 * safely free all relevant data structures. Otherwise, there might be
 * concurrent reads from places like load balancing and procfs, and we should
 * reset the data back to default state without freeing ->numa_faults.
 */
void task_numa_free(struct task_struct *p, bool final)
{
	/* safe: p either is current or is being freed by current */
	struct numa_group *grp = rcu_dereference_raw(p->numa_group);
	unsigned long *numa_faults = p->numa_faults;
	unsigned long flags;
	int i;

	if (!numa_faults)
		return;

	if (grp) {
		spin_lock_irqsave(&grp->lock, flags);
		for (i = 0; i < NR_NUMA_HINT_FAULT_STATS * nr_node_ids; i++)
			grp->faults[i] -= p->numa_faults[i];
		grp->total_faults -= p->total_numa_faults;

		grp->nr_tasks--;
		spin_unlock_irqrestore(&grp->lock, flags);
		RCU_INIT_POINTER(p->numa_group, NULL);
		put_numa_group(grp);
	}

	if (final) {
		p->numa_faults = NULL;
		kfree(numa_faults);
	} else {
		p->total_numa_faults = 0;
		for (i = 0; i < NR_NUMA_HINT_FAULT_STATS * nr_node_ids; i++)
			numa_faults[i] = 0;
	}
}

/*
 * Got a PROT_NONE fault for a page on @node.
 */
void task_numa_fault(int last_cpupid, int mem_node, int pages, int flags)
{
	struct task_struct *p = current;
	bool migrated = flags & TNF_MIGRATED;
	int cpu_node = task_node(current);
	int local = !!(flags & TNF_FAULT_LOCAL);
	struct numa_group *ng;
	int priv;

	if (!static_branch_likely(&sched_numa_balancing))
		return;

	/* for example, ksmd faulting in a user's mm */
	if (!p->mm)
		return;

	/* Allocate buffer to track faults on a per-node basis */
	if (unlikely(!p->numa_faults)) {
		int size = sizeof(*p->numa_faults) *
			   NR_NUMA_HINT_FAULT_BUCKETS * nr_node_ids;

		p->numa_faults = kzalloc(size, GFP_KERNEL|__GFP_NOWARN);
		if (!p->numa_faults)
			return;

		p->total_numa_faults = 0;
		memset(p->numa_faults_locality, 0, sizeof(p->numa_faults_locality));
	}

	/*
	 * First accesses are treated as private, otherwise consider accesses
	 * to be private if the accessing pid has not changed
	 */
	if (unlikely(last_cpupid == (-1 & LAST_CPUPID_MASK))) {
		priv = 1;
	} else {
		priv = cpupid_match_pid(p, last_cpupid);
		if (!priv && !(flags & TNF_NO_GROUP))
			task_numa_group(p, last_cpupid, flags, &priv);
	}

	/*
	 * If a workload spans multiple NUMA nodes, a shared fault that
	 * occurs wholly within the set of nodes that the workload is
	 * actively using should be counted as local. This allows the
	 * scan rate to slow down when a workload has settled down.
	 */
	ng = deref_curr_numa_group(p);
	if (!priv && !local && ng && ng->active_nodes > 1 &&
				numa_is_active_node(cpu_node, ng) &&
				numa_is_active_node(mem_node, ng))
		local = 1;

	/*
	 * Retry to migrate task to preferred node periodically, in case it
	 * previously failed, or the scheduler moved us.
	 */
	if (time_after(jiffies, p->numa_migrate_retry)) {
		task_numa_placement(p);
		numa_migrate_preferred(p);
	}

	if (migrated)
		p->numa_pages_migrated += pages;
	if (flags & TNF_MIGRATE_FAIL)
		p->numa_faults_locality[2] += pages;

	p->numa_faults[task_faults_idx(NUMA_MEMBUF, mem_node, priv)] += pages;
	p->numa_faults[task_faults_idx(NUMA_CPUBUF, cpu_node, priv)] += pages;
	p->numa_faults_locality[local] += pages;
}

static void reset_ptenuma_scan(struct task_struct *p)
{
	/*
	 * We only did a read acquisition of the mmap sem, so
	 * p->mm->numa_scan_seq is written to without exclusive access
	 * and the update is not guaranteed to be atomic. That's not
	 * much of an issue though, since this is just used for
	 * statistical sampling. Use READ_ONCE/WRITE_ONCE, which are not
	 * expensive, to avoid any form of compiler optimizations:
	 */
	WRITE_ONCE(p->mm->numa_scan_seq, READ_ONCE(p->mm->numa_scan_seq) + 1);
	p->mm->numa_scan_offset = 0;
}

/*
 * The expensive part of numa migration is done from task_work context.
 * Triggered from task_tick_numa().
 */
static void task_numa_work(struct callback_head *work)
{
	unsigned long migrate, next_scan, now = jiffies;
	struct task_struct *p = current;
	struct mm_struct *mm = p->mm;
	u64 runtime = p->se.sum_exec_runtime;
	struct vm_area_struct *vma;
	unsigned long start, end;
	unsigned long nr_pte_updates = 0;
	long pages, virtpages;

	SCHED_WARN_ON(p != container_of(work, struct task_struct, numa_work));

	work->next = work;
	/*
	 * Who cares about NUMA placement when they're dying.
	 *
	 * NOTE: make sure not to dereference p->mm before this check,
	 * exit_task_work() happens _after_ exit_mm() so we could be called
	 * without p->mm even though we still had it when we enqueued this
	 * work.
	 */
	if (p->flags & PF_EXITING)
		return;

	if (!mm->numa_next_scan) {
		mm->numa_next_scan = now +
			msecs_to_jiffies(sysctl_numa_balancing_scan_delay);
	}

	/*
	 * Enforce maximal scan/migration frequency..
	 */
	migrate = mm->numa_next_scan;
	if (time_before(now, migrate))
		return;

	if (p->numa_scan_period == 0) {
		p->numa_scan_period_max = task_scan_max(p);
		p->numa_scan_period = task_scan_start(p);
	}

	next_scan = now + msecs_to_jiffies(p->numa_scan_period);
	if (cmpxchg(&mm->numa_next_scan, migrate, next_scan) != migrate)
		return;

	/*
	 * Delay this task enough that another task of this mm will likely win
	 * the next time around.
	 */
	p->node_stamp += 2 * TICK_NSEC;

	start = mm->numa_scan_offset;
	pages = sysctl_numa_balancing_scan_size;
	pages <<= 20 - PAGE_SHIFT; /* MB in pages */
	virtpages = pages * 8;	   /* Scan up to this much virtual space */
	if (!pages)
		return;


	if (!mmap_read_trylock(mm))
		return;
	vma = find_vma(mm, start);
	if (!vma) {
		reset_ptenuma_scan(p);
		start = 0;
		vma = mm->mmap;
	}
	for (; vma; vma = vma->vm_next) {
		if (!vma_migratable(vma) || !vma_policy_mof(vma) ||
			is_vm_hugetlb_page(vma) || (vma->vm_flags & VM_MIXEDMAP)) {
			continue;
		}

		/*
		 * Shared library pages mapped by multiple processes are not
		 * migrated as it is expected they are cache replicated. Avoid
		 * hinting faults in read-only file-backed mappings or the vdso
		 * as migrating the pages will be of marginal benefit.
		 */
		if (!vma->vm_mm ||
		    (vma->vm_file && (vma->vm_flags & (VM_READ|VM_WRITE)) == (VM_READ)))
			continue;

		/*
		 * Skip inaccessible VMAs to avoid any confusion between
		 * PROT_NONE and NUMA hinting ptes
		 */
		if (!vma_is_accessible(vma))
			continue;

		do {
			start = max(start, vma->vm_start);
			end = ALIGN(start + (pages << PAGE_SHIFT), HPAGE_SIZE);
			end = min(end, vma->vm_end);
			nr_pte_updates = change_prot_numa(vma, start, end);

			/*
			 * Try to scan sysctl_numa_balancing_size worth of
			 * hpages that have at least one present PTE that
			 * is not already pte-numa. If the VMA contains
			 * areas that are unused or already full of prot_numa
			 * PTEs, scan up to virtpages, to skip through those
			 * areas faster.
			 */
			if (nr_pte_updates)
				pages -= (end - start) >> PAGE_SHIFT;
			virtpages -= (end - start) >> PAGE_SHIFT;

			start = end;
			if (pages <= 0 || virtpages <= 0)
				goto out;

			cond_resched();
		} while (end != vma->vm_end);
	}

out:
	/*
	 * It is possible to reach the end of the VMA list but the last few
	 * VMAs are not guaranteed to the vma_migratable. If they are not, we
	 * would find the !migratable VMA on the next scan but not reset the
	 * scanner to the start so check it now.
	 */
	if (vma)
		mm->numa_scan_offset = start;
	else
		reset_ptenuma_scan(p);
	mmap_read_unlock(mm);

	/*
	 * Make sure tasks use at least 32x as much time to run other code
	 * than they used here, to limit NUMA PTE scanning overhead to 3% max.
	 * Usually update_task_scan_period slows down scanning enough; on an
	 * overloaded system we need to limit overhead on a per task basis.
	 */
	if (unlikely(p->se.sum_exec_runtime != runtime)) {
		u64 diff = p->se.sum_exec_runtime - runtime;
		p->node_stamp += 32 * diff;
	}
}

void init_numa_balancing(unsigned long clone_flags, struct task_struct *p)
{
	int mm_users = 0;
	struct mm_struct *mm = p->mm;

	if (mm) {
		mm_users = atomic_read(&mm->mm_users);
		if (mm_users == 1) {
			mm->numa_next_scan = jiffies + msecs_to_jiffies(sysctl_numa_balancing_scan_delay);
			mm->numa_scan_seq = 0;
		}
	}
	p->node_stamp			= 0;
	p->numa_scan_seq		= mm ? mm->numa_scan_seq : 0;
	p->numa_scan_period		= sysctl_numa_balancing_scan_delay;
	/* Protect against double add, see task_tick_numa and task_numa_work */
	p->numa_work.next		= &p->numa_work;
	p->numa_faults			= NULL;
	RCU_INIT_POINTER(p->numa_group, NULL);
	p->last_task_numa_placement	= 0;
	p->last_sum_exec_runtime	= 0;

	init_task_work(&p->numa_work, task_numa_work);

	/* New address space, reset the preferred nid */
	if (!(clone_flags & CLONE_VM)) {
		p->numa_preferred_nid = NUMA_NO_NODE;
		return;
	}

	/*
	 * New thread, keep existing numa_preferred_nid which should be copied
	 * already by arch_dup_task_struct but stagger when scans start.
	 */
	if (mm) {
		unsigned int delay;

		delay = min_t(unsigned int, task_scan_max(current),
			current->numa_scan_period * mm_users * NSEC_PER_MSEC);
		delay += 2 * TICK_NSEC;
		p->node_stamp = delay;
	}
}

/*
 * Drive the periodic memory faults..
 */
static void task_tick_numa(struct rq *rq, struct task_struct *curr)
{
	struct callback_head *work = &curr->numa_work;
	u64 period, now;

	/*
	 * We don't care about NUMA placement if we don't have memory.
	 */
	if ((curr->flags & (PF_EXITING | PF_KTHREAD)) || work->next != work)
		return;

	/*
	 * Using runtime rather than walltime has the dual advantage that
	 * we (mostly) drive the selection from busy threads and that the
	 * task needs to have done some actual work before we bother with
	 * NUMA placement.
	 */
	now = curr->se.sum_exec_runtime;
	period = (u64)curr->numa_scan_period * NSEC_PER_MSEC;

	if (now > curr->node_stamp + period) {
		if (!curr->node_stamp)
			curr->numa_scan_period = task_scan_start(curr);
		curr->node_stamp += period;

		if (!time_before(jiffies, curr->mm->numa_next_scan))
			task_work_add(curr, work, TWA_RESUME);
	}
}

static void update_scan_period(struct task_struct *p, int new_cpu)
{
	int src_nid = cpu_to_node(task_cpu(p));
	int dst_nid = cpu_to_node(new_cpu);

	if (!static_branch_likely(&sched_numa_balancing))
		return;

	if (!p->mm || !p->numa_faults || (p->flags & PF_EXITING))
		return;

	if (src_nid == dst_nid)
		return;

	/*
	 * Allow resets if faults have been trapped before one scan
	 * has completed. This is most likely due to a new task that
	 * is pulled cross-node due to wakeups or load balancing.
	 */
	if (p->numa_scan_seq) {
		/*
		 * Avoid scan adjustments if moving to the preferred
		 * node or if the task was not previously running on
		 * the preferred node.
		 */
		if (dst_nid == p->numa_preferred_nid ||
		    (p->numa_preferred_nid != NUMA_NO_NODE &&
			src_nid != p->numa_preferred_nid))
			return;
	}

	p->numa_scan_period = task_scan_start(p);
}

#else
static void task_tick_numa(struct rq *rq, struct task_struct *curr)
{
}

static inline void account_numa_enqueue(struct rq *rq, struct task_struct *p)
{
}

static inline void account_numa_dequeue(struct rq *rq, struct task_struct *p)
{
}

static inline void update_scan_period(struct task_struct *p, int new_cpu)
{
}

#endif /* CONFIG_NUMA_BALANCING */

static void
account_entity_enqueue(struct cfs_rq *cfs_rq, struct sched_entity *se)
{
	update_load_add(&cfs_rq->load, se->load.weight);
#ifdef CONFIG_SMP
	if (entity_is_task(se)) {
		struct rq *rq = rq_of(cfs_rq);

		account_numa_enqueue(rq, task_of(se));
		list_add(&se->group_node, &rq->cfs_tasks);
	}
#endif
	cfs_rq->nr_running++;
}

static void
account_entity_dequeue(struct cfs_rq *cfs_rq, struct sched_entity *se)
{
	update_load_sub(&cfs_rq->load, se->load.weight);
#ifdef CONFIG_SMP
	if (entity_is_task(se)) {
		account_numa_dequeue(rq_of(cfs_rq), task_of(se));
		list_del_init(&se->group_node);
	}
#endif
	cfs_rq->nr_running--;
}

/*
 * Signed add and clamp on underflow.
 *
 * Explicitly do a load-store to ensure the intermediate value never hits
 * memory. This allows lockless observations without ever seeing the negative
 * values.
 */
#define add_positive(_ptr, _val) do {                           \
	typeof(_ptr) ptr = (_ptr);                              \
	typeof(_val) val = (_val);                              \
	typeof(*ptr) res, var = READ_ONCE(*ptr);                \
								\
	res = var + val;                                        \
								\
	if (val < 0 && res > var)                               \
		res = 0;                                        \
								\
	WRITE_ONCE(*ptr, res);                                  \
} while (0)

/*
 * Unsigned subtract and clamp on underflow.
 *
 * Explicitly do a load-store to ensure the intermediate value never hits
 * memory. This allows lockless observations without ever seeing the negative
 * values.
 */
#define sub_positive(_ptr, _val) do {				\
	typeof(_ptr) ptr = (_ptr);				\
	typeof(*ptr) val = (_val);				\
	typeof(*ptr) res, var = READ_ONCE(*ptr);		\
	res = var - val;					\
	if (res > var)						\
		res = 0;					\
	WRITE_ONCE(*ptr, res);					\
} while (0)

/*
 * Remove and clamp on negative, from a local variable.
 *
 * A variant of sub_positive(), which does not use explicit load-store
 * and is thus optimized for local variable updates.
 */
#define lsub_positive(_ptr, _val) do {				\
	typeof(_ptr) ptr = (_ptr);				\
	*ptr -= min_t(typeof(*ptr), *ptr, _val);		\
} while (0)

#ifdef CONFIG_SMP
static inline void
enqueue_load_avg(struct cfs_rq *cfs_rq, struct sched_entity *se)
{
	cfs_rq->avg.load_avg += se->avg.load_avg;
	cfs_rq->avg.load_sum += se_weight(se) * se->avg.load_sum;
}

static inline void
dequeue_load_avg(struct cfs_rq *cfs_rq, struct sched_entity *se)
{
	sub_positive(&cfs_rq->avg.load_avg, se->avg.load_avg);
	sub_positive(&cfs_rq->avg.load_sum, se_weight(se) * se->avg.load_sum);
}
#else
static inline void
enqueue_load_avg(struct cfs_rq *cfs_rq, struct sched_entity *se) { }
static inline void
dequeue_load_avg(struct cfs_rq *cfs_rq, struct sched_entity *se) { }
#endif

static void reweight_entity(struct cfs_rq *cfs_rq, struct sched_entity *se,
			    unsigned long weight)
{
	if (se->on_rq) {
		/* commit outstanding execution time */
		if (cfs_rq->curr == se)
			update_curr(cfs_rq);
		update_load_sub(&cfs_rq->load, se->load.weight);
	}
	dequeue_load_avg(cfs_rq, se);

	update_load_set(&se->load, weight);

#ifdef CONFIG_SMP
	do {
		u32 divider = get_pelt_divider(&se->avg);

		se->avg.load_avg = div_u64(se_weight(se) * se->avg.load_sum, divider);
	} while (0);
#endif

	enqueue_load_avg(cfs_rq, se);
	if (se->on_rq)
		update_load_add(&cfs_rq->load, se->load.weight);

}

void reweight_task(struct task_struct *p, int prio)
{
	struct sched_entity *se = &p->se;
	struct cfs_rq *cfs_rq = cfs_rq_of(se);
	struct load_weight *load = &se->load;
	unsigned long weight = scale_load(sched_prio_to_weight[prio]);

	reweight_entity(cfs_rq, se, weight);
	load->inv_weight = sched_prio_to_wmult[prio];
}

#ifdef CONFIG_FAIR_GROUP_SCHED
#ifdef CONFIG_SMP
/*
 * All this does is approximate the hierarchical proportion which includes that
 * global sum we all love to hate.
 *
 * That is, the weight of a group entity, is the proportional share of the
 * group weight based on the group runqueue weights. That is:
 *
 *                     tg->weight * grq->load.weight
 *   ge->load.weight = -----------------------------               (1)
 *                       \Sum grq->load.weight
 *
 * Now, because computing that sum is prohibitively expensive to compute (been
 * there, done that) we approximate it with this average stuff. The average
 * moves slower and therefore the approximation is cheaper and more stable.
 *
 * So instead of the above, we substitute:
 *
 *   grq->load.weight -> grq->avg.load_avg                         (2)
 *
 * which yields the following:
 *
 *                     tg->weight * grq->avg.load_avg
 *   ge->load.weight = ------------------------------              (3)
 *                             tg->load_avg
 *
 * Where: tg->load_avg ~= \Sum grq->avg.load_avg
 *
 * That is shares_avg, and it is right (given the approximation (2)).
 *
 * The problem with it is that because the average is slow -- it was designed
 * to be exactly that of course -- this leads to transients in boundary
 * conditions. In specific, the case where the group was idle and we start the
 * one task. It takes time for our CPU's grq->avg.load_avg to build up,
 * yielding bad latency etc..
 *
 * Now, in that special case (1) reduces to:
 *
 *                     tg->weight * grq->load.weight
 *   ge->load.weight = ----------------------------- = tg->weight   (4)
 *                         grp->load.weight
 *
 * That is, the sum collapses because all other CPUs are idle; the UP scenario.
 *
 * So what we do is modify our approximation (3) to approach (4) in the (near)
 * UP case, like:
 *
 *   ge->load.weight =
 *
 *              tg->weight * grq->load.weight
 *     ---------------------------------------------------         (5)
 *     tg->load_avg - grq->avg.load_avg + grq->load.weight
 *
 * But because grq->load.weight can drop to 0, resulting in a divide by zero,
 * we need to use grq->avg.load_avg as its lower bound, which then gives:
 *
 *
 *                     tg->weight * grq->load.weight
 *   ge->load.weight = -----------------------------		   (6)
 *                             tg_load_avg'
 *
 * Where:
 *
 *   tg_load_avg' = tg->load_avg - grq->avg.load_avg +
 *                  max(grq->load.weight, grq->avg.load_avg)
 *
 * And that is shares_weight and is icky. In the (near) UP case it approaches
 * (4) while in the normal case it approaches (3). It consistently
 * overestimates the ge->load.weight and therefore:
 *
 *   \Sum ge->load.weight >= tg->weight
 *
 * hence icky!
 */
static long calc_group_shares(struct cfs_rq *cfs_rq)
{
	long tg_weight, tg_shares, load, shares;
	struct task_group *tg = cfs_rq->tg;

	tg_shares = READ_ONCE(tg->shares);

	load = max(scale_load_down(cfs_rq->load.weight), cfs_rq->avg.load_avg);

	tg_weight = atomic_long_read(&tg->load_avg);

	/* Ensure tg_weight >= load */
	tg_weight -= cfs_rq->tg_load_avg_contrib;
	tg_weight += load;

	shares = (tg_shares * load);
	if (tg_weight)
		shares /= tg_weight;

	/*
	 * MIN_SHARES has to be unscaled here to support per-CPU partitioning
	 * of a group with small tg->shares value. It is a floor value which is
	 * assigned as a minimum load.weight to the sched_entity representing
	 * the group on a CPU.
	 *
	 * E.g. on 64-bit for a group with tg->shares of scale_load(15)=15*1024
	 * on an 8-core system with 8 tasks each runnable on one CPU shares has
	 * to be 15*1024*1/8=1920 instead of scale_load(MIN_SHARES)=2*1024. In
	 * case no task is runnable on a CPU MIN_SHARES=2 should be returned
	 * instead of 0.
	 */
	return clamp_t(long, shares, MIN_SHARES, tg_shares);
}
#endif /* CONFIG_SMP */

static inline int throttled_hierarchy(struct cfs_rq *cfs_rq);

/*
 * Recomputes the group entity based on the current state of its group
 * runqueue.
 */
static void update_cfs_group(struct sched_entity *se)
{
	struct cfs_rq *gcfs_rq = group_cfs_rq(se);
	long shares;

	if (!gcfs_rq)
		return;

	if (throttled_hierarchy(gcfs_rq))
		return;

#ifndef CONFIG_SMP
	shares = READ_ONCE(gcfs_rq->tg->shares);

	if (likely(se->load.weight == shares))
		return;
#else
	shares   = calc_group_shares(gcfs_rq);
#endif

	reweight_entity(cfs_rq_of(se), se, shares);
}

#else /* CONFIG_FAIR_GROUP_SCHED */
static inline void update_cfs_group(struct sched_entity *se)
{
}
#endif /* CONFIG_FAIR_GROUP_SCHED */

static inline void cfs_rq_util_change(struct cfs_rq *cfs_rq, int flags)
{
	struct rq *rq = rq_of(cfs_rq);

	if (&rq->cfs == cfs_rq) {
		/*
		 * There are a few boundary cases this might miss but it should
		 * get called often enough that that should (hopefully) not be
		 * a real problem.
		 *
		 * It will not get called when we go idle, because the idle
		 * thread is a different class (!fair), nor will the utilization
		 * number include things like RT tasks.
		 *
		 * As is, the util number is not freq-invariant (we'd have to
		 * implement arch_scale_freq_capacity() for that).
		 *
		 * See cpu_util().
		 */
		cpufreq_update_util(rq, flags);
	}
}

#ifdef CONFIG_SMP
#ifdef CONFIG_FAIR_GROUP_SCHED
/**
 * update_tg_load_avg - update the tg's load avg
 * @cfs_rq: the cfs_rq whose avg changed
 *
 * This function 'ensures': tg->load_avg := \Sum tg->cfs_rq[]->avg.load.
 * However, because tg->load_avg is a global value there are performance
 * considerations.
 *
 * In order to avoid having to look at the other cfs_rq's, we use a
 * differential update where we store the last value we propagated. This in
 * turn allows skipping updates if the differential is 'small'.
 *
 * Updating tg's load_avg is necessary before update_cfs_share().
 */
static inline void update_tg_load_avg(struct cfs_rq *cfs_rq)
{
	long delta = cfs_rq->avg.load_avg - cfs_rq->tg_load_avg_contrib;

	/*
	 * No need to update load_avg for root_task_group as it is not used.
	 */
	if (cfs_rq->tg == &root_task_group)
		return;

	if (abs(delta) > cfs_rq->tg_load_avg_contrib / 64) {
		atomic_long_add(delta, &cfs_rq->tg->load_avg);
		cfs_rq->tg_load_avg_contrib = cfs_rq->avg.load_avg;
	}
}

/*
 * Called within set_task_rq() right before setting a task's CPU. The
 * caller only guarantees p->pi_lock is held; no other assumptions,
 * including the state of rq->lock, should be made.
 */
void set_task_rq_fair(struct sched_entity *se,
		      struct cfs_rq *prev, struct cfs_rq *next)
{
	u64 p_last_update_time;
	u64 n_last_update_time;

	if (!sched_feat(ATTACH_AGE_LOAD))
		return;

	/*
	 * We are supposed to update the task to "current" time, then its up to
	 * date and ready to go to new CPU/cfs_rq. But we have difficulty in
	 * getting what current time is, so simply throw away the out-of-date
	 * time. This will result in the wakee task is less decayed, but giving
	 * the wakee more load sounds not bad.
	 */
	if (!(se->avg.last_update_time && prev))
		return;

#ifndef CONFIG_64BIT
	{
		u64 p_last_update_time_copy;
		u64 n_last_update_time_copy;

		do {
			p_last_update_time_copy = prev->load_last_update_time_copy;
			n_last_update_time_copy = next->load_last_update_time_copy;

			smp_rmb();

			p_last_update_time = prev->avg.last_update_time;
			n_last_update_time = next->avg.last_update_time;

		} while (p_last_update_time != p_last_update_time_copy ||
			 n_last_update_time != n_last_update_time_copy);
	}
#else
	p_last_update_time = prev->avg.last_update_time;
	n_last_update_time = next->avg.last_update_time;
#endif
	__update_load_avg_blocked_se(p_last_update_time, se);
	se->avg.last_update_time = n_last_update_time;
}


/*
 * When on migration a sched_entity joins/leaves the PELT hierarchy, we need to
 * propagate its contribution. The key to this propagation is the invariant
 * that for each group:
 *
 *   ge->avg == grq->avg						(1)
 *
 * _IFF_ we look at the pure running and runnable sums. Because they
 * represent the very same entity, just at different points in the hierarchy.
 *
 * Per the above update_tg_cfs_util() and update_tg_cfs_runnable() are trivial
 * and simply copies the running/runnable sum over (but still wrong, because
 * the group entity and group rq do not have their PELT windows aligned).
 *
 * However, update_tg_cfs_load() is more complex. So we have:
 *
 *   ge->avg.load_avg = ge->load.weight * ge->avg.runnable_avg		(2)
 *
 * And since, like util, the runnable part should be directly transferable,
 * the following would _appear_ to be the straight forward approach:
 *
 *   grq->avg.load_avg = grq->load.weight * grq->avg.runnable_avg	(3)
 *
 * And per (1) we have:
 *
 *   ge->avg.runnable_avg == grq->avg.runnable_avg
 *
 * Which gives:
 *
 *                      ge->load.weight * grq->avg.load_avg
 *   ge->avg.load_avg = -----------------------------------		(4)
 *                               grq->load.weight
 *
 * Except that is wrong!
 *
 * Because while for entities historical weight is not important and we
 * really only care about our future and therefore can consider a pure
 * runnable sum, runqueues can NOT do this.
 *
 * We specifically want runqueues to have a load_avg that includes
 * historical weights. Those represent the blocked load, the load we expect
 * to (shortly) return to us. This only works by keeping the weights as
 * integral part of the sum. We therefore cannot decompose as per (3).
 *
 * Another reason this doesn't work is that runnable isn't a 0-sum entity.
 * Imagine a rq with 2 tasks that each are runnable 2/3 of the time. Then the
 * rq itself is runnable anywhere between 2/3 and 1 depending on how the
 * runnable section of these tasks overlap (or not). If they were to perfectly
 * align the rq as a whole would be runnable 2/3 of the time. If however we
 * always have at least 1 runnable task, the rq as a whole is always runnable.
 *
 * So we'll have to approximate.. :/
 *
 * Given the constraint:
 *
 *   ge->avg.running_sum <= ge->avg.runnable_sum <= LOAD_AVG_MAX
 *
 * We can construct a rule that adds runnable to a rq by assuming minimal
 * overlap.
 *
 * On removal, we'll assume each task is equally runnable; which yields:
 *
 *   grq->avg.runnable_sum = grq->avg.load_sum / grq->load.weight
 *
 * XXX: only do this for the part of runnable > running ?
 *
 */

static inline void
update_tg_cfs_util(struct cfs_rq *cfs_rq, struct sched_entity *se, struct cfs_rq *gcfs_rq)
{
	long delta = gcfs_rq->avg.util_avg - se->avg.util_avg;
	u32 divider;

	/* Nothing to update */
	if (!delta)
		return;

	/*
	 * cfs_rq->avg.period_contrib can be used for both cfs_rq and se.
	 * See ___update_load_avg() for details.
	 */
	divider = get_pelt_divider(&cfs_rq->avg);

	/* Set new sched_entity's utilization */
	se->avg.util_avg = gcfs_rq->avg.util_avg;
	se->avg.util_sum = se->avg.util_avg * divider;

	/* Update parent cfs_rq utilization */
	add_positive(&cfs_rq->avg.util_avg, delta);
	cfs_rq->avg.util_sum = cfs_rq->avg.util_avg * divider;
}

static inline void
update_tg_cfs_runnable(struct cfs_rq *cfs_rq, struct sched_entity *se, struct cfs_rq *gcfs_rq)
{
	long delta = gcfs_rq->avg.runnable_avg - se->avg.runnable_avg;
	u32 divider;

	/* Nothing to update */
	if (!delta)
		return;

	/*
	 * cfs_rq->avg.period_contrib can be used for both cfs_rq and se.
	 * See ___update_load_avg() for details.
	 */
	divider = get_pelt_divider(&cfs_rq->avg);

	/* Set new sched_entity's runnable */
	se->avg.runnable_avg = gcfs_rq->avg.runnable_avg;
	se->avg.runnable_sum = se->avg.runnable_avg * divider;

	/* Update parent cfs_rq runnable */
	add_positive(&cfs_rq->avg.runnable_avg, delta);
	cfs_rq->avg.runnable_sum = cfs_rq->avg.runnable_avg * divider;
}

static inline void
update_tg_cfs_load(struct cfs_rq *cfs_rq, struct sched_entity *se, struct cfs_rq *gcfs_rq)
{
	long delta_avg, running_sum, runnable_sum = gcfs_rq->prop_runnable_sum;
	unsigned long load_avg;
	u64 load_sum = 0;
	s64 delta_sum;
	u32 divider;

	if (!runnable_sum)
		return;

	gcfs_rq->prop_runnable_sum = 0;

	/*
	 * cfs_rq->avg.period_contrib can be used for both cfs_rq and se.
	 * See ___update_load_avg() for details.
	 */
	divider = get_pelt_divider(&cfs_rq->avg);

	if (runnable_sum >= 0) {
		/*
		 * Add runnable; clip at LOAD_AVG_MAX. Reflects that until
		 * the CPU is saturated running == runnable.
		 */
		runnable_sum += se->avg.load_sum;
		runnable_sum = min_t(long, runnable_sum, divider);
	} else {
		/*
		 * Estimate the new unweighted runnable_sum of the gcfs_rq by
		 * assuming all tasks are equally runnable.
		 */
		if (scale_load_down(gcfs_rq->load.weight)) {
			load_sum = div_s64(gcfs_rq->avg.load_sum,
				scale_load_down(gcfs_rq->load.weight));
		}

		/* But make sure to not inflate se's runnable */
		runnable_sum = min(se->avg.load_sum, load_sum);
	}

	/*
	 * runnable_sum can't be lower than running_sum
	 * Rescale running sum to be in the same range as runnable sum
	 * running_sum is in [0 : LOAD_AVG_MAX <<  SCHED_CAPACITY_SHIFT]
	 * runnable_sum is in [0 : LOAD_AVG_MAX]
	 */
	running_sum = se->avg.util_sum >> SCHED_CAPACITY_SHIFT;
	runnable_sum = max(runnable_sum, running_sum);

	load_sum = (s64)se_weight(se) * runnable_sum;
	load_avg = div_s64(load_sum, divider);

	delta_sum = load_sum - (s64)se_weight(se) * se->avg.load_sum;
	delta_avg = load_avg - se->avg.load_avg;

	se->avg.load_sum = runnable_sum;
	se->avg.load_avg = load_avg;
	add_positive(&cfs_rq->avg.load_avg, delta_avg);
	add_positive(&cfs_rq->avg.load_sum, delta_sum);
}

static inline void add_tg_cfs_propagate(struct cfs_rq *cfs_rq, long runnable_sum)
{
	cfs_rq->propagate = 1;
	cfs_rq->prop_runnable_sum += runnable_sum;
}

/* Update task and its cfs_rq load average */
static inline int propagate_entity_load_avg(struct sched_entity *se)
{
	struct cfs_rq *cfs_rq, *gcfs_rq;

	if (entity_is_task(se))
		return 0;

	gcfs_rq = group_cfs_rq(se);
	if (!gcfs_rq->propagate)
		return 0;

	gcfs_rq->propagate = 0;

	cfs_rq = cfs_rq_of(se);

	add_tg_cfs_propagate(cfs_rq, gcfs_rq->prop_runnable_sum);

	update_tg_cfs_util(cfs_rq, se, gcfs_rq);
	update_tg_cfs_runnable(cfs_rq, se, gcfs_rq);
	update_tg_cfs_load(cfs_rq, se, gcfs_rq);

	trace_pelt_cfs_tp(cfs_rq);
	trace_pelt_se_tp(se);

	return 1;
}

/*
 * Check if we need to update the load and the utilization of a blocked
 * group_entity:
 */
static inline bool skip_blocked_update(struct sched_entity *se)
{
	struct cfs_rq *gcfs_rq = group_cfs_rq(se);

	/*
	 * If sched_entity still have not zero load or utilization, we have to
	 * decay it:
	 */
	if (se->avg.load_avg || se->avg.util_avg)
		return false;

	/*
	 * If there is a pending propagation, we have to update the load and
	 * the utilization of the sched_entity:
	 */
	if (gcfs_rq->propagate)
		return false;

	/*
	 * Otherwise, the load and the utilization of the sched_entity is
	 * already zero and there is no pending propagation, so it will be a
	 * waste of time to try to decay it:
	 */
	return true;
}

#else /* CONFIG_FAIR_GROUP_SCHED */

static inline void update_tg_load_avg(struct cfs_rq *cfs_rq) {}

static inline int propagate_entity_load_avg(struct sched_entity *se)
{
	return 0;
}

static inline void add_tg_cfs_propagate(struct cfs_rq *cfs_rq, long runnable_sum) {}

#endif /* CONFIG_FAIR_GROUP_SCHED */

/**
 * update_cfs_rq_load_avg - update the cfs_rq's load/util averages
 * @now: current time, as per cfs_rq_clock_pelt()
 * @cfs_rq: cfs_rq to update
 *
 * The cfs_rq avg is the direct sum of all its entities (blocked and runnable)
 * avg. The immediate corollary is that all (fair) tasks must be attached, see
 * post_init_entity_util_avg().
 *
 * cfs_rq->avg is used for task_h_load() and update_cfs_share() for example.
 *
 * Returns true if the load decayed or we removed load.
 *
 * Since both these conditions indicate a changed cfs_rq->avg.load we should
 * call update_tg_load_avg() when this function returns true.
 */
static inline int
update_cfs_rq_load_avg(u64 now, struct cfs_rq *cfs_rq)
{
	unsigned long removed_load = 0, removed_util = 0, removed_runnable = 0;
	struct sched_avg *sa = &cfs_rq->avg;
	int decayed = 0;

	if (cfs_rq->removed.nr) {
		unsigned long r;
		u32 divider = get_pelt_divider(&cfs_rq->avg);

		raw_spin_lock(&cfs_rq->removed.lock);
		swap(cfs_rq->removed.util_avg, removed_util);
		swap(cfs_rq->removed.load_avg, removed_load);
		swap(cfs_rq->removed.runnable_avg, removed_runnable);
		cfs_rq->removed.nr = 0;
		raw_spin_unlock(&cfs_rq->removed.lock);

		r = removed_load;
		sub_positive(&sa->load_avg, r);
		sub_positive(&sa->load_sum, r * divider);

		r = removed_util;
		sub_positive(&sa->util_avg, r);
		sub_positive(&sa->util_sum, r * divider);

		r = removed_runnable;
		sub_positive(&sa->runnable_avg, r);
		sub_positive(&sa->runnable_sum, r * divider);

		/*
		 * removed_runnable is the unweighted version of removed_load so we
		 * can use it to estimate removed_load_sum.
		 */
		add_tg_cfs_propagate(cfs_rq,
			-(long)(removed_runnable * divider) >> SCHED_CAPACITY_SHIFT);

		decayed = 1;
	}

	decayed |= __update_load_avg_cfs_rq(now, cfs_rq);

#ifndef CONFIG_64BIT
	smp_wmb();
	cfs_rq->load_last_update_time_copy = sa->last_update_time;
#endif

	return decayed;
}

/**
 * attach_entity_load_avg - attach this entity to its cfs_rq load avg
 * @cfs_rq: cfs_rq to attach to
 * @se: sched_entity to attach
 *
 * Must call update_cfs_rq_load_avg() before this, since we rely on
 * cfs_rq->avg.last_update_time being current.
 */
static void attach_entity_load_avg(struct cfs_rq *cfs_rq, struct sched_entity *se)
{
	/*
	 * cfs_rq->avg.period_contrib can be used for both cfs_rq and se.
	 * See ___update_load_avg() for details.
	 */
	u32 divider = get_pelt_divider(&cfs_rq->avg);

	/*
	 * When we attach the @se to the @cfs_rq, we must align the decay
	 * window because without that, really weird and wonderful things can
	 * happen.
	 *
	 * XXX illustrate
	 */
	se->avg.last_update_time = cfs_rq->avg.last_update_time;
	se->avg.period_contrib = cfs_rq->avg.period_contrib;

	/*
	 * Hell(o) Nasty stuff.. we need to recompute _sum based on the new
	 * period_contrib. This isn't strictly correct, but since we're
	 * entirely outside of the PELT hierarchy, nobody cares if we truncate
	 * _sum a little.
	 */
	se->avg.util_sum = se->avg.util_avg * divider;

	se->avg.runnable_sum = se->avg.runnable_avg * divider;

	se->avg.load_sum = divider;
	if (se_weight(se)) {
		se->avg.load_sum =
			div_u64(se->avg.load_avg * se->avg.load_sum, se_weight(se));
	}

	enqueue_load_avg(cfs_rq, se);
	cfs_rq->avg.util_avg += se->avg.util_avg;
	cfs_rq->avg.util_sum += se->avg.util_sum;
	cfs_rq->avg.runnable_avg += se->avg.runnable_avg;
	cfs_rq->avg.runnable_sum += se->avg.runnable_sum;

	add_tg_cfs_propagate(cfs_rq, se->avg.load_sum);

	cfs_rq_util_change(cfs_rq, 0);

	trace_pelt_cfs_tp(cfs_rq);
}

/**
 * detach_entity_load_avg - detach this entity from its cfs_rq load avg
 * @cfs_rq: cfs_rq to detach from
 * @se: sched_entity to detach
 *
 * Must call update_cfs_rq_load_avg() before this, since we rely on
 * cfs_rq->avg.last_update_time being current.
 */
static void detach_entity_load_avg(struct cfs_rq *cfs_rq, struct sched_entity *se)
{
	dequeue_load_avg(cfs_rq, se);
	sub_positive(&cfs_rq->avg.util_avg, se->avg.util_avg);
	sub_positive(&cfs_rq->avg.util_sum, se->avg.util_sum);
	sub_positive(&cfs_rq->avg.runnable_avg, se->avg.runnable_avg);
	sub_positive(&cfs_rq->avg.runnable_sum, se->avg.runnable_sum);

	add_tg_cfs_propagate(cfs_rq, -se->avg.load_sum);

	cfs_rq_util_change(cfs_rq, 0);

	trace_pelt_cfs_tp(cfs_rq);
}

/*
 * Optional action to be done while updating the load average
 */
#define UPDATE_TG	0x1
#define SKIP_AGE_LOAD	0x2
#define DO_ATTACH	0x4

/* Update task and its cfs_rq load average */
static inline void update_load_avg(struct cfs_rq *cfs_rq, struct sched_entity *se, int flags)
{
	u64 now = cfs_rq_clock_pelt(cfs_rq);
	int decayed;

	trace_android_vh_prepare_update_load_avg_se(se, flags);
	/*
	 * Track task load average for carrying it to new CPU after migrated, and
	 * track group sched_entity load average for task_h_load calc in migration
	 */
	if (se->avg.last_update_time && !(flags & SKIP_AGE_LOAD))
		__update_load_avg_se(now, cfs_rq, se);

	trace_android_vh_finish_update_load_avg_se(se, flags);

	decayed  = update_cfs_rq_load_avg(now, cfs_rq);
	decayed |= propagate_entity_load_avg(se);

	if (!se->avg.last_update_time && (flags & DO_ATTACH)) {

		/*
		 * DO_ATTACH means we're here from enqueue_entity().
		 * !last_update_time means we've passed through
		 * migrate_task_rq_fair() indicating we migrated.
		 *
		 * IOW we're enqueueing a task on a new CPU.
		 */
		attach_entity_load_avg(cfs_rq, se);
		update_tg_load_avg(cfs_rq);

	} else if (decayed) {
		cfs_rq_util_change(cfs_rq, 0);

		if (flags & UPDATE_TG)
			update_tg_load_avg(cfs_rq);
	}
}

#ifndef CONFIG_64BIT
static inline u64 cfs_rq_last_update_time(struct cfs_rq *cfs_rq)
{
	u64 last_update_time_copy;
	u64 last_update_time;

	do {
		last_update_time_copy = cfs_rq->load_last_update_time_copy;
		smp_rmb();
		last_update_time = cfs_rq->avg.last_update_time;
	} while (last_update_time != last_update_time_copy);

	return last_update_time;
}
#else
static inline u64 cfs_rq_last_update_time(struct cfs_rq *cfs_rq)
{
	return cfs_rq->avg.last_update_time;
}
#endif

/*
 * Synchronize entity load avg of dequeued entity without locking
 * the previous rq.
 */
static void sync_entity_load_avg(struct sched_entity *se)
{
	struct cfs_rq *cfs_rq = cfs_rq_of(se);
	u64 last_update_time;

	last_update_time = cfs_rq_last_update_time(cfs_rq);
	trace_android_vh_prepare_update_load_avg_se(se, 0);
	__update_load_avg_blocked_se(last_update_time, se);
	trace_android_vh_finish_update_load_avg_se(se, 0);
}

/*
 * Task first catches up with cfs_rq, and then subtract
 * itself from the cfs_rq (task must be off the queue now).
 */
static void remove_entity_load_avg(struct sched_entity *se)
{
	struct cfs_rq *cfs_rq = cfs_rq_of(se);
	unsigned long flags;

	/*
	 * tasks cannot exit without having gone through wake_up_new_task() ->
	 * post_init_entity_util_avg() which will have added things to the
	 * cfs_rq, so we can remove unconditionally.
	 */

	sync_entity_load_avg(se);

	raw_spin_lock_irqsave(&cfs_rq->removed.lock, flags);
	++cfs_rq->removed.nr;
	cfs_rq->removed.util_avg	+= se->avg.util_avg;
	cfs_rq->removed.load_avg	+= se->avg.load_avg;
	cfs_rq->removed.runnable_avg	+= se->avg.runnable_avg;
	raw_spin_unlock_irqrestore(&cfs_rq->removed.lock, flags);
}

static inline unsigned long cfs_rq_runnable_avg(struct cfs_rq *cfs_rq)
{
	return cfs_rq->avg.runnable_avg;
}

static inline unsigned long cfs_rq_load_avg(struct cfs_rq *cfs_rq)
{
	return cfs_rq->avg.load_avg;
}

static int newidle_balance(struct rq *this_rq, struct rq_flags *rf);

static inline unsigned long task_util(struct task_struct *p)
{
	return READ_ONCE(p->se.avg.util_avg);
}

static inline unsigned long _task_util_est(struct task_struct *p)
{
	struct util_est ue = READ_ONCE(p->se.avg.util_est);

	return max(ue.ewma, (ue.enqueued & ~UTIL_AVG_UNCHANGED));
}

static inline unsigned long task_util_est(struct task_struct *p)
{
	return max(task_util(p), _task_util_est(p));
}

#ifdef CONFIG_UCLAMP_TASK
static inline unsigned long uclamp_task_util(struct task_struct *p)
{
	return clamp(task_util_est(p),
		     uclamp_eff_value(p, UCLAMP_MIN),
		     uclamp_eff_value(p, UCLAMP_MAX));
}
#else
static inline unsigned long uclamp_task_util(struct task_struct *p)
{
	return task_util_est(p);
}
#endif

static inline void util_est_enqueue(struct cfs_rq *cfs_rq,
				    struct task_struct *p)
{
	unsigned int enqueued;

	if (!sched_feat(UTIL_EST))
		return;

	/* Update root cfs_rq's estimated utilization */
	enqueued  = cfs_rq->avg.util_est.enqueued;
	enqueued += _task_util_est(p);
	WRITE_ONCE(cfs_rq->avg.util_est.enqueued, enqueued);

	trace_sched_util_est_cfs_tp(cfs_rq);
}

static inline void util_est_dequeue(struct cfs_rq *cfs_rq,
				    struct task_struct *p)
{
	unsigned int enqueued;

	if (!sched_feat(UTIL_EST))
		return;

	/* Update root cfs_rq's estimated utilization */
	enqueued  = cfs_rq->avg.util_est.enqueued;
	enqueued -= min_t(unsigned int, enqueued, _task_util_est(p));
	WRITE_ONCE(cfs_rq->avg.util_est.enqueued, enqueued);

	trace_sched_util_est_cfs_tp(cfs_rq);
}

#define UTIL_EST_MARGIN (SCHED_CAPACITY_SCALE / 100)

/*
 * Check if a (signed) value is within a specified (unsigned) margin,
 * based on the observation that:
 *
 *     abs(x) < y := (unsigned)(x + y - 1) < (2 * y - 1)
 *
 * NOTE: this only works when value + maring < INT_MAX.
 */
static inline bool within_margin(int value, int margin)
{
	return ((unsigned int)(value + margin - 1) < (2 * margin - 1));
}

static inline void util_est_update(struct cfs_rq *cfs_rq,
				   struct task_struct *p,
				   bool task_sleep)
{
	long last_ewma_diff, last_enqueued_diff;
	struct util_est ue;
	int ret = 0;

	trace_android_rvh_util_est_update(cfs_rq, p, task_sleep, &ret);
	if (ret)
		return;

	if (!sched_feat(UTIL_EST))
		return;

	/*
	 * Skip update of task's estimated utilization when the task has not
	 * yet completed an activation, e.g. being migrated.
	 */
	if (!task_sleep)
		return;

	/*
	 * If the PELT values haven't changed since enqueue time,
	 * skip the util_est update.
	 */
	ue = p->se.avg.util_est;
	if (ue.enqueued & UTIL_AVG_UNCHANGED)
		return;

	last_enqueued_diff = ue.enqueued;

	/*
	 * Reset EWMA on utilization increases, the moving average is used only
	 * to smooth utilization decreases.
	 */
	ue.enqueued = task_util(p);
	if (sched_feat(UTIL_EST_FASTUP)) {
		if (ue.ewma < ue.enqueued) {
			ue.ewma = ue.enqueued;
			goto done;
		}
	}

	/*
	 * Skip update of task's estimated utilization when its members are
	 * already ~1% close to its last activation value.
	 */
	last_ewma_diff = ue.enqueued - ue.ewma;
	last_enqueued_diff -= ue.enqueued;
	if (within_margin(last_ewma_diff, UTIL_EST_MARGIN)) {
		if (!within_margin(last_enqueued_diff, UTIL_EST_MARGIN))
			goto done;

		return;
	}

	/*
	 * To avoid overestimation of actual task utilization, skip updates if
	 * we cannot grant there is idle time in this CPU.
	 */
	if (task_util(p) > capacity_orig_of(cpu_of(rq_of(cfs_rq))))
		return;

	/*
	 * Update Task's estimated utilization
	 *
	 * When *p completes an activation we can consolidate another sample
	 * of the task size. This is done by storing the current PELT value
	 * as ue.enqueued and by using this value to update the Exponential
	 * Weighted Moving Average (EWMA):
	 *
	 *  ewma(t) = w *  task_util(p) + (1-w) * ewma(t-1)
	 *          = w *  task_util(p) +         ewma(t-1)  - w * ewma(t-1)
	 *          = w * (task_util(p) -         ewma(t-1)) +     ewma(t-1)
	 *          = w * (      last_ewma_diff            ) +     ewma(t-1)
	 *          = w * (last_ewma_diff  +  ewma(t-1) / w)
	 *
	 * Where 'w' is the weight of new samples, which is configured to be
	 * 0.25, thus making w=1/4 ( >>= UTIL_EST_WEIGHT_SHIFT)
	 */
	ue.ewma <<= UTIL_EST_WEIGHT_SHIFT;
	ue.ewma  += last_ewma_diff;
	ue.ewma >>= UTIL_EST_WEIGHT_SHIFT;
done:
	ue.enqueued |= UTIL_AVG_UNCHANGED;
	WRITE_ONCE(p->se.avg.util_est, ue);

	trace_sched_util_est_se_tp(&p->se);
}

static inline int task_fits_capacity(struct task_struct *p, long capacity)
{
	return fits_capacity(uclamp_task_util(p), capacity);
}

static inline void update_misfit_status(struct task_struct *p, struct rq *rq)
{
	bool need_update = true;

	trace_android_rvh_update_misfit_status(p, rq, &need_update);
	if (!static_branch_unlikely(&sched_asym_cpucapacity) || !need_update)
		return;

	if (!p || p->nr_cpus_allowed == 1) {
		rq->misfit_task_load = 0;
		return;
	}

	if (task_fits_capacity(p, capacity_of(cpu_of(rq)))) {
		rq->misfit_task_load = 0;
		return;
	}

	/*
	 * Make sure that misfit_task_load will not be null even if
	 * task_h_load() returns 0.
	 */
	rq->misfit_task_load = max_t(unsigned long, task_h_load(p), 1);
}

#else /* CONFIG_SMP */

#define UPDATE_TG	0x0
#define SKIP_AGE_LOAD	0x0
#define DO_ATTACH	0x0

static inline void update_load_avg(struct cfs_rq *cfs_rq, struct sched_entity *se, int not_used1)
{
	cfs_rq_util_change(cfs_rq, 0);
}

static inline void remove_entity_load_avg(struct sched_entity *se) {}

static inline void
attach_entity_load_avg(struct cfs_rq *cfs_rq, struct sched_entity *se) {}
static inline void
detach_entity_load_avg(struct cfs_rq *cfs_rq, struct sched_entity *se) {}

static inline int newidle_balance(struct rq *rq, struct rq_flags *rf)
{
	return 0;
}

static inline void
util_est_enqueue(struct cfs_rq *cfs_rq, struct task_struct *p) {}

static inline void
util_est_dequeue(struct cfs_rq *cfs_rq, struct task_struct *p) {}

static inline void
util_est_update(struct cfs_rq *cfs_rq, struct task_struct *p,
		bool task_sleep) {}
static inline void update_misfit_status(struct task_struct *p, struct rq *rq) {}

#endif /* CONFIG_SMP */

static void check_spread(struct cfs_rq *cfs_rq, struct sched_entity *se)
{
#ifdef CONFIG_SCHED_DEBUG
	s64 d = se->vruntime - cfs_rq->min_vruntime;

	if (d < 0)
		d = -d;

	if (d > 3*sysctl_sched_latency)
		schedstat_inc(cfs_rq->nr_spread_over);
#endif
}

static void
place_entity(struct cfs_rq *cfs_rq, struct sched_entity *se, int initial)
{
	u64 vruntime = cfs_rq->min_vruntime;

	/*
	 * The 'current' period is already promised to the current tasks,
	 * however the extra weight of the new task will slow them down a
	 * little, place the new task so that it fits in the slot that
	 * stays open at the end.
	 */
	if (initial && sched_feat(START_DEBIT))
		vruntime += sched_vslice(cfs_rq, se);

	/* sleeps up to a single latency don't count. */
	if (!initial) {
		unsigned long thresh = sysctl_sched_latency;

		/*
		 * Halve their sleep time's effect, to allow
		 * for a gentler effect of sleepers:
		 */
		if (sched_feat(GENTLE_FAIR_SLEEPERS))
			thresh >>= 1;

		vruntime -= thresh;
	}

	/* ensure we never gain time by being placed backwards. */
	se->vruntime = max_vruntime(se->vruntime, vruntime);
	trace_android_rvh_place_entity(cfs_rq, se, initial, vruntime);
}

static void check_enqueue_throttle(struct cfs_rq *cfs_rq);

static inline void check_schedstat_required(void)
{
#ifdef CONFIG_SCHEDSTATS
	if (schedstat_enabled())
		return;

	/* Force schedstat enabled if a dependent tracepoint is active */
	if (trace_sched_stat_wait_enabled()    ||
			trace_sched_stat_sleep_enabled()   ||
			trace_sched_stat_iowait_enabled()  ||
			trace_sched_stat_blocked_enabled() ||
			trace_sched_stat_runtime_enabled())  {
		printk_deferred_once("Scheduler tracepoints stat_sleep, stat_iowait, "
			     "stat_blocked and stat_runtime require the "
			     "kernel parameter schedstats=enable or "
			     "kernel.sched_schedstats=1\n");
	}
#endif
}

static inline bool cfs_bandwidth_used(void);

/*
 * MIGRATION
 *
 *	dequeue
 *	  update_curr()
 *	    update_min_vruntime()
 *	  vruntime -= min_vruntime
 *
 *	enqueue
 *	  update_curr()
 *	    update_min_vruntime()
 *	  vruntime += min_vruntime
 *
 * this way the vruntime transition between RQs is done when both
 * min_vruntime are up-to-date.
 *
 * WAKEUP (remote)
 *
 *	->migrate_task_rq_fair() (p->state == TASK_WAKING)
 *	  vruntime -= min_vruntime
 *
 *	enqueue
 *	  update_curr()
 *	    update_min_vruntime()
 *	  vruntime += min_vruntime
 *
 * this way we don't have the most up-to-date min_vruntime on the originating
 * CPU and an up-to-date min_vruntime on the destination CPU.
 */

static void
enqueue_entity(struct cfs_rq *cfs_rq, struct sched_entity *se, int flags)
{
	bool renorm = !(flags & ENQUEUE_WAKEUP) || (flags & ENQUEUE_MIGRATED);
	bool curr = cfs_rq->curr == se;

	/*
	 * If we're the current task, we must renormalise before calling
	 * update_curr().
	 */
	if (renorm && curr)
		se->vruntime += cfs_rq->min_vruntime;

	update_curr(cfs_rq);

	/*
	 * Otherwise, renormalise after, such that we're placed at the current
	 * moment in time, instead of some random moment in the past. Being
	 * placed in the past could significantly boost this task to the
	 * fairness detriment of existing tasks.
	 */
	if (renorm && !curr)
		se->vruntime += cfs_rq->min_vruntime;

	/*
	 * When enqueuing a sched_entity, we must:
	 *   - Update loads to have both entity and cfs_rq synced with now.
	 *   - Add its load to cfs_rq->runnable_avg
	 *   - For group_entity, update its weight to reflect the new share of
	 *     its group cfs_rq
	 *   - Add its new weight to cfs_rq->load.weight
	 */
	update_load_avg(cfs_rq, se, UPDATE_TG | DO_ATTACH);
	se_update_runnable(se);
	update_cfs_group(se);
	account_entity_enqueue(cfs_rq, se);

	if (flags & ENQUEUE_WAKEUP)
		place_entity(cfs_rq, se, 0);

	check_schedstat_required();
	update_stats_enqueue(cfs_rq, se, flags);
	check_spread(cfs_rq, se);
	if (!curr)
		__enqueue_entity(cfs_rq, se);
	se->on_rq = 1;

	/*
	 * When bandwidth control is enabled, cfs might have been removed
	 * because of a parent been throttled but cfs->nr_running > 1. Try to
	 * add it unconditionnally.
	 */
	if (cfs_rq->nr_running == 1 || cfs_bandwidth_used())
		list_add_leaf_cfs_rq(cfs_rq);

	if (cfs_rq->nr_running == 1)
		check_enqueue_throttle(cfs_rq);
}

static void __clear_buddies_last(struct sched_entity *se)
{
	for_each_sched_entity(se) {
		struct cfs_rq *cfs_rq = cfs_rq_of(se);
		if (cfs_rq->last != se)
			break;

		cfs_rq->last = NULL;
	}
}

static void __clear_buddies_next(struct sched_entity *se)
{
	for_each_sched_entity(se) {
		struct cfs_rq *cfs_rq = cfs_rq_of(se);
		if (cfs_rq->next != se)
			break;

		cfs_rq->next = NULL;
	}
}

static void __clear_buddies_skip(struct sched_entity *se)
{
	for_each_sched_entity(se) {
		struct cfs_rq *cfs_rq = cfs_rq_of(se);
		if (cfs_rq->skip != se)
			break;

		cfs_rq->skip = NULL;
	}
}

static void clear_buddies(struct cfs_rq *cfs_rq, struct sched_entity *se)
{
	if (cfs_rq->last == se)
		__clear_buddies_last(se);

	if (cfs_rq->next == se)
		__clear_buddies_next(se);

	if (cfs_rq->skip == se)
		__clear_buddies_skip(se);
}

static __always_inline void return_cfs_rq_runtime(struct cfs_rq *cfs_rq);

static void
dequeue_entity(struct cfs_rq *cfs_rq, struct sched_entity *se, int flags)
{
	/*
	 * Update run-time statistics of the 'current'.
	 */
	update_curr(cfs_rq);

	/*
	 * When dequeuing a sched_entity, we must:
	 *   - Update loads to have both entity and cfs_rq synced with now.
	 *   - Subtract its load from the cfs_rq->runnable_avg.
	 *   - Subtract its previous weight from cfs_rq->load.weight.
	 *   - For group entity, update its weight to reflect the new share
	 *     of its group cfs_rq.
	 */
	update_load_avg(cfs_rq, se, UPDATE_TG);
	se_update_runnable(se);

	update_stats_dequeue(cfs_rq, se, flags);

	clear_buddies(cfs_rq, se);

	if (se != cfs_rq->curr)
		__dequeue_entity(cfs_rq, se);
	se->on_rq = 0;
	account_entity_dequeue(cfs_rq, se);

	/*
	 * Normalize after update_curr(); which will also have moved
	 * min_vruntime if @se is the one holding it back. But before doing
	 * update_min_vruntime() again, which will discount @se's position and
	 * can move min_vruntime forward still more.
	 */
	if (!(flags & DEQUEUE_SLEEP))
		se->vruntime -= cfs_rq->min_vruntime;

	/* return excess runtime on last dequeue */
	return_cfs_rq_runtime(cfs_rq);

	update_cfs_group(se);

	/*
	 * Now advance min_vruntime if @se was the entity holding it back,
	 * except when: DEQUEUE_SAVE && !DEQUEUE_MOVE, in this case we'll be
	 * put back on, and if we advance min_vruntime, we'll be placed back
	 * further than we started -- ie. we'll be penalized.
	 */
	if ((flags & (DEQUEUE_SAVE | DEQUEUE_MOVE)) != DEQUEUE_SAVE)
		update_min_vruntime(cfs_rq);
}

/*
 * Preempt the current task with a newly woken task if needed:
 */
static void
check_preempt_tick(struct cfs_rq *cfs_rq, struct sched_entity *curr)
{
	unsigned long ideal_runtime, delta_exec;
	struct sched_entity *se;
	s64 delta;
	bool skip_preempt = false;

	ideal_runtime = sched_slice(cfs_rq, curr);
	delta_exec = curr->sum_exec_runtime - curr->prev_sum_exec_runtime;
	trace_android_rvh_check_preempt_tick(current, &ideal_runtime, &skip_preempt,
			delta_exec, cfs_rq, curr, sysctl_sched_min_granularity);
	if (skip_preempt)
		return;
	if (delta_exec > ideal_runtime) {
		resched_curr(rq_of(cfs_rq));
		/*
		 * The current task ran long enough, ensure it doesn't get
		 * re-elected due to buddy favours.
		 */
		clear_buddies(cfs_rq, curr);
		return;
	}

	/*
	 * Ensure that a task that missed wakeup preemption by a
	 * narrow margin doesn't have to wait for a full slice.
	 * This also mitigates buddy induced latencies under load.
	 */
	if (delta_exec < sysctl_sched_min_granularity)
		return;

	se = __pick_first_entity(cfs_rq);
	delta = curr->vruntime - se->vruntime;

	if (delta < 0)
		return;

	if (delta > ideal_runtime)
		resched_curr(rq_of(cfs_rq));
}

void set_next_entity(struct cfs_rq *cfs_rq, struct sched_entity *se)
{
	clear_buddies(cfs_rq, se);

	/* 'current' is not kept within the tree. */
	if (se->on_rq) {
		/*
		 * Any task has to be enqueued before it get to execute on
		 * a CPU. So account for the time it spent waiting on the
		 * runqueue.
		 */
		update_stats_wait_end(cfs_rq, se);
		__dequeue_entity(cfs_rq, se);
		update_load_avg(cfs_rq, se, UPDATE_TG);
	}

	update_stats_curr_start(cfs_rq, se);
	cfs_rq->curr = se;

	/*
	 * Track our maximum slice length, if the CPU's load is at
	 * least twice that of our own weight (i.e. dont track it
	 * when there are only lesser-weight tasks around):
	 */
	if (schedstat_enabled() &&
	    rq_of(cfs_rq)->cfs.load.weight >= 2*se->load.weight) {
		schedstat_set(se->statistics.slice_max,
			max((u64)schedstat_val(se->statistics.slice_max),
			    se->sum_exec_runtime - se->prev_sum_exec_runtime));
	}

	se->prev_sum_exec_runtime = se->sum_exec_runtime;
}
EXPORT_SYMBOL_GPL(set_next_entity);


static int
wakeup_preempt_entity(struct sched_entity *curr, struct sched_entity *se);

/*
 * Pick the next process, keeping these things in mind, in this order:
 * 1) keep things fair between processes/task groups
 * 2) pick the "next" process, since someone really wants that to run
 * 3) pick the "last" process, for cache locality
 * 4) do not run the "skip" process, if something else is available
 */
static struct sched_entity *
pick_next_entity(struct cfs_rq *cfs_rq, struct sched_entity *curr)
{
	struct sched_entity *left = __pick_first_entity(cfs_rq);
	struct sched_entity *se = NULL;

	trace_android_rvh_pick_next_entity(cfs_rq, curr, &se);
	if (se)
		goto done;

	/*
	 * If curr is set we have to see if its left of the leftmost entity
	 * still in the tree, provided there was anything in the tree at all.
	 */
	if (!left || (curr && entity_before(curr, left)))
		left = curr;

	se = left; /* ideally we run the leftmost entity */

	/*
	 * Avoid running the skip buddy, if running something else can
	 * be done without getting too unfair.
	 */
	if (cfs_rq->skip && cfs_rq->skip == se) {
		struct sched_entity *second;

		if (se == curr) {
			second = __pick_first_entity(cfs_rq);
		} else {
			second = __pick_next_entity(se);
			if (!second || (curr && entity_before(curr, second)))
				second = curr;
		}

		if (second && wakeup_preempt_entity(second, left) < 1)
			se = second;
	}

	if (cfs_rq->next && wakeup_preempt_entity(cfs_rq->next, left) < 1) {
		/*
		 * Someone really wants this to run. If it's not unfair, run it.
		 */
		se = cfs_rq->next;
	} else if (cfs_rq->last && wakeup_preempt_entity(cfs_rq->last, left) < 1) {
		/*
		 * Prefer last buddy, try to return the CPU to a preempted task.
		 */
		se = cfs_rq->last;
	}

done:
	clear_buddies(cfs_rq, se);

	return se;
}

static bool check_cfs_rq_runtime(struct cfs_rq *cfs_rq);

static void put_prev_entity(struct cfs_rq *cfs_rq, struct sched_entity *prev)
{
	/*
	 * If still on the runqueue then deactivate_task()
	 * was not called and update_curr() has to be done:
	 */
	if (prev->on_rq)
		update_curr(cfs_rq);

	/* throttle cfs_rqs exceeding runtime */
	check_cfs_rq_runtime(cfs_rq);

	check_spread(cfs_rq, prev);

	if (prev->on_rq) {
		update_stats_wait_start(cfs_rq, prev);
		/* Put 'current' back into the tree. */
		__enqueue_entity(cfs_rq, prev);
		/* in !on_rq case, update occurred at dequeue */
		update_load_avg(cfs_rq, prev, 0);
	}
	cfs_rq->curr = NULL;
}

static void
entity_tick(struct cfs_rq *cfs_rq, struct sched_entity *curr, int queued)
{
	/*
	 * Update run-time statistics of the 'current'.
	 */
	update_curr(cfs_rq);

	/*
	 * Ensure that runnable average is periodically updated.
	 */
	update_load_avg(cfs_rq, curr, UPDATE_TG);
	update_cfs_group(curr);

#ifdef CONFIG_SCHED_HRTICK
	/*
	 * queued ticks are scheduled to match the slice, so don't bother
	 * validating it and just reschedule.
	 */
	if (queued) {
		resched_curr(rq_of(cfs_rq));
		return;
	}
	/*
	 * don't let the period tick interfere with the hrtick preemption
	 */
	if (!sched_feat(DOUBLE_TICK) &&
			hrtimer_active(&rq_of(cfs_rq)->hrtick_timer))
		return;
#endif

	if (cfs_rq->nr_running > 1)
		check_preempt_tick(cfs_rq, curr);
	trace_android_rvh_entity_tick(cfs_rq, curr);
}


/**************************************************
 * CFS bandwidth control machinery
 */

#ifdef CONFIG_CFS_BANDWIDTH

#ifdef CONFIG_JUMP_LABEL
static struct static_key __cfs_bandwidth_used;

static inline bool cfs_bandwidth_used(void)
{
	return static_key_false(&__cfs_bandwidth_used);
}

void cfs_bandwidth_usage_inc(void)
{
	static_key_slow_inc_cpuslocked(&__cfs_bandwidth_used);
}

void cfs_bandwidth_usage_dec(void)
{
	static_key_slow_dec_cpuslocked(&__cfs_bandwidth_used);
}
#else /* CONFIG_JUMP_LABEL */
static bool cfs_bandwidth_used(void)
{
	return true;
}

void cfs_bandwidth_usage_inc(void) {}
void cfs_bandwidth_usage_dec(void) {}
#endif /* CONFIG_JUMP_LABEL */

/*
 * default period for cfs group bandwidth.
 * default: 0.1s, units: nanoseconds
 */
static inline u64 default_cfs_period(void)
{
	return 100000000ULL;
}

static inline u64 sched_cfs_bandwidth_slice(void)
{
	return (u64)sysctl_sched_cfs_bandwidth_slice * NSEC_PER_USEC;
}

/*
 * Replenish runtime according to assigned quota. We use sched_clock_cpu
 * directly instead of rq->clock to avoid adding additional synchronization
 * around rq->lock.
 *
 * requires cfs_b->lock
 */
void __refill_cfs_bandwidth_runtime(struct cfs_bandwidth *cfs_b)
{
	if (cfs_b->quota != RUNTIME_INF)
		cfs_b->runtime = cfs_b->quota;
}

static inline struct cfs_bandwidth *tg_cfs_bandwidth(struct task_group *tg)
{
	return &tg->cfs_bandwidth;
}

/* returns 0 on failure to allocate runtime */
static int __assign_cfs_rq_runtime(struct cfs_bandwidth *cfs_b,
				   struct cfs_rq *cfs_rq, u64 target_runtime)
{
	u64 min_amount, amount = 0;

	lockdep_assert_held(&cfs_b->lock);

	/* note: this is a positive sum as runtime_remaining <= 0 */
	min_amount = target_runtime - cfs_rq->runtime_remaining;

	if (cfs_b->quota == RUNTIME_INF)
		amount = min_amount;
	else {
		start_cfs_bandwidth(cfs_b);

		if (cfs_b->runtime > 0) {
			amount = min(cfs_b->runtime, min_amount);
			cfs_b->runtime -= amount;
			cfs_b->idle = 0;
		}
	}

	cfs_rq->runtime_remaining += amount;

	return cfs_rq->runtime_remaining > 0;
}

/* returns 0 on failure to allocate runtime */
static int assign_cfs_rq_runtime(struct cfs_rq *cfs_rq)
{
	struct cfs_bandwidth *cfs_b = tg_cfs_bandwidth(cfs_rq->tg);
	int ret;

	raw_spin_lock(&cfs_b->lock);
	ret = __assign_cfs_rq_runtime(cfs_b, cfs_rq, sched_cfs_bandwidth_slice());
	raw_spin_unlock(&cfs_b->lock);

	return ret;
}

static void __account_cfs_rq_runtime(struct cfs_rq *cfs_rq, u64 delta_exec)
{
	/* dock delta_exec before expiring quota (as it could span periods) */
	cfs_rq->runtime_remaining -= delta_exec;

	if (likely(cfs_rq->runtime_remaining > 0))
		return;

	if (cfs_rq->throttled)
		return;
	/*
	 * if we're unable to extend our runtime we resched so that the active
	 * hierarchy can be throttled
	 */
	if (!assign_cfs_rq_runtime(cfs_rq) && likely(cfs_rq->curr))
		resched_curr(rq_of(cfs_rq));
}

static __always_inline
void account_cfs_rq_runtime(struct cfs_rq *cfs_rq, u64 delta_exec)
{
	if (!cfs_bandwidth_used() || !cfs_rq->runtime_enabled)
		return;

	__account_cfs_rq_runtime(cfs_rq, delta_exec);
}

static inline int cfs_rq_throttled(struct cfs_rq *cfs_rq)
{
	return cfs_bandwidth_used() && cfs_rq->throttled;
}

/* check whether cfs_rq, or any parent, is throttled */
static inline int throttled_hierarchy(struct cfs_rq *cfs_rq)
{
	return cfs_bandwidth_used() && cfs_rq->throttle_count;
}

/*
 * Ensure that neither of the group entities corresponding to src_cpu or
 * dest_cpu are members of a throttled hierarchy when performing group
 * load-balance operations.
 */
static inline int throttled_lb_pair(struct task_group *tg,
				    int src_cpu, int dest_cpu)
{
	struct cfs_rq *src_cfs_rq, *dest_cfs_rq;

	src_cfs_rq = tg->cfs_rq[src_cpu];
	dest_cfs_rq = tg->cfs_rq[dest_cpu];

	return throttled_hierarchy(src_cfs_rq) ||
	       throttled_hierarchy(dest_cfs_rq);
}

static int tg_unthrottle_up(struct task_group *tg, void *data)
{
	struct rq *rq = data;
	struct cfs_rq *cfs_rq = tg->cfs_rq[cpu_of(rq)];

	cfs_rq->throttle_count--;
	if (!cfs_rq->throttle_count) {
		cfs_rq->throttled_clock_task_time += rq_clock_task(rq) -
					     cfs_rq->throttled_clock_task;

		/* Add cfs_rq with already running entity in the list */
		if (cfs_rq->nr_running >= 1)
			list_add_leaf_cfs_rq(cfs_rq);
	}

	return 0;
}

static int tg_throttle_down(struct task_group *tg, void *data)
{
	struct rq *rq = data;
	struct cfs_rq *cfs_rq = tg->cfs_rq[cpu_of(rq)];

	/* group is entering throttled state, stop time */
	if (!cfs_rq->throttle_count) {
		cfs_rq->throttled_clock_task = rq_clock_task(rq);
		list_del_leaf_cfs_rq(cfs_rq);
	}
	cfs_rq->throttle_count++;

	return 0;
}

static bool throttle_cfs_rq(struct cfs_rq *cfs_rq)
{
	struct rq *rq = rq_of(cfs_rq);
	struct cfs_bandwidth *cfs_b = tg_cfs_bandwidth(cfs_rq->tg);
	struct sched_entity *se;
	long task_delta, idle_task_delta, dequeue = 1;

	raw_spin_lock(&cfs_b->lock);
	/* This will start the period timer if necessary */
	if (__assign_cfs_rq_runtime(cfs_b, cfs_rq, 1)) {
		/*
		 * We have raced with bandwidth becoming available, and if we
		 * actually throttled the timer might not unthrottle us for an
		 * entire period. We additionally needed to make sure that any
		 * subsequent check_cfs_rq_runtime calls agree not to throttle
		 * us, as we may commit to do cfs put_prev+pick_next, so we ask
		 * for 1ns of runtime rather than just check cfs_b.
		 */
		dequeue = 0;
	} else {
		list_add_tail_rcu(&cfs_rq->throttled_list,
				  &cfs_b->throttled_cfs_rq);
	}
	raw_spin_unlock(&cfs_b->lock);

	if (!dequeue)
		return false;  /* Throttle no longer required. */

	se = cfs_rq->tg->se[cpu_of(rq_of(cfs_rq))];

	/* freeze hierarchy runnable averages while throttled */
	rcu_read_lock();
	walk_tg_tree_from(cfs_rq->tg, tg_throttle_down, tg_nop, (void *)rq);
	rcu_read_unlock();

	task_delta = cfs_rq->h_nr_running;
	idle_task_delta = cfs_rq->idle_h_nr_running;
	for_each_sched_entity(se) {
		struct cfs_rq *qcfs_rq = cfs_rq_of(se);
		/* throttled entity or throttle-on-deactivate */
		if (!se->on_rq)
			break;

		if (dequeue) {
			dequeue_entity(qcfs_rq, se, DEQUEUE_SLEEP);
		} else {
			update_load_avg(qcfs_rq, se, 0);
			se_update_runnable(se);
		}

		qcfs_rq->h_nr_running -= task_delta;
		qcfs_rq->idle_h_nr_running -= idle_task_delta;

		if (qcfs_rq->load.weight)
			dequeue = 0;
	}

	if (!se)
		sub_nr_running(rq, task_delta);

	/*
	 * Note: distribution will already see us throttled via the
	 * throttled-list.  rq->lock protects completion.
	 */
	cfs_rq->throttled = 1;
	cfs_rq->throttled_clock = rq_clock(rq);
	return true;
}

void unthrottle_cfs_rq(struct cfs_rq *cfs_rq)
{
	struct rq *rq = rq_of(cfs_rq);
	struct cfs_bandwidth *cfs_b = tg_cfs_bandwidth(cfs_rq->tg);
	struct sched_entity *se;
	long task_delta, idle_task_delta;

	se = cfs_rq->tg->se[cpu_of(rq)];

	cfs_rq->throttled = 0;

	update_rq_clock(rq);

	raw_spin_lock(&cfs_b->lock);
	cfs_b->throttled_time += rq_clock(rq) - cfs_rq->throttled_clock;
	list_del_rcu(&cfs_rq->throttled_list);
	raw_spin_unlock(&cfs_b->lock);

	/* update hierarchical throttle state */
	walk_tg_tree_from(cfs_rq->tg, tg_nop, tg_unthrottle_up, (void *)rq);

	if (!cfs_rq->load.weight)
		return;

	task_delta = cfs_rq->h_nr_running;
	idle_task_delta = cfs_rq->idle_h_nr_running;
	for_each_sched_entity(se) {
		if (se->on_rq)
			break;
		cfs_rq = cfs_rq_of(se);
		enqueue_entity(cfs_rq, se, ENQUEUE_WAKEUP);

		cfs_rq->h_nr_running += task_delta;
		cfs_rq->idle_h_nr_running += idle_task_delta;

		/* end evaluation on encountering a throttled cfs_rq */
		if (cfs_rq_throttled(cfs_rq))
			goto unthrottle_throttle;
	}

	for_each_sched_entity(se) {
		cfs_rq = cfs_rq_of(se);

		update_load_avg(cfs_rq, se, UPDATE_TG);
		se_update_runnable(se);

		cfs_rq->h_nr_running += task_delta;
		cfs_rq->idle_h_nr_running += idle_task_delta;


		/* end evaluation on encountering a throttled cfs_rq */
		if (cfs_rq_throttled(cfs_rq))
			goto unthrottle_throttle;

		/*
		 * One parent has been throttled and cfs_rq removed from the
		 * list. Add it back to not break the leaf list.
		 */
		if (throttled_hierarchy(cfs_rq))
			list_add_leaf_cfs_rq(cfs_rq);
	}

	/* At this point se is NULL and we are at root level*/
	add_nr_running(rq, task_delta);

unthrottle_throttle:
	/*
	 * The cfs_rq_throttled() breaks in the above iteration can result in
	 * incomplete leaf list maintenance, resulting in triggering the
	 * assertion below.
	 */
	for_each_sched_entity(se) {
		cfs_rq = cfs_rq_of(se);

		if (list_add_leaf_cfs_rq(cfs_rq))
			break;
	}

	assert_list_leaf_cfs_rq(rq);

	/* Determine whether we need to wake up potentially idle CPU: */
	if (rq->curr == rq->idle && rq->cfs.nr_running)
		resched_curr(rq);
}

static void distribute_cfs_runtime(struct cfs_bandwidth *cfs_b)
{
	struct cfs_rq *cfs_rq;
	u64 runtime, remaining = 1;

	rcu_read_lock();
	list_for_each_entry_rcu(cfs_rq, &cfs_b->throttled_cfs_rq,
				throttled_list) {
		struct rq *rq = rq_of(cfs_rq);
		struct rq_flags rf;

		rq_lock_irqsave(rq, &rf);
		if (!cfs_rq_throttled(cfs_rq))
			goto next;

		/* By the above check, this should never be true */
		SCHED_WARN_ON(cfs_rq->runtime_remaining > 0);

		raw_spin_lock(&cfs_b->lock);
		runtime = -cfs_rq->runtime_remaining + 1;
		if (runtime > cfs_b->runtime)
			runtime = cfs_b->runtime;
		cfs_b->runtime -= runtime;
		remaining = cfs_b->runtime;
		raw_spin_unlock(&cfs_b->lock);

		cfs_rq->runtime_remaining += runtime;

		/* we check whether we're throttled above */
		if (cfs_rq->runtime_remaining > 0)
			unthrottle_cfs_rq(cfs_rq);

next:
		rq_unlock_irqrestore(rq, &rf);

		if (!remaining)
			break;
	}
	rcu_read_unlock();
}

/*
 * Responsible for refilling a task_group's bandwidth and unthrottling its
 * cfs_rqs as appropriate. If there has been no activity within the last
 * period the timer is deactivated until scheduling resumes; cfs_b->idle is
 * used to track this state.
 */
static int do_sched_cfs_period_timer(struct cfs_bandwidth *cfs_b, int overrun, unsigned long flags)
{
	int throttled;

	/* no need to continue the timer with no bandwidth constraint */
	if (cfs_b->quota == RUNTIME_INF)
		goto out_deactivate;

	throttled = !list_empty(&cfs_b->throttled_cfs_rq);
	cfs_b->nr_periods += overrun;

	/*
	 * idle depends on !throttled (for the case of a large deficit), and if
	 * we're going inactive then everything else can be deferred
	 */
	if (cfs_b->idle && !throttled)
		goto out_deactivate;

	__refill_cfs_bandwidth_runtime(cfs_b);

	if (!throttled) {
		/* mark as potentially idle for the upcoming period */
		cfs_b->idle = 1;
		return 0;
	}

	/* account preceding periods in which throttling occurred */
	cfs_b->nr_throttled += overrun;

	/*
	 * This check is repeated as we release cfs_b->lock while we unthrottle.
	 */
	while (throttled && cfs_b->runtime > 0) {
		raw_spin_unlock_irqrestore(&cfs_b->lock, flags);
		/* we can't nest cfs_b->lock while distributing bandwidth */
		distribute_cfs_runtime(cfs_b);
		raw_spin_lock_irqsave(&cfs_b->lock, flags);

		throttled = !list_empty(&cfs_b->throttled_cfs_rq);
	}

	/*
	 * While we are ensured activity in the period following an
	 * unthrottle, this also covers the case in which the new bandwidth is
	 * insufficient to cover the existing bandwidth deficit.  (Forcing the
	 * timer to remain active while there are any throttled entities.)
	 */
	cfs_b->idle = 0;

	return 0;

out_deactivate:
	return 1;
}

/* a cfs_rq won't donate quota below this amount */
static const u64 min_cfs_rq_runtime = 1 * NSEC_PER_MSEC;
/* minimum remaining period time to redistribute slack quota */
static const u64 min_bandwidth_expiration = 2 * NSEC_PER_MSEC;
/* how long we wait to gather additional slack before distributing */
static const u64 cfs_bandwidth_slack_period = 5 * NSEC_PER_MSEC;

/*
 * Are we near the end of the current quota period?
 *
 * Requires cfs_b->lock for hrtimer_expires_remaining to be safe against the
 * hrtimer base being cleared by hrtimer_start. In the case of
 * migrate_hrtimers, base is never cleared, so we are fine.
 */
static int runtime_refresh_within(struct cfs_bandwidth *cfs_b, u64 min_expire)
{
	struct hrtimer *refresh_timer = &cfs_b->period_timer;
	s64 remaining;

	/* if the call-back is running a quota refresh is already occurring */
	if (hrtimer_callback_running(refresh_timer))
		return 1;

	/* is a quota refresh about to occur? */
	remaining = ktime_to_ns(hrtimer_expires_remaining(refresh_timer));
	if (remaining < (s64)min_expire)
		return 1;

	return 0;
}

static void start_cfs_slack_bandwidth(struct cfs_bandwidth *cfs_b)
{
	u64 min_left = cfs_bandwidth_slack_period + min_bandwidth_expiration;

	/* if there's a quota refresh soon don't bother with slack */
	if (runtime_refresh_within(cfs_b, min_left))
		return;

	/* don't push forwards an existing deferred unthrottle */
	if (cfs_b->slack_started)
		return;
	cfs_b->slack_started = true;

	hrtimer_start(&cfs_b->slack_timer,
			ns_to_ktime(cfs_bandwidth_slack_period),
			HRTIMER_MODE_REL);
}

/* we know any runtime found here is valid as update_curr() precedes return */
static void __return_cfs_rq_runtime(struct cfs_rq *cfs_rq)
{
	struct cfs_bandwidth *cfs_b = tg_cfs_bandwidth(cfs_rq->tg);
	s64 slack_runtime = cfs_rq->runtime_remaining - min_cfs_rq_runtime;

	if (slack_runtime <= 0)
		return;

	raw_spin_lock(&cfs_b->lock);
	if (cfs_b->quota != RUNTIME_INF) {
		cfs_b->runtime += slack_runtime;

		/* we are under rq->lock, defer unthrottling using a timer */
		if (cfs_b->runtime > sched_cfs_bandwidth_slice() &&
		    !list_empty(&cfs_b->throttled_cfs_rq))
			start_cfs_slack_bandwidth(cfs_b);
	}
	raw_spin_unlock(&cfs_b->lock);

	/* even if it's not valid for return we don't want to try again */
	cfs_rq->runtime_remaining -= slack_runtime;
}

static __always_inline void return_cfs_rq_runtime(struct cfs_rq *cfs_rq)
{
	if (!cfs_bandwidth_used())
		return;

	if (!cfs_rq->runtime_enabled || cfs_rq->nr_running)
		return;

	__return_cfs_rq_runtime(cfs_rq);
}

/*
 * This is done with a timer (instead of inline with bandwidth return) since
 * it's necessary to juggle rq->locks to unthrottle their respective cfs_rqs.
 */
static void do_sched_cfs_slack_timer(struct cfs_bandwidth *cfs_b)
{
	u64 runtime = 0, slice = sched_cfs_bandwidth_slice();
	unsigned long flags;

	/* confirm we're still not at a refresh boundary */
	raw_spin_lock_irqsave(&cfs_b->lock, flags);
	cfs_b->slack_started = false;

	if (runtime_refresh_within(cfs_b, min_bandwidth_expiration)) {
		raw_spin_unlock_irqrestore(&cfs_b->lock, flags);
		return;
	}

	if (cfs_b->quota != RUNTIME_INF && cfs_b->runtime > slice)
		runtime = cfs_b->runtime;

	raw_spin_unlock_irqrestore(&cfs_b->lock, flags);

	if (!runtime)
		return;

	distribute_cfs_runtime(cfs_b);

	raw_spin_lock_irqsave(&cfs_b->lock, flags);
	raw_spin_unlock_irqrestore(&cfs_b->lock, flags);
}

/*
 * When a group wakes up we want to make sure that its quota is not already
 * expired/exceeded, otherwise it may be allowed to steal additional ticks of
 * runtime as update_curr() throttling can not not trigger until it's on-rq.
 */
static void check_enqueue_throttle(struct cfs_rq *cfs_rq)
{
	if (!cfs_bandwidth_used())
		return;

	/* an active group must be handled by the update_curr()->put() path */
	if (!cfs_rq->runtime_enabled || cfs_rq->curr)
		return;

	/* ensure the group is not already throttled */
	if (cfs_rq_throttled(cfs_rq))
		return;

	/* update runtime allocation */
	account_cfs_rq_runtime(cfs_rq, 0);
	if (cfs_rq->runtime_remaining <= 0)
		throttle_cfs_rq(cfs_rq);
}

static void sync_throttle(struct task_group *tg, int cpu)
{
	struct cfs_rq *pcfs_rq, *cfs_rq;

	if (!cfs_bandwidth_used())
		return;

	if (!tg->parent)
		return;

	cfs_rq = tg->cfs_rq[cpu];
	pcfs_rq = tg->parent->cfs_rq[cpu];

	cfs_rq->throttle_count = pcfs_rq->throttle_count;
	cfs_rq->throttled_clock_task = rq_clock_task(cpu_rq(cpu));
}

/* conditionally throttle active cfs_rq's from put_prev_entity() */
static bool check_cfs_rq_runtime(struct cfs_rq *cfs_rq)
{
	if (!cfs_bandwidth_used())
		return false;

	if (likely(!cfs_rq->runtime_enabled || cfs_rq->runtime_remaining > 0))
		return false;

	/*
	 * it's possible for a throttled entity to be forced into a running
	 * state (e.g. set_curr_task), in this case we're finished.
	 */
	if (cfs_rq_throttled(cfs_rq))
		return true;

	return throttle_cfs_rq(cfs_rq);
}

static enum hrtimer_restart sched_cfs_slack_timer(struct hrtimer *timer)
{
	struct cfs_bandwidth *cfs_b =
		container_of(timer, struct cfs_bandwidth, slack_timer);

	do_sched_cfs_slack_timer(cfs_b);

	return HRTIMER_NORESTART;
}

extern const u64 max_cfs_quota_period;

static enum hrtimer_restart sched_cfs_period_timer(struct hrtimer *timer)
{
	struct cfs_bandwidth *cfs_b =
		container_of(timer, struct cfs_bandwidth, period_timer);
	unsigned long flags;
	int overrun;
	int idle = 0;
	int count = 0;

	raw_spin_lock_irqsave(&cfs_b->lock, flags);
	for (;;) {
		overrun = hrtimer_forward_now(timer, cfs_b->period);
		if (!overrun)
			break;

		idle = do_sched_cfs_period_timer(cfs_b, overrun, flags);

		if (++count > 3) {
			u64 new, old = ktime_to_ns(cfs_b->period);

			/*
			 * Grow period by a factor of 2 to avoid losing precision.
			 * Precision loss in the quota/period ratio can cause __cfs_schedulable
			 * to fail.
			 */
			new = old * 2;
			if (new < max_cfs_quota_period) {
				cfs_b->period = ns_to_ktime(new);
				cfs_b->quota *= 2;

				pr_warn_ratelimited(
	"cfs_period_timer[cpu%d]: period too short, scaling up (new cfs_period_us = %lld, cfs_quota_us = %lld)\n",
					smp_processor_id(),
					div_u64(new, NSEC_PER_USEC),
					div_u64(cfs_b->quota, NSEC_PER_USEC));
			} else {
				pr_warn_ratelimited(
	"cfs_period_timer[cpu%d]: period too short, but cannot scale up without losing precision (cfs_period_us = %lld, cfs_quota_us = %lld)\n",
					smp_processor_id(),
					div_u64(old, NSEC_PER_USEC),
					div_u64(cfs_b->quota, NSEC_PER_USEC));
			}

			/* reset count so we don't come right back in here */
			count = 0;
		}
	}
	if (idle)
		cfs_b->period_active = 0;
	raw_spin_unlock_irqrestore(&cfs_b->lock, flags);

	return idle ? HRTIMER_NORESTART : HRTIMER_RESTART;
}

void init_cfs_bandwidth(struct cfs_bandwidth *cfs_b)
{
	raw_spin_lock_init(&cfs_b->lock);
	cfs_b->runtime = 0;
	cfs_b->quota = RUNTIME_INF;
	cfs_b->period = ns_to_ktime(default_cfs_period());

	INIT_LIST_HEAD(&cfs_b->throttled_cfs_rq);
	hrtimer_init(&cfs_b->period_timer, CLOCK_MONOTONIC, HRTIMER_MODE_ABS_PINNED);
	cfs_b->period_timer.function = sched_cfs_period_timer;
	hrtimer_init(&cfs_b->slack_timer, CLOCK_MONOTONIC, HRTIMER_MODE_REL);
	cfs_b->slack_timer.function = sched_cfs_slack_timer;
	cfs_b->slack_started = false;
}

static void init_cfs_rq_runtime(struct cfs_rq *cfs_rq)
{
	cfs_rq->runtime_enabled = 0;
	INIT_LIST_HEAD(&cfs_rq->throttled_list);
}

void start_cfs_bandwidth(struct cfs_bandwidth *cfs_b)
{
	lockdep_assert_held(&cfs_b->lock);

	if (cfs_b->period_active)
		return;

	cfs_b->period_active = 1;
	hrtimer_forward_now(&cfs_b->period_timer, cfs_b->period);
	hrtimer_start_expires(&cfs_b->period_timer, HRTIMER_MODE_ABS_PINNED);
}

static void destroy_cfs_bandwidth(struct cfs_bandwidth *cfs_b)
{
	/* init_cfs_bandwidth() was not called */
	if (!cfs_b->throttled_cfs_rq.next)
		return;

	hrtimer_cancel(&cfs_b->period_timer);
	hrtimer_cancel(&cfs_b->slack_timer);
}

/*
 * Both these CPU hotplug callbacks race against unregister_fair_sched_group()
 *
 * The race is harmless, since modifying bandwidth settings of unhooked group
 * bits doesn't do much.
 */

/* cpu online calback */
static void __maybe_unused update_runtime_enabled(struct rq *rq)
{
	struct task_group *tg;

	lockdep_assert_rq_held(rq);

	rcu_read_lock();
	list_for_each_entry_rcu(tg, &task_groups, list) {
		struct cfs_bandwidth *cfs_b = &tg->cfs_bandwidth;
		struct cfs_rq *cfs_rq = tg->cfs_rq[cpu_of(rq)];

		raw_spin_lock(&cfs_b->lock);
		cfs_rq->runtime_enabled = cfs_b->quota != RUNTIME_INF;
		raw_spin_unlock(&cfs_b->lock);
	}
	rcu_read_unlock();
}

/* cpu offline callback */
static void __maybe_unused unthrottle_offline_cfs_rqs(struct rq *rq)
{
	struct task_group *tg;

	lockdep_assert_rq_held(rq);

	rcu_read_lock();
	list_for_each_entry_rcu(tg, &task_groups, list) {
		struct cfs_rq *cfs_rq = tg->cfs_rq[cpu_of(rq)];

		if (!cfs_rq->runtime_enabled)
			continue;

		/*
		 * clock_task is not advancing so we just need to make sure
		 * there's some valid quota amount
		 */
		cfs_rq->runtime_remaining = 1;
		/*
		 * Offline rq is schedulable till CPU is completely disabled
		 * in take_cpu_down(), so we prevent new cfs throttling here.
		 */
		cfs_rq->runtime_enabled = 0;

		if (cfs_rq_throttled(cfs_rq))
			unthrottle_cfs_rq(cfs_rq);
	}
	rcu_read_unlock();
}

#else /* CONFIG_CFS_BANDWIDTH */

static inline bool cfs_bandwidth_used(void)
{
	return false;
}

static void account_cfs_rq_runtime(struct cfs_rq *cfs_rq, u64 delta_exec) {}
static bool check_cfs_rq_runtime(struct cfs_rq *cfs_rq) { return false; }
static void check_enqueue_throttle(struct cfs_rq *cfs_rq) {}
static inline void sync_throttle(struct task_group *tg, int cpu) {}
static __always_inline void return_cfs_rq_runtime(struct cfs_rq *cfs_rq) {}

static inline int cfs_rq_throttled(struct cfs_rq *cfs_rq)
{
	return 0;
}

static inline int throttled_hierarchy(struct cfs_rq *cfs_rq)
{
	return 0;
}

static inline int throttled_lb_pair(struct task_group *tg,
				    int src_cpu, int dest_cpu)
{
	return 0;
}

void init_cfs_bandwidth(struct cfs_bandwidth *cfs_b) {}

#ifdef CONFIG_FAIR_GROUP_SCHED
static void init_cfs_rq_runtime(struct cfs_rq *cfs_rq) {}
#endif

static inline struct cfs_bandwidth *tg_cfs_bandwidth(struct task_group *tg)
{
	return NULL;
}
static inline void destroy_cfs_bandwidth(struct cfs_bandwidth *cfs_b) {}
static inline void update_runtime_enabled(struct rq *rq) {}
static inline void unthrottle_offline_cfs_rqs(struct rq *rq) {}

#endif /* CONFIG_CFS_BANDWIDTH */

/**************************************************
 * CFS operations on tasks:
 */

#ifdef CONFIG_SCHED_HRTICK
static void hrtick_start_fair(struct rq *rq, struct task_struct *p)
{
	struct sched_entity *se = &p->se;
	struct cfs_rq *cfs_rq = cfs_rq_of(se);

	SCHED_WARN_ON(task_rq(p) != rq);

	if (rq->cfs.h_nr_running > 1) {
		u64 slice = sched_slice(cfs_rq, se);
		u64 ran = se->sum_exec_runtime - se->prev_sum_exec_runtime;
		s64 delta = slice - ran;

		if (delta < 0) {
			if (rq->curr == p)
				resched_curr(rq);
			return;
		}
		hrtick_start(rq, delta);
	}
}

/*
 * called from enqueue/dequeue and updates the hrtick when the
 * current task is from our class and nr_running is low enough
 * to matter.
 */
static void hrtick_update(struct rq *rq)
{
	struct task_struct *curr = rq->curr;

	if (!hrtick_enabled(rq) || curr->sched_class != &fair_sched_class)
		return;

	if (cfs_rq_of(&curr->se)->nr_running < sched_nr_latency)
		hrtick_start_fair(rq, curr);
}
#else /* !CONFIG_SCHED_HRTICK */
static inline void
hrtick_start_fair(struct rq *rq, struct task_struct *p)
{
}

static inline void hrtick_update(struct rq *rq)
{
}
#endif

#ifdef CONFIG_SMP
static inline unsigned long cpu_util(int cpu);

static inline bool cpu_overutilized(int cpu)
{
	int overutilized = -1;

	trace_android_rvh_cpu_overutilized(cpu, &overutilized);
	if (overutilized != -1)
		return overutilized;

	return !fits_capacity(cpu_util(cpu), capacity_of(cpu));
}

static inline void update_overutilized_status(struct rq *rq)
{
	if (!READ_ONCE(rq->rd->overutilized) && cpu_overutilized(rq->cpu)) {
		WRITE_ONCE(rq->rd->overutilized, SG_OVERUTILIZED);
		trace_sched_overutilized_tp(rq->rd, SG_OVERUTILIZED);
	}
}
#else
static inline void update_overutilized_status(struct rq *rq) { }
#endif

/* Runqueue only has SCHED_IDLE tasks enqueued */
static int sched_idle_rq(struct rq *rq)
{
	return unlikely(rq->nr_running == rq->cfs.idle_h_nr_running &&
			rq->nr_running);
}

#ifdef CONFIG_SMP
static int sched_idle_cpu(int cpu)
{
	return sched_idle_rq(cpu_rq(cpu));
}
#endif

/*
 * The enqueue_task method is called before nr_running is
 * increased. Here we update the fair scheduling stats and
 * then put the task into the rbtree:
 */
static void
enqueue_task_fair(struct rq *rq, struct task_struct *p, int flags)
{
	struct cfs_rq *cfs_rq;
	struct sched_entity *se = &p->se;
	int idle_h_nr_running = task_has_idle_policy(p);
	int task_new = !(flags & ENQUEUE_WAKEUP);
	int should_iowait_boost;

	/*
	 * The code below (indirectly) updates schedutil which looks at
	 * the cfs_rq utilization to select a frequency.
	 * Let's add the task's estimated utilization to the cfs_rq's
	 * estimated utilization, before we update schedutil.
	 */
	util_est_enqueue(&rq->cfs, p);

	/*
	 * If in_iowait is set, the code below may not trigger any cpufreq
	 * utilization updates, so do it here explicitly with the IOWAIT flag
	 * passed.
	 */
	should_iowait_boost = p->in_iowait;
	trace_android_rvh_set_iowait(p, &should_iowait_boost);
	if (should_iowait_boost)
		cpufreq_update_util(rq, SCHED_CPUFREQ_IOWAIT);

	for_each_sched_entity(se) {
		if (se->on_rq)
			break;
		cfs_rq = cfs_rq_of(se);
		enqueue_entity(cfs_rq, se, flags);

		cfs_rq->h_nr_running++;
		cfs_rq->idle_h_nr_running += idle_h_nr_running;

		/* end evaluation on encountering a throttled cfs_rq */
		if (cfs_rq_throttled(cfs_rq))
			goto enqueue_throttle;

		flags = ENQUEUE_WAKEUP;
	}

	trace_android_rvh_enqueue_task_fair(rq, p, flags);
	for_each_sched_entity(se) {
		cfs_rq = cfs_rq_of(se);

		update_load_avg(cfs_rq, se, UPDATE_TG);
		se_update_runnable(se);
		update_cfs_group(se);

		cfs_rq->h_nr_running++;
		cfs_rq->idle_h_nr_running += idle_h_nr_running;

		/* end evaluation on encountering a throttled cfs_rq */
		if (cfs_rq_throttled(cfs_rq))
			goto enqueue_throttle;

               /*
                * One parent has been throttled and cfs_rq removed from the
                * list. Add it back to not break the leaf list.
                */
               if (throttled_hierarchy(cfs_rq))
                       list_add_leaf_cfs_rq(cfs_rq);
	}

	/* At this point se is NULL and we are at root level*/
	add_nr_running(rq, 1);

	/*
	 * Since new tasks are assigned an initial util_avg equal to
	 * half of the spare capacity of their CPU, tiny tasks have the
	 * ability to cross the overutilized threshold, which will
	 * result in the load balancer ruining all the task placement
	 * done by EAS. As a way to mitigate that effect, do not account
	 * for the first enqueue operation of new tasks during the
	 * overutilized flag detection.
	 *
	 * A better way of solving this problem would be to wait for
	 * the PELT signals of tasks to converge before taking them
	 * into account, but that is not straightforward to implement,
	 * and the following generally works well enough in practice.
	 */
	if (!task_new)
		update_overutilized_status(rq);

enqueue_throttle:
	if (cfs_bandwidth_used()) {
		/*
		 * When bandwidth control is enabled; the cfs_rq_throttled()
		 * breaks in the above iteration can result in incomplete
		 * leaf list maintenance, resulting in triggering the assertion
		 * below.
		 */
		for_each_sched_entity(se) {
			cfs_rq = cfs_rq_of(se);

			if (list_add_leaf_cfs_rq(cfs_rq))
				break;
		}
	}

	assert_list_leaf_cfs_rq(rq);

	hrtick_update(rq);
}

static void set_next_buddy(struct sched_entity *se);

/*
 * The dequeue_task method is called before nr_running is
 * decreased. We remove the task from the rbtree and
 * update the fair scheduling stats:
 */
static void dequeue_task_fair(struct rq *rq, struct task_struct *p, int flags)
{
	struct cfs_rq *cfs_rq;
	struct sched_entity *se = &p->se;
	int task_sleep = flags & DEQUEUE_SLEEP;
	int idle_h_nr_running = task_has_idle_policy(p);
	bool was_sched_idle = sched_idle_rq(rq);

	util_est_dequeue(&rq->cfs, p);

	for_each_sched_entity(se) {
		cfs_rq = cfs_rq_of(se);
		dequeue_entity(cfs_rq, se, flags);

		cfs_rq->h_nr_running--;
		cfs_rq->idle_h_nr_running -= idle_h_nr_running;

		/* end evaluation on encountering a throttled cfs_rq */
		if (cfs_rq_throttled(cfs_rq))
			goto dequeue_throttle;

		/* Don't dequeue parent if it has other entities besides us */
		if (cfs_rq->load.weight) {
			/* Avoid re-evaluating load for this entity: */
			se = parent_entity(se);
			/*
			 * Bias pick_next to pick a task from this cfs_rq, as
			 * p is sleeping when it is within its sched_slice.
			 */
			if (task_sleep && se && !throttled_hierarchy(cfs_rq))
				set_next_buddy(se);
			break;
		}
		flags |= DEQUEUE_SLEEP;
	}

	trace_android_rvh_dequeue_task_fair(rq, p, flags);
	for_each_sched_entity(se) {
		cfs_rq = cfs_rq_of(se);

		update_load_avg(cfs_rq, se, UPDATE_TG);
		se_update_runnable(se);
		update_cfs_group(se);

		cfs_rq->h_nr_running--;
		cfs_rq->idle_h_nr_running -= idle_h_nr_running;

		/* end evaluation on encountering a throttled cfs_rq */
		if (cfs_rq_throttled(cfs_rq))
			goto dequeue_throttle;

	}

	/* At this point se is NULL and we are at root level*/
	sub_nr_running(rq, 1);

	/* balance early to pull high priority tasks */
	if (unlikely(!was_sched_idle && sched_idle_rq(rq)))
		rq->next_balance = jiffies;

dequeue_throttle:
	util_est_update(&rq->cfs, p, task_sleep);
	hrtick_update(rq);
}

#ifdef CONFIG_SMP

/* Working cpumask for: load_balance, load_balance_newidle. */
DEFINE_PER_CPU(cpumask_var_t, load_balance_mask);
DEFINE_PER_CPU(cpumask_var_t, select_idle_mask);

#ifdef CONFIG_NO_HZ_COMMON

static struct {
	cpumask_var_t idle_cpus_mask;
	atomic_t nr_cpus;
	int has_blocked;		/* Idle CPUS has blocked load */
	unsigned long next_balance;     /* in jiffy units */
	unsigned long next_blocked;	/* Next update of blocked load in jiffies */
} nohz ____cacheline_aligned;

#endif /* CONFIG_NO_HZ_COMMON */

static unsigned long cpu_load(struct rq *rq)
{
	return cfs_rq_load_avg(&rq->cfs);
}

/*
 * cpu_load_without - compute CPU load without any contributions from *p
 * @cpu: the CPU which load is requested
 * @p: the task which load should be discounted
 *
 * The load of a CPU is defined by the load of tasks currently enqueued on that
 * CPU as well as tasks which are currently sleeping after an execution on that
 * CPU.
 *
 * This method returns the load of the specified CPU by discounting the load of
 * the specified task, whenever the task is currently contributing to the CPU
 * load.
 */
static unsigned long cpu_load_without(struct rq *rq, struct task_struct *p)
{
	struct cfs_rq *cfs_rq;
	unsigned int load;

	/* Task has no contribution or is new */
	if (cpu_of(rq) != task_cpu(p) || !READ_ONCE(p->se.avg.last_update_time))
		return cpu_load(rq);

	cfs_rq = &rq->cfs;
	load = READ_ONCE(cfs_rq->avg.load_avg);

	/* Discount task's util from CPU's util */
	lsub_positive(&load, task_h_load(p));

	return load;
}

static unsigned long cpu_runnable(struct rq *rq)
{
	return cfs_rq_runnable_avg(&rq->cfs);
}

static unsigned long cpu_runnable_without(struct rq *rq, struct task_struct *p)
{
	struct cfs_rq *cfs_rq;
	unsigned int runnable;

	/* Task has no contribution or is new */
	if (cpu_of(rq) != task_cpu(p) || !READ_ONCE(p->se.avg.last_update_time))
		return cpu_runnable(rq);

	cfs_rq = &rq->cfs;
	runnable = READ_ONCE(cfs_rq->avg.runnable_avg);

	/* Discount task's runnable from CPU's runnable */
	lsub_positive(&runnable, p->se.avg.runnable_avg);

	return runnable;
}

static unsigned long capacity_of(int cpu)
{
	return cpu_rq(cpu)->cpu_capacity;
}

static void record_wakee(struct task_struct *p)
{
	/*
	 * Only decay a single time; tasks that have less then 1 wakeup per
	 * jiffy will not have built up many flips.
	 */
	if (time_after(jiffies, current->wakee_flip_decay_ts + HZ)) {
		current->wakee_flips >>= 1;
		current->wakee_flip_decay_ts = jiffies;
	}

	if (current->last_wakee != p) {
		current->last_wakee = p;
		current->wakee_flips++;
	}
}

/*
 * Detect M:N waker/wakee relationships via a switching-frequency heuristic.
 *
 * A waker of many should wake a different task than the one last awakened
 * at a frequency roughly N times higher than one of its wakees.
 *
 * In order to determine whether we should let the load spread vs consolidating
 * to shared cache, we look for a minimum 'flip' frequency of llc_size in one
 * partner, and a factor of lls_size higher frequency in the other.
 *
 * With both conditions met, we can be relatively sure that the relationship is
 * non-monogamous, with partner count exceeding socket size.
 *
 * Waker/wakee being client/server, worker/dispatcher, interrupt source or
 * whatever is irrelevant, spread criteria is apparent partner count exceeds
 * socket size.
 */
static int wake_wide(struct task_struct *p)
{
	unsigned int master = current->wakee_flips;
	unsigned int slave = p->wakee_flips;
	int factor = __this_cpu_read(sd_llc_size);

	if (master < slave)
		swap(master, slave);
	if (slave < factor || master < slave * factor)
		return 0;
	return 1;
}

/*
 * The purpose of wake_affine() is to quickly determine on which CPU we can run
 * soonest. For the purpose of speed we only consider the waking and previous
 * CPU.
 *
 * wake_affine_idle() - only considers 'now', it check if the waking CPU is
 *			cache-affine and is (or	will be) idle.
 *
 * wake_affine_weight() - considers the weight to reflect the average
 *			  scheduling latency of the CPUs. This seems to work
 *			  for the overloaded case.
 */
static int
wake_affine_idle(int this_cpu, int prev_cpu, int sync)
{
	/*
	 * If this_cpu is idle, it implies the wakeup is from interrupt
	 * context. Only allow the move if cache is shared. Otherwise an
	 * interrupt intensive workload could force all tasks onto one
	 * node depending on the IO topology or IRQ affinity settings.
	 *
	 * If the prev_cpu is idle and cache affine then avoid a migration.
	 * There is no guarantee that the cache hot data from an interrupt
	 * is more important than cache hot data on the prev_cpu and from
	 * a cpufreq perspective, it's better to have higher utilisation
	 * on one CPU.
	 */
	if (available_idle_cpu(this_cpu) && cpus_share_cache(this_cpu, prev_cpu))
		return available_idle_cpu(prev_cpu) ? prev_cpu : this_cpu;

	if (sync && cpu_rq(this_cpu)->nr_running == 1)
		return this_cpu;

	return nr_cpumask_bits;
}

static int
wake_affine_weight(struct sched_domain *sd, struct task_struct *p,
		   int this_cpu, int prev_cpu, int sync)
{
	s64 this_eff_load, prev_eff_load;
	unsigned long task_load;

	this_eff_load = cpu_load(cpu_rq(this_cpu));

	if (sync) {
		unsigned long current_load = task_h_load(current);

		if (current_load > this_eff_load)
			return this_cpu;

		this_eff_load -= current_load;
	}

	task_load = task_h_load(p);

	this_eff_load += task_load;
	if (sched_feat(WA_BIAS))
		this_eff_load *= 100;
	this_eff_load *= capacity_of(prev_cpu);

	prev_eff_load = cpu_load(cpu_rq(prev_cpu));
	prev_eff_load -= task_load;
	if (sched_feat(WA_BIAS))
		prev_eff_load *= 100 + (sd->imbalance_pct - 100) / 2;
	prev_eff_load *= capacity_of(this_cpu);

	/*
	 * If sync, adjust the weight of prev_eff_load such that if
	 * prev_eff == this_eff that select_idle_sibling() will consider
	 * stacking the wakee on top of the waker if no other CPU is
	 * idle.
	 */
	if (sync)
		prev_eff_load += 1;

	return this_eff_load < prev_eff_load ? this_cpu : nr_cpumask_bits;
}

static int wake_affine(struct sched_domain *sd, struct task_struct *p,
		       int this_cpu, int prev_cpu, int sync)
{
	int target = nr_cpumask_bits;

	if (sched_feat(WA_IDLE))
		target = wake_affine_idle(this_cpu, prev_cpu, sync);

	if (sched_feat(WA_WEIGHT) && target == nr_cpumask_bits)
		target = wake_affine_weight(sd, p, this_cpu, prev_cpu, sync);

	schedstat_inc(p->se.statistics.nr_wakeups_affine_attempts);
	if (target == nr_cpumask_bits)
		return prev_cpu;

	schedstat_inc(sd->ttwu_move_affine);
	schedstat_inc(p->se.statistics.nr_wakeups_affine);
	return target;
}

static struct sched_group *
find_idlest_group(struct sched_domain *sd, struct task_struct *p, int this_cpu);

/*
 * find_idlest_group_cpu - find the idlest CPU among the CPUs in the group.
 */
static int
find_idlest_group_cpu(struct sched_group *group, struct task_struct *p, int this_cpu)
{
	unsigned long load, min_load = ULONG_MAX;
	unsigned int min_exit_latency = UINT_MAX;
	u64 latest_idle_timestamp = 0;
	int least_loaded_cpu = this_cpu;
	int shallowest_idle_cpu = -1;
	int i;

	/* Check if we have any choice: */
	if (group->group_weight == 1)
		return cpumask_first(sched_group_span(group));

	/* Traverse only the allowed CPUs */
	for_each_cpu_and(i, sched_group_span(group), p->cpus_ptr) {
		struct rq *rq = cpu_rq(i);

		if (!sched_core_cookie_match(rq, p))
			continue;

		if (sched_idle_cpu(i))
			return i;

		if (available_idle_cpu(i)) {
			struct cpuidle_state *idle = idle_get_state(rq);
			if (idle && idle->exit_latency < min_exit_latency) {
				/*
				 * We give priority to a CPU whose idle state
				 * has the smallest exit latency irrespective
				 * of any idle timestamp.
				 */
				min_exit_latency = idle->exit_latency;
				latest_idle_timestamp = rq->idle_stamp;
				shallowest_idle_cpu = i;
			} else if ((!idle || idle->exit_latency == min_exit_latency) &&
				   rq->idle_stamp > latest_idle_timestamp) {
				/*
				 * If equal or no active idle state, then
				 * the most recently idled CPU might have
				 * a warmer cache.
				 */
				latest_idle_timestamp = rq->idle_stamp;
				shallowest_idle_cpu = i;
			}
		} else if (shallowest_idle_cpu == -1) {
			load = cpu_load(cpu_rq(i));
			if (load < min_load) {
				min_load = load;
				least_loaded_cpu = i;
			}
		}
	}

	return shallowest_idle_cpu != -1 ? shallowest_idle_cpu : least_loaded_cpu;
}

static inline int find_idlest_cpu(struct sched_domain *sd, struct task_struct *p,
				  int cpu, int prev_cpu, int sd_flag)
{
	int new_cpu = cpu;

	if (!cpumask_intersects(sched_domain_span(sd), p->cpus_ptr))
		return prev_cpu;

	/*
	 * We need task's util for cpu_util_without, sync it up to
	 * prev_cpu's last_update_time.
	 */
	if (!(sd_flag & SD_BALANCE_FORK))
		sync_entity_load_avg(&p->se);

	while (sd) {
		struct sched_group *group;
		struct sched_domain *tmp;
		int weight;

		if (!(sd->flags & sd_flag)) {
			sd = sd->child;
			continue;
		}

		group = find_idlest_group(sd, p, cpu);
		if (!group) {
			sd = sd->child;
			continue;
		}

		new_cpu = find_idlest_group_cpu(group, p, cpu);
		if (new_cpu == cpu) {
			/* Now try balancing at a lower domain level of 'cpu': */
			sd = sd->child;
			continue;
		}

		/* Now try balancing at a lower domain level of 'new_cpu': */
		cpu = new_cpu;
		weight = sd->span_weight;
		sd = NULL;
		for_each_domain(cpu, tmp) {
			if (weight <= tmp->span_weight)
				break;
			if (tmp->flags & sd_flag)
				sd = tmp;
		}
	}

	return new_cpu;
}

#ifdef CONFIG_SCHED_SMT
DEFINE_STATIC_KEY_FALSE(sched_smt_present);
EXPORT_SYMBOL_GPL(sched_smt_present);

static inline void set_idle_cores(int cpu, int val)
{
	struct sched_domain_shared *sds;

	sds = rcu_dereference(per_cpu(sd_llc_shared, cpu));
	if (sds)
		WRITE_ONCE(sds->has_idle_cores, val);
}

static inline bool test_idle_cores(int cpu, bool def)
{
	struct sched_domain_shared *sds;

	sds = rcu_dereference(per_cpu(sd_llc_shared, cpu));
	if (sds)
		return READ_ONCE(sds->has_idle_cores);

	return def;
}

/*
 * Scans the local SMT mask to see if the entire core is idle, and records this
 * information in sd_llc_shared->has_idle_cores.
 *
 * Since SMT siblings share all cache levels, inspecting this limited remote
 * state should be fairly cheap.
 */
void __update_idle_core(struct rq *rq)
{
	int core = cpu_of(rq);
	int cpu;

	rcu_read_lock();
	if (test_idle_cores(core, true))
		goto unlock;

	for_each_cpu(cpu, cpu_smt_mask(core)) {
		if (cpu == core)
			continue;

		if (!available_idle_cpu(cpu))
			goto unlock;
	}

	set_idle_cores(core, 1);
unlock:
	rcu_read_unlock();
}

/*
 * Scan the entire LLC domain for idle cores; this dynamically switches off if
 * there are no idle cores left in the system; tracked through
 * sd_llc->shared->has_idle_cores and enabled through update_idle_core() above.
 */
static int select_idle_core(struct task_struct *p, struct sched_domain *sd, int target)
{
	struct cpumask *cpus = this_cpu_cpumask_var_ptr(select_idle_mask);
	int core, cpu;

	if (!static_branch_likely(&sched_smt_present))
		return -1;

	if (!test_idle_cores(target, false))
		return -1;

	cpumask_and(cpus, sched_domain_span(sd), p->cpus_ptr);

	for_each_cpu_wrap(core, cpus, target) {
		bool idle = true;

		for_each_cpu(cpu, cpu_smt_mask(core)) {
			if (!available_idle_cpu(cpu) ||
					!sched_cpu_cookie_match(cpu_rq(cpu), p)) {
				idle = false;
				break;
			}
		}
		cpumask_andnot(cpus, cpus, cpu_smt_mask(core));

		if (idle)
			return core;
	}

	/*
	 * Failed to find an idle core; stop looking for one.
	 */
	set_idle_cores(target, 0);

	return -1;
}

/*
 * Scan the local SMT mask for idle CPUs.
 */
static int select_idle_smt(struct task_struct *p, struct sched_domain *sd, int target)
{
	int cpu;

	if (!static_branch_likely(&sched_smt_present))
		return -1;

	for_each_cpu(cpu, cpu_smt_mask(target)) {
		if (!cpumask_test_cpu(cpu, p->cpus_ptr) ||
		    !cpumask_test_cpu(cpu, sched_domain_span(sd)))
			continue;
		if (available_idle_cpu(cpu) || sched_idle_cpu(cpu))
			return cpu;
	}

	return -1;
}

#else /* CONFIG_SCHED_SMT */

static inline int select_idle_core(struct task_struct *p, struct sched_domain *sd, int target)
{
	return -1;
}

static inline int select_idle_smt(struct task_struct *p, struct sched_domain *sd, int target)
{
	return -1;
}

#endif /* CONFIG_SCHED_SMT */

/*
 * Scan the LLC domain for idle CPUs; this is dynamically regulated by
 * comparing the average scan cost (tracked in sd->avg_scan_cost) against the
 * average idle time for this rq (as found in rq->avg_idle).
 */
static int select_idle_cpu(struct task_struct *p, struct sched_domain *sd, int target)
{
	struct cpumask *cpus = this_cpu_cpumask_var_ptr(select_idle_mask);
	struct sched_domain *this_sd;
	u64 avg_cost, avg_idle;
	u64 time;
	int this = smp_processor_id();
	int cpu, nr = INT_MAX;

	this_sd = rcu_dereference(*this_cpu_ptr(&sd_llc));
	if (!this_sd)
		return -1;

	/*
	 * Due to large variance we need a large fuzz factor; hackbench in
	 * particularly is sensitive here.
	 */
	avg_idle = this_rq()->avg_idle / 512;
	avg_cost = this_sd->avg_scan_cost + 1;

	if (sched_feat(SIS_AVG_CPU) && avg_idle < avg_cost)
		return -1;

	if (sched_feat(SIS_PROP)) {
		u64 span_avg = sd->span_weight * avg_idle;
		if (span_avg > 4*avg_cost)
			nr = div_u64(span_avg, avg_cost);
		else
			nr = 4;
	}

	time = cpu_clock(this);

	cpumask_and(cpus, sched_domain_span(sd), p->cpus_ptr);

	for_each_cpu_wrap(cpu, cpus, target) {
		if (!--nr)
			return -1;
		if (available_idle_cpu(cpu) || sched_idle_cpu(cpu))
			break;
	}

	time = cpu_clock(this) - time;
	update_avg(&this_sd->avg_scan_cost, time);

	return cpu;
}

/*
 * Scan the asym_capacity domain for idle CPUs; pick the first idle one on which
 * the task fits. If no CPU is big enough, but there are idle ones, try to
 * maximize capacity.
 */
static int
select_idle_capacity(struct task_struct *p, struct sched_domain *sd, int target)
{
	unsigned long task_util, best_cap = 0;
	int cpu, best_cpu = -1;
	struct cpumask *cpus;

	cpus = this_cpu_cpumask_var_ptr(select_idle_mask);
	cpumask_and(cpus, sched_domain_span(sd), p->cpus_ptr);

	task_util = uclamp_task_util(p);

	for_each_cpu_wrap(cpu, cpus, target) {
		unsigned long cpu_cap = capacity_of(cpu);

		if (!available_idle_cpu(cpu) && !sched_idle_cpu(cpu))
			continue;
		if (fits_capacity(task_util, cpu_cap))
			return cpu;

		if (cpu_cap > best_cap) {
			best_cap = cpu_cap;
			best_cpu = cpu;
		}
	}

	return best_cpu;
}

static inline bool asym_fits_capacity(int task_util, int cpu)
{
	if (static_branch_unlikely(&sched_asym_cpucapacity))
		return fits_capacity(task_util, capacity_of(cpu));

	return true;
}

/*
 * Try and locate an idle core/thread in the LLC cache domain.
 */
static int select_idle_sibling(struct task_struct *p, int prev, int target)
{
	struct sched_domain *sd;
	unsigned long task_util;
	int i, recent_used_cpu;

	/*
	 * On asymmetric system, update task utilization because we will check
	 * that the task fits with cpu's capacity.
	 */
	if (static_branch_unlikely(&sched_asym_cpucapacity)) {
		sync_entity_load_avg(&p->se);
		task_util = uclamp_task_util(p);
	}

	/*
	 * per-cpu select_idle_mask usage
	 */
	lockdep_assert_irqs_disabled();

	if ((available_idle_cpu(target) || sched_idle_cpu(target)) &&
	    asym_fits_capacity(task_util, target))
		return target;

	/*
	 * If the previous CPU is cache affine and idle, don't be stupid:
	 */
	if (prev != target && cpus_share_cache(prev, target) &&
	    (available_idle_cpu(prev) || sched_idle_cpu(prev)) &&
	    asym_fits_capacity(task_util, prev))
		return prev;

	/*
	 * Allow a per-cpu kthread to stack with the wakee if the
	 * kworker thread and the tasks previous CPUs are the same.
	 * The assumption is that the wakee queued work for the
	 * per-cpu kthread that is now complete and the wakeup is
	 * essentially a sync wakeup. An obvious example of this
	 * pattern is IO completions.
	 */
	if (is_per_cpu_kthread(current) &&
	    prev == smp_processor_id() &&
	    this_rq()->nr_running <= 1) {
		return prev;
	}

	/* Check a recently used CPU as a potential idle candidate: */
	recent_used_cpu = p->recent_used_cpu;
	if (recent_used_cpu != prev &&
	    recent_used_cpu != target &&
	    cpus_share_cache(recent_used_cpu, target) &&
	    (available_idle_cpu(recent_used_cpu) || sched_idle_cpu(recent_used_cpu)) &&
	    cpumask_test_cpu(p->recent_used_cpu, p->cpus_ptr) &&
	    asym_fits_capacity(task_util, recent_used_cpu)) {
		/*
		 * Replace recent_used_cpu with prev as it is a potential
		 * candidate for the next wake:
		 */
		p->recent_used_cpu = prev;
		return recent_used_cpu;
	}

	/*
	 * For asymmetric CPU capacity systems, our domain of interest is
	 * sd_asym_cpucapacity rather than sd_llc.
	 */
	if (static_branch_unlikely(&sched_asym_cpucapacity)) {
		sd = rcu_dereference(per_cpu(sd_asym_cpucapacity, target));
		/*
		 * On an asymmetric CPU capacity system where an exclusive
		 * cpuset defines a symmetric island (i.e. one unique
		 * capacity_orig value through the cpuset), the key will be set
		 * but the CPUs within that cpuset will not have a domain with
		 * SD_ASYM_CPUCAPACITY. These should follow the usual symmetric
		 * capacity path.
		 */
		if (sd) {
			i = select_idle_capacity(p, sd, target);
			return ((unsigned)i < nr_cpumask_bits) ? i : target;
		}
	}

	sd = rcu_dereference(per_cpu(sd_llc, target));
	if (!sd)
		return target;

	i = select_idle_core(p, sd, target);
	if ((unsigned)i < nr_cpumask_bits)
		return i;

	i = select_idle_cpu(p, sd, target);
	if ((unsigned)i < nr_cpumask_bits)
		return i;

	i = select_idle_smt(p, sd, target);
	if ((unsigned)i < nr_cpumask_bits)
		return i;

	return target;
}

/**
 * Amount of capacity of a CPU that is (estimated to be) used by CFS tasks
 * @cpu: the CPU to get the utilization of
 *
 * The unit of the return value must be the one of capacity so we can compare
 * the utilization with the capacity of the CPU that is available for CFS task
 * (ie cpu_capacity).
 *
 * cfs_rq.avg.util_avg is the sum of running time of runnable tasks plus the
 * recent utilization of currently non-runnable tasks on a CPU. It represents
 * the amount of utilization of a CPU in the range [0..capacity_orig] where
 * capacity_orig is the cpu_capacity available at the highest frequency
 * (arch_scale_freq_capacity()).
 * The utilization of a CPU converges towards a sum equal to or less than the
 * current capacity (capacity_curr <= capacity_orig) of the CPU because it is
 * the running time on this CPU scaled by capacity_curr.
 *
 * The estimated utilization of a CPU is defined to be the maximum between its
 * cfs_rq.avg.util_avg and the sum of the estimated utilization of the tasks
 * currently RUNNABLE on that CPU.
 * This allows to properly represent the expected utilization of a CPU which
 * has just got a big task running since a long sleep period. At the same time
 * however it preserves the benefits of the "blocked utilization" in
 * describing the potential for other tasks waking up on the same CPU.
 *
 * Nevertheless, cfs_rq.avg.util_avg can be higher than capacity_curr or even
 * higher than capacity_orig because of unfortunate rounding in
 * cfs.avg.util_avg or just after migrating tasks and new task wakeups until
 * the average stabilizes with the new running time. We need to check that the
 * utilization stays within the range of [0..capacity_orig] and cap it if
 * necessary. Without utilization capping, a group could be seen as overloaded
 * (CPU0 utilization at 121% + CPU1 utilization at 80%) whereas CPU1 has 20% of
 * available capacity. We allow utilization to overshoot capacity_curr (but not
 * capacity_orig) as it useful for predicting the capacity required after task
 * migrations (scheduler-driven DVFS).
 *
 * Return: the (estimated) utilization for the specified CPU
 */
static inline unsigned long cpu_util(int cpu)
{
	struct cfs_rq *cfs_rq;
	unsigned int util;

	cfs_rq = &cpu_rq(cpu)->cfs;
	util = READ_ONCE(cfs_rq->avg.util_avg);

	if (sched_feat(UTIL_EST))
		util = max(util, READ_ONCE(cfs_rq->avg.util_est.enqueued));

	return min_t(unsigned long, util, capacity_orig_of(cpu));
}

/*
 * cpu_util_without: compute cpu utilization without any contributions from *p
 * @cpu: the CPU which utilization is requested
 * @p: the task which utilization should be discounted
 *
 * The utilization of a CPU is defined by the utilization of tasks currently
 * enqueued on that CPU as well as tasks which are currently sleeping after an
 * execution on that CPU.
 *
 * This method returns the utilization of the specified CPU by discounting the
 * utilization of the specified task, whenever the task is currently
 * contributing to the CPU utilization.
 */
static unsigned long cpu_util_without(int cpu, struct task_struct *p)
{
	struct cfs_rq *cfs_rq;
	unsigned int util;

	/* Task has no contribution or is new */
	if (cpu != task_cpu(p) || !READ_ONCE(p->se.avg.last_update_time))
		return cpu_util(cpu);

	cfs_rq = &cpu_rq(cpu)->cfs;
	util = READ_ONCE(cfs_rq->avg.util_avg);

	/* Discount task's util from CPU's util */
	lsub_positive(&util, task_util(p));

	/*
	 * Covered cases:
	 *
	 * a) if *p is the only task sleeping on this CPU, then:
	 *      cpu_util (== task_util) > util_est (== 0)
	 *    and thus we return:
	 *      cpu_util_without = (cpu_util - task_util) = 0
	 *
	 * b) if other tasks are SLEEPING on this CPU, which is now exiting
	 *    IDLE, then:
	 *      cpu_util >= task_util
	 *      cpu_util > util_est (== 0)
	 *    and thus we discount *p's blocked utilization to return:
	 *      cpu_util_without = (cpu_util - task_util) >= 0
	 *
	 * c) if other tasks are RUNNABLE on that CPU and
	 *      util_est > cpu_util
	 *    then we use util_est since it returns a more restrictive
	 *    estimation of the spare capacity on that CPU, by just
	 *    considering the expected utilization of tasks already
	 *    runnable on that CPU.
	 *
	 * Cases a) and b) are covered by the above code, while case c) is
	 * covered by the following code when estimated utilization is
	 * enabled.
	 */
	if (sched_feat(UTIL_EST)) {
		unsigned int estimated =
			READ_ONCE(cfs_rq->avg.util_est.enqueued);

		/*
		 * Despite the following checks we still have a small window
		 * for a possible race, when an execl's select_task_rq_fair()
		 * races with LB's detach_task():
		 *
		 *   detach_task()
		 *     p->on_rq = TASK_ON_RQ_MIGRATING;
		 *     ---------------------------------- A
		 *     deactivate_task()                   \
		 *       dequeue_task()                     + RaceTime
		 *         util_est_dequeue()              /
		 *     ---------------------------------- B
		 *
		 * The additional check on "current == p" it's required to
		 * properly fix the execl regression and it helps in further
		 * reducing the chances for the above race.
		 */
		if (unlikely(task_on_rq_queued(p) || current == p))
			lsub_positive(&estimated, _task_util_est(p));

		util = max(util, estimated);
	}

	/*
	 * Utilization (estimated) can exceed the CPU capacity, thus let's
	 * clamp to the maximum CPU capacity to ensure consistency with
	 * the cpu_util call.
	 */
	return min_t(unsigned long, util, capacity_orig_of(cpu));
}

/*
 * Predicts what cpu_util(@cpu) would return if @p was migrated (and enqueued)
 * to @dst_cpu.
 */
static unsigned long cpu_util_next(int cpu, struct task_struct *p, int dst_cpu)
{
	struct cfs_rq *cfs_rq = &cpu_rq(cpu)->cfs;
	unsigned long util_est, util = READ_ONCE(cfs_rq->avg.util_avg);

	/*
	 * If @p migrates from @cpu to another, remove its contribution. Or,
	 * if @p migrates from another CPU to @cpu, add its contribution. In
	 * the other cases, @cpu is not impacted by the migration, so the
	 * util_avg should already be correct.
	 */
	if (task_cpu(p) == cpu && dst_cpu != cpu)
		sub_positive(&util, task_util(p));
	else if (task_cpu(p) != cpu && dst_cpu == cpu)
		util += task_util(p);

	if (sched_feat(UTIL_EST)) {
		util_est = READ_ONCE(cfs_rq->avg.util_est.enqueued);

		/*
		 * During wake-up, the task isn't enqueued yet and doesn't
		 * appear in the cfs_rq->avg.util_est.enqueued of any rq,
		 * so just add it (if needed) to "simulate" what will be
		 * cpu_util() after the task has been enqueued.
		 */
		if (dst_cpu == cpu)
			util_est += _task_util_est(p);

		util = max(util, util_est);
	}

	return min(util, capacity_orig_of(cpu));
}

/*
 * compute_energy(): Estimates the energy that @pd would consume if @p was
 * migrated to @dst_cpu. compute_energy() predicts what will be the utilization
 * landscape of @pd's CPUs after the task migration, and uses the Energy Model
 * to compute what would be the energy if we decided to actually migrate that
 * task.
 */
static long
compute_energy(struct task_struct *p, int dst_cpu, struct perf_domain *pd)
{
	struct cpumask *pd_mask = perf_domain_span(pd);
	unsigned long cpu_cap = arch_scale_cpu_capacity(cpumask_first(pd_mask));
	unsigned long max_util = 0, sum_util = 0;
	unsigned long energy = 0;
	int cpu;

	/*
	 * The capacity state of CPUs of the current rd can be driven by CPUs
	 * of another rd if they belong to the same pd. So, account for the
	 * utilization of these CPUs too by masking pd with cpu_online_mask
	 * instead of the rd span.
	 *
	 * If an entire pd is outside of the current rd, it will not appear in
	 * its pd list and will not be accounted by compute_energy().
	 */
	for_each_cpu_and(cpu, pd_mask, cpu_online_mask) {
		unsigned long cpu_util, util_cfs = cpu_util_next(cpu, p, dst_cpu);
		struct task_struct *tsk = cpu == dst_cpu ? p : NULL;

		/*
		 * Busy time computation: utilization clamping is not
		 * required since the ratio (sum_util / cpu_capacity)
		 * is already enough to scale the EM reported power
		 * consumption at the (eventually clamped) cpu_capacity.
		 */
		sum_util += schedutil_cpu_util(cpu, util_cfs, cpu_cap,
					       ENERGY_UTIL, NULL);

		/*
		 * Performance domain frequency: utilization clamping
		 * must be considered since it affects the selection
		 * of the performance domain frequency.
		 * NOTE: in case RT tasks are running, by default the
		 * FREQUENCY_UTIL's utilization can be max OPP.
		 */
		cpu_util = schedutil_cpu_util(cpu, util_cfs, cpu_cap,
					      FREQUENCY_UTIL, tsk);
		max_util = max(max_util, cpu_util);
	}

	trace_android_vh_em_cpu_energy(pd->em_pd, max_util, sum_util, &energy);
	if (!energy)
		energy = em_cpu_energy(pd->em_pd, max_util, sum_util);

	return energy;
}

/*
 * find_energy_efficient_cpu(): Find most energy-efficient target CPU for the
 * waking task. find_energy_efficient_cpu() looks for the CPU with maximum
 * spare capacity in each performance domain and uses it as a potential
 * candidate to execute the task. Then, it uses the Energy Model to figure
 * out which of the CPU candidates is the most energy-efficient.
 *
 * The rationale for this heuristic is as follows. In a performance domain,
 * all the most energy efficient CPU candidates (according to the Energy
 * Model) are those for which we'll request a low frequency. When there are
 * several CPUs for which the frequency request will be the same, we don't
 * have enough data to break the tie between them, because the Energy Model
 * only includes active power costs. With this model, if we assume that
 * frequency requests follow utilization (e.g. using schedutil), the CPU with
 * the maximum spare capacity in a performance domain is guaranteed to be among
 * the best candidates of the performance domain.
 *
 * In practice, it could be preferable from an energy standpoint to pack
 * small tasks on a CPU in order to let other CPUs go in deeper idle states,
 * but that could also hurt our chances to go cluster idle, and we have no
 * ways to tell with the current Energy Model if this is actually a good
 * idea or not. So, find_energy_efficient_cpu() basically favors
 * cluster-packing, and spreading inside a cluster. That should at least be
 * a good thing for latency, and this is consistent with the idea that most
 * of the energy savings of EAS come from the asymmetry of the system, and
 * not so much from breaking the tie between identical CPUs. That's also the
 * reason why EAS is enabled in the topology code only for systems where
 * SD_ASYM_CPUCAPACITY is set.
 *
 * NOTE: Forkees are not accepted in the energy-aware wake-up path because
 * they don't have any useful utilization data yet and it's not possible to
 * forecast their impact on energy consumption. Consequently, they will be
 * placed by find_idlest_cpu() on the least loaded CPU, which might turn out
 * to be energy-inefficient in some use-cases. The alternative would be to
 * bias new tasks towards specific types of CPUs first, or to try to infer
 * their util_avg from the parent task, but those heuristics could hurt
 * other use-cases too. So, until someone finds a better way to solve this,
 * let's keep things simple by re-using the existing slow path.
 */
static int find_energy_efficient_cpu(struct task_struct *p, int prev_cpu, int sync)
{
	unsigned long prev_delta = ULONG_MAX, best_delta = ULONG_MAX;
	struct root_domain *rd = cpu_rq(smp_processor_id())->rd;
	int max_spare_cap_cpu_ls = prev_cpu, best_idle_cpu = -1;
	unsigned long max_spare_cap_ls = 0, target_cap;
	unsigned long cpu_cap, util, base_energy = 0;
	bool boosted, latency_sensitive = false;
	unsigned int min_exit_lat = UINT_MAX;
	int cpu, best_energy_cpu = prev_cpu;
	struct cpuidle_state *idle;
	struct sched_domain *sd;
	struct perf_domain *pd;
	int new_cpu = INT_MAX;

	sync_entity_load_avg(&p->se);
	trace_android_rvh_find_energy_efficient_cpu(p, prev_cpu, sync, &new_cpu);
	if (new_cpu != INT_MAX)
		return new_cpu;

	rcu_read_lock();
	pd = rcu_dereference(rd->pd);
	if (!pd || READ_ONCE(rd->overutilized))
		goto fail;

	cpu = smp_processor_id();
	if (sync && cpu_rq(cpu)->nr_running == 1 &&
	    cpumask_test_cpu(cpu, p->cpus_ptr) &&
	    task_fits_capacity(p, capacity_of(cpu))) {
		rcu_read_unlock();
		return cpu;
	}

	/*
	 * Energy-aware wake-up happens on the lowest sched_domain starting
	 * from sd_asym_cpucapacity spanning over this_cpu and prev_cpu.
	 */
	sd = rcu_dereference(*this_cpu_ptr(&sd_asym_cpucapacity));
	while (sd && !cpumask_test_cpu(prev_cpu, sched_domain_span(sd)))
		sd = sd->parent;
	if (!sd)
		goto fail;

	if (!task_util_est(p))
		goto unlock;

	latency_sensitive = uclamp_latency_sensitive(p);
	boosted = uclamp_boosted(p);
	target_cap = boosted ? 0 : ULONG_MAX;

	for (; pd; pd = pd->next) {
		unsigned long cur_delta, spare_cap, max_spare_cap = 0;
		unsigned long base_energy_pd;
		int max_spare_cap_cpu = -1;

		/* Compute the 'base' energy of the pd, without @p */
		base_energy_pd = compute_energy(p, -1, pd);
		base_energy += base_energy_pd;

		for_each_cpu_and(cpu, perf_domain_span(pd), sched_domain_span(sd)) {
			if (!cpumask_test_cpu(cpu, p->cpus_ptr))
				continue;

			util = cpu_util_next(cpu, p, cpu);
			cpu_cap = capacity_of(cpu);
			spare_cap = cpu_cap;
			lsub_positive(&spare_cap, util);

			/*
			 * Skip CPUs that cannot satisfy the capacity request.
			 * IOW, placing the task there would make the CPU
			 * overutilized. Take uclamp into account to see how
			 * much capacity we can get out of the CPU; this is
			 * aligned with schedutil_cpu_util().
			 */
			util = uclamp_rq_util_with(cpu_rq(cpu), util, p);
			if (!fits_capacity(util, cpu_cap))
				continue;

			/* Always use prev_cpu as a candidate. */
			if (!latency_sensitive && cpu == prev_cpu) {
				prev_delta = compute_energy(p, prev_cpu, pd);
				prev_delta -= base_energy_pd;
				best_delta = min(best_delta, prev_delta);
			}

			/*
			 * Find the CPU with the maximum spare capacity in
			 * the performance domain
			 */
			if (spare_cap > max_spare_cap) {
				max_spare_cap = spare_cap;
				max_spare_cap_cpu = cpu;
			}

			if (!latency_sensitive)
				continue;

			if (idle_cpu(cpu)) {
				cpu_cap = capacity_orig_of(cpu);
				if (boosted && cpu_cap < target_cap)
					continue;
				if (!boosted && cpu_cap > target_cap)
					continue;
				idle = idle_get_state(cpu_rq(cpu));
				if (idle && idle->exit_latency > min_exit_lat &&
						cpu_cap == target_cap)
					continue;

				if (idle)
					min_exit_lat = idle->exit_latency;
				target_cap = cpu_cap;
				best_idle_cpu = cpu;
			} else if (spare_cap > max_spare_cap_ls) {
				max_spare_cap_ls = spare_cap;
				max_spare_cap_cpu_ls = cpu;
			}
		}

		/* Evaluate the energy impact of using this CPU. */
		if (!latency_sensitive && max_spare_cap_cpu >= 0 &&
						max_spare_cap_cpu != prev_cpu) {
			cur_delta = compute_energy(p, max_spare_cap_cpu, pd);
			cur_delta -= base_energy_pd;
			if (cur_delta < best_delta) {
				best_delta = cur_delta;
				best_energy_cpu = max_spare_cap_cpu;
			}
		}
	}
unlock:
	rcu_read_unlock();

	if (latency_sensitive)
		return best_idle_cpu >= 0 ? best_idle_cpu : max_spare_cap_cpu_ls;

	/*
	 * Pick the best CPU if prev_cpu cannot be used, or if it saves at
	 * least 6% of the energy used by prev_cpu.
	 */
	if (prev_delta == ULONG_MAX)
		return best_energy_cpu;

	if ((prev_delta - best_delta) > ((prev_delta + base_energy) >> 4))
		return best_energy_cpu;

	return prev_cpu;

fail:
	rcu_read_unlock();

	return -1;
}

/*
 * select_task_rq_fair: Select target runqueue for the waking task in domains
 * that have the 'sd_flag' flag set. In practice, this is SD_BALANCE_WAKE,
 * SD_BALANCE_FORK, or SD_BALANCE_EXEC.
 *
 * Balances load by selecting the idlest CPU in the idlest group, or under
 * certain conditions an idle sibling CPU if the domain has SD_WAKE_AFFINE set.
 *
 * Returns the target CPU number.
 */
static int
select_task_rq_fair(struct task_struct *p, int prev_cpu, int sd_flag, int wake_flags)
{
	struct sched_domain *tmp, *sd = NULL;
	int cpu = smp_processor_id();
	int new_cpu = prev_cpu;
	int want_affine = 0;
	int sync = (wake_flags & WF_SYNC) && !(current->flags & PF_EXITING);
	int target_cpu = -1;

	if (trace_android_rvh_select_task_rq_fair_enabled() &&
	    !(sd_flag & SD_BALANCE_FORK))
		sync_entity_load_avg(&p->se);
	trace_android_rvh_select_task_rq_fair(p, prev_cpu, sd_flag,
			wake_flags, &target_cpu);
	if (target_cpu >= 0)
		return target_cpu;
<<<<<<< HEAD

	/*
	 * required for stable ->cpus_allowed
	 */
	lockdep_assert_held(&p->pi_lock);

	if ((wake_flags & WF_CURRENT_CPU) && cpumask_test_cpu(cpu, p->cpus_ptr))
		return cpu;
=======
>>>>>>> 8d21bcc7

	if (sd_flag & SD_BALANCE_WAKE) {
		record_wakee(p);

		if (sched_energy_enabled()) {
			new_cpu = find_energy_efficient_cpu(p, prev_cpu, sync);
			if (new_cpu >= 0)
				return new_cpu;
			new_cpu = prev_cpu;
		}

		want_affine = !wake_wide(p) && cpumask_test_cpu(cpu, p->cpus_ptr);
	}

	rcu_read_lock();
	for_each_domain(cpu, tmp) {
		/*
		 * If both 'cpu' and 'prev_cpu' are part of this domain,
		 * cpu is a valid SD_WAKE_AFFINE target.
		 */
		if (want_affine && (tmp->flags & SD_WAKE_AFFINE) &&
		    cpumask_test_cpu(prev_cpu, sched_domain_span(tmp))) {
			if (cpu != prev_cpu)
				new_cpu = wake_affine(tmp, p, cpu, prev_cpu, sync);

			sd = NULL; /* Prefer wake_affine over balance flags */
			break;
		}

		if (tmp->flags & sd_flag)
			sd = tmp;
		else if (!want_affine)
			break;
	}

	if (unlikely(sd)) {
		/* Slow path */
		new_cpu = find_idlest_cpu(sd, p, cpu, prev_cpu, sd_flag);
	} else if (sd_flag & SD_BALANCE_WAKE) { /* XXX always ? */
		/* Fast path */

		new_cpu = select_idle_sibling(p, prev_cpu, new_cpu);

		if (want_affine)
			current->recent_used_cpu = cpu;
	}
	rcu_read_unlock();

	return new_cpu;
}

static void detach_entity_cfs_rq(struct sched_entity *se);

/*
 * Called immediately before a task is migrated to a new CPU; task_cpu(p) and
 * cfs_rq_of(p) references at time of call are still valid and identify the
 * previous CPU. The caller guarantees p->pi_lock or task_rq(p)->lock is held.
 */
static void migrate_task_rq_fair(struct task_struct *p, int new_cpu)
{
	/*
	 * As blocked tasks retain absolute vruntime the migration needs to
	 * deal with this by subtracting the old and adding the new
	 * min_vruntime -- the latter is done by enqueue_entity() when placing
	 * the task on the new runqueue.
	 */
	if (p->state == TASK_WAKING) {
		struct sched_entity *se = &p->se;
		struct cfs_rq *cfs_rq = cfs_rq_of(se);
		u64 min_vruntime;

#ifndef CONFIG_64BIT
		u64 min_vruntime_copy;

		do {
			min_vruntime_copy = cfs_rq->min_vruntime_copy;
			smp_rmb();
			min_vruntime = cfs_rq->min_vruntime;
		} while (min_vruntime != min_vruntime_copy);
#else
		min_vruntime = cfs_rq->min_vruntime;
#endif

		se->vruntime -= min_vruntime;
	}

	if (p->on_rq == TASK_ON_RQ_MIGRATING) {
		/*
		 * In case of TASK_ON_RQ_MIGRATING we in fact hold the 'old'
		 * rq->lock and can modify state directly.
		 */
		lockdep_assert_rq_held(task_rq(p));
		detach_entity_cfs_rq(&p->se);

	} else {
		/*
		 * We are supposed to update the task to "current" time, then
		 * its up to date and ready to go to new CPU/cfs_rq. But we
		 * have difficulty in getting what current time is, so simply
		 * throw away the out-of-date time. This will result in the
		 * wakee task is less decayed, but giving the wakee more load
		 * sounds not bad.
		 */
		remove_entity_load_avg(&p->se);
	}

	/* Tell new CPU we are migrated */
	p->se.avg.last_update_time = 0;

	/* We have migrated, no longer consider this task hot */
	p->se.exec_start = 0;

	update_scan_period(p, new_cpu);
}

static void task_dead_fair(struct task_struct *p)
{
	remove_entity_load_avg(&p->se);
}

static int
balance_fair(struct rq *rq, struct task_struct *prev, struct rq_flags *rf)
{
	if (rq->nr_running)
		return 1;

	return newidle_balance(rq, rf) != 0;
}
#endif /* CONFIG_SMP */

static unsigned long wakeup_gran(struct sched_entity *se)
{
	unsigned long gran = sysctl_sched_wakeup_granularity;

	/*
	 * Since its curr running now, convert the gran from real-time
	 * to virtual-time in his units.
	 *
	 * By using 'se' instead of 'curr' we penalize light tasks, so
	 * they get preempted easier. That is, if 'se' < 'curr' then
	 * the resulting gran will be larger, therefore penalizing the
	 * lighter, if otoh 'se' > 'curr' then the resulting gran will
	 * be smaller, again penalizing the lighter task.
	 *
	 * This is especially important for buddies when the leftmost
	 * task is higher priority than the buddy.
	 */
	return calc_delta_fair(gran, se);
}

/*
 * Should 'se' preempt 'curr'.
 *
 *             |s1
 *        |s2
 *   |s3
 *         g
 *      |<--->|c
 *
 *  w(c, s1) = -1
 *  w(c, s2) =  0
 *  w(c, s3) =  1
 *
 */
static int
wakeup_preempt_entity(struct sched_entity *curr, struct sched_entity *se)
{
	s64 gran, vdiff = curr->vruntime - se->vruntime;

	if (vdiff <= 0)
		return -1;

	gran = wakeup_gran(se);
	if (vdiff > gran)
		return 1;

	return 0;
}

static void set_last_buddy(struct sched_entity *se)
{
	if (entity_is_task(se) && unlikely(task_has_idle_policy(task_of(se))))
		return;

	for_each_sched_entity(se) {
		if (SCHED_WARN_ON(!se->on_rq))
			return;
		cfs_rq_of(se)->last = se;
	}
}

static void set_next_buddy(struct sched_entity *se)
{
	if (entity_is_task(se) && unlikely(task_has_idle_policy(task_of(se))))
		return;

	for_each_sched_entity(se) {
		if (SCHED_WARN_ON(!se->on_rq))
			return;
		cfs_rq_of(se)->next = se;
	}
}

static void set_skip_buddy(struct sched_entity *se)
{
	for_each_sched_entity(se)
		cfs_rq_of(se)->skip = se;
}

/*
 * Preempt the current task with a newly woken task if needed:
 */
static void check_preempt_wakeup(struct rq *rq, struct task_struct *p, int wake_flags)
{
	struct task_struct *curr = rq->curr;
	struct sched_entity *se = &curr->se, *pse = &p->se;
	struct cfs_rq *cfs_rq = task_cfs_rq(curr);
	int scale = cfs_rq->nr_running >= sched_nr_latency;
	int next_buddy_marked = 0;
	bool preempt = false, nopreempt = false;
	bool ignore = false;

	if (unlikely(se == pse))
		return;
	trace_android_rvh_check_preempt_wakeup_ignore(curr, &ignore);
	if (ignore)
		return;

	/*
	 * This is possible from callers such as attach_tasks(), in which we
	 * unconditionally check_prempt_curr() after an enqueue (which may have
	 * lead to a throttle).  This both saves work and prevents false
	 * next-buddy nomination below.
	 */
	if (unlikely(throttled_hierarchy(cfs_rq_of(pse))))
		return;

	if (sched_feat(NEXT_BUDDY) && scale && !(wake_flags & WF_FORK)) {
		set_next_buddy(pse);
		next_buddy_marked = 1;
	}

	/*
	 * We can come here with TIF_NEED_RESCHED already set from new task
	 * wake up path.
	 *
	 * Note: this also catches the edge-case of curr being in a throttled
	 * group (e.g. via set_curr_task), since update_curr() (in the
	 * enqueue of curr) will have resulted in resched being set.  This
	 * prevents us from potentially nominating it as a false LAST_BUDDY
	 * below.
	 */
	if (test_tsk_need_resched(curr))
		return;

	/* Idle tasks are by definition preempted by non-idle tasks. */
	if (unlikely(task_has_idle_policy(curr)) &&
	    likely(!task_has_idle_policy(p)))
		goto preempt;

	/*
	 * Batch and idle tasks do not preempt non-idle tasks (their preemption
	 * is driven by the tick):
	 */
	if (unlikely(p->policy != SCHED_NORMAL) || !sched_feat(WAKEUP_PREEMPTION))
		return;

	find_matching_se(&se, &pse);
	update_curr(cfs_rq_of(se));
	trace_android_rvh_check_preempt_wakeup(rq, p, &preempt, &nopreempt,
			wake_flags, se, pse, next_buddy_marked, sysctl_sched_wakeup_granularity);
	if (preempt)
		goto preempt;
	if (nopreempt)
		return;
	BUG_ON(!pse);
	if (wakeup_preempt_entity(se, pse) == 1) {
		/*
		 * Bias pick_next to pick the sched entity that is
		 * triggering this preemption.
		 */
		if (!next_buddy_marked)
			set_next_buddy(pse);
		goto preempt;
	}

	return;

preempt:
	resched_curr(rq);
	/*
	 * Only set the backward buddy when the current task is still
	 * on the rq. This can happen when a wakeup gets interleaved
	 * with schedule on the ->pre_schedule() or idle_balance()
	 * point, either of which can * drop the rq lock.
	 *
	 * Also, during early boot the idle thread is in the fair class,
	 * for obvious reasons its a bad idea to schedule back to it.
	 */
	if (unlikely(!se->on_rq || curr == rq->idle))
		return;

	if (sched_feat(LAST_BUDDY) && scale && entity_is_task(se))
		set_last_buddy(se);
}

#ifdef CONFIG_SMP
static struct task_struct *pick_task_fair(struct rq *rq)
{
	struct sched_entity *se;
	struct cfs_rq *cfs_rq;

again:
	cfs_rq = &rq->cfs;
	if (!cfs_rq->nr_running)
		return NULL;

	do {
		struct sched_entity *curr = cfs_rq->curr;

		/* When we pick for a remote RQ, we'll not have done put_prev_entity() */
		if (curr) {
			if (curr->on_rq)
				update_curr(cfs_rq);
			else
				curr = NULL;

			if (unlikely(check_cfs_rq_runtime(cfs_rq)))
				goto again;
		}

		se = pick_next_entity(cfs_rq, curr);
		cfs_rq = group_cfs_rq(se);
	} while (cfs_rq);

	return task_of(se);
}
#endif

struct task_struct *
pick_next_task_fair(struct rq *rq, struct task_struct *prev, struct rq_flags *rf)
{
	struct cfs_rq *cfs_rq = &rq->cfs;
	struct sched_entity *se = NULL;
	struct task_struct *p = NULL;
	int new_tasks;
	bool repick = false;

again:
	if (!sched_fair_runnable(rq))
		goto idle;

#ifdef CONFIG_FAIR_GROUP_SCHED
	if (!prev || prev->sched_class != &fair_sched_class)
		goto simple;

	/*
	 * Because of the set_next_buddy() in dequeue_task_fair() it is rather
	 * likely that a next task is from the same cgroup as the current.
	 *
	 * Therefore attempt to avoid putting and setting the entire cgroup
	 * hierarchy, only change the part that actually changes.
	 */

	do {
		struct sched_entity *curr = cfs_rq->curr;

		/*
		 * Since we got here without doing put_prev_entity() we also
		 * have to consider cfs_rq->curr. If it is still a runnable
		 * entity, update_curr() will update its vruntime, otherwise
		 * forget we've ever seen it.
		 */
		if (curr) {
			if (curr->on_rq)
				update_curr(cfs_rq);
			else
				curr = NULL;

			/*
			 * This call to check_cfs_rq_runtime() will do the
			 * throttle and dequeue its entity in the parent(s).
			 * Therefore the nr_running test will indeed
			 * be correct.
			 */
			if (unlikely(check_cfs_rq_runtime(cfs_rq))) {
				cfs_rq = &rq->cfs;

				if (!cfs_rq->nr_running)
					goto idle;

				goto simple;
			}
		}

		se = pick_next_entity(cfs_rq, curr);
		cfs_rq = group_cfs_rq(se);
	} while (cfs_rq);

	p = task_of(se);
	trace_android_rvh_replace_next_task_fair(rq, &p, &se, &repick, false, prev);
	/*
	 * Since we haven't yet done put_prev_entity and if the selected task
	 * is a different task than we started out with, try and touch the
	 * least amount of cfs_rqs.
	 */
	if (prev != p) {
		struct sched_entity *pse = &prev->se;

		while (!(cfs_rq = is_same_group(se, pse))) {
			int se_depth = se->depth;
			int pse_depth = pse->depth;

			if (se_depth <= pse_depth) {
				put_prev_entity(cfs_rq_of(pse), pse);
				pse = parent_entity(pse);
			}
			if (se_depth >= pse_depth) {
				set_next_entity(cfs_rq_of(se), se);
				se = parent_entity(se);
			}
		}

		put_prev_entity(cfs_rq, pse);
		set_next_entity(cfs_rq, se);
	}

	goto done;
simple:
#endif
	if (prev)
		put_prev_task(rq, prev);

	trace_android_rvh_replace_next_task_fair(rq, &p, &se, &repick, true, prev);
	if (repick) {
		for_each_sched_entity(se)
			set_next_entity(cfs_rq_of(se), se);
		goto done;
	}

	do {
		se = pick_next_entity(cfs_rq, NULL);
		set_next_entity(cfs_rq, se);
		cfs_rq = group_cfs_rq(se);
	} while (cfs_rq);

	p = task_of(se);

done: __maybe_unused;
#ifdef CONFIG_SMP
	/*
	 * Move the next running task to the front of
	 * the list, so our cfs_tasks list becomes MRU
	 * one.
	 */
	list_move(&p->se.group_node, &rq->cfs_tasks);
#endif

	if (hrtick_enabled(rq))
		hrtick_start_fair(rq, p);

	update_misfit_status(p, rq);

	return p;

idle:
	if (!rf)
		return NULL;

	new_tasks = newidle_balance(rq, rf);

	/*
	 * Because newidle_balance() releases (and re-acquires) rq->lock, it is
	 * possible for any higher priority task to appear. In that case we
	 * must re-start the pick_next_entity() loop.
	 */
	if (new_tasks < 0)
		return RETRY_TASK;

	if (new_tasks > 0)
		goto again;

	/*
	 * rq is about to be idle, check if we need to update the
	 * lost_idle_time of clock_pelt
	 */
	update_idle_rq_clock_pelt(rq);

	return NULL;
}

static struct task_struct *__pick_next_task_fair(struct rq *rq)
{
	return pick_next_task_fair(rq, NULL, NULL);
}

/*
 * Account for a descheduled task:
 */
static void put_prev_task_fair(struct rq *rq, struct task_struct *prev)
{
	struct sched_entity *se = &prev->se;
	struct cfs_rq *cfs_rq;

	for_each_sched_entity(se) {
		cfs_rq = cfs_rq_of(se);
		put_prev_entity(cfs_rq, se);
	}
}

/*
 * sched_yield() is very simple
 *
 * The magic of dealing with the ->skip buddy is in pick_next_entity.
 */
static void yield_task_fair(struct rq *rq)
{
	struct task_struct *curr = rq->curr;
	struct cfs_rq *cfs_rq = task_cfs_rq(curr);
	struct sched_entity *se = &curr->se;

	/*
	 * Are we the only task in the tree?
	 */
	if (unlikely(rq->nr_running == 1))
		return;

	clear_buddies(cfs_rq, se);

	if (curr->policy != SCHED_BATCH) {
		update_rq_clock(rq);
		/*
		 * Update run-time statistics of the 'current'.
		 */
		update_curr(cfs_rq);
		/*
		 * Tell update_rq_clock() that we've just updated,
		 * so we don't do microscopic update in schedule()
		 * and double the fastpath cost.
		 */
		rq_clock_skip_update(rq);
	}

	set_skip_buddy(se);
}

static bool yield_to_task_fair(struct rq *rq, struct task_struct *p)
{
	struct sched_entity *se = &p->se;

	/* throttled hierarchies are not runnable */
	if (!se->on_rq || throttled_hierarchy(cfs_rq_of(se)))
		return false;

	/* Tell the scheduler that we'd really like pse to run next. */
	set_next_buddy(se);

	yield_task_fair(rq);

	return true;
}

#ifdef CONFIG_SMP
/**************************************************
 * Fair scheduling class load-balancing methods.
 *
 * BASICS
 *
 * The purpose of load-balancing is to achieve the same basic fairness the
 * per-CPU scheduler provides, namely provide a proportional amount of compute
 * time to each task. This is expressed in the following equation:
 *
 *   W_i,n/P_i == W_j,n/P_j for all i,j                               (1)
 *
 * Where W_i,n is the n-th weight average for CPU i. The instantaneous weight
 * W_i,0 is defined as:
 *
 *   W_i,0 = \Sum_j w_i,j                                             (2)
 *
 * Where w_i,j is the weight of the j-th runnable task on CPU i. This weight
 * is derived from the nice value as per sched_prio_to_weight[].
 *
 * The weight average is an exponential decay average of the instantaneous
 * weight:
 *
 *   W'_i,n = (2^n - 1) / 2^n * W_i,n + 1 / 2^n * W_i,0               (3)
 *
 * C_i is the compute capacity of CPU i, typically it is the
 * fraction of 'recent' time available for SCHED_OTHER task execution. But it
 * can also include other factors [XXX].
 *
 * To achieve this balance we define a measure of imbalance which follows
 * directly from (1):
 *
 *   imb_i,j = max{ avg(W/C), W_i/C_i } - min{ avg(W/C), W_j/C_j }    (4)
 *
 * We them move tasks around to minimize the imbalance. In the continuous
 * function space it is obvious this converges, in the discrete case we get
 * a few fun cases generally called infeasible weight scenarios.
 *
 * [XXX expand on:
 *     - infeasible weights;
 *     - local vs global optima in the discrete case. ]
 *
 *
 * SCHED DOMAINS
 *
 * In order to solve the imbalance equation (4), and avoid the obvious O(n^2)
 * for all i,j solution, we create a tree of CPUs that follows the hardware
 * topology where each level pairs two lower groups (or better). This results
 * in O(log n) layers. Furthermore we reduce the number of CPUs going up the
 * tree to only the first of the previous level and we decrease the frequency
 * of load-balance at each level inv. proportional to the number of CPUs in
 * the groups.
 *
 * This yields:
 *
 *     log_2 n     1     n
 *   \Sum       { --- * --- * 2^i } = O(n)                            (5)
 *     i = 0      2^i   2^i
 *                               `- size of each group
 *         |         |     `- number of CPUs doing load-balance
 *         |         `- freq
 *         `- sum over all levels
 *
 * Coupled with a limit on how many tasks we can migrate every balance pass,
 * this makes (5) the runtime complexity of the balancer.
 *
 * An important property here is that each CPU is still (indirectly) connected
 * to every other CPU in at most O(log n) steps:
 *
 * The adjacency matrix of the resulting graph is given by:
 *
 *             log_2 n
 *   A_i,j = \Union     (i % 2^k == 0) && i / 2^(k+1) == j / 2^(k+1)  (6)
 *             k = 0
 *
 * And you'll find that:
 *
 *   A^(log_2 n)_i,j != 0  for all i,j                                (7)
 *
 * Showing there's indeed a path between every CPU in at most O(log n) steps.
 * The task movement gives a factor of O(m), giving a convergence complexity
 * of:
 *
 *   O(nm log n),  n := nr_cpus, m := nr_tasks                        (8)
 *
 *
 * WORK CONSERVING
 *
 * In order to avoid CPUs going idle while there's still work to do, new idle
 * balancing is more aggressive and has the newly idle CPU iterate up the domain
 * tree itself instead of relying on other CPUs to bring it work.
 *
 * This adds some complexity to both (5) and (8) but it reduces the total idle
 * time.
 *
 * [XXX more?]
 *
 *
 * CGROUPS
 *
 * Cgroups make a horror show out of (2), instead of a simple sum we get:
 *
 *                                s_k,i
 *   W_i,0 = \Sum_j \Prod_k w_k * -----                               (9)
 *                                 S_k
 *
 * Where
 *
 *   s_k,i = \Sum_j w_i,j,k  and  S_k = \Sum_i s_k,i                 (10)
 *
 * w_i,j,k is the weight of the j-th runnable task in the k-th cgroup on CPU i.
 *
 * The big problem is S_k, its a global sum needed to compute a local (W_i)
 * property.
 *
 * [XXX write more on how we solve this.. _after_ merging pjt's patches that
 *      rewrite all of this once again.]
 */

unsigned long __read_mostly max_load_balance_interval = HZ/10;
EXPORT_SYMBOL_GPL(max_load_balance_interval);

enum fbq_type { regular, remote, all };

/*
 * 'group_type' describes the group of CPUs at the moment of load balancing.
 *
 * The enum is ordered by pulling priority, with the group with lowest priority
 * first so the group_type can simply be compared when selecting the busiest
 * group. See update_sd_pick_busiest().
 */
enum group_type {
	/* The group has spare capacity that can be used to run more tasks.  */
	group_has_spare = 0,
	/*
	 * The group is fully used and the tasks don't compete for more CPU
	 * cycles. Nevertheless, some tasks might wait before running.
	 */
	group_fully_busy,
	/*
	 * SD_ASYM_CPUCAPACITY only: One task doesn't fit with CPU's capacity
	 * and must be migrated to a more powerful CPU.
	 */
	group_misfit_task,
	/*
	 * SD_ASYM_PACKING only: One local CPU with higher capacity is available,
	 * and the task should be migrated to it instead of running on the
	 * current CPU.
	 */
	group_asym_packing,
	/*
	 * The tasks' affinity constraints previously prevented the scheduler
	 * from balancing the load across the system.
	 */
	group_imbalanced,
	/*
	 * The CPU is overloaded and can't provide expected CPU cycles to all
	 * tasks.
	 */
	group_overloaded
};

enum migration_type {
	migrate_load = 0,
	migrate_util,
	migrate_task,
	migrate_misfit
};

#define LBF_ALL_PINNED	0x01
#define LBF_NEED_BREAK	0x02
#define LBF_DST_PINNED  0x04
#define LBF_SOME_PINNED	0x08
#define LBF_NOHZ_STATS	0x10
#define LBF_NOHZ_AGAIN	0x20

struct lb_env {
	struct sched_domain	*sd;

	struct rq		*src_rq;
	int			src_cpu;

	int			dst_cpu;
	struct rq		*dst_rq;

	struct cpumask		*dst_grpmask;
	int			new_dst_cpu;
	enum cpu_idle_type	idle;
	long			imbalance;
	/* The set of CPUs under consideration for load-balancing */
	struct cpumask		*cpus;

	unsigned int		flags;

	unsigned int		loop;
	unsigned int		loop_break;
	unsigned int		loop_max;

	enum fbq_type		fbq_type;
	enum migration_type	migration_type;
	struct list_head	tasks;
	struct rq_flags		*src_rq_rf;
};

/*
 * Is this task likely cache-hot:
 */
static int task_hot(struct task_struct *p, struct lb_env *env)
{
	s64 delta;

	lockdep_assert_rq_held(env->src_rq);

	if (p->sched_class != &fair_sched_class)
		return 0;

	if (unlikely(task_has_idle_policy(p)))
		return 0;

	/* SMT siblings share cache */
	if (env->sd->flags & SD_SHARE_CPUCAPACITY)
		return 0;

	/*
	 * Buddy candidates are cache hot:
	 */
	if (sched_feat(CACHE_HOT_BUDDY) && env->dst_rq->nr_running &&
			(&p->se == cfs_rq_of(&p->se)->next ||
			 &p->se == cfs_rq_of(&p->se)->last))
		return 1;

	if (sysctl_sched_migration_cost == -1)
		return 1;

	/*
	 * Don't migrate task if the task's cookie does not match
	 * with the destination CPU's core cookie.
	 */
	if (!sched_core_cookie_match(cpu_rq(env->dst_cpu), p))
		return 1;

	if (sysctl_sched_migration_cost == 0)
		return 0;

	delta = rq_clock_task(env->src_rq) - p->se.exec_start;

	return delta < (s64)sysctl_sched_migration_cost;
}

#ifdef CONFIG_NUMA_BALANCING
/*
 * Returns 1, if task migration degrades locality
 * Returns 0, if task migration improves locality i.e migration preferred.
 * Returns -1, if task migration is not affected by locality.
 */
static int migrate_degrades_locality(struct task_struct *p, struct lb_env *env)
{
	struct numa_group *numa_group = rcu_dereference(p->numa_group);
	unsigned long src_weight, dst_weight;
	int src_nid, dst_nid, dist;

	if (!static_branch_likely(&sched_numa_balancing))
		return -1;

	if (!p->numa_faults || !(env->sd->flags & SD_NUMA))
		return -1;

	src_nid = cpu_to_node(env->src_cpu);
	dst_nid = cpu_to_node(env->dst_cpu);

	if (src_nid == dst_nid)
		return -1;

	/* Migrating away from the preferred node is always bad. */
	if (src_nid == p->numa_preferred_nid) {
		if (env->src_rq->nr_running > env->src_rq->nr_preferred_running)
			return 1;
		else
			return -1;
	}

	/* Encourage migration to the preferred node. */
	if (dst_nid == p->numa_preferred_nid)
		return 0;

	/* Leaving a core idle is often worse than degrading locality. */
	if (env->idle == CPU_IDLE)
		return -1;

	dist = node_distance(src_nid, dst_nid);
	if (numa_group) {
		src_weight = group_weight(p, src_nid, dist);
		dst_weight = group_weight(p, dst_nid, dist);
	} else {
		src_weight = task_weight(p, src_nid, dist);
		dst_weight = task_weight(p, dst_nid, dist);
	}

	return dst_weight < src_weight;
}

#else
static inline int migrate_degrades_locality(struct task_struct *p,
					     struct lb_env *env)
{
	return -1;
}
#endif

/*
 * can_migrate_task - may task p from runqueue rq be migrated to this_cpu?
 */
static
int can_migrate_task(struct task_struct *p, struct lb_env *env)
{
	int tsk_cache_hot;
	int can_migrate = 1;
<<<<<<< HEAD

	lockdep_assert_rq_held(env->src_rq);
=======
>>>>>>> 8d21bcc7

	trace_android_rvh_can_migrate_task(p, env->dst_cpu, &can_migrate);
	if (!can_migrate)
		return 0;

	trace_android_rvh_can_migrate_task(p, env->dst_cpu, &can_migrate);
	if (!can_migrate)
		return 0;

	/*
	 * We do not migrate tasks that are:
	 * 1) throttled_lb_pair, or
	 * 2) cannot be migrated to this CPU due to cpus_ptr, or
	 * 3) running (obviously), or
	 * 4) are cache-hot on their current CPU.
	 */
	if (throttled_lb_pair(task_group(p), env->src_cpu, env->dst_cpu))
		return 0;

	/* Disregard pcpu kthreads; they are where they need to be. */
	if (kthread_is_per_cpu(p))
		return 0;

	if (!cpumask_test_cpu(env->dst_cpu, p->cpus_ptr)) {
		int cpu;

		schedstat_inc(p->se.statistics.nr_failed_migrations_affine);

		env->flags |= LBF_SOME_PINNED;

		/*
		 * Remember if this task can be migrated to any other CPU in
		 * our sched_group. We may want to revisit it if we couldn't
		 * meet load balance goals by pulling other tasks on src_cpu.
		 *
		 * Avoid computing new_dst_cpu for NEWLY_IDLE or if we have
		 * already computed one in current iteration.
		 */
		if (env->idle == CPU_NEWLY_IDLE || (env->flags & LBF_DST_PINNED))
			return 0;

		/* Prevent to re-select dst_cpu via env's CPUs: */
		for_each_cpu_and(cpu, env->dst_grpmask, env->cpus) {
			if (cpumask_test_cpu(cpu, p->cpus_ptr)) {
				env->flags |= LBF_DST_PINNED;
				env->new_dst_cpu = cpu;
				break;
			}
		}

		return 0;
	}

	/* Record that we found atleast one task that could run on dst_cpu */
	env->flags &= ~LBF_ALL_PINNED;

	if (task_running(env->src_rq, p)) {
		schedstat_inc(p->se.statistics.nr_failed_migrations_running);
		return 0;
	}

	/*
	 * Aggressive migration if:
	 * 1) destination numa is preferred
	 * 2) task is cache cold, or
	 * 3) too many balance attempts have failed.
	 */
	tsk_cache_hot = migrate_degrades_locality(p, env);
	if (tsk_cache_hot == -1)
		tsk_cache_hot = task_hot(p, env);

	if (tsk_cache_hot <= 0 ||
	    env->sd->nr_balance_failed > env->sd->cache_nice_tries) {
		if (tsk_cache_hot == 1) {
			schedstat_inc(env->sd->lb_hot_gained[env->idle]);
			schedstat_inc(p->se.statistics.nr_forced_migrations);
		}
		return 1;
	}

	schedstat_inc(p->se.statistics.nr_failed_migrations_hot);
	return 0;
}

/*
 * detach_task() -- detach the task for the migration specified in env
 */
static void detach_task(struct task_struct *p, struct lb_env *env)
{
	int detached = 0;

<<<<<<< HEAD
	lockdep_assert_rq_held(env->src_rq);

	/*
	 * The vendor hook may drop the lock temporarily, so
	 * pass the rq flags to unpin lock. We expect the
	 * rq lock to be held after return.
	 */
	trace_android_rvh_migrate_queued_task(env->src_rq, env->src_rq_rf, p,
					      env->dst_cpu, &detached);
	if (detached)
		return;
=======
	lockdep_assert_held(&env->src_rq->lock);
>>>>>>> 8d21bcc7

	/*
	 * The vendor hook may drop the lock temporarily, so
	 * pass the rq flags to unpin lock. We expect the
	 * rq lock to be held after return.
	 */
	trace_android_rvh_migrate_queued_task(env->src_rq, env->src_rq_rf, p,
					      env->dst_cpu, &detached);
	if (detached)
		return;

	deactivate_task(env->src_rq, p, DEQUEUE_NOCLOCK);
	set_task_cpu(p, env->dst_cpu);
}

/*
 * detach_one_task() -- tries to dequeue exactly one task from env->src_rq, as
 * part of active balancing operations within "domain".
 *
 * Returns a task if successful and NULL otherwise.
 */
static struct task_struct *detach_one_task(struct lb_env *env)
{
	struct task_struct *p;

	lockdep_assert_rq_held(env->src_rq);

	list_for_each_entry_reverse(p,
			&env->src_rq->cfs_tasks, se.group_node) {
		if (!can_migrate_task(p, env))
			continue;

		detach_task(p, env);

		/*
		 * Right now, this is only the second place where
		 * lb_gained[env->idle] is updated (other is detach_tasks)
		 * so we can safely collect stats here rather than
		 * inside detach_tasks().
		 */
		schedstat_inc(env->sd->lb_gained[env->idle]);
		return p;
	}
	return NULL;
}

static const unsigned int sched_nr_migrate_break = 32;

/*
 * detach_tasks() -- tries to detach up to imbalance load/util/tasks from
 * busiest_rq, as part of a balancing operation within domain "sd".
 *
 * Returns number of detached tasks if successful and 0 otherwise.
 */
static int detach_tasks(struct lb_env *env)
{
	struct list_head *tasks = &env->src_rq->cfs_tasks;
	unsigned long util, load;
	struct task_struct *p;
	int detached = 0;

	lockdep_assert_rq_held(env->src_rq);

	if (env->imbalance <= 0)
		return 0;

	while (!list_empty(tasks)) {
		/*
		 * We don't want to steal all, otherwise we may be treated likewise,
		 * which could at worst lead to a livelock crash.
		 */
		if (env->idle != CPU_NOT_IDLE && env->src_rq->nr_running <= 1)
			break;

		p = list_last_entry(tasks, struct task_struct, se.group_node);

		env->loop++;
		/* We've more or less seen every task there is, call it quits */
		if (env->loop > env->loop_max)
			break;

		/* take a breather every nr_migrate tasks */
		if (env->loop > env->loop_break) {
			env->loop_break += sched_nr_migrate_break;
			env->flags |= LBF_NEED_BREAK;
			break;
		}

		if (!can_migrate_task(p, env))
			goto next;

		switch (env->migration_type) {
		case migrate_load:
			/*
			 * Depending of the number of CPUs and tasks and the
			 * cgroup hierarchy, task_h_load() can return a null
			 * value. Make sure that env->imbalance decreases
			 * otherwise detach_tasks() will stop only after
			 * detaching up to loop_max tasks.
			 */
			load = max_t(unsigned long, task_h_load(p), 1);

			if (sched_feat(LB_MIN) &&
			    load < 16 && !env->sd->nr_balance_failed)
				goto next;

			/*
			 * Make sure that we don't migrate too much load.
			 * Nevertheless, let relax the constraint if
			 * scheduler fails to find a good waiting task to
			 * migrate.
			 */
			if (shr_bound(load, env->sd->nr_balance_failed) > env->imbalance)
				goto next;

			env->imbalance -= load;
			break;

		case migrate_util:
			util = task_util_est(p);

			if (util > env->imbalance)
				goto next;

			env->imbalance -= util;
			break;

		case migrate_task:
			env->imbalance--;
			break;

		case migrate_misfit:
			/* This is not a misfit task */
			if (task_fits_capacity(p, capacity_of(env->src_cpu)))
				goto next;

			env->imbalance = 0;
			break;
		}

		detach_task(p, env);
		list_add(&p->se.group_node, &env->tasks);

		detached++;

#ifdef CONFIG_PREEMPTION
		/*
		 * NEWIDLE balancing is a source of latency, so preemptible
		 * kernels will stop after the first task is detached to minimize
		 * the critical section.
		 */
		if (env->idle == CPU_NEWLY_IDLE)
			break;
#endif

		/*
		 * We only want to steal up to the prescribed amount of
		 * load/util/tasks.
		 */
		if (env->imbalance <= 0)
			break;

		continue;
next:
		list_move(&p->se.group_node, tasks);
	}

	/*
	 * Right now, this is one of only two places we collect this stat
	 * so we can safely collect detach_one_task() stats here rather
	 * than inside detach_one_task().
	 */
	schedstat_add(env->sd->lb_gained[env->idle], detached);

	return detached;
}

/*
 * attach_task() -- attach the task detached by detach_task() to its new rq.
 */
static void attach_task(struct rq *rq, struct task_struct *p)
{
	lockdep_assert_rq_held(rq);

	BUG_ON(task_rq(p) != rq);
	activate_task(rq, p, ENQUEUE_NOCLOCK);
	check_preempt_curr(rq, p, 0);
}

/*
 * attach_one_task() -- attaches the task returned from detach_one_task() to
 * its new rq.
 */
static void attach_one_task(struct rq *rq, struct task_struct *p)
{
	struct rq_flags rf;

	rq_lock(rq, &rf);
	update_rq_clock(rq);
	attach_task(rq, p);
	rq_unlock(rq, &rf);
}

/*
 * attach_tasks() -- attaches all tasks detached by detach_tasks() to their
 * new rq.
 */
static void attach_tasks(struct lb_env *env)
{
	struct list_head *tasks = &env->tasks;
	struct task_struct *p;
	struct rq_flags rf;

	rq_lock(env->dst_rq, &rf);
	update_rq_clock(env->dst_rq);

	while (!list_empty(tasks)) {
		p = list_first_entry(tasks, struct task_struct, se.group_node);
		list_del_init(&p->se.group_node);

		attach_task(env->dst_rq, p);
	}

	rq_unlock(env->dst_rq, &rf);
}

#ifdef CONFIG_NO_HZ_COMMON
static inline bool cfs_rq_has_blocked(struct cfs_rq *cfs_rq)
{
	if (cfs_rq->avg.load_avg)
		return true;

	if (cfs_rq->avg.util_avg)
		return true;

	return false;
}

static inline bool others_have_blocked(struct rq *rq)
{
	if (READ_ONCE(rq->avg_rt.util_avg))
		return true;

	if (READ_ONCE(rq->avg_dl.util_avg))
		return true;

	if (thermal_load_avg(rq))
		return true;

#ifdef CONFIG_HAVE_SCHED_AVG_IRQ
	if (READ_ONCE(rq->avg_irq.util_avg))
		return true;
#endif

	return false;
}

static inline void update_blocked_load_status(struct rq *rq, bool has_blocked)
{
	rq->last_blocked_load_update_tick = jiffies;

	if (!has_blocked)
		rq->has_blocked_load = 0;
}
#else
static inline bool cfs_rq_has_blocked(struct cfs_rq *cfs_rq) { return false; }
static inline bool others_have_blocked(struct rq *rq) { return false; }
static inline void update_blocked_load_status(struct rq *rq, bool has_blocked) {}
#endif

static bool __update_blocked_others(struct rq *rq, bool *done)
{
	const struct sched_class *curr_class;
	u64 now = rq_clock_pelt(rq);
	unsigned long thermal_pressure;
	bool decayed;

	/*
	 * update_load_avg() can call cpufreq_update_util(). Make sure that RT,
	 * DL and IRQ signals have been updated before updating CFS.
	 */
	curr_class = rq->curr->sched_class;

	thermal_pressure = arch_scale_thermal_pressure(cpu_of(rq));

	decayed = update_rt_rq_load_avg(now, rq, curr_class == &rt_sched_class) |
		  update_dl_rq_load_avg(now, rq, curr_class == &dl_sched_class) |
		  update_thermal_load_avg(rq_clock_thermal(rq), rq, thermal_pressure) |
		  update_irq_load_avg(rq, 0);

	if (others_have_blocked(rq))
		*done = false;

	return decayed;
}

#ifdef CONFIG_FAIR_GROUP_SCHED

static inline bool cfs_rq_is_decayed(struct cfs_rq *cfs_rq)
{
	if (cfs_rq->load.weight)
		return false;

	if (cfs_rq->avg.load_sum)
		return false;

	if (cfs_rq->avg.util_sum)
		return false;

	if (cfs_rq->avg.runnable_sum)
		return false;

	return true;
}

static bool __update_blocked_fair(struct rq *rq, bool *done)
{
	struct cfs_rq *cfs_rq, *pos;
	bool decayed = false;
	int cpu = cpu_of(rq);

	/*
	 * Iterates the task_group tree in a bottom up fashion, see
	 * list_add_leaf_cfs_rq() for details.
	 */
	for_each_leaf_cfs_rq_safe(rq, cfs_rq, pos) {
		struct sched_entity *se;

		if (update_cfs_rq_load_avg(cfs_rq_clock_pelt(cfs_rq), cfs_rq)) {
			update_tg_load_avg(cfs_rq);

			if (cfs_rq == &rq->cfs)
				decayed = true;
		}

		/* Propagate pending load changes to the parent, if any: */
		se = cfs_rq->tg->se[cpu];
		if (se && !skip_blocked_update(se))
			update_load_avg(cfs_rq_of(se), se, UPDATE_TG);

		/*
		 * There can be a lot of idle CPU cgroups.  Don't let fully
		 * decayed cfs_rqs linger on the list.
		 */
		if (cfs_rq_is_decayed(cfs_rq))
			list_del_leaf_cfs_rq(cfs_rq);

		/* Don't need periodic decay once load/util_avg are null */
		if (cfs_rq_has_blocked(cfs_rq))
			*done = false;
	}

	return decayed;
}

/*
 * Compute the hierarchical load factor for cfs_rq and all its ascendants.
 * This needs to be done in a top-down fashion because the load of a child
 * group is a fraction of its parents load.
 */
static void update_cfs_rq_h_load(struct cfs_rq *cfs_rq)
{
	struct rq *rq = rq_of(cfs_rq);
	struct sched_entity *se = cfs_rq->tg->se[cpu_of(rq)];
	unsigned long now = jiffies;
	unsigned long load;

	if (cfs_rq->last_h_load_update == now)
		return;

	WRITE_ONCE(cfs_rq->h_load_next, NULL);
	for_each_sched_entity(se) {
		cfs_rq = cfs_rq_of(se);
		WRITE_ONCE(cfs_rq->h_load_next, se);
		if (cfs_rq->last_h_load_update == now)
			break;
	}

	if (!se) {
		cfs_rq->h_load = cfs_rq_load_avg(cfs_rq);
		cfs_rq->last_h_load_update = now;
	}

	while ((se = READ_ONCE(cfs_rq->h_load_next)) != NULL) {
		load = cfs_rq->h_load;
		load = div64_ul(load * se->avg.load_avg,
			cfs_rq_load_avg(cfs_rq) + 1);
		cfs_rq = group_cfs_rq(se);
		cfs_rq->h_load = load;
		cfs_rq->last_h_load_update = now;
	}
}

static unsigned long task_h_load(struct task_struct *p)
{
	struct cfs_rq *cfs_rq = task_cfs_rq(p);

	update_cfs_rq_h_load(cfs_rq);
	return div64_ul(p->se.avg.load_avg * cfs_rq->h_load,
			cfs_rq_load_avg(cfs_rq) + 1);
}
#else
static bool __update_blocked_fair(struct rq *rq, bool *done)
{
	struct cfs_rq *cfs_rq = &rq->cfs;
	bool decayed;

	decayed = update_cfs_rq_load_avg(cfs_rq_clock_pelt(cfs_rq), cfs_rq);
	if (cfs_rq_has_blocked(cfs_rq))
		*done = false;

	return decayed;
}

static unsigned long task_h_load(struct task_struct *p)
{
	return p->se.avg.load_avg;
}
#endif

static void update_blocked_averages(int cpu)
{
	bool decayed = false, done = true;
	struct rq *rq = cpu_rq(cpu);
	struct rq_flags rf;

	rq_lock_irqsave(rq, &rf);
	update_rq_clock(rq);

	decayed |= __update_blocked_others(rq, &done);
	decayed |= __update_blocked_fair(rq, &done);

	update_blocked_load_status(rq, !done);
	if (decayed)
		cpufreq_update_util(rq, 0);
	rq_unlock_irqrestore(rq, &rf);
}

/********** Helpers for find_busiest_group ************************/

/*
 * sg_lb_stats - stats of a sched_group required for load_balancing
 */
struct sg_lb_stats {
	unsigned long avg_load; /*Avg load across the CPUs of the group */
	unsigned long group_load; /* Total load over the CPUs of the group */
	unsigned long group_capacity;
	unsigned long group_util; /* Total utilization over the CPUs of the group */
	unsigned long group_runnable; /* Total runnable time over the CPUs of the group */
	unsigned int sum_nr_running; /* Nr of tasks running in the group */
	unsigned int sum_h_nr_running; /* Nr of CFS tasks running in the group */
	unsigned int idle_cpus;
	unsigned int group_weight;
	enum group_type group_type;
	unsigned int group_asym_packing; /* Tasks should be moved to preferred CPU */
	unsigned long group_misfit_task_load; /* A CPU has a task too big for its capacity */
#ifdef CONFIG_NUMA_BALANCING
	unsigned int nr_numa_running;
	unsigned int nr_preferred_running;
#endif
};

/*
 * sd_lb_stats - Structure to store the statistics of a sched_domain
 *		 during load balancing.
 */
struct sd_lb_stats {
	struct sched_group *busiest;	/* Busiest group in this sd */
	struct sched_group *local;	/* Local group in this sd */
	unsigned long total_load;	/* Total load of all groups in sd */
	unsigned long total_capacity;	/* Total capacity of all groups in sd */
	unsigned long avg_load;	/* Average load across all groups in sd */
	unsigned int prefer_sibling; /* tasks should go to sibling first */

	struct sg_lb_stats busiest_stat;/* Statistics of the busiest group */
	struct sg_lb_stats local_stat;	/* Statistics of the local group */
};

static inline void init_sd_lb_stats(struct sd_lb_stats *sds)
{
	/*
	 * Skimp on the clearing to avoid duplicate work. We can avoid clearing
	 * local_stat because update_sg_lb_stats() does a full clear/assignment.
	 * We must however set busiest_stat::group_type and
	 * busiest_stat::idle_cpus to the worst busiest group because
	 * update_sd_pick_busiest() reads these before assignment.
	 */
	*sds = (struct sd_lb_stats){
		.busiest = NULL,
		.local = NULL,
		.total_load = 0UL,
		.total_capacity = 0UL,
		.busiest_stat = {
			.idle_cpus = UINT_MAX,
			.group_type = group_has_spare,
		},
	};
}

static unsigned long scale_rt_capacity(int cpu)
{
	struct rq *rq = cpu_rq(cpu);
	unsigned long max = arch_scale_cpu_capacity(cpu);
	unsigned long used, free;
	unsigned long irq;

	irq = cpu_util_irq(rq);

	if (unlikely(irq >= max))
		return 1;

	/*
	 * avg_rt.util_avg and avg_dl.util_avg track binary signals
	 * (running and not running) with weights 0 and 1024 respectively.
	 * avg_thermal.load_avg tracks thermal pressure and the weighted
	 * average uses the actual delta max capacity(load).
	 */
	used = READ_ONCE(rq->avg_rt.util_avg);
	used += READ_ONCE(rq->avg_dl.util_avg);
	used += thermal_load_avg(rq);

	if (unlikely(used >= max))
		return 1;

	free = max - used;

	return scale_irq_capacity(free, irq, max);
}

static void update_cpu_capacity(struct sched_domain *sd, int cpu)
{
	unsigned long capacity = scale_rt_capacity(cpu);
	struct sched_group *sdg = sd->groups;

	cpu_rq(cpu)->cpu_capacity_orig = arch_scale_cpu_capacity(cpu);

	if (!capacity)
		capacity = 1;

	trace_android_rvh_update_cpu_capacity(cpu, &capacity);
	cpu_rq(cpu)->cpu_capacity = capacity;
	trace_sched_cpu_capacity_tp(cpu_rq(cpu));

	sdg->sgc->capacity = capacity;
	sdg->sgc->min_capacity = capacity;
	sdg->sgc->max_capacity = capacity;
}

void update_group_capacity(struct sched_domain *sd, int cpu)
{
	struct sched_domain *child = sd->child;
	struct sched_group *group, *sdg = sd->groups;
	unsigned long capacity, min_capacity, max_capacity;
	unsigned long interval;

	interval = msecs_to_jiffies(sd->balance_interval);
	interval = clamp(interval, 1UL, max_load_balance_interval);
	sdg->sgc->next_update = jiffies + interval;

	if (!child) {
		update_cpu_capacity(sd, cpu);
		return;
	}

	capacity = 0;
	min_capacity = ULONG_MAX;
	max_capacity = 0;

	if (child->flags & SD_OVERLAP) {
		/*
		 * SD_OVERLAP domains cannot assume that child groups
		 * span the current group.
		 */

		for_each_cpu(cpu, sched_group_span(sdg)) {
			unsigned long cpu_cap = capacity_of(cpu);

			capacity += cpu_cap;
			min_capacity = min(cpu_cap, min_capacity);
			max_capacity = max(cpu_cap, max_capacity);
		}
	} else  {
		/*
		 * !SD_OVERLAP domains can assume that child groups
		 * span the current group.
		 */

		group = child->groups;
		do {
			struct sched_group_capacity *sgc = group->sgc;

			capacity += sgc->capacity;
			min_capacity = min(sgc->min_capacity, min_capacity);
			max_capacity = max(sgc->max_capacity, max_capacity);
			group = group->next;
		} while (group != child->groups);
	}

	sdg->sgc->capacity = capacity;
	sdg->sgc->min_capacity = min_capacity;
	sdg->sgc->max_capacity = max_capacity;
}

/*
 * Check whether the capacity of the rq has been noticeably reduced by side
 * activity. The imbalance_pct is used for the threshold.
 * Return true is the capacity is reduced
 */
static inline int
check_cpu_capacity(struct rq *rq, struct sched_domain *sd)
{
	return ((rq->cpu_capacity * sd->imbalance_pct) <
				(rq->cpu_capacity_orig * 100));
}

/*
 * Check whether a rq has a misfit task and if it looks like we can actually
 * help that task: we can migrate the task to a CPU of higher capacity, or
 * the task's current CPU is heavily pressured.
 */
static inline int check_misfit_status(struct rq *rq, struct sched_domain *sd)
{
	return rq->misfit_task_load &&
		(rq->cpu_capacity_orig < rq->rd->max_cpu_capacity ||
		 check_cpu_capacity(rq, sd));
}

/*
 * Group imbalance indicates (and tries to solve) the problem where balancing
 * groups is inadequate due to ->cpus_ptr constraints.
 *
 * Imagine a situation of two groups of 4 CPUs each and 4 tasks each with a
 * cpumask covering 1 CPU of the first group and 3 CPUs of the second group.
 * Something like:
 *
 *	{ 0 1 2 3 } { 4 5 6 7 }
 *	        *     * * *
 *
 * If we were to balance group-wise we'd place two tasks in the first group and
 * two tasks in the second group. Clearly this is undesired as it will overload
 * cpu 3 and leave one of the CPUs in the second group unused.
 *
 * The current solution to this issue is detecting the skew in the first group
 * by noticing the lower domain failed to reach balance and had difficulty
 * moving tasks due to affinity constraints.
 *
 * When this is so detected; this group becomes a candidate for busiest; see
 * update_sd_pick_busiest(). And calculate_imbalance() and
 * find_busiest_group() avoid some of the usual balance conditions to allow it
 * to create an effective group imbalance.
 *
 * This is a somewhat tricky proposition since the next run might not find the
 * group imbalance and decide the groups need to be balanced again. A most
 * subtle and fragile situation.
 */

static inline int sg_imbalanced(struct sched_group *group)
{
	return group->sgc->imbalance;
}

/*
 * group_has_capacity returns true if the group has spare capacity that could
 * be used by some tasks.
 * We consider that a group has spare capacity if the  * number of task is
 * smaller than the number of CPUs or if the utilization is lower than the
 * available capacity for CFS tasks.
 * For the latter, we use a threshold to stabilize the state, to take into
 * account the variance of the tasks' load and to return true if the available
 * capacity in meaningful for the load balancer.
 * As an example, an available capacity of 1% can appear but it doesn't make
 * any benefit for the load balance.
 */
static inline bool
group_has_capacity(unsigned int imbalance_pct, struct sg_lb_stats *sgs)
{
	if (sgs->sum_nr_running < sgs->group_weight)
		return true;

	if ((sgs->group_capacity * imbalance_pct) <
			(sgs->group_runnable * 100))
		return false;

	if ((sgs->group_capacity * 100) >
			(sgs->group_util * imbalance_pct))
		return true;

	return false;
}

/*
 *  group_is_overloaded returns true if the group has more tasks than it can
 *  handle.
 *  group_is_overloaded is not equals to !group_has_capacity because a group
 *  with the exact right number of tasks, has no more spare capacity but is not
 *  overloaded so both group_has_capacity and group_is_overloaded return
 *  false.
 */
static inline bool
group_is_overloaded(unsigned int imbalance_pct, struct sg_lb_stats *sgs)
{
	if (sgs->sum_nr_running <= sgs->group_weight)
		return false;

	if ((sgs->group_capacity * 100) <
			(sgs->group_util * imbalance_pct))
		return true;

	if ((sgs->group_capacity * imbalance_pct) <
			(sgs->group_runnable * 100))
		return true;

	return false;
}

static inline enum
group_type group_classify(unsigned int imbalance_pct,
			  struct sched_group *group,
			  struct sg_lb_stats *sgs)
{
	if (group_is_overloaded(imbalance_pct, sgs))
		return group_overloaded;

	if (sg_imbalanced(group))
		return group_imbalanced;

	if (sgs->group_asym_packing)
		return group_asym_packing;

	if (sgs->group_misfit_task_load)
		return group_misfit_task;

	if (!group_has_capacity(imbalance_pct, sgs))
		return group_fully_busy;

	return group_has_spare;
}

static bool update_nohz_stats(struct rq *rq, bool force)
{
#ifdef CONFIG_NO_HZ_COMMON
	unsigned int cpu = rq->cpu;

	if (!rq->has_blocked_load)
		return false;

	if (!cpumask_test_cpu(cpu, nohz.idle_cpus_mask))
		return false;

	if (!force && !time_after(jiffies, rq->last_blocked_load_update_tick))
		return true;

	update_blocked_averages(cpu);

	return rq->has_blocked_load;
#else
        return false;
#endif
}

/**
 * asym_smt_can_pull_tasks - Check whether the load balancing CPU can pull tasks
 * @dst_cpu:	Destination CPU of the load balancing
 * @sds:	Load-balancing data with statistics of the local group
 * @sgs:	Load-balancing statistics of the candidate busiest group
 * @sg:		The candidate busiest group
 *
 * Check the state of the SMT siblings of both @sds::local and @sg and decide
 * if @dst_cpu can pull tasks.
 *
 * If @dst_cpu does not have SMT siblings, it can pull tasks if two or more of
 * the SMT siblings of @sg are busy. If only one CPU in @sg is busy, pull tasks
 * only if @dst_cpu has higher priority.
 *
 * If both @dst_cpu and @sg have SMT siblings, and @sg has exactly one more
 * busy CPU than @sds::local, let @dst_cpu pull tasks if it has higher priority.
 * Bigger imbalances in the number of busy CPUs will be dealt with in
 * update_sd_pick_busiest().
 *
 * If @sg does not have SMT siblings, only pull tasks if all of the SMT siblings
 * of @dst_cpu are idle and @sg has lower priority.
 */
static bool asym_smt_can_pull_tasks(int dst_cpu, struct sd_lb_stats *sds,
				    struct sg_lb_stats *sgs,
				    struct sched_group *sg)
{
#ifdef CONFIG_SCHED_SMT
	bool local_is_smt, sg_is_smt;
	int sg_busy_cpus;

	local_is_smt = sds->local->flags & SD_SHARE_CPUCAPACITY;
	sg_is_smt = sg->flags & SD_SHARE_CPUCAPACITY;

	sg_busy_cpus = sgs->group_weight - sgs->idle_cpus;

	if (!local_is_smt) {
		/*
		 * If we are here, @dst_cpu is idle and does not have SMT
		 * siblings. Pull tasks if candidate group has two or more
		 * busy CPUs.
		 */
		if (sg_busy_cpus >= 2) /* implies sg_is_smt */
			return true;

		/*
		 * @dst_cpu does not have SMT siblings. @sg may have SMT
		 * siblings and only one is busy. In such case, @dst_cpu
		 * can help if it has higher priority and is idle (i.e.,
		 * it has no running tasks).
		 */
		return sched_asym_prefer(dst_cpu, sg->asym_prefer_cpu);
	}

	/* @dst_cpu has SMT siblings. */

	if (sg_is_smt) {
		int local_busy_cpus = sds->local->group_weight -
				      sds->local_stat.idle_cpus;
		int busy_cpus_delta = sg_busy_cpus - local_busy_cpus;

		if (busy_cpus_delta == 1)
			return sched_asym_prefer(dst_cpu, sg->asym_prefer_cpu);

		return false;
	}

	/*
	 * @sg does not have SMT siblings. Ensure that @sds::local does not end
	 * up with more than one busy SMT sibling and only pull tasks if there
	 * are not busy CPUs (i.e., no CPU has running tasks).
	 */
	if (!sds->local_stat.sum_nr_running)
		return sched_asym_prefer(dst_cpu, sg->asym_prefer_cpu);

	return false;
#else
	/* Always return false so that callers deal with non-SMT cases. */
	return false;
#endif
}

static inline bool
sched_asym(struct lb_env *env, struct sd_lb_stats *sds,  struct sg_lb_stats *sgs,
	   struct sched_group *group)
{
	/* Only do SMT checks if either local or candidate have SMT siblings */
	if ((sds->local->flags & SD_SHARE_CPUCAPACITY) ||
	    (group->flags & SD_SHARE_CPUCAPACITY))
		return asym_smt_can_pull_tasks(env->dst_cpu, sds, sgs, group);

	return sched_asym_prefer(env->dst_cpu, group->asym_prefer_cpu);
}

/**
 * update_sg_lb_stats - Update sched_group's statistics for load balancing.
 * @env: The load balancing environment.
 * @group: sched_group whose statistics are to be updated.
 * @sgs: variable to hold the statistics for this group.
 * @sg_status: Holds flag indicating the status of the sched_group
 */
static inline void update_sg_lb_stats(struct lb_env *env,
				      struct sd_lb_stats *sds,
				      struct sched_group *group,
				      struct sg_lb_stats *sgs,
				      int *sg_status)
{
	int i, nr_running, local_group;

	memset(sgs, 0, sizeof(*sgs));

	local_group = group == sds->local;

	for_each_cpu_and(i, sched_group_span(group), env->cpus) {
		struct rq *rq = cpu_rq(i);

		if ((env->flags & LBF_NOHZ_STATS) && update_nohz_stats(rq, false))
			env->flags |= LBF_NOHZ_AGAIN;

		sgs->group_load += cpu_load(rq);
		sgs->group_util += cpu_util(i);
		sgs->group_runnable += cpu_runnable(rq);
		sgs->sum_h_nr_running += rq->cfs.h_nr_running;

		nr_running = rq->nr_running;
		sgs->sum_nr_running += nr_running;

		if (nr_running > 1)
			*sg_status |= SG_OVERLOAD;

		if (cpu_overutilized(i))
			*sg_status |= SG_OVERUTILIZED;

#ifdef CONFIG_NUMA_BALANCING
		sgs->nr_numa_running += rq->nr_numa_running;
		sgs->nr_preferred_running += rq->nr_preferred_running;
#endif
		/*
		 * No need to call idle_cpu() if nr_running is not 0
		 */
		if (!nr_running && idle_cpu(i)) {
			sgs->idle_cpus++;
			/* Idle cpu can't have misfit task */
			continue;
		}

		if (local_group)
			continue;

		/* Check for a misfit task on the cpu */
		if (env->sd->flags & SD_ASYM_CPUCAPACITY &&
		    sgs->group_misfit_task_load < rq->misfit_task_load) {
			sgs->group_misfit_task_load = rq->misfit_task_load;
			*sg_status |= SG_OVERLOAD;
		}
	}

	sgs->group_capacity = group->sgc->capacity;

	sgs->group_weight = group->group_weight;

	/* Check if dst CPU is idle and preferred to this group */
	if (!local_group && env->sd->flags & SD_ASYM_PACKING &&
	    env->idle != CPU_NOT_IDLE && sgs->sum_h_nr_running &&
	    sched_asym(env, sds, sgs, group)) {
		sgs->group_asym_packing = 1;
	}

	sgs->group_type = group_classify(env->sd->imbalance_pct, group, sgs);

	/* Computing avg_load makes sense only when group is overloaded */
	if (sgs->group_type == group_overloaded)
		sgs->avg_load = (sgs->group_load * SCHED_CAPACITY_SCALE) /
				sgs->group_capacity;
}

/**
 * update_sd_pick_busiest - return 1 on busiest group
 * @env: The load balancing environment.
 * @sds: sched_domain statistics
 * @sg: sched_group candidate to be checked for being the busiest
 * @sgs: sched_group statistics
 *
 * Determine if @sg is a busier group than the previously selected
 * busiest group.
 *
 * Return: %true if @sg is a busier group than the previously selected
 * busiest group. %false otherwise.
 */
static bool update_sd_pick_busiest(struct lb_env *env,
				   struct sd_lb_stats *sds,
				   struct sched_group *sg,
				   struct sg_lb_stats *sgs)
{
	struct sg_lb_stats *busiest = &sds->busiest_stat;

	/* Make sure that there is at least one task to pull */
	if (!sgs->sum_h_nr_running)
		return false;

	/*
	 * Don't try to pull misfit tasks we can't help.
	 * We can use max_capacity here as reduction in capacity on some
	 * CPUs in the group should either be possible to resolve
	 * internally or be covered by avg_load imbalance (eventually).
	 */
	if (sgs->group_type == group_misfit_task &&
	    (!capacity_greater(capacity_of(env->dst_cpu), sg->sgc->max_capacity) ||
	     sds->local_stat.group_type != group_has_spare))
		return false;

	if (sgs->group_type > busiest->group_type)
		return true;

	if (sgs->group_type < busiest->group_type)
		return false;

	/*
	 * The candidate and the current busiest group are the same type of
	 * group. Let check which one is the busiest according to the type.
	 */

	switch (sgs->group_type) {
	case group_overloaded:
		/* Select the overloaded group with highest avg_load. */
		if (sgs->avg_load <= busiest->avg_load)
			return false;
		break;

	case group_imbalanced:
		/*
		 * Select the 1st imbalanced group as we don't have any way to
		 * choose one more than another.
		 */
		return false;

	case group_asym_packing:
		/* Prefer to move from lowest priority CPU's work */
		if (sched_asym_prefer(sg->asym_prefer_cpu, sds->busiest->asym_prefer_cpu))
			return false;
		break;

	case group_misfit_task:
		/*
		 * If we have more than one misfit sg go with the biggest
		 * misfit.
		 */
		if (sgs->group_misfit_task_load < busiest->group_misfit_task_load)
			return false;
		break;

	case group_fully_busy:
		/*
		 * Select the fully busy group with highest avg_load. In
		 * theory, there is no need to pull task from such kind of
		 * group because tasks have all compute capacity that they need
		 * but we can still improve the overall throughput by reducing
		 * contention when accessing shared HW resources.
		 *
		 * XXX for now avg_load is not computed and always 0 so we
		 * select the 1st one.
		 */
		if (sgs->avg_load <= busiest->avg_load)
			return false;
		break;

	case group_has_spare:
		/*
		 * Select not overloaded group with lowest number of idle cpus
		 * and highest number of running tasks. We could also compare
		 * the spare capacity which is more stable but it can end up
		 * that the group has less spare capacity but finally more idle
		 * CPUs which means less opportunity to pull tasks.
		 */
		if (sgs->idle_cpus > busiest->idle_cpus)
			return false;
		else if ((sgs->idle_cpus == busiest->idle_cpus) &&
			 (sgs->sum_nr_running <= busiest->sum_nr_running))
			return false;

		break;
	}

	/*
	 * Candidate sg has no more than one task per CPU and has higher
	 * per-CPU capacity. Migrating tasks to less capable CPUs may harm
	 * throughput. Maximize throughput, power/energy consequences are not
	 * considered.
	 */
	if ((env->sd->flags & SD_ASYM_CPUCAPACITY) &&
	    (sgs->group_type <= group_fully_busy) &&
	    (capacity_greater(sg->sgc->min_capacity, capacity_of(env->dst_cpu))))
		return false;

	return true;
}

#ifdef CONFIG_NUMA_BALANCING
static inline enum fbq_type fbq_classify_group(struct sg_lb_stats *sgs)
{
	if (sgs->sum_h_nr_running > sgs->nr_numa_running)
		return regular;
	if (sgs->sum_h_nr_running > sgs->nr_preferred_running)
		return remote;
	return all;
}

static inline enum fbq_type fbq_classify_rq(struct rq *rq)
{
	if (rq->nr_running > rq->nr_numa_running)
		return regular;
	if (rq->nr_running > rq->nr_preferred_running)
		return remote;
	return all;
}
#else
static inline enum fbq_type fbq_classify_group(struct sg_lb_stats *sgs)
{
	return all;
}

static inline enum fbq_type fbq_classify_rq(struct rq *rq)
{
	return regular;
}
#endif /* CONFIG_NUMA_BALANCING */


struct sg_lb_stats;

/*
 * task_running_on_cpu - return 1 if @p is running on @cpu.
 */

static unsigned int task_running_on_cpu(int cpu, struct task_struct *p)
{
	/* Task has no contribution or is new */
	if (cpu != task_cpu(p) || !READ_ONCE(p->se.avg.last_update_time))
		return 0;

	if (task_on_rq_queued(p))
		return 1;

	return 0;
}

/**
 * idle_cpu_without - would a given CPU be idle without p ?
 * @cpu: the processor on which idleness is tested.
 * @p: task which should be ignored.
 *
 * Return: 1 if the CPU would be idle. 0 otherwise.
 */
static int idle_cpu_without(int cpu, struct task_struct *p)
{
	struct rq *rq = cpu_rq(cpu);

	if (rq->curr != rq->idle && rq->curr != p)
		return 0;

	/*
	 * rq->nr_running can't be used but an updated version without the
	 * impact of p on cpu must be used instead. The updated nr_running
	 * be computed and tested before calling idle_cpu_without().
	 */

#ifdef CONFIG_SMP
	if (rq->ttwu_pending)
		return 0;
#endif

	return 1;
}

/*
 * update_sg_wakeup_stats - Update sched_group's statistics for wakeup.
 * @sd: The sched_domain level to look for idlest group.
 * @group: sched_group whose statistics are to be updated.
 * @sgs: variable to hold the statistics for this group.
 * @p: The task for which we look for the idlest group/CPU.
 */
static inline void update_sg_wakeup_stats(struct sched_domain *sd,
					  struct sched_group *group,
					  struct sg_lb_stats *sgs,
					  struct task_struct *p)
{
	int i, nr_running;

	memset(sgs, 0, sizeof(*sgs));

	for_each_cpu(i, sched_group_span(group)) {
		struct rq *rq = cpu_rq(i);
		unsigned int local;

		sgs->group_load += cpu_load_without(rq, p);
		sgs->group_util += cpu_util_without(i, p);
		sgs->group_runnable += cpu_runnable_without(rq, p);
		local = task_running_on_cpu(i, p);
		sgs->sum_h_nr_running += rq->cfs.h_nr_running - local;

		nr_running = rq->nr_running - local;
		sgs->sum_nr_running += nr_running;

		/*
		 * No need to call idle_cpu_without() if nr_running is not 0
		 */
		if (!nr_running && idle_cpu_without(i, p))
			sgs->idle_cpus++;

	}

	/* Check if task fits in the group */
	if (sd->flags & SD_ASYM_CPUCAPACITY &&
	    !task_fits_capacity(p, group->sgc->max_capacity)) {
		sgs->group_misfit_task_load = 1;
	}

	sgs->group_capacity = group->sgc->capacity;

	sgs->group_weight = group->group_weight;

	sgs->group_type = group_classify(sd->imbalance_pct, group, sgs);

	/*
	 * Computing avg_load makes sense only when group is fully busy or
	 * overloaded
	 */
	if (sgs->group_type == group_fully_busy ||
		sgs->group_type == group_overloaded)
		sgs->avg_load = (sgs->group_load * SCHED_CAPACITY_SCALE) /
				sgs->group_capacity;
}

static bool update_pick_idlest(struct sched_group *idlest,
			       struct sg_lb_stats *idlest_sgs,
			       struct sched_group *group,
			       struct sg_lb_stats *sgs)
{
	if (sgs->group_type < idlest_sgs->group_type)
		return true;

	if (sgs->group_type > idlest_sgs->group_type)
		return false;

	/*
	 * The candidate and the current idlest group are the same type of
	 * group. Let check which one is the idlest according to the type.
	 */

	switch (sgs->group_type) {
	case group_overloaded:
	case group_fully_busy:
		/* Select the group with lowest avg_load. */
		if (idlest_sgs->avg_load <= sgs->avg_load)
			return false;
		break;

	case group_imbalanced:
	case group_asym_packing:
		/* Those types are not used in the slow wakeup path */
		return false;

	case group_misfit_task:
		/* Select group with the highest max capacity */
		if (idlest->sgc->max_capacity >= group->sgc->max_capacity)
			return false;
		break;

	case group_has_spare:
		/* Select group with most idle CPUs */
		if (idlest_sgs->idle_cpus > sgs->idle_cpus)
			return false;

		/* Select group with lowest group_util */
		if (idlest_sgs->idle_cpus == sgs->idle_cpus &&
			idlest_sgs->group_util <= sgs->group_util)
			return false;

		break;
	}

	return true;
}

/*
 * find_idlest_group() finds and returns the least busy CPU group within the
 * domain.
 *
 * Assumes p is allowed on at least one CPU in sd.
 */
static struct sched_group *
find_idlest_group(struct sched_domain *sd, struct task_struct *p, int this_cpu)
{
	struct sched_group *idlest = NULL, *local = NULL, *group = sd->groups;
	struct sg_lb_stats local_sgs, tmp_sgs;
	struct sg_lb_stats *sgs;
	unsigned long imbalance;
	struct sg_lb_stats idlest_sgs = {
			.avg_load = UINT_MAX,
			.group_type = group_overloaded,
	};

	imbalance = scale_load_down(NICE_0_LOAD) *
				(sd->imbalance_pct-100) / 100;

	do {
		int local_group;

		/* Skip over this group if it has no CPUs allowed */
		if (!cpumask_intersects(sched_group_span(group),
					p->cpus_ptr))
			continue;

		/* Skip over this group if no cookie matched */
		if (!sched_group_cookie_match(cpu_rq(this_cpu), p, group))
			continue;

		local_group = cpumask_test_cpu(this_cpu,
					       sched_group_span(group));

		if (local_group) {
			sgs = &local_sgs;
			local = group;
		} else {
			sgs = &tmp_sgs;
		}

		update_sg_wakeup_stats(sd, group, sgs, p);

		if (!local_group && update_pick_idlest(idlest, &idlest_sgs, group, sgs)) {
			idlest = group;
			idlest_sgs = *sgs;
		}

	} while (group = group->next, group != sd->groups);


	/* There is no idlest group to push tasks to */
	if (!idlest)
		return NULL;

	/* The local group has been skipped because of CPU affinity */
	if (!local)
		return idlest;

	/*
	 * If the local group is idler than the selected idlest group
	 * don't try and push the task.
	 */
	if (local_sgs.group_type < idlest_sgs.group_type)
		return NULL;

	/*
	 * If the local group is busier than the selected idlest group
	 * try and push the task.
	 */
	if (local_sgs.group_type > idlest_sgs.group_type)
		return idlest;

	switch (local_sgs.group_type) {
	case group_overloaded:
	case group_fully_busy:
		/*
		 * When comparing groups across NUMA domains, it's possible for
		 * the local domain to be very lightly loaded relative to the
		 * remote domains but "imbalance" skews the comparison making
		 * remote CPUs look much more favourable. When considering
		 * cross-domain, add imbalance to the load on the remote node
		 * and consider staying local.
		 */

		if ((sd->flags & SD_NUMA) &&
		    ((idlest_sgs.avg_load + imbalance) >= local_sgs.avg_load))
			return NULL;

		/*
		 * If the local group is less loaded than the selected
		 * idlest group don't try and push any tasks.
		 */
		if (idlest_sgs.avg_load >= (local_sgs.avg_load + imbalance))
			return NULL;

		if (100 * local_sgs.avg_load <= sd->imbalance_pct * idlest_sgs.avg_load)
			return NULL;
		break;

	case group_imbalanced:
	case group_asym_packing:
		/* Those type are not used in the slow wakeup path */
		return NULL;

	case group_misfit_task:
		/* Select group with the highest max capacity */
		if (local->sgc->max_capacity >= idlest->sgc->max_capacity)
			return NULL;
		break;

	case group_has_spare:
		if (sd->flags & SD_NUMA) {
#ifdef CONFIG_NUMA_BALANCING
			int idlest_cpu;
			/*
			 * If there is spare capacity at NUMA, try to select
			 * the preferred node
			 */
			if (cpu_to_node(this_cpu) == p->numa_preferred_nid)
				return NULL;

			idlest_cpu = cpumask_first(sched_group_span(idlest));
			if (cpu_to_node(idlest_cpu) == p->numa_preferred_nid)
				return idlest;
#endif
			/*
			 * Otherwise, keep the task on this node to stay close
			 * its wakeup source and improve locality. If there is
			 * a real need of migration, periodic load balance will
			 * take care of it.
			 */
			if (local_sgs.idle_cpus)
				return NULL;
		}

		/*
		 * Select group with highest number of idle CPUs. We could also
		 * compare the utilization which is more stable but it can end
		 * up that the group has less spare capacity but finally more
		 * idle CPUs which means more opportunity to run task.
		 */
		if (local_sgs.idle_cpus >= idlest_sgs.idle_cpus)
			return NULL;
		break;
	}

	return idlest;
}

/**
 * update_sd_lb_stats - Update sched_domain's statistics for load balancing.
 * @env: The load balancing environment.
 * @sds: variable to hold the statistics for this sched_domain.
 */

static inline void update_sd_lb_stats(struct lb_env *env, struct sd_lb_stats *sds)
{
	struct sched_domain *child = env->sd->child;
	struct sched_group *sg = env->sd->groups;
	struct sg_lb_stats *local = &sds->local_stat;
	struct sg_lb_stats tmp_sgs;
	int sg_status = 0;

#ifdef CONFIG_NO_HZ_COMMON
	if (env->idle == CPU_NEWLY_IDLE && READ_ONCE(nohz.has_blocked))
		env->flags |= LBF_NOHZ_STATS;
#endif

	do {
		struct sg_lb_stats *sgs = &tmp_sgs;
		int local_group;

		local_group = cpumask_test_cpu(env->dst_cpu, sched_group_span(sg));
		if (local_group) {
			sds->local = sg;
			sgs = local;

			if (env->idle != CPU_NEWLY_IDLE ||
			    time_after_eq(jiffies, sg->sgc->next_update))
				update_group_capacity(env->sd, env->dst_cpu);
		}

		update_sg_lb_stats(env, sds, sg, sgs, &sg_status);

		if (local_group)
			goto next_group;


		if (update_sd_pick_busiest(env, sds, sg, sgs)) {
			sds->busiest = sg;
			sds->busiest_stat = *sgs;
		}

next_group:
		/* Now, start updating sd_lb_stats */
		sds->total_load += sgs->group_load;
		sds->total_capacity += sgs->group_capacity;

		sg = sg->next;
	} while (sg != env->sd->groups);

	/* Tag domain that child domain prefers tasks go to siblings first */
	sds->prefer_sibling = child && child->flags & SD_PREFER_SIBLING;

#ifdef CONFIG_NO_HZ_COMMON
	if ((env->flags & LBF_NOHZ_AGAIN) &&
	    cpumask_subset(nohz.idle_cpus_mask, sched_domain_span(env->sd))) {

		WRITE_ONCE(nohz.next_blocked,
			   jiffies + msecs_to_jiffies(LOAD_AVG_PERIOD));
	}
#endif

	if (env->sd->flags & SD_NUMA)
		env->fbq_type = fbq_classify_group(&sds->busiest_stat);

	if (!env->sd->parent) {
		struct root_domain *rd = env->dst_rq->rd;

		/* update overload indicator if we are at root domain */
		WRITE_ONCE(rd->overload, sg_status & SG_OVERLOAD);

		/* Update over-utilization (tipping point, U >= 0) indicator */
		WRITE_ONCE(rd->overutilized, sg_status & SG_OVERUTILIZED);
		trace_sched_overutilized_tp(rd, sg_status & SG_OVERUTILIZED);
	} else if (sg_status & SG_OVERUTILIZED) {
		struct root_domain *rd = env->dst_rq->rd;

		WRITE_ONCE(rd->overutilized, SG_OVERUTILIZED);
		trace_sched_overutilized_tp(rd, SG_OVERUTILIZED);
	}
}

static inline long adjust_numa_imbalance(int imbalance, int nr_running)
{
	unsigned int imbalance_min;

	/*
	 * Allow a small imbalance based on a simple pair of communicating
	 * tasks that remain local when the source domain is almost idle.
	 */
	imbalance_min = 2;
	if (nr_running <= imbalance_min)
		return 0;

	return imbalance;
}

/**
 * calculate_imbalance - Calculate the amount of imbalance present within the
 *			 groups of a given sched_domain during load balance.
 * @env: load balance environment
 * @sds: statistics of the sched_domain whose imbalance is to be calculated.
 */
static inline void calculate_imbalance(struct lb_env *env, struct sd_lb_stats *sds)
{
	struct sg_lb_stats *local, *busiest;

	local = &sds->local_stat;
	busiest = &sds->busiest_stat;

	if (busiest->group_type == group_misfit_task) {
		/* Set imbalance to allow misfit tasks to be balanced. */
		env->migration_type = migrate_misfit;
		env->imbalance = 1;
		return;
	}

	if (busiest->group_type == group_asym_packing) {
		/*
		 * In case of asym capacity, we will try to migrate all load to
		 * the preferred CPU.
		 */
		env->migration_type = migrate_task;
		env->imbalance = busiest->sum_h_nr_running;
		return;
	}

	if (busiest->group_type == group_imbalanced) {
		/*
		 * In the group_imb case we cannot rely on group-wide averages
		 * to ensure CPU-load equilibrium, try to move any task to fix
		 * the imbalance. The next load balance will take care of
		 * balancing back the system.
		 */
		env->migration_type = migrate_task;
		env->imbalance = 1;
		return;
	}

	/*
	 * Try to use spare capacity of local group without overloading it or
	 * emptying busiest.
	 */
	if (local->group_type == group_has_spare) {
		if ((busiest->group_type > group_fully_busy) &&
		    !(env->sd->flags & SD_SHARE_PKG_RESOURCES)) {
			/*
			 * If busiest is overloaded, try to fill spare
			 * capacity. This might end up creating spare capacity
			 * in busiest or busiest still being overloaded but
			 * there is no simple way to directly compute the
			 * amount of load to migrate in order to balance the
			 * system.
			 */
			env->migration_type = migrate_util;
			env->imbalance = max(local->group_capacity, local->group_util) -
					 local->group_util;

			/*
			 * In some cases, the group's utilization is max or even
			 * higher than capacity because of migrations but the
			 * local CPU is (newly) idle. There is at least one
			 * waiting task in this overloaded busiest group. Let's
			 * try to pull it.
			 */
			if (env->idle != CPU_NOT_IDLE && env->imbalance == 0) {
				env->migration_type = migrate_task;
				env->imbalance = 1;
			}

			return;
		}

		if (busiest->group_weight == 1 || sds->prefer_sibling) {
			unsigned int nr_diff = busiest->sum_nr_running;
			/*
			 * When prefer sibling, evenly spread running tasks on
			 * groups.
			 */
			env->migration_type = migrate_task;
			lsub_positive(&nr_diff, local->sum_nr_running);
			env->imbalance = nr_diff >> 1;
		} else {

			/*
			 * If there is no overload, we just want to even the number of
			 * idle cpus.
			 */
			env->migration_type = migrate_task;
			env->imbalance = max_t(long, 0, (local->idle_cpus -
						 busiest->idle_cpus) >> 1);
		}

		/* Consider allowing a small imbalance between NUMA groups */
		if (env->sd->flags & SD_NUMA)
			env->imbalance = adjust_numa_imbalance(env->imbalance,
						busiest->sum_nr_running);

		return;
	}

	/*
	 * Local is fully busy but has to take more load to relieve the
	 * busiest group
	 */
	if (local->group_type < group_overloaded) {
		/*
		 * Local will become overloaded so the avg_load metrics are
		 * finally needed.
		 */

		local->avg_load = (local->group_load * SCHED_CAPACITY_SCALE) /
				  local->group_capacity;

		sds->avg_load = (sds->total_load * SCHED_CAPACITY_SCALE) /
				sds->total_capacity;
		/*
		 * If the local group is more loaded than the selected
		 * busiest group don't try to pull any tasks.
		 */
		if (local->avg_load >= busiest->avg_load) {
			env->imbalance = 0;
			return;
		}
	}

	/*
	 * Both group are or will become overloaded and we're trying to get all
	 * the CPUs to the average_load, so we don't want to push ourselves
	 * above the average load, nor do we wish to reduce the max loaded CPU
	 * below the average load. At the same time, we also don't want to
	 * reduce the group load below the group capacity. Thus we look for
	 * the minimum possible imbalance.
	 */
	env->migration_type = migrate_load;
	env->imbalance = min(
		(busiest->avg_load - sds->avg_load) * busiest->group_capacity,
		(sds->avg_load - local->avg_load) * local->group_capacity
	) / SCHED_CAPACITY_SCALE;
}

/******* find_busiest_group() helpers end here *********************/

/*
 * Decision matrix according to the local and busiest group type:
 *
 * busiest \ local has_spare fully_busy misfit asym imbalanced overloaded
 * has_spare        nr_idle   balanced   N/A    N/A  balanced   balanced
 * fully_busy       nr_idle   nr_idle    N/A    N/A  balanced   balanced
 * misfit_task      force     N/A        N/A    N/A  force      force
 * asym_packing     force     force      N/A    N/A  force      force
 * imbalanced       force     force      N/A    N/A  force      force
 * overloaded       force     force      N/A    N/A  force      avg_load
 *
 * N/A :      Not Applicable because already filtered while updating
 *            statistics.
 * balanced : The system is balanced for these 2 groups.
 * force :    Calculate the imbalance as load migration is probably needed.
 * avg_load : Only if imbalance is significant enough.
 * nr_idle :  dst_cpu is not busy and the number of idle CPUs is quite
 *            different in groups.
 */

/**
 * find_busiest_group - Returns the busiest group within the sched_domain
 * if there is an imbalance.
 *
 * Also calculates the amount of runnable load which should be moved
 * to restore balance.
 *
 * @env: The load balancing environment.
 *
 * Return:	- The busiest group if imbalance exists.
 */
static struct sched_group *find_busiest_group(struct lb_env *env)
{
	struct sg_lb_stats *local, *busiest;
	struct sd_lb_stats sds;

	init_sd_lb_stats(&sds);

	/*
	 * Compute the various statistics relevant for load balancing at
	 * this level.
	 */
	update_sd_lb_stats(env, &sds);

	if (sched_energy_enabled()) {
		struct root_domain *rd = env->dst_rq->rd;
		int out_balance = 1;

		trace_android_rvh_find_busiest_group(sds.busiest, env->dst_rq,
					&out_balance);
		if (rcu_dereference(rd->pd) && !READ_ONCE(rd->overutilized)
					&& out_balance)
			goto out_balanced;
	}

	local = &sds.local_stat;
	busiest = &sds.busiest_stat;

	/* There is no busy sibling group to pull tasks from */
	if (!sds.busiest)
		goto out_balanced;

	/* Misfit tasks should be dealt with regardless of the avg load */
	if (busiest->group_type == group_misfit_task)
		goto force_balance;

	/* ASYM feature bypasses nice load balance check */
	if (busiest->group_type == group_asym_packing)
		goto force_balance;

	/*
	 * If the busiest group is imbalanced the below checks don't
	 * work because they assume all things are equal, which typically
	 * isn't true due to cpus_ptr constraints and the like.
	 */
	if (busiest->group_type == group_imbalanced)
		goto force_balance;

	/*
	 * If the local group is busier than the selected busiest group
	 * don't try and pull any tasks.
	 */
	if (local->group_type > busiest->group_type)
		goto out_balanced;

	/*
	 * When groups are overloaded, use the avg_load to ensure fairness
	 * between tasks.
	 */
	if (local->group_type == group_overloaded) {
		/*
		 * If the local group is more loaded than the selected
		 * busiest group don't try to pull any tasks.
		 */
		if (local->avg_load >= busiest->avg_load)
			goto out_balanced;

		/* XXX broken for overlapping NUMA groups */
		sds.avg_load = (sds.total_load * SCHED_CAPACITY_SCALE) /
				sds.total_capacity;

		/*
		 * Don't pull any tasks if this group is already above the
		 * domain average load.
		 */
		if (local->avg_load >= sds.avg_load)
			goto out_balanced;

		/*
		 * If the busiest group is more loaded, use imbalance_pct to be
		 * conservative.
		 */
		if (100 * busiest->avg_load <=
				env->sd->imbalance_pct * local->avg_load)
			goto out_balanced;
	}

	/* Try to move all excess tasks to child's sibling domain */
	if (sds.prefer_sibling && local->group_type == group_has_spare &&
	    busiest->sum_nr_running > local->sum_nr_running + 1)
		goto force_balance;

	if (busiest->group_type != group_overloaded) {
		if (env->idle == CPU_NOT_IDLE)
			/*
			 * If the busiest group is not overloaded (and as a
			 * result the local one too) but this CPU is already
			 * busy, let another idle CPU try to pull task.
			 */
			goto out_balanced;

		if (busiest->group_weight > 1 &&
		    local->idle_cpus <= (busiest->idle_cpus + 1))
			/*
			 * If the busiest group is not overloaded
			 * and there is no imbalance between this and busiest
			 * group wrt idle CPUs, it is balanced. The imbalance
			 * becomes significant if the diff is greater than 1
			 * otherwise we might end up to just move the imbalance
			 * on another group. Of course this applies only if
			 * there is more than 1 CPU per group.
			 */
			goto out_balanced;

		if (busiest->sum_h_nr_running == 1)
			/*
			 * busiest doesn't have any tasks waiting to run
			 */
			goto out_balanced;
	}

force_balance:
	/* Looks like there is an imbalance. Compute it */
	calculate_imbalance(env, &sds);
	return env->imbalance ? sds.busiest : NULL;

out_balanced:
	env->imbalance = 0;
	return NULL;
}

/*
 * find_busiest_queue - find the busiest runqueue among the CPUs in the group.
 */
static struct rq *find_busiest_queue(struct lb_env *env,
				     struct sched_group *group)
{
	struct rq *busiest = NULL, *rq;
	unsigned long busiest_util = 0, busiest_load = 0, busiest_capacity = 1;
	unsigned int busiest_nr = 0;
	int i, done = 0;

	trace_android_rvh_find_busiest_queue(env->dst_cpu, group, env->cpus,
					     &busiest, &done);
	if (done)
		return busiest;

	for_each_cpu_and(i, sched_group_span(group), env->cpus) {
		unsigned long capacity, load, util;
		unsigned int nr_running;
		enum fbq_type rt;

		rq = cpu_rq(i);
		rt = fbq_classify_rq(rq);

		/*
		 * We classify groups/runqueues into three groups:
		 *  - regular: there are !numa tasks
		 *  - remote:  there are numa tasks that run on the 'wrong' node
		 *  - all:     there is no distinction
		 *
		 * In order to avoid migrating ideally placed numa tasks,
		 * ignore those when there's better options.
		 *
		 * If we ignore the actual busiest queue to migrate another
		 * task, the next balance pass can still reduce the busiest
		 * queue by moving tasks around inside the node.
		 *
		 * If we cannot move enough load due to this classification
		 * the next pass will adjust the group classification and
		 * allow migration of more tasks.
		 *
		 * Both cases only affect the total convergence complexity.
		 */
		if (rt > env->fbq_type)
			continue;

		capacity = capacity_of(i);
		nr_running = rq->cfs.h_nr_running;

		/*
		 * For ASYM_CPUCAPACITY domains, don't pick a CPU that could
		 * eventually lead to active_balancing high->low capacity.
		 * Higher per-CPU capacity is considered better than balancing
		 * average load.
		 */
		if (env->sd->flags & SD_ASYM_CPUCAPACITY &&
		    !capacity_greater(capacity_of(env->dst_cpu), capacity) &&
		    nr_running == 1)
			continue;

		/* Make sure we only pull tasks from a CPU of lower priority */
		if ((env->sd->flags & SD_ASYM_PACKING) &&
		    sched_asym_prefer(i, env->dst_cpu) &&
		    nr_running == 1)
			continue;

		switch (env->migration_type) {
		case migrate_load:
			/*
			 * When comparing with load imbalance, use cpu_load()
			 * which is not scaled with the CPU capacity.
			 */
			load = cpu_load(rq);

			if (nr_running == 1 && load > env->imbalance &&
			    !check_cpu_capacity(rq, env->sd))
				break;

			/*
			 * For the load comparisons with the other CPUs,
			 * consider the cpu_load() scaled with the CPU
			 * capacity, so that the load can be moved away
			 * from the CPU that is potentially running at a
			 * lower capacity.
			 *
			 * Thus we're looking for max(load_i / capacity_i),
			 * crosswise multiplication to rid ourselves of the
			 * division works out to:
			 * load_i * capacity_j > load_j * capacity_i;
			 * where j is our previous maximum.
			 */
			if (load * busiest_capacity > busiest_load * capacity) {
				busiest_load = load;
				busiest_capacity = capacity;
				busiest = rq;
			}
			break;

		case migrate_util:
			util = cpu_util(cpu_of(rq));

			/*
			 * Don't try to pull utilization from a CPU with one
			 * running task. Whatever its utilization, we will fail
			 * detach the task.
			 */
			if (nr_running <= 1)
				continue;

			if (busiest_util < util) {
				busiest_util = util;
				busiest = rq;
			}
			break;

		case migrate_task:
			if (busiest_nr < nr_running) {
				busiest_nr = nr_running;
				busiest = rq;
			}
			break;

		case migrate_misfit:
			/*
			 * For ASYM_CPUCAPACITY domains with misfit tasks we
			 * simply seek the "biggest" misfit task.
			 */
			if (rq->misfit_task_load > busiest_load) {
				busiest_load = rq->misfit_task_load;
				busiest = rq;
			}

			break;

		}
	}

	return busiest;
}

/*
 * Max backoff if we encounter pinned tasks. Pretty arbitrary value, but
 * so long as it is large enough.
 */
#define MAX_PINNED_INTERVAL	512

static inline bool
asym_active_balance(struct lb_env *env)
{
	/*
	 * ASYM_PACKING needs to force migrate tasks from busy but
	 * lower priority CPUs in order to pack all tasks in the
	 * highest priority CPUs.
	 */
	return env->idle != CPU_NOT_IDLE && (env->sd->flags & SD_ASYM_PACKING) &&
	       sched_asym_prefer(env->dst_cpu, env->src_cpu);
}

static inline bool
voluntary_active_balance(struct lb_env *env)
{
	struct sched_domain *sd = env->sd;

	if (asym_active_balance(env))
		return 1;

	/*
	 * The dst_cpu is idle and the src_cpu CPU has only 1 CFS task.
	 * It's worth migrating the task if the src_cpu's capacity is reduced
	 * because of other sched_class or IRQs if more capacity stays
	 * available on dst_cpu.
	 */
	if ((env->idle != CPU_NOT_IDLE) &&
	    (env->src_rq->cfs.h_nr_running == 1)) {
		if ((check_cpu_capacity(env->src_rq, sd)) &&
		    (capacity_of(env->src_cpu)*sd->imbalance_pct < capacity_of(env->dst_cpu)*100))
			return 1;
	}

	if (env->migration_type == migrate_misfit)
		return 1;

	return 0;
}

static int need_active_balance(struct lb_env *env)
{
	struct sched_domain *sd = env->sd;

	if (voluntary_active_balance(env))
		return 1;

	return unlikely(sd->nr_balance_failed > sd->cache_nice_tries+2);
}

static int active_load_balance_cpu_stop(void *data);

static int should_we_balance(struct lb_env *env)
{
	struct sched_group *sg = env->sd->groups;
	int cpu;

	/*
	 * Ensure the balancing environment is consistent; can happen
	 * when the softirq triggers 'during' hotplug.
	 */
	if (!cpumask_test_cpu(env->dst_cpu, env->cpus))
		return 0;

	/*
	 * In the newly idle case, we will allow all the CPUs
	 * to do the newly idle load balance.
	 */
	if (env->idle == CPU_NEWLY_IDLE)
		return 1;

	/* Try to find first idle CPU */
	for_each_cpu_and(cpu, group_balance_mask(sg), env->cpus) {
		if (!idle_cpu(cpu))
			continue;

		/* Are we the first idle CPU? */
		return cpu == env->dst_cpu;
	}

	/* Are we the first CPU of this group ? */
	return group_balance_cpu(sg) == env->dst_cpu;
}

/*
 * Check this_cpu to ensure it is balanced within domain. Attempt to move
 * tasks if there is an imbalance.
 */
static int load_balance(int this_cpu, struct rq *this_rq,
			struct sched_domain *sd, enum cpu_idle_type idle,
			int *continue_balancing)
{
	int ld_moved, cur_ld_moved, active_balance = 0;
	struct sched_domain *sd_parent = sd->parent;
	struct sched_group *group;
	struct rq *busiest;
	struct rq_flags rf;
	struct cpumask *cpus = this_cpu_cpumask_var_ptr(load_balance_mask);

	struct lb_env env = {
		.sd		= sd,
		.dst_cpu	= this_cpu,
		.dst_rq		= this_rq,
		.dst_grpmask    = sched_group_span(sd->groups),
		.idle		= idle,
		.loop_break	= sched_nr_migrate_break,
		.cpus		= cpus,
		.fbq_type	= all,
		.tasks		= LIST_HEAD_INIT(env.tasks),
	};

	cpumask_and(cpus, sched_domain_span(sd), cpu_active_mask);

	schedstat_inc(sd->lb_count[idle]);

redo:
	if (!should_we_balance(&env)) {
		*continue_balancing = 0;
		goto out_balanced;
	}

	group = find_busiest_group(&env);
	if (!group) {
		schedstat_inc(sd->lb_nobusyg[idle]);
		goto out_balanced;
	}

	busiest = find_busiest_queue(&env, group);
	if (!busiest) {
		schedstat_inc(sd->lb_nobusyq[idle]);
		goto out_balanced;
	}

	BUG_ON(busiest == env.dst_rq);

	schedstat_add(sd->lb_imbalance[idle], env.imbalance);

	env.src_cpu = busiest->cpu;
	env.src_rq = busiest;

	ld_moved = 0;
	if (busiest->nr_running > 1) {
		/*
		 * Attempt to move tasks. If find_busiest_group has found
		 * an imbalance but busiest->nr_running <= 1, the group is
		 * still unbalanced. ld_moved simply stays zero, so it is
		 * correctly treated as an imbalance.
		 */
		env.flags |= LBF_ALL_PINNED;
		env.loop_max  = min(sysctl_sched_nr_migrate, busiest->nr_running);

more_balance:
		rq_lock_irqsave(busiest, &rf);
		env.src_rq_rf = &rf;
		update_rq_clock(busiest);

		/*
		 * cur_ld_moved - load moved in current iteration
		 * ld_moved     - cumulative load moved across iterations
		 */
		cur_ld_moved = detach_tasks(&env);

		/*
		 * We've detached some tasks from busiest_rq. Every
		 * task is masked "TASK_ON_RQ_MIGRATING", so we can safely
		 * unlock busiest->lock, and we are able to be sure
		 * that nobody can manipulate the tasks in parallel.
		 * See task_rq_lock() family for the details.
		 */

		rq_unlock(busiest, &rf);

		if (cur_ld_moved) {
			attach_tasks(&env);
			ld_moved += cur_ld_moved;
		}

		local_irq_restore(rf.flags);

		if (env.flags & LBF_NEED_BREAK) {
			env.flags &= ~LBF_NEED_BREAK;
			goto more_balance;
		}

		/*
		 * Revisit (affine) tasks on src_cpu that couldn't be moved to
		 * us and move them to an alternate dst_cpu in our sched_group
		 * where they can run. The upper limit on how many times we
		 * iterate on same src_cpu is dependent on number of CPUs in our
		 * sched_group.
		 *
		 * This changes load balance semantics a bit on who can move
		 * load to a given_cpu. In addition to the given_cpu itself
		 * (or a ilb_cpu acting on its behalf where given_cpu is
		 * nohz-idle), we now have balance_cpu in a position to move
		 * load to given_cpu. In rare situations, this may cause
		 * conflicts (balance_cpu and given_cpu/ilb_cpu deciding
		 * _independently_ and at _same_ time to move some load to
		 * given_cpu) causing exceess load to be moved to given_cpu.
		 * This however should not happen so much in practice and
		 * moreover subsequent load balance cycles should correct the
		 * excess load moved.
		 */
		if ((env.flags & LBF_DST_PINNED) && env.imbalance > 0) {

			/* Prevent to re-select dst_cpu via env's CPUs */
			__cpumask_clear_cpu(env.dst_cpu, env.cpus);

			env.dst_rq	 = cpu_rq(env.new_dst_cpu);
			env.dst_cpu	 = env.new_dst_cpu;
			env.flags	&= ~LBF_DST_PINNED;
			env.loop	 = 0;
			env.loop_break	 = sched_nr_migrate_break;

			/*
			 * Go back to "more_balance" rather than "redo" since we
			 * need to continue with same src_cpu.
			 */
			goto more_balance;
		}

		/*
		 * We failed to reach balance because of affinity.
		 */
		if (sd_parent) {
			int *group_imbalance = &sd_parent->groups->sgc->imbalance;

			if ((env.flags & LBF_SOME_PINNED) && env.imbalance > 0)
				*group_imbalance = 1;
		}

		/* All tasks on this runqueue were pinned by CPU affinity */
		if (unlikely(env.flags & LBF_ALL_PINNED)) {
			__cpumask_clear_cpu(cpu_of(busiest), cpus);
			/*
			 * Attempting to continue load balancing at the current
			 * sched_domain level only makes sense if there are
			 * active CPUs remaining as possible busiest CPUs to
			 * pull load from which are not contained within the
			 * destination group that is receiving any migrated
			 * load.
			 */
			if (!cpumask_subset(cpus, env.dst_grpmask)) {
				env.loop = 0;
				env.loop_break = sched_nr_migrate_break;
				goto redo;
			}
			goto out_all_pinned;
		}
	}

	if (!ld_moved) {
		schedstat_inc(sd->lb_failed[idle]);
		/*
		 * Increment the failure counter only on periodic balance.
		 * We do not want newidle balance, which can be very
		 * frequent, pollute the failure counter causing
		 * excessive cache_hot migrations and active balances.
		 */
		if (idle != CPU_NEWLY_IDLE)
			sd->nr_balance_failed++;

		if (need_active_balance(&env)) {
			unsigned long flags;

			raw_spin_rq_lock_irqsave(busiest, flags);

			/*
			 * Don't kick the active_load_balance_cpu_stop,
			 * if the curr task on busiest CPU can't be
			 * moved to this_cpu:
			 */
			if (!cpumask_test_cpu(this_cpu, busiest->curr->cpus_ptr)) {
				raw_spin_rq_unlock_irqrestore(busiest, flags);
				env.flags |= LBF_ALL_PINNED;
				goto out_one_pinned;
			}

			/*
			 * ->active_balance synchronizes accesses to
			 * ->active_balance_work.  Once set, it's cleared
			 * only after active load balance is finished.
			 */
			if (!busiest->active_balance) {
				busiest->active_balance = 1;
				busiest->push_cpu = this_cpu;
				active_balance = 1;
			}
			raw_spin_rq_unlock_irqrestore(busiest, flags);

			if (active_balance) {
				stop_one_cpu_nowait(cpu_of(busiest),
					active_load_balance_cpu_stop, busiest,
					&busiest->active_balance_work);
			}

			/* We've kicked active balancing, force task migration. */
			sd->nr_balance_failed = sd->cache_nice_tries+1;
		}
	} else
		sd->nr_balance_failed = 0;

	if (likely(!active_balance) || voluntary_active_balance(&env)) {
		/* We were unbalanced, so reset the balancing interval */
		sd->balance_interval = sd->min_interval;
	} else {
		/*
		 * If we've begun active balancing, start to back off. This
		 * case may not be covered by the all_pinned logic if there
		 * is only 1 task on the busy runqueue (because we don't call
		 * detach_tasks).
		 */
		if (sd->balance_interval < sd->max_interval)
			sd->balance_interval *= 2;
	}

	goto out;

out_balanced:
	/*
	 * We reach balance although we may have faced some affinity
	 * constraints. Clear the imbalance flag only if other tasks got
	 * a chance to move and fix the imbalance.
	 */
	if (sd_parent && !(env.flags & LBF_ALL_PINNED)) {
		int *group_imbalance = &sd_parent->groups->sgc->imbalance;

		if (*group_imbalance)
			*group_imbalance = 0;
	}

out_all_pinned:
	/*
	 * We reach balance because all tasks are pinned at this level so
	 * we can't migrate them. Let the imbalance flag set so parent level
	 * can try to migrate them.
	 */
	schedstat_inc(sd->lb_balanced[idle]);

	sd->nr_balance_failed = 0;

out_one_pinned:
	ld_moved = 0;

	/*
	 * newidle_balance() disregards balance intervals, so we could
	 * repeatedly reach this code, which would lead to balance_interval
	 * skyrocketting in a short amount of time. Skip the balance_interval
	 * increase logic to avoid that.
	 */
	if (env.idle == CPU_NEWLY_IDLE)
		goto out;

	/* tune up the balancing interval */
	if ((env.flags & LBF_ALL_PINNED &&
	     sd->balance_interval < MAX_PINNED_INTERVAL) ||
	    sd->balance_interval < sd->max_interval)
		sd->balance_interval *= 2;
out:
	return ld_moved;
}

static inline unsigned long
get_sd_balance_interval(struct sched_domain *sd, int cpu_busy)
{
	unsigned long interval = sd->balance_interval;

	if (cpu_busy)
		interval *= sd->busy_factor;

	/* scale ms to jiffies */
	interval = msecs_to_jiffies(interval);

	/*
	 * Reduce likelihood of busy balancing at higher domains racing with
	 * balancing at lower domains by preventing their balancing periods
	 * from being multiples of each other.
	 */
	if (cpu_busy)
		interval -= 1;

	interval = clamp(interval, 1UL, max_load_balance_interval);

	return interval;
}

static inline void
update_next_balance(struct sched_domain *sd, unsigned long *next_balance)
{
	unsigned long interval, next;

	/* used by idle balance, so cpu_busy = 0 */
	interval = get_sd_balance_interval(sd, 0);
	next = sd->last_balance + interval;

	if (time_after(*next_balance, next))
		*next_balance = next;
}

/*
 * active_load_balance_cpu_stop is run by the CPU stopper. It pushes
 * running tasks off the busiest CPU onto idle CPUs. It requires at
 * least 1 task to be running on each physical CPU where possible, and
 * avoids physical / logical imbalances.
 */
static int active_load_balance_cpu_stop(void *data)
{
	struct rq *busiest_rq = data;
	int busiest_cpu = cpu_of(busiest_rq);
	int target_cpu = busiest_rq->push_cpu;
	struct rq *target_rq = cpu_rq(target_cpu);
	struct sched_domain *sd;
	struct task_struct *p = NULL;
	struct rq_flags rf;

	rq_lock_irq(busiest_rq, &rf);
	/*
	 * Between queueing the stop-work and running it is a hole in which
	 * CPUs can become inactive. We should not move tasks from or to
	 * inactive CPUs.
	 */
	if (!cpu_active(busiest_cpu) || !cpu_active(target_cpu))
		goto out_unlock;

	/* Make sure the requested CPU hasn't gone down in the meantime: */
	if (unlikely(busiest_cpu != smp_processor_id() ||
		     !busiest_rq->active_balance))
		goto out_unlock;

	/* Is there any task to move? */
	if (busiest_rq->nr_running <= 1)
		goto out_unlock;

	/*
	 * This condition is "impossible", if it occurs
	 * we need to fix it. Originally reported by
	 * Bjorn Helgaas on a 128-CPU setup.
	 */
	BUG_ON(busiest_rq == target_rq);

	/* Search for an sd spanning us and the target CPU. */
	rcu_read_lock();
	for_each_domain(target_cpu, sd) {
		if (cpumask_test_cpu(busiest_cpu, sched_domain_span(sd)))
			break;
	}

	if (likely(sd)) {
		struct lb_env env = {
			.sd		= sd,
			.dst_cpu	= target_cpu,
			.dst_rq		= target_rq,
			.src_cpu	= busiest_rq->cpu,
			.src_rq		= busiest_rq,
			.idle		= CPU_IDLE,
			/*
			 * can_migrate_task() doesn't need to compute new_dst_cpu
			 * for active balancing. Since we have CPU_IDLE, but no
			 * @dst_grpmask we need to make that test go away with lying
			 * about DST_PINNED.
			 */
			.flags		= LBF_DST_PINNED,
			.src_rq_rf	= &rf,
		};

		schedstat_inc(sd->alb_count);
		update_rq_clock(busiest_rq);

		p = detach_one_task(&env);
		if (p) {
			schedstat_inc(sd->alb_pushed);
			/* Active balancing done, reset the failure counter. */
			sd->nr_balance_failed = 0;
		} else {
			schedstat_inc(sd->alb_failed);
		}
	}
	rcu_read_unlock();
out_unlock:
	busiest_rq->active_balance = 0;
	rq_unlock(busiest_rq, &rf);

	if (p)
		attach_one_task(target_rq, p);

	local_irq_enable();

	return 0;
}

static DEFINE_SPINLOCK(balancing);

/*
 * Scale the max load_balance interval with the number of CPUs in the system.
 * This trades load-balance latency on larger machines for less cross talk.
 */
void update_max_interval(void)
{
	max_load_balance_interval = HZ*num_active_cpus()/10;
}

/*
 * It checks each scheduling domain to see if it is due to be balanced,
 * and initiates a balancing operation if so.
 *
 * Balancing parameters are set up in init_sched_domains.
 */
static void rebalance_domains(struct rq *rq, enum cpu_idle_type idle)
{
	int continue_balancing = 1;
	int cpu = rq->cpu;
	int busy = idle != CPU_IDLE && !sched_idle_cpu(cpu);
	unsigned long interval;
	struct sched_domain *sd;
	/* Earliest time when we have to do rebalance again */
	unsigned long next_balance = jiffies + 60*HZ;
	int update_next_balance = 0;
	int need_serialize, need_decay = 0;
	u64 max_cost = 0;

	trace_android_rvh_sched_rebalance_domains(rq, &continue_balancing);
	if (!continue_balancing)
		return;

	rcu_read_lock();
	for_each_domain(cpu, sd) {
		/*
		 * Decay the newidle max times here because this is a regular
		 * visit to all the domains. Decay ~1% per second.
		 */
		if (time_after(jiffies, sd->next_decay_max_lb_cost)) {
			sd->max_newidle_lb_cost =
				(sd->max_newidle_lb_cost * 253) / 256;
			sd->next_decay_max_lb_cost = jiffies + HZ;
			need_decay = 1;
		}
		max_cost += sd->max_newidle_lb_cost;

		/*
		 * Stop the load balance at this level. There is another
		 * CPU in our sched group which is doing load balancing more
		 * actively.
		 */
		if (!continue_balancing) {
			if (need_decay)
				continue;
			break;
		}

		interval = get_sd_balance_interval(sd, busy);

		need_serialize = sd->flags & SD_SERIALIZE;
		if (need_serialize) {
			if (!spin_trylock(&balancing))
				goto out;
		}

		if (time_after_eq(jiffies, sd->last_balance + interval)) {
			if (load_balance(cpu, rq, sd, idle, &continue_balancing)) {
				/*
				 * The LBF_DST_PINNED logic could have changed
				 * env->dst_cpu, so we can't know our idle
				 * state even if we migrated tasks. Update it.
				 */
				idle = idle_cpu(cpu) ? CPU_IDLE : CPU_NOT_IDLE;
				busy = idle != CPU_IDLE && !sched_idle_cpu(cpu);
			}
			sd->last_balance = jiffies;
			interval = get_sd_balance_interval(sd, busy);
		}
		if (need_serialize)
			spin_unlock(&balancing);
out:
		if (time_after(next_balance, sd->last_balance + interval)) {
			next_balance = sd->last_balance + interval;
			update_next_balance = 1;
		}
	}
	if (need_decay) {
		/*
		 * Ensure the rq-wide value also decays but keep it at a
		 * reasonable floor to avoid funnies with rq->avg_idle.
		 */
		rq->max_idle_balance_cost =
			max((u64)sysctl_sched_migration_cost, max_cost);
	}
	rcu_read_unlock();

	/*
	 * next_balance will be updated only when there is a need.
	 * When the cpu is attached to null domain for ex, it will not be
	 * updated.
	 */
	if (likely(update_next_balance)) {
		rq->next_balance = next_balance;

#ifdef CONFIG_NO_HZ_COMMON
		/*
		 * If this CPU has been elected to perform the nohz idle
		 * balance. Other idle CPUs have already rebalanced with
		 * nohz_idle_balance() and nohz.next_balance has been
		 * updated accordingly. This CPU is now running the idle load
		 * balance for itself and we need to update the
		 * nohz.next_balance accordingly.
		 */
		if ((idle == CPU_IDLE) && time_after(nohz.next_balance, rq->next_balance))
			nohz.next_balance = rq->next_balance;
#endif
	}
}

static inline int on_null_domain(struct rq *rq)
{
	return unlikely(!rcu_dereference_sched(rq->sd));
}

#ifdef CONFIG_NO_HZ_COMMON
/*
 * idle load balancing details
 * - When one of the busy CPUs notice that there may be an idle rebalancing
 *   needed, they will kick the idle load balancer, which then does idle
 *   load balancing for all the idle CPUs.
 * - HK_FLAG_MISC CPUs are used for this task, because HK_FLAG_SCHED not set
 *   anywhere yet.
 */

static inline int find_new_ilb(void)
{
	int ilb = -1;

	trace_android_rvh_find_new_ilb(nohz.idle_cpus_mask, &ilb);
	if (ilb >= 0)
		return ilb;

	for_each_cpu_and(ilb, nohz.idle_cpus_mask,
			      housekeeping_cpumask(HK_FLAG_MISC)) {
		if (idle_cpu(ilb))
			return ilb;
	}

	return nr_cpu_ids;
}

/*
 * Kick a CPU to do the nohz balancing, if it is time for it. We pick any
 * idle CPU in the HK_FLAG_MISC housekeeping set (if there is one).
 */
static void kick_ilb(unsigned int flags)
{
	int ilb_cpu;

	/*
	 * Increase nohz.next_balance only when if full ilb is triggered but
	 * not if we only update stats.
	 */
	if (flags & NOHZ_BALANCE_KICK)
		nohz.next_balance = jiffies+1;

	ilb_cpu = find_new_ilb();

	if (ilb_cpu >= nr_cpu_ids)
		return;

	/*
	 * Access to rq::nohz_csd is serialized by NOHZ_KICK_MASK; he who sets
	 * the first flag owns it; cleared by nohz_csd_func().
	 */
	flags = atomic_fetch_or(flags, nohz_flags(ilb_cpu));
	if (flags & NOHZ_KICK_MASK)
		return;

	/*
	 * This way we generate an IPI on the target CPU which
	 * is idle. And the softirq performing nohz idle load balance
	 * will be run before returning from the IPI.
	 */
	smp_call_function_single_async(ilb_cpu, &cpu_rq(ilb_cpu)->nohz_csd);
}

/*
 * Current decision point for kicking the idle load balancer in the presence
 * of idle CPUs in the system.
 */
static void nohz_balancer_kick(struct rq *rq)
{
	unsigned long now = jiffies;
	struct sched_domain_shared *sds;
	struct sched_domain *sd;
	int nr_busy, i, cpu = rq->cpu;
	unsigned int flags = 0;
	int done = 0;

	if (unlikely(rq->idle_balance))
		return;

	/*
	 * We may be recently in ticked or tickless idle mode. At the first
	 * busy tick after returning from idle, we will update the busy stats.
	 */
	nohz_balance_exit_idle(rq);

	/*
	 * None are in tickless mode and hence no need for NOHZ idle load
	 * balancing.
	 */
	if (likely(!atomic_read(&nohz.nr_cpus)))
		return;

	if (READ_ONCE(nohz.has_blocked) &&
	    time_after(now, READ_ONCE(nohz.next_blocked)))
		flags = NOHZ_STATS_KICK;

	if (time_before(now, nohz.next_balance))
		goto out;

	trace_android_rvh_sched_nohz_balancer_kick(rq, &flags, &done);
	if (done)
		goto out;

	if (rq->nr_running >= 2) {
		flags = NOHZ_KICK_MASK;
		goto out;
	}

	rcu_read_lock();

	sd = rcu_dereference(rq->sd);
	if (sd) {
		/*
		 * If there's a CFS task and the current CPU has reduced
		 * capacity; kick the ILB to see if there's a better CPU to run
		 * on.
		 */
		if (rq->cfs.h_nr_running >= 1 && check_cpu_capacity(rq, sd)) {
			flags = NOHZ_KICK_MASK;
			goto unlock;
		}
	}

	sd = rcu_dereference(per_cpu(sd_asym_packing, cpu));
	if (sd) {
		/*
		 * When ASYM_PACKING; see if there's a more preferred CPU
		 * currently idle; in which case, kick the ILB to move tasks
		 * around.
		 */
		for_each_cpu_and(i, sched_domain_span(sd), nohz.idle_cpus_mask) {
			if (sched_asym_prefer(i, cpu)) {
				flags = NOHZ_KICK_MASK;
				goto unlock;
			}
		}
	}

	sd = rcu_dereference(per_cpu(sd_asym_cpucapacity, cpu));
	if (sd) {
		/*
		 * When ASYM_CPUCAPACITY; see if there's a higher capacity CPU
		 * to run the misfit task on.
		 */
		if (check_misfit_status(rq, sd)) {
			flags = NOHZ_KICK_MASK;
			goto unlock;
		}

		/*
		 * For asymmetric systems, we do not want to nicely balance
		 * cache use, instead we want to embrace asymmetry and only
		 * ensure tasks have enough CPU capacity.
		 *
		 * Skip the LLC logic because it's not relevant in that case.
		 */
		goto unlock;
	}

	sds = rcu_dereference(per_cpu(sd_llc_shared, cpu));
	if (sds) {
		/*
		 * If there is an imbalance between LLC domains (IOW we could
		 * increase the overall cache use), we need some less-loaded LLC
		 * domain to pull some load. Likewise, we may need to spread
		 * load within the current LLC domain (e.g. packed SMT cores but
		 * other CPUs are idle). We can't really know from here how busy
		 * the others are - so just get a nohz balance going if it looks
		 * like this LLC domain has tasks we could move.
		 */
		nr_busy = atomic_read(&sds->nr_busy_cpus);
		if (nr_busy > 1) {
			flags = NOHZ_KICK_MASK;
			goto unlock;
		}
	}
unlock:
	rcu_read_unlock();
out:
	if (flags)
		kick_ilb(flags);
}

static void set_cpu_sd_state_busy(int cpu)
{
	struct sched_domain *sd;

	rcu_read_lock();
	sd = rcu_dereference(per_cpu(sd_llc, cpu));

	if (!sd || !sd->nohz_idle)
		goto unlock;
	sd->nohz_idle = 0;

	atomic_inc(&sd->shared->nr_busy_cpus);
unlock:
	rcu_read_unlock();
}

void nohz_balance_exit_idle(struct rq *rq)
{
	SCHED_WARN_ON(rq != this_rq());

	if (likely(!rq->nohz_tick_stopped))
		return;

	rq->nohz_tick_stopped = 0;
	cpumask_clear_cpu(rq->cpu, nohz.idle_cpus_mask);
	atomic_dec(&nohz.nr_cpus);

	set_cpu_sd_state_busy(rq->cpu);
}

static void set_cpu_sd_state_idle(int cpu)
{
	struct sched_domain *sd;

	rcu_read_lock();
	sd = rcu_dereference(per_cpu(sd_llc, cpu));

	if (!sd || sd->nohz_idle)
		goto unlock;
	sd->nohz_idle = 1;

	atomic_dec(&sd->shared->nr_busy_cpus);
unlock:
	rcu_read_unlock();
}

/*
 * This routine will record that the CPU is going idle with tick stopped.
 * This info will be used in performing idle load balancing in the future.
 */
void nohz_balance_enter_idle(int cpu)
{
	struct rq *rq = cpu_rq(cpu);

	SCHED_WARN_ON(cpu != smp_processor_id());

	if (!cpu_active(cpu)) {
		/*
		 * A CPU can be paused while it is idle with it's tick
		 * stopped. nohz_balance_exit_idle() should be called
		 * from the local CPU, so it can't be called during
		 * pause. This results in paused CPU participating in
		 * the nohz idle balance, which should be avoided.
		 *
		 * When the paused CPU exits idle and enters again,
		 * exempt the paused CPU from nohz_balance_exit_idle.
		 */
		nohz_balance_exit_idle(rq);
		return;
	}

	/* Spare idle load balancing on CPUs that don't want to be disturbed: */
	if (!housekeeping_cpu(cpu, HK_FLAG_SCHED))
		return;

	/*
	 * Can be set safely without rq->lock held
	 * If a clear happens, it will have evaluated last additions because
	 * rq->lock is held during the check and the clear
	 */
	rq->has_blocked_load = 1;

	/*
	 * The tick is still stopped but load could have been added in the
	 * meantime. We set the nohz.has_blocked flag to trig a check of the
	 * *_avg. The CPU is already part of nohz.idle_cpus_mask so the clear
	 * of nohz.has_blocked can only happen after checking the new load
	 */
	if (rq->nohz_tick_stopped)
		goto out;

	/* If we're a completely isolated CPU, we don't play: */
	if (on_null_domain(rq))
		return;

	rq->nohz_tick_stopped = 1;

	cpumask_set_cpu(cpu, nohz.idle_cpus_mask);
	atomic_inc(&nohz.nr_cpus);

	/*
	 * Ensures that if nohz_idle_balance() fails to observe our
	 * @idle_cpus_mask store, it must observe the @has_blocked
	 * store.
	 */
	smp_mb__after_atomic();

	set_cpu_sd_state_idle(cpu);

out:
	/*
	 * Each time a cpu enter idle, we assume that it has blocked load and
	 * enable the periodic update of the load of idle cpus
	 */
	WRITE_ONCE(nohz.has_blocked, 1);
}

/*
 * Internal function that runs load balance for all idle cpus. The load balance
 * can be a simple update of blocked load or a complete load balance with
 * tasks movement depending of flags.
 * The function returns false if the loop has stopped before running
 * through all idle CPUs.
 */
static bool _nohz_idle_balance(struct rq *this_rq, unsigned int flags,
			       enum cpu_idle_type idle)
{
	/* Earliest time when we have to do rebalance again */
	unsigned long now = jiffies;
	unsigned long next_balance = now + 60*HZ;
	bool has_blocked_load = false;
	int update_next_balance = 0;
	int this_cpu = this_rq->cpu;
	int balance_cpu;
	int ret = false;
	struct rq *rq;

	SCHED_WARN_ON((flags & NOHZ_KICK_MASK) == NOHZ_BALANCE_KICK);

	/*
	 * We assume there will be no idle load after this update and clear
	 * the has_blocked flag. If a cpu enters idle in the mean time, it will
	 * set the has_blocked flag and trig another update of idle load.
	 * Because a cpu that becomes idle, is added to idle_cpus_mask before
	 * setting the flag, we are sure to not clear the state and not
	 * check the load of an idle cpu.
	 */
	WRITE_ONCE(nohz.has_blocked, 0);

	/*
	 * Ensures that if we miss the CPU, we must see the has_blocked
	 * store from nohz_balance_enter_idle().
	 */
	smp_mb();

	for_each_cpu(balance_cpu, nohz.idle_cpus_mask) {
		if (balance_cpu == this_cpu || !idle_cpu(balance_cpu))
			continue;

		/*
		 * If this CPU gets work to do, stop the load balancing
		 * work being done for other CPUs. Next load
		 * balancing owner will pick it up.
		 */
		if (need_resched()) {
			has_blocked_load = true;
			goto abort;
		}

		rq = cpu_rq(balance_cpu);

		has_blocked_load |= update_nohz_stats(rq, true);

		/*
		 * If time for next balance is due,
		 * do the balance.
		 */
		if (time_after_eq(jiffies, rq->next_balance)) {
			struct rq_flags rf;

			rq_lock_irqsave(rq, &rf);
			update_rq_clock(rq);
			rq_unlock_irqrestore(rq, &rf);

			if (flags & NOHZ_BALANCE_KICK)
				rebalance_domains(rq, CPU_IDLE);
		}

		if (time_after(next_balance, rq->next_balance)) {
			next_balance = rq->next_balance;
			update_next_balance = 1;
		}
	}

	/*
	 * next_balance will be updated only when there is a need.
	 * When the CPU is attached to null domain for ex, it will not be
	 * updated.
	 */
	if (likely(update_next_balance))
		nohz.next_balance = next_balance;

	/* Newly idle CPU doesn't need an update */
	if (idle != CPU_NEWLY_IDLE) {
		update_blocked_averages(this_cpu);
		has_blocked_load |= this_rq->has_blocked_load;
	}

	if (flags & NOHZ_BALANCE_KICK)
		rebalance_domains(this_rq, CPU_IDLE);

	WRITE_ONCE(nohz.next_blocked,
		now + msecs_to_jiffies(LOAD_AVG_PERIOD));

	/* The full idle balance loop has been done */
	ret = true;

abort:
	/* There is still blocked load, enable periodic update */
	if (has_blocked_load)
		WRITE_ONCE(nohz.has_blocked, 1);

	return ret;
}

/*
 * In CONFIG_NO_HZ_COMMON case, the idle balance kickee will do the
 * rebalancing for all the cpus for whom scheduler ticks are stopped.
 */
static bool nohz_idle_balance(struct rq *this_rq, enum cpu_idle_type idle)
{
	unsigned int flags = this_rq->nohz_idle_balance;

	if (!flags)
		return false;

	this_rq->nohz_idle_balance = 0;

	if (idle != CPU_IDLE)
		return false;

	_nohz_idle_balance(this_rq, flags, idle);

	return true;
}

static void nohz_newidle_balance(struct rq *this_rq)
{
	int this_cpu = this_rq->cpu;

	/*
	 * This CPU doesn't want to be disturbed by scheduler
	 * housekeeping
	 */
	if (!housekeeping_cpu(this_cpu, HK_FLAG_SCHED))
		return;

	/* Will wake up very soon. No time for doing anything else*/
	if (this_rq->avg_idle < sysctl_sched_migration_cost)
		return;

	/* Don't need to update blocked load of idle CPUs*/
	if (!READ_ONCE(nohz.has_blocked) ||
	    time_before(jiffies, READ_ONCE(nohz.next_blocked)))
		return;

	raw_spin_rq_unlock(this_rq);
	/*
	 * This CPU is going to be idle and blocked load of idle CPUs
	 * need to be updated. Run the ilb locally as it is a good
	 * candidate for ilb instead of waking up another idle CPU.
	 * Kick an normal ilb if we failed to do the update.
	 */
	if (!_nohz_idle_balance(this_rq, NOHZ_STATS_KICK, CPU_NEWLY_IDLE))
		kick_ilb(NOHZ_STATS_KICK);
	raw_spin_rq_lock(this_rq);
}

#else /* !CONFIG_NO_HZ_COMMON */
static inline void nohz_balancer_kick(struct rq *rq) { }

static inline bool nohz_idle_balance(struct rq *this_rq, enum cpu_idle_type idle)
{
	return false;
}

static inline void nohz_newidle_balance(struct rq *this_rq) { }
#endif /* CONFIG_NO_HZ_COMMON */

/*
 * idle_balance is called by schedule() if this_cpu is about to become
 * idle. Attempts to pull tasks from other CPUs.
 *
 * Returns:
 *   < 0 - we released the lock and there are !fair tasks present
 *     0 - failed, no new tasks
 *   > 0 - success, new (fair) tasks present
 */
static int newidle_balance(struct rq *this_rq, struct rq_flags *rf)
{
	unsigned long next_balance = jiffies + HZ;
	int this_cpu = this_rq->cpu;
	struct sched_domain *sd;
	int pulled_task = 0;
	u64 curr_cost = 0;
	int done = 0;

	trace_android_rvh_sched_newidle_balance(this_rq, rf, &pulled_task, &done);
	if (done)
		return pulled_task;

	update_misfit_status(NULL, this_rq);
	/*
	 * We must set idle_stamp _before_ calling idle_balance(), such that we
	 * measure the duration of idle_balance() as idle time.
	 */
	this_rq->idle_stamp = rq_clock(this_rq);

	/*
	 * Do not pull tasks towards !active CPUs...
	 */
	if (!cpu_active(this_cpu))
		return 0;

	/*
	 * This is OK, because current is on_cpu, which avoids it being picked
	 * for load-balance and preemption/IRQs are still disabled avoiding
	 * further scheduler activity on it and we're being very careful to
	 * re-start the picking loop.
	 */
	rq_unpin_lock(this_rq, rf);

	if (this_rq->avg_idle < sysctl_sched_migration_cost ||
	    !READ_ONCE(this_rq->rd->overload)) {

		rcu_read_lock();
		sd = rcu_dereference_check_sched_domain(this_rq->sd);
		if (sd)
			update_next_balance(sd, &next_balance);
		rcu_read_unlock();

		nohz_newidle_balance(this_rq);

		goto out;
	}

	raw_spin_rq_unlock(this_rq);

	update_blocked_averages(this_cpu);
	rcu_read_lock();
	for_each_domain(this_cpu, sd) {
		int continue_balancing = 1;
		u64 t0, domain_cost;

		if (this_rq->avg_idle < curr_cost + sd->max_newidle_lb_cost) {
			update_next_balance(sd, &next_balance);
			break;
		}

		if (sd->flags & SD_BALANCE_NEWIDLE) {
			t0 = sched_clock_cpu(this_cpu);

			pulled_task = load_balance(this_cpu, this_rq,
						   sd, CPU_NEWLY_IDLE,
						   &continue_balancing);

			domain_cost = sched_clock_cpu(this_cpu) - t0;
			if (domain_cost > sd->max_newidle_lb_cost)
				sd->max_newidle_lb_cost = domain_cost;

			curr_cost += domain_cost;
		}

		update_next_balance(sd, &next_balance);

		/*
		 * Stop searching for tasks to pull if there are
		 * now runnable tasks on this rq.
		 */
		if (pulled_task || this_rq->nr_running > 0)
			break;
	}
	rcu_read_unlock();

	raw_spin_rq_lock(this_rq);

	if (curr_cost > this_rq->max_idle_balance_cost)
		this_rq->max_idle_balance_cost = curr_cost;

out:
	/*
	 * While browsing the domains, we released the rq lock, a task could
	 * have been enqueued in the meantime. Since we're not going idle,
	 * pretend we pulled a task.
	 */
	if (this_rq->cfs.h_nr_running && !pulled_task)
		pulled_task = 1;

	/* Move the next balance forward */
	if (time_after(this_rq->next_balance, next_balance))
		this_rq->next_balance = next_balance;

	/* Is there a task of a high priority class? */
	if (this_rq->nr_running != this_rq->cfs.h_nr_running)
		pulled_task = -1;

	if (pulled_task)
		this_rq->idle_stamp = 0;

	rq_repin_lock(this_rq, rf);

	return pulled_task;
}

/*
 * run_rebalance_domains is triggered when needed from the scheduler tick.
 * Also triggered for nohz idle balancing (with nohz_balancing_kick set).
 */
static __latent_entropy void run_rebalance_domains(struct softirq_action *h)
{
	struct rq *this_rq = this_rq();
	enum cpu_idle_type idle = this_rq->idle_balance ?
						CPU_IDLE : CPU_NOT_IDLE;

	/*
	 * If this CPU has a pending nohz_balance_kick, then do the
	 * balancing on behalf of the other idle CPUs whose ticks are
	 * stopped. Do nohz_idle_balance *before* rebalance_domains to
	 * give the idle CPUs a chance to load balance. Else we may
	 * load balance only within the local sched_domain hierarchy
	 * and abort nohz_idle_balance altogether if we pull some load.
	 */
	if (nohz_idle_balance(this_rq, idle))
		return;

	/* normal load balance */
	update_blocked_averages(this_rq->cpu);
	rebalance_domains(this_rq, idle);
}

/*
 * Trigger the SCHED_SOFTIRQ if it is time to do periodic load balancing.
 */
void trigger_load_balance(struct rq *rq)
{
	/* Don't need to rebalance while attached to NULL domain */
	if (unlikely(on_null_domain(rq)))
		return;

	if (time_after_eq(jiffies, rq->next_balance))
		raise_softirq(SCHED_SOFTIRQ);

	nohz_balancer_kick(rq);
}

static void rq_online_fair(struct rq *rq)
{
	update_sysctl();

	update_runtime_enabled(rq);
}

static void rq_offline_fair(struct rq *rq)
{
	update_sysctl();

	/* Ensure any throttled groups are reachable by pick_next_task */
	unthrottle_offline_cfs_rqs(rq);
}

#endif /* CONFIG_SMP */

#ifdef CONFIG_SCHED_CORE
static inline bool
__entity_slice_used(struct sched_entity *se, int min_nr_tasks)
{
	u64 slice = sched_slice(cfs_rq_of(se), se);
	u64 rtime = se->sum_exec_runtime - se->prev_sum_exec_runtime;

	return (rtime * min_nr_tasks > slice);
}

#define MIN_NR_TASKS_DURING_FORCEIDLE	2
static inline void task_tick_core(struct rq *rq, struct task_struct *curr)
{
	if (!sched_core_enabled(rq))
		return;

	/*
	 * If runqueue has only one task which used up its slice and
	 * if the sibling is forced idle, then trigger schedule to
	 * give forced idle task a chance.
	 *
	 * sched_slice() considers only this active rq and it gets the
	 * whole slice. But during force idle, we have siblings acting
	 * like a single runqueue and hence we need to consider runnable
	 * tasks on this cpu and the forced idle cpu. Ideally, we should
	 * go through the forced idle rq, but that would be a perf hit.
	 * We can assume that the forced idle cpu has atleast
	 * MIN_NR_TASKS_DURING_FORCEIDLE - 1 tasks and use that to check
	 * if we need to give up the cpu.
	 */
	if (rq->core->core_forceidle && rq->cfs.nr_running == 1 &&
	    __entity_slice_used(&curr->se, MIN_NR_TASKS_DURING_FORCEIDLE))
		resched_curr(rq);
}

/*
 * se_fi_update - Update the cfs_rq->min_vruntime_fi in a CFS hierarchy if needed.
 */
static void se_fi_update(struct sched_entity *se, unsigned int fi_seq, bool forceidle)
{
	for_each_sched_entity(se) {
		struct cfs_rq *cfs_rq = cfs_rq_of(se);

		if (forceidle) {
			if (cfs_rq->forceidle_seq == fi_seq)
				break;
			cfs_rq->forceidle_seq = fi_seq;
		}

		cfs_rq->min_vruntime_fi = cfs_rq->min_vruntime;
	}
}

void task_vruntime_update(struct rq *rq, struct task_struct *p, bool in_fi)
{
	struct sched_entity *se = &p->se;

	if (p->sched_class != &fair_sched_class)
		return;

	se_fi_update(se, rq->core->core_forceidle_seq, in_fi);
}

bool cfs_prio_less(struct task_struct *a, struct task_struct *b, bool in_fi)
{
	struct rq *rq = task_rq(a);
	struct sched_entity *sea = &a->se;
	struct sched_entity *seb = &b->se;
	struct cfs_rq *cfs_rqa;
	struct cfs_rq *cfs_rqb;
	s64 delta;

	SCHED_WARN_ON(task_rq(b)->core != rq->core);

#ifdef CONFIG_FAIR_GROUP_SCHED
	/*
	 * Find an se in the hierarchy for tasks a and b, such that the se's
	 * are immediate siblings.
	 */
	while (sea->cfs_rq->tg != seb->cfs_rq->tg) {
		int sea_depth = sea->depth;
		int seb_depth = seb->depth;

		if (sea_depth >= seb_depth)
			sea = parent_entity(sea);
		if (sea_depth <= seb_depth)
			seb = parent_entity(seb);
	}

	se_fi_update(sea, rq->core->core_forceidle_seq, in_fi);
	se_fi_update(seb, rq->core->core_forceidle_seq, in_fi);

	cfs_rqa = sea->cfs_rq;
	cfs_rqb = seb->cfs_rq;
#else
	cfs_rqa = &task_rq(a)->cfs;
	cfs_rqb = &task_rq(b)->cfs;
#endif

	/*
	 * Find delta after normalizing se's vruntime with its cfs_rq's
	 * min_vruntime_fi, which would have been updated in prior calls
	 * to se_fi_update().
	 */
	delta = (s64)(sea->vruntime - seb->vruntime) +
		(s64)(cfs_rqb->min_vruntime_fi - cfs_rqa->min_vruntime_fi);

	return delta > 0;
}
#else
static inline void task_tick_core(struct rq *rq, struct task_struct *curr) {}
#endif

/*
 * scheduler tick hitting a task of our scheduling class.
 *
 * NOTE: This function can be called remotely by the tick offload that
 * goes along full dynticks. Therefore no local assumption can be made
 * and everything must be accessed through the @rq and @curr passed in
 * parameters.
 */
static void task_tick_fair(struct rq *rq, struct task_struct *curr, int queued)
{
	struct cfs_rq *cfs_rq;
	struct sched_entity *se = &curr->se;

	for_each_sched_entity(se) {
		cfs_rq = cfs_rq_of(se);
		entity_tick(cfs_rq, se, queued);
	}

	if (static_branch_unlikely(&sched_numa_balancing))
		task_tick_numa(rq, curr);

	update_misfit_status(curr, rq);
	update_overutilized_status(task_rq(curr));

	task_tick_core(rq, curr);
}

/*
 * called on fork with the child task as argument from the parent's context
 *  - child not yet on the tasklist
 *  - preemption disabled
 */
static void task_fork_fair(struct task_struct *p)
{
	struct cfs_rq *cfs_rq;
	struct sched_entity *se = &p->se, *curr;
	struct rq *rq = this_rq();
	struct rq_flags rf;

	rq_lock(rq, &rf);
	update_rq_clock(rq);

	cfs_rq = task_cfs_rq(current);
	curr = cfs_rq->curr;
	if (curr) {
		update_curr(cfs_rq);
		se->vruntime = curr->vruntime;
	}
	place_entity(cfs_rq, se, 1);

	if (sysctl_sched_child_runs_first && curr && entity_before(curr, se)) {
		/*
		 * Upon rescheduling, sched_class::put_prev_task() will place
		 * 'current' within the tree based on its new key value.
		 */
		swap(curr->vruntime, se->vruntime);
		resched_curr(rq);
	}

	se->vruntime -= cfs_rq->min_vruntime;
	rq_unlock(rq, &rf);
}

/*
 * Priority of the task has changed. Check to see if we preempt
 * the current task.
 */
static void
prio_changed_fair(struct rq *rq, struct task_struct *p, int oldprio)
{
	if (!task_on_rq_queued(p))
		return;

	if (rq->cfs.nr_running == 1)
		return;

	/*
	 * Reschedule if we are currently running on this runqueue and
	 * our priority decreased, or if we are not currently running on
	 * this runqueue and our priority is higher than the current's
	 */
	if (rq->curr == p) {
		if (p->prio > oldprio)
			resched_curr(rq);
	} else
		check_preempt_curr(rq, p, 0);
}

static inline bool vruntime_normalized(struct task_struct *p)
{
	struct sched_entity *se = &p->se;

	/*
	 * In both the TASK_ON_RQ_QUEUED and TASK_ON_RQ_MIGRATING cases,
	 * the dequeue_entity(.flags=0) will already have normalized the
	 * vruntime.
	 */
	if (p->on_rq)
		return true;

	/*
	 * When !on_rq, vruntime of the task has usually NOT been normalized.
	 * But there are some cases where it has already been normalized:
	 *
	 * - A forked child which is waiting for being woken up by
	 *   wake_up_new_task().
	 * - A task which has been woken up by try_to_wake_up() and
	 *   waiting for actually being woken up by sched_ttwu_pending().
	 */
	if (!se->sum_exec_runtime ||
	    (p->state == TASK_WAKING && p->sched_remote_wakeup))
		return true;

	return false;
}

#ifdef CONFIG_FAIR_GROUP_SCHED
/*
 * Propagate the changes of the sched_entity across the tg tree to make it
 * visible to the root
 */
static void propagate_entity_cfs_rq(struct sched_entity *se)
{
	struct cfs_rq *cfs_rq;

	list_add_leaf_cfs_rq(cfs_rq_of(se));

	/* Start to propagate at parent */
	se = se->parent;

	for_each_sched_entity(se) {
		cfs_rq = cfs_rq_of(se);

		if (!cfs_rq_throttled(cfs_rq)){
			update_load_avg(cfs_rq, se, UPDATE_TG);
			list_add_leaf_cfs_rq(cfs_rq);
			continue;
		}

		if (list_add_leaf_cfs_rq(cfs_rq))
			break;
	}
}
#else
static void propagate_entity_cfs_rq(struct sched_entity *se) { }
#endif

static void detach_entity_cfs_rq(struct sched_entity *se)
{
	struct cfs_rq *cfs_rq = cfs_rq_of(se);

	/* Catch up with the cfs_rq and remove our load when we leave */
	update_load_avg(cfs_rq, se, 0);
	detach_entity_load_avg(cfs_rq, se);
	update_tg_load_avg(cfs_rq);
	propagate_entity_cfs_rq(se);
}

static void attach_entity_cfs_rq(struct sched_entity *se)
{
	struct cfs_rq *cfs_rq = cfs_rq_of(se);

#ifdef CONFIG_FAIR_GROUP_SCHED
	/*
	 * Since the real-depth could have been changed (only FAIR
	 * class maintain depth value), reset depth properly.
	 */
	se->depth = se->parent ? se->parent->depth + 1 : 0;
#endif

	/* Synchronize entity with its cfs_rq */
	update_load_avg(cfs_rq, se, sched_feat(ATTACH_AGE_LOAD) ? 0 : SKIP_AGE_LOAD);
	attach_entity_load_avg(cfs_rq, se);
	update_tg_load_avg(cfs_rq);
	propagate_entity_cfs_rq(se);
}

static void detach_task_cfs_rq(struct task_struct *p)
{
	struct sched_entity *se = &p->se;
	struct cfs_rq *cfs_rq = cfs_rq_of(se);

	if (!vruntime_normalized(p)) {
		/*
		 * Fix up our vruntime so that the current sleep doesn't
		 * cause 'unlimited' sleep bonus.
		 */
		place_entity(cfs_rq, se, 0);
		se->vruntime -= cfs_rq->min_vruntime;
	}

	detach_entity_cfs_rq(se);
}

static void attach_task_cfs_rq(struct task_struct *p)
{
	struct sched_entity *se = &p->se;
	struct cfs_rq *cfs_rq = cfs_rq_of(se);

	attach_entity_cfs_rq(se);

	if (!vruntime_normalized(p))
		se->vruntime += cfs_rq->min_vruntime;
}

static void switched_from_fair(struct rq *rq, struct task_struct *p)
{
	detach_task_cfs_rq(p);
}

static void switched_to_fair(struct rq *rq, struct task_struct *p)
{
	attach_task_cfs_rq(p);

	if (task_on_rq_queued(p)) {
		/*
		 * We were most likely switched from sched_rt, so
		 * kick off the schedule if running, otherwise just see
		 * if we can still preempt the current task.
		 */
		if (rq->curr == p)
			resched_curr(rq);
		else
			check_preempt_curr(rq, p, 0);
	}
}

/* Account for a task changing its policy or group.
 *
 * This routine is mostly called to set cfs_rq->curr field when a task
 * migrates between groups/classes.
 */
static void set_next_task_fair(struct rq *rq, struct task_struct *p, bool first)
{
	struct sched_entity *se = &p->se;

#ifdef CONFIG_SMP
	if (task_on_rq_queued(p)) {
		/*
		 * Move the next running task to the front of the list, so our
		 * cfs_tasks list becomes MRU one.
		 */
		list_move(&se->group_node, &rq->cfs_tasks);
	}
#endif

	for_each_sched_entity(se) {
		struct cfs_rq *cfs_rq = cfs_rq_of(se);

		set_next_entity(cfs_rq, se);
		/* ensure bandwidth has been allocated on our new cfs_rq */
		account_cfs_rq_runtime(cfs_rq, 0);
	}
}

void init_cfs_rq(struct cfs_rq *cfs_rq)
{
	cfs_rq->tasks_timeline = RB_ROOT_CACHED;
	cfs_rq->min_vruntime = (u64)(-(1LL << 20));
#ifndef CONFIG_64BIT
	cfs_rq->min_vruntime_copy = cfs_rq->min_vruntime;
#endif
#ifdef CONFIG_SMP
	raw_spin_lock_init(&cfs_rq->removed.lock);
#endif
}

#ifdef CONFIG_FAIR_GROUP_SCHED
static void task_set_group_fair(struct task_struct *p)
{
	struct sched_entity *se = &p->se;

	set_task_rq(p, task_cpu(p));
	se->depth = se->parent ? se->parent->depth + 1 : 0;
}

static void task_move_group_fair(struct task_struct *p)
{
	detach_task_cfs_rq(p);
	set_task_rq(p, task_cpu(p));

#ifdef CONFIG_SMP
	/* Tell se's cfs_rq has been changed -- migrated */
	p->se.avg.last_update_time = 0;
#endif
	attach_task_cfs_rq(p);
}

static void task_change_group_fair(struct task_struct *p, int type)
{
	switch (type) {
	case TASK_SET_GROUP:
		task_set_group_fair(p);
		break;

	case TASK_MOVE_GROUP:
		task_move_group_fair(p);
		break;
	}
}

void free_fair_sched_group(struct task_group *tg)
{
	int i;

	destroy_cfs_bandwidth(tg_cfs_bandwidth(tg));

	for_each_possible_cpu(i) {
		if (tg->cfs_rq)
			kfree(tg->cfs_rq[i]);
		if (tg->se)
			kfree(tg->se[i]);
	}

	kfree(tg->cfs_rq);
	kfree(tg->se);
}

int alloc_fair_sched_group(struct task_group *tg, struct task_group *parent)
{
	struct sched_entity *se;
	struct cfs_rq *cfs_rq;
	int i;

	tg->cfs_rq = kcalloc(nr_cpu_ids, sizeof(cfs_rq), GFP_KERNEL);
	if (!tg->cfs_rq)
		goto err;
	tg->se = kcalloc(nr_cpu_ids, sizeof(se), GFP_KERNEL);
	if (!tg->se)
		goto err;

	tg->shares = NICE_0_LOAD;

	init_cfs_bandwidth(tg_cfs_bandwidth(tg));

	for_each_possible_cpu(i) {
		cfs_rq = kzalloc_node(sizeof(struct cfs_rq),
				      GFP_KERNEL, cpu_to_node(i));
		if (!cfs_rq)
			goto err;

		se = kzalloc_node(sizeof(struct sched_entity),
				  GFP_KERNEL, cpu_to_node(i));
		if (!se)
			goto err_free_rq;

		init_cfs_rq(cfs_rq);
		init_tg_cfs_entry(tg, cfs_rq, se, i, parent->se[i]);
		init_entity_runnable_average(se);
	}

	return 1;

err_free_rq:
	kfree(cfs_rq);
err:
	return 0;
}

void online_fair_sched_group(struct task_group *tg)
{
	struct sched_entity *se;
	struct rq_flags rf;
	struct rq *rq;
	int i;

	for_each_possible_cpu(i) {
		rq = cpu_rq(i);
		se = tg->se[i];
		rq_lock_irq(rq, &rf);
		update_rq_clock(rq);
		attach_entity_cfs_rq(se);
		sync_throttle(tg, i);
		rq_unlock_irq(rq, &rf);
	}
}

void unregister_fair_sched_group(struct task_group *tg)
{
	unsigned long flags;
	struct rq *rq;
	int cpu;

	for_each_possible_cpu(cpu) {
		if (tg->se[cpu])
			remove_entity_load_avg(tg->se[cpu]);

		/*
		 * Only empty task groups can be destroyed; so we can speculatively
		 * check on_list without danger of it being re-added.
		 */
		if (!tg->cfs_rq[cpu]->on_list)
			continue;

		rq = cpu_rq(cpu);

		raw_spin_rq_lock_irqsave(rq, flags);
		list_del_leaf_cfs_rq(tg->cfs_rq[cpu]);
		raw_spin_rq_unlock_irqrestore(rq, flags);
	}
}

void init_tg_cfs_entry(struct task_group *tg, struct cfs_rq *cfs_rq,
			struct sched_entity *se, int cpu,
			struct sched_entity *parent)
{
	struct rq *rq = cpu_rq(cpu);

	cfs_rq->tg = tg;
	cfs_rq->rq = rq;
	init_cfs_rq_runtime(cfs_rq);

	tg->cfs_rq[cpu] = cfs_rq;
	tg->se[cpu] = se;

	/* se could be NULL for root_task_group */
	if (!se)
		return;

	if (!parent) {
		se->cfs_rq = &rq->cfs;
		se->depth = 0;
	} else {
		se->cfs_rq = parent->my_q;
		se->depth = parent->depth + 1;
	}

	se->my_q = cfs_rq;
	/* guarantee group entities always have weight */
	update_load_set(&se->load, NICE_0_LOAD);
	se->parent = parent;
}

static DEFINE_MUTEX(shares_mutex);

int sched_group_set_shares(struct task_group *tg, unsigned long shares)
{
	int i;

	/*
	 * We can't change the weight of the root cgroup.
	 */
	if (!tg->se[0])
		return -EINVAL;

	shares = clamp(shares, scale_load(MIN_SHARES), scale_load(MAX_SHARES));

	mutex_lock(&shares_mutex);
	if (tg->shares == shares)
		goto done;

	tg->shares = shares;
	for_each_possible_cpu(i) {
		struct rq *rq = cpu_rq(i);
		struct sched_entity *se = tg->se[i];
		struct rq_flags rf;

		/* Propagate contribution to hierarchy */
		rq_lock_irqsave(rq, &rf);
		update_rq_clock(rq);
		for_each_sched_entity(se) {
			update_load_avg(cfs_rq_of(se), se, UPDATE_TG);
			update_cfs_group(se);
		}
		rq_unlock_irqrestore(rq, &rf);
	}

done:
	mutex_unlock(&shares_mutex);
	return 0;
}
#else /* CONFIG_FAIR_GROUP_SCHED */

void free_fair_sched_group(struct task_group *tg) { }

int alloc_fair_sched_group(struct task_group *tg, struct task_group *parent)
{
	return 1;
}

void online_fair_sched_group(struct task_group *tg) { }

void unregister_fair_sched_group(struct task_group *tg) { }

#endif /* CONFIG_FAIR_GROUP_SCHED */


static unsigned int get_rr_interval_fair(struct rq *rq, struct task_struct *task)
{
	struct sched_entity *se = &task->se;
	unsigned int rr_interval = 0;

	/*
	 * Time slice is 0 for SCHED_OTHER tasks that are on an otherwise
	 * idle runqueue:
	 */
	if (rq->cfs.load.weight)
		rr_interval = NS_TO_JIFFIES(sched_slice(cfs_rq_of(se), se));

	return rr_interval;
}

/*
 * All the scheduling class methods:
 */
const struct sched_class fair_sched_class
	__section("__fair_sched_class") = {
	.enqueue_task		= enqueue_task_fair,
	.dequeue_task		= dequeue_task_fair,
	.yield_task		= yield_task_fair,
	.yield_to_task		= yield_to_task_fair,

	.check_preempt_curr	= check_preempt_wakeup,

	.pick_next_task		= __pick_next_task_fair,
	.put_prev_task		= put_prev_task_fair,
	.set_next_task          = set_next_task_fair,

#ifdef CONFIG_SMP
	.balance		= balance_fair,
	.pick_task		= pick_task_fair,
	.select_task_rq		= select_task_rq_fair,
	.migrate_task_rq	= migrate_task_rq_fair,

	.rq_online		= rq_online_fair,
	.rq_offline		= rq_offline_fair,

	.task_dead		= task_dead_fair,
	.set_cpus_allowed	= set_cpus_allowed_common,
#endif

	.task_tick		= task_tick_fair,
	.task_fork		= task_fork_fair,

	.prio_changed		= prio_changed_fair,
	.switched_from		= switched_from_fair,
	.switched_to		= switched_to_fair,

	.get_rr_interval	= get_rr_interval_fair,

	.update_curr		= update_curr_fair,

#ifdef CONFIG_FAIR_GROUP_SCHED
	.task_change_group	= task_change_group_fair,
#endif

#ifdef CONFIG_UCLAMP_TASK
	.uclamp_enabled		= 1,
#endif
};

#ifdef CONFIG_SCHED_DEBUG
void print_cfs_stats(struct seq_file *m, int cpu)
{
	struct cfs_rq *cfs_rq, *pos;

	rcu_read_lock();
	for_each_leaf_cfs_rq_safe(cpu_rq(cpu), cfs_rq, pos)
		print_cfs_rq(m, cpu, cfs_rq);
	rcu_read_unlock();
}

#ifdef CONFIG_NUMA_BALANCING
void show_numa_stats(struct task_struct *p, struct seq_file *m)
{
	int node;
	unsigned long tsf = 0, tpf = 0, gsf = 0, gpf = 0;
	struct numa_group *ng;

	rcu_read_lock();
	ng = rcu_dereference(p->numa_group);
	for_each_online_node(node) {
		if (p->numa_faults) {
			tsf = p->numa_faults[task_faults_idx(NUMA_MEM, node, 0)];
			tpf = p->numa_faults[task_faults_idx(NUMA_MEM, node, 1)];
		}
		if (ng) {
			gsf = ng->faults[task_faults_idx(NUMA_MEM, node, 0)],
			gpf = ng->faults[task_faults_idx(NUMA_MEM, node, 1)];
		}
		print_numa_stats(m, node, tsf, tpf, gsf, gpf);
	}
	rcu_read_unlock();
}
#endif /* CONFIG_NUMA_BALANCING */
#endif /* CONFIG_SCHED_DEBUG */

__init void init_sched_fair_class(void)
{
#ifdef CONFIG_SMP
	open_softirq(SCHED_SOFTIRQ, run_rebalance_domains);

#ifdef CONFIG_NO_HZ_COMMON
	nohz.next_balance = jiffies;
	nohz.next_blocked = jiffies;
	zalloc_cpumask_var(&nohz.idle_cpus_mask, GFP_NOWAIT);
#endif
#endif /* SMP */

}

/*
 * Helper functions to facilitate extracting info from tracepoints.
 */

const struct sched_avg *sched_trace_cfs_rq_avg(struct cfs_rq *cfs_rq)
{
#ifdef CONFIG_SMP
	return cfs_rq ? &cfs_rq->avg : NULL;
#else
	return NULL;
#endif
}
EXPORT_SYMBOL_GPL(sched_trace_cfs_rq_avg);

char *sched_trace_cfs_rq_path(struct cfs_rq *cfs_rq, char *str, int len)
{
	if (!cfs_rq) {
		if (str)
			strlcpy(str, "(null)", len);
		else
			return NULL;
	}

	cfs_rq_tg_path(cfs_rq, str, len);
	return str;
}
EXPORT_SYMBOL_GPL(sched_trace_cfs_rq_path);

int sched_trace_cfs_rq_cpu(struct cfs_rq *cfs_rq)
{
	return cfs_rq ? cpu_of(rq_of(cfs_rq)) : -1;
}
EXPORT_SYMBOL_GPL(sched_trace_cfs_rq_cpu);

const struct sched_avg *sched_trace_rq_avg_rt(struct rq *rq)
{
#ifdef CONFIG_SMP
	return rq ? &rq->avg_rt : NULL;
#else
	return NULL;
#endif
}
EXPORT_SYMBOL_GPL(sched_trace_rq_avg_rt);

const struct sched_avg *sched_trace_rq_avg_dl(struct rq *rq)
{
#ifdef CONFIG_SMP
	return rq ? &rq->avg_dl : NULL;
#else
	return NULL;
#endif
}
EXPORT_SYMBOL_GPL(sched_trace_rq_avg_dl);

const struct sched_avg *sched_trace_rq_avg_irq(struct rq *rq)
{
#if defined(CONFIG_SMP) && defined(CONFIG_HAVE_SCHED_AVG_IRQ)
	return rq ? &rq->avg_irq : NULL;
#else
	return NULL;
#endif
}
EXPORT_SYMBOL_GPL(sched_trace_rq_avg_irq);

int sched_trace_rq_cpu(struct rq *rq)
{
	return rq ? cpu_of(rq) : -1;
}
EXPORT_SYMBOL_GPL(sched_trace_rq_cpu);

int sched_trace_rq_cpu_capacity(struct rq *rq)
{
	return rq ?
#ifdef CONFIG_SMP
		rq->cpu_capacity
#else
		SCHED_CAPACITY_SCALE
#endif
		: -1;
}
EXPORT_SYMBOL_GPL(sched_trace_rq_cpu_capacity);

const struct cpumask *sched_trace_rd_span(struct root_domain *rd)
{
#ifdef CONFIG_SMP
	return rd ? rd->span : NULL;
#else
	return NULL;
#endif
}
EXPORT_SYMBOL_GPL(sched_trace_rd_span);

int sched_trace_rq_nr_running(struct rq *rq)
{
        return rq ? rq->nr_running : -1;
}
EXPORT_SYMBOL_GPL(sched_trace_rq_nr_running);<|MERGE_RESOLUTION|>--- conflicted
+++ resolved
@@ -24,11 +24,8 @@
 
 #include <trace/hooks/sched.h>
 
-<<<<<<< HEAD
-=======
 EXPORT_TRACEPOINT_SYMBOL_GPL(sched_stat_runtime);
 
->>>>>>> 8d21bcc7
 /*
  * Targeted preemption latency for CPU-bound tasks:
  *
@@ -6818,7 +6815,6 @@
 			wake_flags, &target_cpu);
 	if (target_cpu >= 0)
 		return target_cpu;
-<<<<<<< HEAD
 
 	/*
 	 * required for stable ->cpus_allowed
@@ -6827,8 +6823,6 @@
 
 	if ((wake_flags & WF_CURRENT_CPU) && cpumask_test_cpu(cpu, p->cpus_ptr))
 		return cpu;
-=======
->>>>>>> 8d21bcc7
 
 	if (sd_flag & SD_BALANCE_WAKE) {
 		record_wakee(p);
@@ -7708,15 +7702,8 @@
 {
 	int tsk_cache_hot;
 	int can_migrate = 1;
-<<<<<<< HEAD
 
 	lockdep_assert_rq_held(env->src_rq);
-=======
->>>>>>> 8d21bcc7
-
-	trace_android_rvh_can_migrate_task(p, env->dst_cpu, &can_migrate);
-	if (!can_migrate)
-		return 0;
 
 	trace_android_rvh_can_migrate_task(p, env->dst_cpu, &can_migrate);
 	if (!can_migrate)
@@ -7804,21 +7791,7 @@
 {
 	int detached = 0;
 
-<<<<<<< HEAD
 	lockdep_assert_rq_held(env->src_rq);
-
-	/*
-	 * The vendor hook may drop the lock temporarily, so
-	 * pass the rq flags to unpin lock. We expect the
-	 * rq lock to be held after return.
-	 */
-	trace_android_rvh_migrate_queued_task(env->src_rq, env->src_rq_rf, p,
-					      env->dst_cpu, &detached);
-	if (detached)
-		return;
-=======
-	lockdep_assert_held(&env->src_rq->lock);
->>>>>>> 8d21bcc7
 
 	/*
 	 * The vendor hook may drop the lock temporarily, so
