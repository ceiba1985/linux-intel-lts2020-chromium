--- conflicted
+++ resolved
@@ -140,10 +140,6 @@
 		}
 
 		clear_wakeup_reasons();
-<<<<<<< HEAD
-
-=======
->>>>>>> c194212a
 		s2idle_enter();
 	}
 
